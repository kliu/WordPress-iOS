GEM
  remote: https://rubygems.org/
  specs:
    CFPropertyList (3.0.5)
      rexml
    activesupport (5.2.6)
      concurrent-ruby (~> 1.0, >= 1.0.2)
      i18n (>= 0.7, < 2)
      minitest (~> 5.1)
      tzinfo (~> 1.1)
    addressable (2.8.0)
      public_suffix (>= 2.0.2, < 5.0)
    algoliasearch (1.27.5)
      httpclient (~> 2.8, >= 2.8.3)
      json (>= 1.5.1)
    artifactory (3.0.15)
    atomos (0.1.3)
    aws-eventstream (1.2.0)
    aws-partitions (1.541.0)
    aws-sdk-core (3.124.0)
      aws-eventstream (~> 1, >= 1.0.2)
      aws-partitions (~> 1, >= 1.525.0)
      aws-sigv4 (~> 1.1)
      jmespath (~> 1.0)
    aws-sdk-kms (1.52.0)
      aws-sdk-core (~> 3, >= 3.122.0)
      aws-sigv4 (~> 1.1)
    aws-sdk-s3 (1.109.0)
      aws-sdk-core (~> 3, >= 3.122.0)
      aws-sdk-kms (~> 1)
      aws-sigv4 (~> 1.4)
    aws-sigv4 (1.4.0)
      aws-eventstream (~> 1, >= 1.0.2)
    babosa (1.0.4)
    bigdecimal (1.4.4)
    chroma (0.2.0)
    claide (1.0.3)
    cocoapods (1.11.2)
      addressable (~> 2.8)
      claide (>= 1.0.2, < 2.0)
      cocoapods-core (= 1.11.2)
      cocoapods-deintegrate (>= 1.0.3, < 2.0)
      cocoapods-downloader (>= 1.4.0, < 2.0)
      cocoapods-plugins (>= 1.0.0, < 2.0)
      cocoapods-search (>= 1.0.0, < 2.0)
      cocoapods-trunk (>= 1.4.0, < 2.0)
      cocoapods-try (>= 1.1.0, < 2.0)
      colored2 (~> 3.1)
      escape (~> 0.0.4)
      fourflusher (>= 2.3.0, < 3.0)
      gh_inspector (~> 1.0)
      molinillo (~> 0.8.0)
      nap (~> 1.0)
      ruby-macho (>= 1.0, < 3.0)
      xcodeproj (>= 1.21.0, < 2.0)
    cocoapods-core (1.11.2)
      activesupport (>= 5.0, < 7)
      addressable (~> 2.8)
      algoliasearch (~> 1.0)
      concurrent-ruby (~> 1.1)
      fuzzy_match (~> 2.0.4)
      nap (~> 1.0)
      netrc (~> 0.11)
      public_suffix (~> 4.0)
      typhoeus (~> 1.0)
    cocoapods-deintegrate (1.0.5)
    cocoapods-downloader (1.5.1)
    cocoapods-plugins (1.0.0)
      nap
    cocoapods-search (1.0.1)
    cocoapods-trunk (1.6.0)
      nap (>= 0.8, < 2.0)
      netrc (~> 0.11)
    cocoapods-try (1.2.0)
    colored (1.2)
    colored2 (3.1.2)
    colorize (0.8.1)
    commander (4.6.0)
      highline (~> 2.0.0)
    commonmarker (0.21.2)
      ruby-enum (~> 0.5)
    concurrent-ruby (1.1.9)
    declarative (0.0.20)
    diffy (3.4.0)
    digest-crc (0.6.4)
      rake (>= 12.0.0, < 14.0.0)
    domain_name (0.5.20190701)
      unf (>= 0.0.5, < 1.0.0)
    dotenv (2.7.6)
    emoji_regex (3.2.3)
    escape (0.0.4)
    ethon (0.15.0)
      ffi (>= 1.15.0)
    excon (0.89.0)
    faraday (1.8.0)
      faraday-em_http (~> 1.0)
      faraday-em_synchrony (~> 1.0)
      faraday-excon (~> 1.1)
      faraday-httpclient (~> 1.0.1)
      faraday-net_http (~> 1.0)
      faraday-net_http_persistent (~> 1.1)
      faraday-patron (~> 1.0)
      faraday-rack (~> 1.0)
      multipart-post (>= 1.2, < 3)
      ruby2_keywords (>= 0.0.4)
    faraday-cookie_jar (0.0.7)
      faraday (>= 0.8.0)
      http-cookie (~> 1.0.0)
    faraday-em_http (1.0.0)
    faraday-em_synchrony (1.0.0)
    faraday-excon (1.1.0)
    faraday-httpclient (1.0.1)
    faraday-net_http (1.0.1)
    faraday-net_http_persistent (1.2.0)
    faraday-patron (1.0.0)
    faraday-rack (1.0.0)
    faraday_middleware (1.2.0)
      faraday (~> 1.0)
    fastimage (2.2.5)
    fastlane (2.199.0)
      CFPropertyList (>= 2.3, < 4.0.0)
      addressable (>= 2.8, < 3.0.0)
      artifactory (~> 3.0)
      aws-sdk-s3 (~> 1.0)
      babosa (>= 1.0.3, < 2.0.0)
      bundler (>= 1.12.0, < 3.0.0)
      colored
      commander (~> 4.6)
      dotenv (>= 2.1.1, < 3.0.0)
      emoji_regex (>= 0.1, < 4.0)
      excon (>= 0.71.0, < 1.0.0)
      faraday (~> 1.0)
      faraday-cookie_jar (~> 0.0.6)
      faraday_middleware (~> 1.0)
      fastimage (>= 2.1.0, < 3.0.0)
      gh_inspector (>= 1.1.2, < 2.0.0)
      google-apis-androidpublisher_v3 (~> 0.3)
      google-apis-playcustomapp_v1 (~> 0.1)
      google-cloud-storage (~> 1.31)
      highline (~> 2.0)
      json (< 3.0.0)
      jwt (>= 2.1.0, < 3)
      mini_magick (>= 4.9.4, < 5.0.0)
      multipart-post (~> 2.0.0)
      naturally (~> 2.2)
      optparse (~> 0.1.1)
      plist (>= 3.1.0, < 4.0.0)
      rubyzip (>= 2.0.0, < 3.0.0)
      security (= 0.1.3)
      simctl (~> 1.6.3)
      terminal-notifier (>= 2.0.0, < 3.0.0)
      terminal-table (>= 1.4.5, < 2.0.0)
      tty-screen (>= 0.6.3, < 1.0.0)
      tty-spinner (>= 0.8.0, < 1.0.0)
      word_wrap (~> 1.0.0)
      xcodeproj (>= 1.13.0, < 2.0.0)
      xcpretty (~> 0.3.0)
      xcpretty-travis-formatter (>= 0.0.3)
    fastlane-plugin-appcenter (1.11.1)
    fastlane-plugin-sentry (1.11.0)
    fastlane-plugin-test_center (3.15.3)
      colorize
      json
      plist
      trainer
      xcodeproj
      xctest_list (>= 1.2.1)
<<<<<<< HEAD
    fastlane-plugin-wpmreleasetoolkit (2.3.0)
      activesupport (~> 5)
      bigdecimal (~> 1.4)
      chroma (= 0.2.0)
      diffy (~> 3.3)
      git (~> 1.3)
      jsonlint (~> 0.3)
      nokogiri (~> 1.11)
      octokit (~> 4.18)
      parallel (~> 1.14)
      progress_bar (~> 1.3)
      rake (>= 12.3, < 14.0)
      rake-compiler (~> 1.0)
    ffi (1.15.0)
=======
    ffi (1.15.4)
>>>>>>> 892cd351
    fourflusher (2.3.1)
    fuzzy_match (2.0.4)
    gh_inspector (1.1.3)
    git (1.9.1)
      rchardet (~> 1.8)
    google-apis-androidpublisher_v3 (0.14.0)
      google-apis-core (>= 0.4, < 2.a)
    google-apis-core (0.4.1)
      addressable (~> 2.5, >= 2.5.1)
      googleauth (>= 0.16.2, < 2.a)
      httpclient (>= 2.8.1, < 3.a)
      mini_mime (~> 1.0)
      representable (~> 3.0)
      retriable (>= 2.0, < 4.a)
      rexml
      webrick
    google-apis-iamcredentials_v1 (0.9.0)
      google-apis-core (>= 0.4, < 2.a)
    google-apis-playcustomapp_v1 (0.6.0)
      google-apis-core (>= 0.4, < 2.a)
    google-apis-storage_v1 (0.10.0)
      google-apis-core (>= 0.4, < 2.a)
    google-cloud-core (1.6.0)
      google-cloud-env (~> 1.0)
      google-cloud-errors (~> 1.0)
    google-cloud-env (1.5.0)
      faraday (>= 0.17.3, < 2.0)
    google-cloud-errors (1.2.0)
    google-cloud-storage (1.35.0)
      addressable (~> 2.8)
      digest-crc (~> 0.4)
      google-apis-iamcredentials_v1 (~> 0.1)
      google-apis-storage_v1 (~> 0.1)
      google-cloud-core (~> 1.6)
      googleauth (>= 0.16.2, < 2.a)
      mini_mime (~> 1.0)
    googleauth (1.1.0)
      faraday (>= 0.17.3, < 2.0)
      jwt (>= 1.4, < 3.0)
      memoist (~> 0.16)
      multi_json (~> 1.11)
      os (>= 0.9, < 2.0)
      signet (>= 0.16, < 2.a)
    highline (2.0.3)
    http-cookie (1.0.4)
      domain_name (~> 0.5)
    httpclient (2.8.3)
    i18n (1.8.11)
      concurrent-ruby (~> 1.0)
    jmespath (1.4.0)
    json (2.6.1)
    jsonlint (0.3.0)
      oj (~> 3)
      optimist (~> 3)
    jwt (2.3.0)
    memoist (0.16.2)
    mini_magick (4.11.0)
    mini_mime (1.1.2)
    mini_portile2 (2.6.1)
    minitest (5.15.0)
    molinillo (0.8.0)
    multi_json (1.15.0)
    multipart-post (2.0.0)
    nanaimo (0.3.0)
    nap (1.1.0)
    naturally (2.2.1)
    netrc (0.11.0)
    nokogiri (1.12.5)
      mini_portile2 (~> 2.6.1)
      racc (~> 1.4)
    octokit (4.21.0)
      faraday (>= 0.9)
      sawyer (~> 0.8.0, >= 0.5.3)
    oj (3.13.10)
    optimist (3.0.1)
    options (2.3.2)
    optparse (0.1.1)
    os (1.1.4)
    parallel (1.21.0)
    plist (3.6.0)
    progress_bar (1.3.3)
      highline (>= 1.6, < 3)
      options (~> 2.3.0)
    public_suffix (4.0.6)
    racc (1.6.0)
    rake (13.0.6)
    rake-compiler (1.1.6)
      rake
    rchardet (1.8.0)
    representable (3.1.1)
      declarative (< 0.1.0)
      trailblazer-option (>= 0.1.1, < 0.2.0)
      uber (< 0.2.0)
    retriable (3.1.2)
    rexml (3.2.5)
    rmagick (3.2.0)
    rouge (2.0.7)
    ruby-enum (0.9.0)
      i18n
    ruby-macho (2.5.1)
    ruby2_keywords (0.0.5)
    rubyzip (2.3.2)
    sawyer (0.8.2)
      addressable (>= 2.3.5)
      faraday (> 0.8, < 2.0)
    security (0.1.3)
    signet (0.16.0)
      addressable (~> 2.8)
      faraday (>= 0.17.3, < 2.0)
      jwt (>= 1.5, < 3.0)
      multi_json (~> 1.10)
    simctl (1.6.8)
      CFPropertyList
      naturally
    terminal-notifier (2.0.0)
    terminal-table (1.8.0)
      unicode-display_width (~> 1.1, >= 1.1.1)
    thread_safe (0.3.6)
    trailblazer-option (0.1.2)
    trainer (0.9.1)
      fastlane (>= 2.25.0)
      plist (>= 3.1.0, < 4.0.0)
    tty-cursor (0.7.1)
    tty-screen (0.8.1)
    tty-spinner (0.9.3)
      tty-cursor (~> 0.7)
    typhoeus (1.4.0)
      ethon (>= 0.9.0)
    tzinfo (1.2.9)
      thread_safe (~> 0.1)
    uber (0.1.0)
    unf (0.1.4)
      unf_ext
    unf_ext (0.0.8)
    unicode-display_width (1.8.0)
    webrick (1.7.0)
    word_wrap (1.0.0)
    xcodeproj (1.21.0)
      CFPropertyList (>= 2.3.3, < 4.0)
      atomos (~> 0.1.3)
      claide (>= 1.0.2, < 2.0)
      colored2 (~> 3.1)
      nanaimo (~> 0.3.0)
      rexml (~> 3.2.4)
    xcpretty (0.3.0)
      rouge (~> 2.0.7)
    xcpretty-travis-formatter (1.0.1)
      xcpretty (~> 0.2, >= 0.0.7)
    xctest_list (1.2.1)

PLATFORMS
  ruby

DEPENDENCIES
  cocoapods (~> 1.10)
  commonmarker
  dotenv
  fastlane (~> 2.174)
  fastlane-plugin-appcenter (~> 1.8)
  fastlane-plugin-sentry
  fastlane-plugin-test_center
  fastlane-plugin-wpmreleasetoolkit (~> 2.3)
  octokit (~> 4.0)
  rake
  rmagick (~> 3.2.0)
  xcpretty-travis-formatter

BUNDLED WITH
   2.2.31<|MERGE_RESOLUTION|>--- conflicted
+++ resolved
@@ -165,7 +165,6 @@
       trainer
       xcodeproj
       xctest_list (>= 1.2.1)
-<<<<<<< HEAD
     fastlane-plugin-wpmreleasetoolkit (2.3.0)
       activesupport (~> 5)
       bigdecimal (~> 1.4)
@@ -179,10 +178,7 @@
       progress_bar (~> 1.3)
       rake (>= 12.3, < 14.0)
       rake-compiler (~> 1.0)
-    ffi (1.15.0)
-=======
     ffi (1.15.4)
->>>>>>> 892cd351
     fourflusher (2.3.1)
     fuzzy_match (2.0.4)
     gh_inspector (1.1.3)
