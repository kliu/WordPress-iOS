# This pipeline is meant to be run via the Buildkite API, and is only used for release builds

# Nodes with values to reuse in the pipeline.
common_params:
  # Common plugin settings to use with the `plugins` key.
  - &common_plugins
    - automattic/a8c-ci-toolkit#3.1.0
<<<<<<< HEAD
    - automattic/git-s3-cache#1.1.4:
        bucket: "a8c-repo-mirrors"
        repo: "automattic/wordpress-ios/"

env:
  IMAGE_ID: xcode-15.1
=======
  # Common environment values to use with the `env` key.
  - &common_env
    # Be sure to also update the `.xcode-version` file when updating the Xcode image/version here
    IMAGE_ID: xcode-15.1
>>>>>>> c4304970

steps:

  - label: ":wordpress: :testflight: WordPress Release Build (App Store Connect)"
    command: ".buildkite/commands/release-build-wordpress.sh $BETA_RELEASE"
    plugins: *common_plugins
    notify:
    - slack: "#build-and-ship"

  - label: ":jetpack: :testflight: Jetpack Release Build (App Store Connect)"
    command: ".buildkite/commands/release-build-jetpack.sh"
    plugins: *common_plugins
    notify:
    - slack: "#build-and-ship"<|MERGE_RESOLUTION|>--- conflicted
+++ resolved
@@ -5,19 +5,9 @@
   # Common plugin settings to use with the `plugins` key.
   - &common_plugins
     - automattic/a8c-ci-toolkit#3.1.0
-<<<<<<< HEAD
-    - automattic/git-s3-cache#1.1.4:
-        bucket: "a8c-repo-mirrors"
-        repo: "automattic/wordpress-ios/"
 
 env:
   IMAGE_ID: xcode-15.1
-=======
-  # Common environment values to use with the `env` key.
-  - &common_env
-    # Be sure to also update the `.xcode-version` file when updating the Xcode image/version here
-    IMAGE_ID: xcode-15.1
->>>>>>> c4304970
 
 steps:
 
