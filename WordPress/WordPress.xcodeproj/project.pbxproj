// !$*UTF8*$!
{
	archiveVersion = 1;
	classes = {
	};
	objectVersion = 46;
	objects = {

/* Begin PBXAggregateTarget section */
		A2795807198819DE0031C6A3 /* OCLint */ = {
			isa = PBXAggregateTarget;
			buildConfigurationList = A279580C198819DE0031C6A3 /* Build configuration list for PBXAggregateTarget "OCLint" */;
			buildPhases = (
				A279580D198819F50031C6A3 /* ShellScript */,
			);
			dependencies = (
			);
			name = OCLint;
			productName = OCLint;
		};
		FFC3F6F41B0DBF0900EFC359 /* UpdatePlistPreprocessor */ = {
			isa = PBXAggregateTarget;
			buildConfigurationList = FFC3F6F51B0DBF1000EFC359 /* Build configuration list for PBXAggregateTarget "UpdatePlistPreprocessor" */;
			buildPhases = (
				FFC3F6FA1B0DBF1E00EFC359 /* Update Plist Preprocessor file */,
			);
			dependencies = (
			);
			name = UpdatePlistPreprocessor;
			productName = UpdatePlistPreprocessor;
		};
/* End PBXAggregateTarget section */

/* Begin PBXBuildFile section */
		00F2E3F8166EEF9800D0527C /* CoreGraphics.framework in Frameworks */ = {isa = PBXBuildFile; fileRef = 834CE7371256D0F60046A4A3 /* CoreGraphics.framework */; };
		00F2E3FA166EEFBE00D0527C /* UIKit.framework in Frameworks */ = {isa = PBXBuildFile; fileRef = E10B3653158F2D4500419A93 /* UIKit.framework */; };
		00F2E3FB166EEFE100D0527C /* QuartzCore.framework in Frameworks */ = {isa = PBXBuildFile; fileRef = E10B3651158F2D3F00419A93 /* QuartzCore.framework */; };
		067D911C15654CE79F0A4A29 /* libPods-WordPressTest.a in Frameworks */ = {isa = PBXBuildFile; fileRef = D4972215061A4C21AD2CD5B8 /* libPods-WordPressTest.a */; };
		1D3623260D0F684500981E51 /* WordPressAppDelegate.m in Sources */ = {isa = PBXBuildFile; fileRef = 1D3623250D0F684500981E51 /* WordPressAppDelegate.m */; };
		1D60589B0D05DD56006BFB54 /* main.m in Sources */ = {isa = PBXBuildFile; fileRef = 29B97316FDCFA39411CA2CEA /* main.m */; };
		1D60589F0D05DD5A006BFB54 /* Foundation.framework in Frameworks */ = {isa = PBXBuildFile; fileRef = 1D30AB110D05D00D00671497 /* Foundation.framework */; };
		28AD73600D9D9599002E5188 /* MainWindow.xib in Resources */ = {isa = PBXBuildFile; fileRef = 28AD735F0D9D9599002E5188 /* MainWindow.xib */; };
		2906F812110CDA8900169D56 /* EditCommentViewController.m in Sources */ = {isa = PBXBuildFile; fileRef = 2906F810110CDA8900169D56 /* EditCommentViewController.m */; };
		296526FE105810E100597FA3 /* NSString+Helpers.m in Sources */ = {isa = PBXBuildFile; fileRef = 296526FD105810E100597FA3 /* NSString+Helpers.m */; };
		296890780FE971DC00770264 /* Security.framework in Frameworks */ = {isa = PBXBuildFile; fileRef = 296890770FE971DC00770264 /* Security.framework */; };
		2FAE97090E33B21600CA8540 /* defaultPostTemplate_old.html in Resources */ = {isa = PBXBuildFile; fileRef = 2FAE97040E33B21600CA8540 /* defaultPostTemplate_old.html */; };
		2FAE970C0E33B21600CA8540 /* xhtml1-transitional.dtd in Resources */ = {isa = PBXBuildFile; fileRef = 2FAE97070E33B21600CA8540 /* xhtml1-transitional.dtd */; };
		2FAE970D0E33B21600CA8540 /* xhtmlValidatorTemplate.xhtml in Resources */ = {isa = PBXBuildFile; fileRef = 2FAE97080E33B21600CA8540 /* xhtmlValidatorTemplate.xhtml */; };
		30EABE0918A5903400B73A9C /* WPBlogTableViewCell.m in Sources */ = {isa = PBXBuildFile; fileRef = 30EABE0818A5903400B73A9C /* WPBlogTableViewCell.m */; };
		3101866B1A373B01008F7DF6 /* WPTabBarController.m in Sources */ = {isa = PBXBuildFile; fileRef = 3101866A1A373B01008F7DF6 /* WPTabBarController.m */; };
		313692791A5D6F7900EBE645 /* HelpshiftUtils.m in Sources */ = {isa = PBXBuildFile; fileRef = 313692781A5D6F7900EBE645 /* HelpshiftUtils.m */; };
		313AE4A019E3F20400AAFABE /* CommentViewController.m in Sources */ = {isa = PBXBuildFile; fileRef = 313AE49C19E3F20400AAFABE /* CommentViewController.m */; };
		315FC2C51A2CB29300E7CDA2 /* MeHeaderView.m in Sources */ = {isa = PBXBuildFile; fileRef = 315FC2C41A2CB29300E7CDA2 /* MeHeaderView.m */; };
		319D6E7B19E447500013871C /* Suggestion.m in Sources */ = {isa = PBXBuildFile; fileRef = 319D6E7A19E447500013871C /* Suggestion.m */; };
		319D6E7E19E447C80013871C /* SuggestionService.m in Sources */ = {isa = PBXBuildFile; fileRef = 319D6E7D19E447C80013871C /* SuggestionService.m */; };
		319D6E8119E44C680013871C /* SuggestionsTableView.m in Sources */ = {isa = PBXBuildFile; fileRef = 319D6E8019E44C680013871C /* SuggestionsTableView.m */; };
		319D6E8519E44F7F0013871C /* SuggestionsTableViewCell.m in Sources */ = {isa = PBXBuildFile; fileRef = 319D6E8419E44F7F0013871C /* SuggestionsTableViewCell.m */; };
		31C9F82E1A2368A2008BB945 /* BlogDetailHeaderView.m in Sources */ = {isa = PBXBuildFile; fileRef = 31C9F82D1A2368A2008BB945 /* BlogDetailHeaderView.m */; };
		31EC15081A5B6675009FC8B3 /* WPStyleGuide+Suggestions.m in Sources */ = {isa = PBXBuildFile; fileRef = 31EC15071A5B6675009FC8B3 /* WPStyleGuide+Suggestions.m */; };
		31F4F6671A1385BE00196A98 /* MeViewController.m in Sources */ = {isa = PBXBuildFile; fileRef = 31F4F6661A1385BE00196A98 /* MeViewController.m */; };
		37022D931981C19000F322B7 /* VerticallyStackedButton.m in Sources */ = {isa = PBXBuildFile; fileRef = 37022D901981BF9200F322B7 /* VerticallyStackedButton.m */; };
		374CB16215B93C0800DD0EBC /* AudioToolbox.framework in Frameworks */ = {isa = PBXBuildFile; fileRef = 374CB16115B93C0800DD0EBC /* AudioToolbox.framework */; };
<<<<<<< HEAD
		375D090D133B94C3000CC9CD /* BlogsTableViewCell.m in Sources */ = {isa = PBXBuildFile; fileRef = 375D090C133B94C3000CC9CD /* BlogsTableViewCell.m */; };
=======
		37B7924D16768FCC0021B3A4 /* NotificationSettingsViewController.m in Sources */ = {isa = PBXBuildFile; fileRef = 37B7924C16768FCB0021B3A4 /* NotificationSettingsViewController.m */; };
>>>>>>> 8da87f67
		37EAAF4D1A11799A006D6306 /* CircularImageView.swift in Sources */ = {isa = PBXBuildFile; fileRef = 37EAAF4C1A11799A006D6306 /* CircularImageView.swift */; };
		4253506E2DDC92882C721F55 /* libPods-UITests.a in Frameworks */ = {isa = PBXBuildFile; fileRef = 369D8993FF42F0A2D183A062 /* libPods-UITests.a */; };
		45C73C25113C36F70024D0D2 /* MainWindow-iPad.xib in Resources */ = {isa = PBXBuildFile; fileRef = 45C73C24113C36F70024D0D2 /* MainWindow-iPad.xib */; };
		462F4E0A18369F0B0028D2F8 /* BlogDetailsViewController.m in Sources */ = {isa = PBXBuildFile; fileRef = 462F4E0718369F0B0028D2F8 /* BlogDetailsViewController.m */; };
		4645AFC51961E1FB005F7509 /* AppImages.xcassets in Resources */ = {isa = PBXBuildFile; fileRef = 4645AFC41961E1FB005F7509 /* AppImages.xcassets */; };
		46F8714F1838C41600BC149B /* NSDate+StringFormatting.m in Sources */ = {isa = PBXBuildFile; fileRef = 46F8714E1838C41600BC149B /* NSDate+StringFormatting.m */; };
		46FE8276184FD8A200535844 /* WordPressComOAuthClient.m in Sources */ = {isa = PBXBuildFile; fileRef = E1634518183B733B005E967F /* WordPressComOAuthClient.m */; };
		5903AE1B19B60A98009D5354 /* WPButtonForNavigationBar.m in Sources */ = {isa = PBXBuildFile; fileRef = 5903AE1A19B60A98009D5354 /* WPButtonForNavigationBar.m */; };
		591A428C1A6DC1B0003807A6 /* WPBackgroundDimmerView.m in Sources */ = {isa = PBXBuildFile; fileRef = 591A428B1A6DC1B0003807A6 /* WPBackgroundDimmerView.m */; };
		591A428F1A6DC6F2003807A6 /* WPGUIConstants.m in Sources */ = {isa = PBXBuildFile; fileRef = 591A428E1A6DC6F2003807A6 /* WPGUIConstants.m */; };
		591CFB061B28A960009E61B3 /* AccountServiceRemoteRESTTests.m in Sources */ = {isa = PBXBuildFile; fileRef = 591CFB051B28A960009E61B3 /* AccountServiceRemoteRESTTests.m */; };
		591CFB091B28AC8C009E61B3 /* BlogServiceRemoteRESTTests.m in Sources */ = {isa = PBXBuildFile; fileRef = 591CFB081B28AC8C009E61B3 /* BlogServiceRemoteRESTTests.m */; };
		5926E1E31AC4468300964783 /* WPCrashlytics.m in Sources */ = {isa = PBXBuildFile; fileRef = 5926E1E21AC4468300964783 /* WPCrashlytics.m */; };
		594399931B45091000539E21 /* WPAuthTokenIssueSolver.m in Sources */ = {isa = PBXBuildFile; fileRef = 594399921B45091000539E21 /* WPAuthTokenIssueSolver.m */; };
		5948AD0E1AB734F2006E8882 /* WPAppAnalytics.m in Sources */ = {isa = PBXBuildFile; fileRef = 5948AD0D1AB734F2006E8882 /* WPAppAnalytics.m */; };
		5948AD111AB73D19006E8882 /* WPAppAnalyticsTests.m in Sources */ = {isa = PBXBuildFile; fileRef = 5948AD101AB73D19006E8882 /* WPAppAnalyticsTests.m */; };
		594DB2951AB891A200E2E456 /* WPUserAgent.m in Sources */ = {isa = PBXBuildFile; fileRef = 594DB2941AB891A200E2E456 /* WPUserAgent.m */; };
		595B02221A6C4ECD00415A30 /* WPWhatsNewView.m in Sources */ = {isa = PBXBuildFile; fileRef = 595B02211A6C4ECD00415A30 /* WPWhatsNewView.m */; };
		5981FE051AB8A89A0009E080 /* WPUserAgentTests.m in Sources */ = {isa = PBXBuildFile; fileRef = 5981FE041AB8A89A0009E080 /* WPUserAgentTests.m */; };
		598351AE1A704E7A00B6DD4F /* WPWhatsNew.m in Sources */ = {isa = PBXBuildFile; fileRef = 598351AD1A704E7A00B6DD4F /* WPWhatsNew.m */; };
		598F86A71B67B7A000550C9C /* RemoteTheme.m in Sources */ = {isa = PBXBuildFile; fileRef = 598F86A61B67B7A000550C9C /* RemoteTheme.m */; };
		598F86AB1B67BD7600550C9C /* ThemeServiceRemoteTests.m in Sources */ = {isa = PBXBuildFile; fileRef = 598F86AA1B67BD7600550C9C /* ThemeServiceRemoteTests.m */; };
		59D328FD1ACC2D0700356827 /* WPLookbackPresenter.m in Sources */ = {isa = PBXBuildFile; fileRef = 59D328FC1ACC2D0700356827 /* WPLookbackPresenter.m */; };
		59DD94341AC479ED0032DD6B /* WPLogger.m in Sources */ = {isa = PBXBuildFile; fileRef = 59DD94331AC479ED0032DD6B /* WPLogger.m */; };
		59E2AAE31B2096BF0051DC06 /* ServiceRemoteREST.m in Sources */ = {isa = PBXBuildFile; fileRef = 59E2AAE21B2096BF0051DC06 /* ServiceRemoteREST.m */; };
		59E2AAE81B20E3EA0051DC06 /* ServiceRemoteRESTTests.m in Sources */ = {isa = PBXBuildFile; fileRef = 59E2AAE71B20E3EA0051DC06 /* ServiceRemoteRESTTests.m */; };
		59E2AAEC1B20E5CE0051DC06 /* PostServiceRemoteRESTTests.m in Sources */ = {isa = PBXBuildFile; fileRef = 59E2AAEB1B20E5CE0051DC06 /* PostServiceRemoteRESTTests.m */; };
		5D000DDE1AC076C000A7BAF9 /* PostCardActionBar.m in Sources */ = {isa = PBXBuildFile; fileRef = 5D000DDD1AC076C000A7BAF9 /* PostCardActionBar.m */; };
		5D000DE11AC0879600A7BAF9 /* PostCardActionBarItem.m in Sources */ = {isa = PBXBuildFile; fileRef = 5D000DE01AC0879600A7BAF9 /* PostCardActionBarItem.m */; };
		5D028F061B3468A000474113 /* OriginalAttributionView.xib in Resources */ = {isa = PBXBuildFile; fileRef = 5D028F051B3468A000474113 /* OriginalAttributionView.xib */; };
		5D028F091B3468BF00474113 /* OriginalAttributionView.m in Sources */ = {isa = PBXBuildFile; fileRef = 5D028F081B3468BF00474113 /* OriginalAttributionView.m */; };
		5D0431AE1A7C31AB0025BDFD /* ReaderBrowseSiteViewController.m in Sources */ = {isa = PBXBuildFile; fileRef = 5D0431AD1A7C31AB0025BDFD /* ReaderBrowseSiteViewController.m */; };
		5D08B90419648C3400D5B381 /* ReaderSubscriptionViewController.m in Sources */ = {isa = PBXBuildFile; fileRef = 5D08B90319648C3400D5B381 /* ReaderSubscriptionViewController.m */; };
		5D0A20D41AF11A7300E5C6BC /* PhotonImageURLHelper.m in Sources */ = {isa = PBXBuildFile; fileRef = 5D0A20D31AF11A7300E5C6BC /* PhotonImageURLHelper.m */; };
		5D1181E71B4D6DEB003F3084 /* WPStyleGuide+Reader.swift in Sources */ = {isa = PBXBuildFile; fileRef = 5D1181E61B4D6DEB003F3084 /* WPStyleGuide+Reader.swift */; };
		5D119DA3176FBE040073D83A /* UIImageView+AFNetworkingExtra.m in Sources */ = {isa = PBXBuildFile; fileRef = 5D119DA2176FBE040073D83A /* UIImageView+AFNetworkingExtra.m */; };
		5D13FA551AF99C0300F06492 /* PageListSectionHeaderView.m in Sources */ = {isa = PBXBuildFile; fileRef = 5D13FA541AF99C0300F06492 /* PageListSectionHeaderView.m */; };
		5D13FA571AF99C2100F06492 /* PageListSectionHeaderView.xib in Resources */ = {isa = PBXBuildFile; fileRef = 5D13FA561AF99C2100F06492 /* PageListSectionHeaderView.xib */; };
		5D146EBB189857ED0068FDC6 /* FeaturedImageViewController.m in Sources */ = {isa = PBXBuildFile; fileRef = 5D146EBA189857ED0068FDC6 /* FeaturedImageViewController.m */; };
		5D157B8C1A8AB73C003ADF4C /* ReaderSiteHeaderView.m in Sources */ = {isa = PBXBuildFile; fileRef = 5D157B8B1A8AB73C003ADF4C /* ReaderSiteHeaderView.m */; };
		5D17530F1A97D2CA0031A082 /* PostCardTableViewCell.m in Sources */ = {isa = PBXBuildFile; fileRef = 5D17530E1A97D2CA0031A082 /* PostCardTableViewCell.m */; };
		5D17F0BE1A1D4C5F0087CCB8 /* PrivateSiteURLProtocol.m in Sources */ = {isa = PBXBuildFile; fileRef = 5D17F0BD1A1D4C5F0087CCB8 /* PrivateSiteURLProtocol.m */; };
		5D18FE9F1AFBB17400EFEED0 /* RestorePageTableViewCell.m in Sources */ = {isa = PBXBuildFile; fileRef = 5D18FE9D1AFBB17400EFEED0 /* RestorePageTableViewCell.m */; };
		5D18FEA01AFBB17400EFEED0 /* RestorePageTableViewCell.xib in Resources */ = {isa = PBXBuildFile; fileRef = 5D18FE9E1AFBB17400EFEED0 /* RestorePageTableViewCell.xib */; };
		5D1D33CF1AE56250000DE623 /* RemoteUser.m in Sources */ = {isa = PBXBuildFile; fileRef = 5D1D33CE1AE56250000DE623 /* RemoteUser.m */; };
		5D1D9C50198837D0009D13B7 /* RemoteReaderPost.m in Sources */ = {isa = PBXBuildFile; fileRef = 5D12FE1B1988243700378BD6 /* RemoteReaderPost.m */; };
		5D1D9C51198837D0009D13B7 /* RemoteReaderSite.m in Sources */ = {isa = PBXBuildFile; fileRef = 5D12FE211988245B00378BD6 /* RemoteReaderSite.m */; };
		5D1D9C52198837D0009D13B7 /* RemoteReaderTopic.m in Sources */ = {isa = PBXBuildFile; fileRef = 5D12FE1D1988243700378BD6 /* RemoteReaderTopic.m */; };
		5D1EE80215E7AF3E007F1F02 /* JetpackSettingsViewController.m in Sources */ = {isa = PBXBuildFile; fileRef = 5D1EE80015E7AF3E007F1F02 /* JetpackSettingsViewController.m */; };
		5D20A6531982D56600463A91 /* FollowedSitesViewController.m in Sources */ = {isa = PBXBuildFile; fileRef = 5D20A6521982D56600463A91 /* FollowedSitesViewController.m */; };
		5D2415CB1A8842C9009BD444 /* ReaderPreviewHeaderView.m in Sources */ = {isa = PBXBuildFile; fileRef = 5D2415CA1A8842C9009BD444 /* ReaderPreviewHeaderView.m */; };
		5D2B30B91B7411C700DA15F3 /* ReaderCardDiscoverAttributionView.swift in Sources */ = {isa = PBXBuildFile; fileRef = 5D2B30B81B7411C700DA15F3 /* ReaderCardDiscoverAttributionView.swift */; };
		5D2BEB4919758102005425F7 /* WPTableImageSourceTest.m in Sources */ = {isa = PBXBuildFile; fileRef = 5D2BEB4819758102005425F7 /* WPTableImageSourceTest.m */; };
		5D2C05561AD2F56200A753FE /* NavBarTitleDropdownButton.m in Sources */ = {isa = PBXBuildFile; fileRef = 5D2C05551AD2F56200A753FE /* NavBarTitleDropdownButton.m */; };
		5D2FB2831AE98C4600F1D4ED /* RestorePostTableViewCell.xib in Resources */ = {isa = PBXBuildFile; fileRef = 5D2FB2821AE98C4600F1D4ED /* RestorePostTableViewCell.xib */; };
		5D2FB2861AE98C6600F1D4ED /* RestorePostTableViewCell.m in Sources */ = {isa = PBXBuildFile; fileRef = 5D2FB2851AE98C6600F1D4ED /* RestorePostTableViewCell.m */; };
		5D3D559718F88C3500782892 /* ReaderPostService.m in Sources */ = {isa = PBXBuildFile; fileRef = 5D3D559618F88C3500782892 /* ReaderPostService.m */; };
		5D3D559A18F88C5E00782892 /* ReaderPostServiceRemote.m in Sources */ = {isa = PBXBuildFile; fileRef = 5D3D559918F88C5E00782892 /* ReaderPostServiceRemote.m */; };
		5D3E334E15EEBB6B005FC6F2 /* ReachabilityUtils.m in Sources */ = {isa = PBXBuildFile; fileRef = 5D3E334D15EEBB6B005FC6F2 /* ReachabilityUtils.m */; };
		5D42A3DF175E7452005CFF05 /* AbstractPost.m in Sources */ = {isa = PBXBuildFile; fileRef = 5D42A3D7175E7452005CFF05 /* AbstractPost.m */; };
		5D42A3E0175E7452005CFF05 /* BasePost.m in Sources */ = {isa = PBXBuildFile; fileRef = 5D42A3D9175E7452005CFF05 /* BasePost.m */; };
		5D42A3E2175E7452005CFF05 /* ReaderPost.m in Sources */ = {isa = PBXBuildFile; fileRef = 5D42A3DD175E7452005CFF05 /* ReaderPost.m */; };
		5D42A3FB175E75EE005CFF05 /* ReaderPostDetailViewController.m in Sources */ = {isa = PBXBuildFile; fileRef = 5D42A3EC175E75EE005CFF05 /* ReaderPostDetailViewController.m */; };
		5D42A3FC175E75EE005CFF05 /* ReaderPostsViewController.m in Sources */ = {isa = PBXBuildFile; fileRef = 5D42A3EE175E75EE005CFF05 /* ReaderPostsViewController.m */; };
		5D42A3FD175E75EE005CFF05 /* ReaderPostTableViewCell.m in Sources */ = {isa = PBXBuildFile; fileRef = 5D42A3F0175E75EE005CFF05 /* ReaderPostTableViewCell.m */; };
		5D42A405175E76A7005CFF05 /* WPImageViewController.m in Sources */ = {isa = PBXBuildFile; fileRef = 5D42A402175E76A2005CFF05 /* WPImageViewController.m */; };
		5D42A406175E76A7005CFF05 /* WPWebVideoViewController.m in Sources */ = {isa = PBXBuildFile; fileRef = 5D42A404175E76A5005CFF05 /* WPWebVideoViewController.m */; };
		5D44EB351986D695008B7175 /* ReaderSiteServiceRemote.m in Sources */ = {isa = PBXBuildFile; fileRef = 5D44EB341986D695008B7175 /* ReaderSiteServiceRemote.m */; };
		5D44EB381986D8BA008B7175 /* ReaderSiteService.m in Sources */ = {isa = PBXBuildFile; fileRef = 5D44EB371986D8BA008B7175 /* ReaderSiteService.m */; };
		5D49B03B19BE3CAD00703A9B /* SafeReaderTopicToReaderTopic.m in Sources */ = {isa = PBXBuildFile; fileRef = 5D49B03A19BE3CAD00703A9B /* SafeReaderTopicToReaderTopic.m */; };
		5D4C89FE1AB88EF7007464B3 /* PostCardTextCell.xib in Resources */ = {isa = PBXBuildFile; fileRef = 5D4C89FD1AB88EF7007464B3 /* PostCardTextCell.xib */; };
		5D4C8A001AB88F58007464B3 /* PostCardImageCell.xib in Resources */ = {isa = PBXBuildFile; fileRef = 5D4C89FF1AB88F58007464B3 /* PostCardImageCell.xib */; };
		5D4E30D11AA4B41A000D9904 /* WPStyleGuide+Posts.m in Sources */ = {isa = PBXBuildFile; fileRef = 5D4E30D01AA4B41A000D9904 /* WPStyleGuide+Posts.m */; };
		5D51ADAF19A832AF00539C0B /* WordPress-20-21.xcmappingmodel in Sources */ = {isa = PBXBuildFile; fileRef = 5D51ADAE19A832AF00539C0B /* WordPress-20-21.xcmappingmodel */; };
		5D577D33189127BE00B964C3 /* PostGeolocationViewController.m in Sources */ = {isa = PBXBuildFile; fileRef = 5D577D32189127BE00B964C3 /* PostGeolocationViewController.m */; };
		5D577D361891360900B964C3 /* PostGeolocationView.m in Sources */ = {isa = PBXBuildFile; fileRef = 5D577D351891360900B964C3 /* PostGeolocationView.m */; };
		5D5A6E931B613CA400DAF819 /* ReaderPostCardCell.swift in Sources */ = {isa = PBXBuildFile; fileRef = 5D5A6E911B613CA400DAF819 /* ReaderPostCardCell.swift */; };
		5D5A6E941B613CA400DAF819 /* ReaderPostCardCell.xib in Resources */ = {isa = PBXBuildFile; fileRef = 5D5A6E921B613CA400DAF819 /* ReaderPostCardCell.xib */; };
		5D5D0027187DA9D30027CEF6 /* PostCategoriesViewController.m in Sources */ = {isa = PBXBuildFile; fileRef = 5D5D0026187DA9D30027CEF6 /* PostCategoriesViewController.m */; };
		5D62BAD718AA88210044E5F7 /* PageSettingsViewController.m in Sources */ = {isa = PBXBuildFile; fileRef = 5D62BAD618AA88210044E5F7 /* PageSettingsViewController.m */; };
		5D69DBC4165428CA00A2D1F7 /* n.caf in Resources */ = {isa = PBXBuildFile; fileRef = 5D69DBC3165428CA00A2D1F7 /* n.caf */; };
		5D6C4AF41B603C75005E3C43 /* WPWhatsNewView.xib in Resources */ = {isa = PBXBuildFile; fileRef = 5D6C4AF31B603C75005E3C43 /* WPWhatsNewView.xib */; };
		5D6C4AF61B603CA3005E3C43 /* WPTableViewActivityCell.xib in Resources */ = {isa = PBXBuildFile; fileRef = 5D6C4AF51B603CA3005E3C43 /* WPTableViewActivityCell.xib */; };
		5D6C4AFA1B603CC0005E3C43 /* ThemeBrowserViewController.xib in Resources */ = {isa = PBXBuildFile; fileRef = 5D6C4AF71B603CC0005E3C43 /* ThemeBrowserViewController.xib */; };
		5D6C4AFB1B603CC0005E3C43 /* ThemeDetailsViewController.xib in Resources */ = {isa = PBXBuildFile; fileRef = 5D6C4AF81B603CC0005E3C43 /* ThemeDetailsViewController.xib */; };
		5D6C4AFC1B603CC0005E3C43 /* ThemeDetailsViewController~ipad.xib in Resources */ = {isa = PBXBuildFile; fileRef = 5D6C4AF91B603CC0005E3C43 /* ThemeDetailsViewController~ipad.xib */; };
		5D6C4AFF1B603CE9005E3C43 /* EditCommentViewController.xib in Resources */ = {isa = PBXBuildFile; fileRef = 5D6C4AFD1B603CE9005E3C43 /* EditCommentViewController.xib */; };
		5D6C4B001B603CE9005E3C43 /* EditReplyViewController.xib in Resources */ = {isa = PBXBuildFile; fileRef = 5D6C4AFE1B603CE9005E3C43 /* EditReplyViewController.xib */; };
		5D6C4B021B603D1F005E3C43 /* WPWebViewController.xib in Resources */ = {isa = PBXBuildFile; fileRef = 5D6C4B011B603D1F005E3C43 /* WPWebViewController.xib */; };
		5D6C4B081B603E03005E3C43 /* WPContentSyncHelper.swift in Sources */ = {isa = PBXBuildFile; fileRef = 5D6C4B051B603E03005E3C43 /* WPContentSyncHelper.swift */; };
		5D6C4B091B603E03005E3C43 /* WPTableViewHandler.m in Sources */ = {isa = PBXBuildFile; fileRef = 5D6C4B071B603E03005E3C43 /* WPTableViewHandler.m */; };
		5D6C4B0C1B604110005E3C43 /* WPChromelessWebViewController.m in Sources */ = {isa = PBXBuildFile; fileRef = 5D6C4B0B1B604110005E3C43 /* WPChromelessWebViewController.m */; };
		5D6C4B111B604190005E3C43 /* NSAttributedString+RichTextView.swift in Sources */ = {isa = PBXBuildFile; fileRef = 5D6C4B0E1B604190005E3C43 /* NSAttributedString+RichTextView.swift */; };
		5D6C4B121B604190005E3C43 /* RichTextView.swift in Sources */ = {isa = PBXBuildFile; fileRef = 5D6C4B0F1B604190005E3C43 /* RichTextView.swift */; };
		5D6C4B131B604190005E3C43 /* UITextView+RichTextView.swift in Sources */ = {isa = PBXBuildFile; fileRef = 5D6C4B101B604190005E3C43 /* UITextView+RichTextView.swift */; };
		5D6C4B1E1B604425005E3C43 /* WPContentActionView.m in Sources */ = {isa = PBXBuildFile; fileRef = 5D6C4B151B604425005E3C43 /* WPContentActionView.m */; };
		5D6C4B1F1B604425005E3C43 /* WPContentAttributionView.m in Sources */ = {isa = PBXBuildFile; fileRef = 5D6C4B171B604425005E3C43 /* WPContentAttributionView.m */; };
		5D6C4B201B604425005E3C43 /* WPContentView.m in Sources */ = {isa = PBXBuildFile; fileRef = 5D6C4B191B604425005E3C43 /* WPContentView.m */; };
		5D6C4B211B604425005E3C43 /* WPRichContentView.m in Sources */ = {isa = PBXBuildFile; fileRef = 5D6C4B1B1B604425005E3C43 /* WPRichContentView.m */; };
		5D6C4B221B604425005E3C43 /* WPSimpleContentAttributionView.m in Sources */ = {isa = PBXBuildFile; fileRef = 5D6C4B1D1B604425005E3C43 /* WPSimpleContentAttributionView.m */; };
		5D732F971AE84E3C00CD89E7 /* PostListFooterView.m in Sources */ = {isa = PBXBuildFile; fileRef = 5D732F961AE84E3C00CD89E7 /* PostListFooterView.m */; };
		5D732F991AE84E5400CD89E7 /* PostListFooterView.xib in Resources */ = {isa = PBXBuildFile; fileRef = 5D732F981AE84E5400CD89E7 /* PostListFooterView.xib */; };
		5D7A57801AFBFD940097C028 /* BasePostTest.m in Sources */ = {isa = PBXBuildFile; fileRef = 5D7A577F1AFBFD940097C028 /* BasePostTest.m */; };
		5D7B414619E482C9007D9EC7 /* WPRichTextEmbed.swift in Sources */ = {isa = PBXBuildFile; fileRef = 5D7B414319E482C9007D9EC7 /* WPRichTextEmbed.swift */; };
		5D7B414719E482C9007D9EC7 /* WPRichTextImage.swift in Sources */ = {isa = PBXBuildFile; fileRef = 5D7B414419E482C9007D9EC7 /* WPRichTextImage.swift */; };
		5D7B414819E482C9007D9EC7 /* WPRichTextMediaAttachment.swift in Sources */ = {isa = PBXBuildFile; fileRef = 5D7B414519E482C9007D9EC7 /* WPRichTextMediaAttachment.swift */; };
		5D7DEA2919D488DD0032EE77 /* WPStyleGuide+Comments.swift in Sources */ = {isa = PBXBuildFile; fileRef = 5D7DEA2819D488DD0032EE77 /* WPStyleGuide+Comments.swift */; };
		5D839AA8187F0D6B00811F4A /* PostFeaturedImageCell.m in Sources */ = {isa = PBXBuildFile; fileRef = 5D839AA7187F0D6B00811F4A /* PostFeaturedImageCell.m */; };
		5D839AAB187F0D8000811F4A /* PostGeolocationCell.m in Sources */ = {isa = PBXBuildFile; fileRef = 5D839AAA187F0D8000811F4A /* PostGeolocationCell.m */; };
		5D8CBC471A6F47880081F4AE /* EditImageDetailsViewController.m in Sources */ = {isa = PBXBuildFile; fileRef = 5D8CBC461A6F47880081F4AE /* EditImageDetailsViewController.m */; };
		5D8D53F119250412003C8859 /* BlogSelectorViewController.m in Sources */ = {isa = PBXBuildFile; fileRef = 5D8D53EE19250412003C8859 /* BlogSelectorViewController.m */; };
		5D9282F91B54697D00066CED /* RemoteReaderSiteInfo.m in Sources */ = {isa = PBXBuildFile; fileRef = 5D9282F81B54697C00066CED /* RemoteReaderSiteInfo.m */; };
		5D97C2F315CAF8D8009B44DD /* UINavigationController+KeyboardFix.m in Sources */ = {isa = PBXBuildFile; fileRef = 5D97C2F215CAF8D8009B44DD /* UINavigationController+KeyboardFix.m */; };
		5D9B17C519998A430047A4A2 /* ReaderBlockedTableViewCell.m in Sources */ = {isa = PBXBuildFile; fileRef = 5D9B17C419998A430047A4A2 /* ReaderBlockedTableViewCell.m */; };
		5D9BFF041A8557A8001D6D63 /* ReaderPostRichContentView.m in Sources */ = {isa = PBXBuildFile; fileRef = 5D9BFF031A8557A8001D6D63 /* ReaderPostRichContentView.m */; };
		5D9BFF071A85584A001D6D63 /* ReaderPostUnattributedContentView.m in Sources */ = {isa = PBXBuildFile; fileRef = 5D9BFF061A85584A001D6D63 /* ReaderPostUnattributedContentView.m */; };
		5D9BFF0A1A856801001D6D63 /* ReaderPostRichUnattributedContentView.m in Sources */ = {isa = PBXBuildFile; fileRef = 5D9BFF091A856801001D6D63 /* ReaderPostRichUnattributedContentView.m */; };
		5DA357A71B52D33B00FB724F /* OriginalSiteAttributionView.m in Sources */ = {isa = PBXBuildFile; fileRef = 5DA357A61B52D33B00FB724F /* OriginalSiteAttributionView.m */; };
		5DA3EE12192508F700294E0B /* WPImageOptimizer.m in Sources */ = {isa = PBXBuildFile; fileRef = 5DA3EE0F192508F700294E0B /* WPImageOptimizer.m */; };
		5DA3EE13192508F700294E0B /* WPImageOptimizer+Private.m in Sources */ = {isa = PBXBuildFile; fileRef = 5DA3EE11192508F700294E0B /* WPImageOptimizer+Private.m */; };
		5DA3EE161925090A00294E0B /* MediaService.m in Sources */ = {isa = PBXBuildFile; fileRef = 5DA3EE151925090A00294E0B /* MediaService.m */; };
		5DA5BF4418E32DCF005F11F9 /* Theme.m in Sources */ = {isa = PBXBuildFile; fileRef = 5DA5BF3418E32DCF005F11F9 /* Theme.m */; };
		5DA5BF4518E32DCF005F11F9 /* ThemeBrowserCell.m in Sources */ = {isa = PBXBuildFile; fileRef = 5DA5BF3618E32DCF005F11F9 /* ThemeBrowserCell.m */; };
		5DA5BF4618E32DCF005F11F9 /* ThemeBrowserViewController.m in Sources */ = {isa = PBXBuildFile; fileRef = 5DA5BF3818E32DCF005F11F9 /* ThemeBrowserViewController.m */; };
		5DA5BF4718E32DCF005F11F9 /* ThemeDetailsViewController.m in Sources */ = {isa = PBXBuildFile; fileRef = 5DA5BF3A18E32DCF005F11F9 /* ThemeDetailsViewController.m */; };
		5DA912F41B03A6B300CBC13E /* AbstractPostListViewController.m in Sources */ = {isa = PBXBuildFile; fileRef = 5DA912F31B03A6B300CBC13E /* AbstractPostListViewController.m */; };
		5DA988061AEEA594002AFB12 /* DisplayableImageHelperTest.m in Sources */ = {isa = PBXBuildFile; fileRef = 5DA988051AEEA594002AFB12 /* DisplayableImageHelperTest.m */; };
		5DAE40AD19EC70930011A0AE /* ReaderPostHeaderView.m in Sources */ = {isa = PBXBuildFile; fileRef = 5DAE40AC19EC70930011A0AE /* ReaderPostHeaderView.m */; };
		5DAFEAB81AF2CA6E00B3E1D7 /* PostMetaButton.m in Sources */ = {isa = PBXBuildFile; fileRef = 5DAFEAB71AF2CA6E00B3E1D7 /* PostMetaButton.m */; };
		5DB3BA0518D0E7B600F3F3E9 /* WPPickerView.m in Sources */ = {isa = PBXBuildFile; fileRef = 5DB3BA0418D0E7B600F3F3E9 /* WPPickerView.m */; };
		5DB3BA0818D11D8D00F3F3E9 /* PublishDatePickerView.m in Sources */ = {isa = PBXBuildFile; fileRef = 5DB3BA0718D11D8D00F3F3E9 /* PublishDatePickerView.m */; };
		5DB4683B18A2E718004A89A9 /* LocationService.m in Sources */ = {isa = PBXBuildFile; fileRef = 5DB4683A18A2E718004A89A9 /* LocationService.m */; };
		5DB767411588F64D00EBE36C /* postPreview.html in Resources */ = {isa = PBXBuildFile; fileRef = 5DB767401588F64D00EBE36C /* postPreview.html */; };
		5DB93EEC19B6190700EC88EB /* CommentContentView.m in Sources */ = {isa = PBXBuildFile; fileRef = 5DB93EE919B6190700EC88EB /* CommentContentView.m */; };
		5DB93EED19B6190700EC88EB /* ReaderCommentCell.m in Sources */ = {isa = PBXBuildFile; fileRef = 5DB93EEB19B6190700EC88EB /* ReaderCommentCell.m */; };
		5DBCD9D218F3569F00B32229 /* ReaderTopic.m in Sources */ = {isa = PBXBuildFile; fileRef = 5DBCD9D118F3569F00B32229 /* ReaderTopic.m */; };
		5DBCD9D518F35D7500B32229 /* ReaderTopicService.m in Sources */ = {isa = PBXBuildFile; fileRef = 5DBCD9D418F35D7500B32229 /* ReaderTopicService.m */; };
		5DBFC8A71A9BC34F00E00DE4 /* PostListViewController.m in Sources */ = {isa = PBXBuildFile; fileRef = 5DBFC8A61A9BC34F00E00DE4 /* PostListViewController.m */; };
		5DBFC8A91A9BE07B00E00DE4 /* Posts.storyboard in Resources */ = {isa = PBXBuildFile; fileRef = 5DBFC8A81A9BE07B00E00DE4 /* Posts.storyboard */; };
		5DC3A44D1610B9BC00A890BE /* UINavigationController+Rotation.m in Sources */ = {isa = PBXBuildFile; fileRef = 5DC3A44C1610B9BC00A890BE /* UINavigationController+Rotation.m */; };
		5DCC4CD819A50CC0003E548C /* ReaderSite.m in Sources */ = {isa = PBXBuildFile; fileRef = 5DCC4CD719A50CC0003E548C /* ReaderSite.m */; };
		5DDC44671A72BB07007F538E /* ReaderViewController.m in Sources */ = {isa = PBXBuildFile; fileRef = 5DDC44661A72BB07007F538E /* ReaderViewController.m */; };
		5DE293C11AD8009E00825DE5 /* PostListFilter.m in Sources */ = {isa = PBXBuildFile; fileRef = 5DE293C01AD8009E00825DE5 /* PostListFilter.m */; };
		5DE88FAA1A859DD9000E2CA6 /* ReaderPostUnattributedTableViewCell.m in Sources */ = {isa = PBXBuildFile; fileRef = 5DE88FA91A859DD9000E2CA6 /* ReaderPostUnattributedTableViewCell.m */; };
		5DEB61B4156FCD3400242C35 /* WPWebView.m in Sources */ = {isa = PBXBuildFile; fileRef = 5DEB61B3156FCD3400242C35 /* WPWebView.m */; };
		5DED0E141B42E3E400431FCD /* RemoteSourcePostAttribution.m in Sources */ = {isa = PBXBuildFile; fileRef = 5DED0E131B42E3E400431FCD /* RemoteSourcePostAttribution.m */; };
		5DED0E181B432E0400431FCD /* SourcePostAttribution.m in Sources */ = {isa = PBXBuildFile; fileRef = 5DED0E171B432E0400431FCD /* SourcePostAttribution.m */; };
		5DF59C0B1770AE3A00171208 /* UILabel+SuggestSize.m in Sources */ = {isa = PBXBuildFile; fileRef = 5DF59C0A1770AE3A00171208 /* UILabel+SuggestSize.m */; };
		5DF6571B1AE6ACAC00AAA8D7 /* DisplayableImageHelper.m in Sources */ = {isa = PBXBuildFile; fileRef = 5DF6571A1AE6ACAC00AAA8D7 /* DisplayableImageHelper.m */; };
		5DF738941965FAB900393584 /* SubscribedTopicsViewController.m in Sources */ = {isa = PBXBuildFile; fileRef = 5DF738931965FAB900393584 /* SubscribedTopicsViewController.m */; };
		5DF738971965FACD00393584 /* RecommendedTopicsViewController.m in Sources */ = {isa = PBXBuildFile; fileRef = 5DF738961965FACD00393584 /* RecommendedTopicsViewController.m */; };
		5DF7F7741B22337C003A05C8 /* WordPress-30-31.xcmappingmodel in Sources */ = {isa = PBXBuildFile; fileRef = 5DF7F7731B22337C003A05C8 /* WordPress-30-31.xcmappingmodel */; };
		5DF7F7781B223916003A05C8 /* PostToPost30To31.m in Sources */ = {isa = PBXBuildFile; fileRef = 5DF7F7771B223916003A05C8 /* PostToPost30To31.m */; };
		5DF8D26119E82B1000A2CD95 /* ReaderCommentsViewController.m in Sources */ = {isa = PBXBuildFile; fileRef = 5DF8D26019E82B1000A2CD95 /* ReaderCommentsViewController.m */; };
		5DF94E2B1962B97D00359241 /* CommentsTableViewCell.m in Sources */ = {isa = PBXBuildFile; fileRef = 5DF94E261962B97D00359241 /* CommentsTableViewCell.m */; };
		5DF94E301962B99C00359241 /* PostSettingsSelectionViewController.m in Sources */ = {isa = PBXBuildFile; fileRef = 5DF94E2F1962B99C00359241 /* PostSettingsSelectionViewController.m */; };
		5DF94E461962BAA700359241 /* WPRichTextView.m in Sources */ = {isa = PBXBuildFile; fileRef = 5DF94E3F1962BAA700359241 /* WPRichTextView.m */; };
		5DF94E501962BAEB00359241 /* ReaderPostAttributionView.m in Sources */ = {isa = PBXBuildFile; fileRef = 5DF94E491962BAEB00359241 /* ReaderPostAttributionView.m */; };
		5DF94E511962BAEB00359241 /* ReaderPostContentView.m in Sources */ = {isa = PBXBuildFile; fileRef = 5DF94E4B1962BAEB00359241 /* ReaderPostContentView.m */; };
		5DFA7EBC1AF7B8D30072023B /* NSDateStringFormattingTest.m in Sources */ = {isa = PBXBuildFile; fileRef = 5DFA7EBB1AF7B8D30072023B /* NSDateStringFormattingTest.m */; };
		5DFA7EC11AF7CB6B0072023B /* PageListViewController.m in Sources */ = {isa = PBXBuildFile; fileRef = 5DFA7EC01AF7CB6A0072023B /* PageListViewController.m */; };
		5DFA7EC31AF7CB910072023B /* Pages.storyboard in Resources */ = {isa = PBXBuildFile; fileRef = 5DFA7EC21AF7CB910072023B /* Pages.storyboard */; };
		5DFA7EC71AF814E40072023B /* PageListTableViewCell.m in Sources */ = {isa = PBXBuildFile; fileRef = 5DFA7EC51AF814E40072023B /* PageListTableViewCell.m */; };
		5DFA7EC81AF814E40072023B /* PageListTableViewCell.xib in Resources */ = {isa = PBXBuildFile; fileRef = 5DFA7EC61AF814E40072023B /* PageListTableViewCell.xib */; };
		7059CD210F332B6500A0660B /* WPCategoryTree.m in Sources */ = {isa = PBXBuildFile; fileRef = 7059CD200F332B6500A0660B /* WPCategoryTree.m */; };
		740BD8351A0D4C3600F04D18 /* WPUploadStatusButton.m in Sources */ = {isa = PBXBuildFile; fileRef = 740BD8341A0D4C3600F04D18 /* WPUploadStatusButton.m */; };
		74BB6F1A19AE7B9400FB7829 /* WPLegacyEditPageViewController.m in Sources */ = {isa = PBXBuildFile; fileRef = 74BB6F1919AE7B9400FB7829 /* WPLegacyEditPageViewController.m */; };
		74D5FFD619ACDF6700389E8F /* WPLegacyEditPostViewController.m in Sources */ = {isa = PBXBuildFile; fileRef = 74D5FFD519ACDF6700389E8F /* WPLegacyEditPostViewController.m */; };
		74F313EF1A9B97A200AA8B45 /* WPTooltip.m in Sources */ = {isa = PBXBuildFile; fileRef = 74F313EE1A9B97A200AA8B45 /* WPTooltip.m */; };
		83043E55126FA31400EC9953 /* MessageUI.framework in Frameworks */ = {isa = PBXBuildFile; fileRef = 83043E54126FA31400EC9953 /* MessageUI.framework */; };
		83418AAA11C9FA6E00ACF00C /* Comment.m in Sources */ = {isa = PBXBuildFile; fileRef = 83418AA911C9FA6E00ACF00C /* Comment.m */; };
		834CAE7C122D528A003DDF49 /* UIImage+Resize.m in Sources */ = {isa = PBXBuildFile; fileRef = 834CAE7B122D528A003DDF49 /* UIImage+Resize.m */; };
		834CAE9F122D56B1003DDF49 /* UIImage+Alpha.m in Sources */ = {isa = PBXBuildFile; fileRef = 834CAE9D122D56B1003DDF49 /* UIImage+Alpha.m */; };
		834CAEA0122D56B1003DDF49 /* UIImage+RoundedCorner.m in Sources */ = {isa = PBXBuildFile; fileRef = 834CAE9E122D56B1003DDF49 /* UIImage+RoundedCorner.m */; };
		834CE7341256D0DE0046A4A3 /* CFNetwork.framework in Frameworks */ = {isa = PBXBuildFile; fileRef = 834CE7331256D0DE0046A4A3 /* CFNetwork.framework */; };
		8350E49611D2C71E00A7B073 /* Media.m in Sources */ = {isa = PBXBuildFile; fileRef = 8350E49511D2C71E00A7B073 /* Media.m */; };
		8355D67E11D13EAD00A61362 /* MobileCoreServices.framework in Frameworks */ = {isa = PBXBuildFile; fileRef = 8355D67D11D13EAD00A61362 /* MobileCoreServices.framework */; };
		8355D7D911D260AA00A61362 /* CoreData.framework in Frameworks */ = {isa = PBXBuildFile; fileRef = 8355D7D811D260AA00A61362 /* CoreData.framework */; };
		835E2403126E66E50085940B /* AssetsLibrary.framework in Frameworks */ = {isa = PBXBuildFile; fileRef = 835E2402126E66E50085940B /* AssetsLibrary.framework */; settings = {ATTRIBUTES = (Weak, ); }; };
		8370D10A11FA499A009D650F /* WPTableViewActivityCell.m in Sources */ = {isa = PBXBuildFile; fileRef = 8370D10911FA499A009D650F /* WPTableViewActivityCell.m */; };
		838C672E1210C3C300B09CA3 /* Post.m in Sources */ = {isa = PBXBuildFile; fileRef = 838C672D1210C3C300B09CA3 /* Post.m */; };
		83D180FA12329B1A002DCCB0 /* EditPageViewController.m in Sources */ = {isa = PBXBuildFile; fileRef = 83D180F812329B1A002DCCB0 /* EditPageViewController.m */; };
		83F3E26011275E07004CD686 /* MapKit.framework in Frameworks */ = {isa = PBXBuildFile; fileRef = 83F3E25F11275E07004CD686 /* MapKit.framework */; };
		83F3E2D311276371004CD686 /* CoreLocation.framework in Frameworks */ = {isa = PBXBuildFile; fileRef = 83F3E2D211276371004CD686 /* CoreLocation.framework */; };
		83FEFC7611FF6C5A0078B462 /* SiteSettingsViewController.m in Sources */ = {isa = PBXBuildFile; fileRef = 83FEFC7411FF6C5A0078B462 /* SiteSettingsViewController.m */; };
		85149741171E13DF00B87F3F /* WPAsyncBlockOperation.m in Sources */ = {isa = PBXBuildFile; fileRef = 85149740171E13DF00B87F3F /* WPAsyncBlockOperation.m */; };
		8514B8D41AE85B19007E58BA /* WPAnalyticsTrackerMixpanelTests.m in Sources */ = {isa = PBXBuildFile; fileRef = 8514B8D31AE85B19007E58BA /* WPAnalyticsTrackerMixpanelTests.m */; };
		851734431798C64700A30E27 /* NSURL+Util.m in Sources */ = {isa = PBXBuildFile; fileRef = 851734421798C64700A30E27 /* NSURL+Util.m */; };
		852416CF1A12EBDD0030700C /* AppRatingUtility.m in Sources */ = {isa = PBXBuildFile; fileRef = 852416CE1A12EBDD0030700C /* AppRatingUtility.m */; };
		852416D21A12ED690030700C /* AppRatingUtilityTests.m in Sources */ = {isa = PBXBuildFile; fileRef = 852416D11A12ED690030700C /* AppRatingUtilityTests.m */; };
		8525398B171761D9003F6B32 /* WPComLanguages.m in Sources */ = {isa = PBXBuildFile; fileRef = 8525398A171761D9003F6B32 /* WPComLanguages.m */; };
		855408861A6F105700DDBD79 /* app-review-prompt-all-enabled.json in Resources */ = {isa = PBXBuildFile; fileRef = 855408851A6F105700DDBD79 /* app-review-prompt-all-enabled.json */; };
		855408881A6F106800DDBD79 /* app-review-prompt-notifications-disabled.json in Resources */ = {isa = PBXBuildFile; fileRef = 855408871A6F106800DDBD79 /* app-review-prompt-notifications-disabled.json */; };
		8554088A1A6F107D00DDBD79 /* app-review-prompt-global-disable.json in Resources */ = {isa = PBXBuildFile; fileRef = 855408891A6F107D00DDBD79 /* app-review-prompt-global-disable.json */; };
		857610D618C0377300EDF406 /* StatsWebViewController.m in Sources */ = {isa = PBXBuildFile; fileRef = 857610D518C0377300EDF406 /* StatsWebViewController.m */; };
		858DE40F1730384F000AC628 /* LoginViewController.m in Sources */ = {isa = PBXBuildFile; fileRef = 858DE40E1730384F000AC628 /* LoginViewController.m */; };
		859F761D18F2159800EF8D5D /* WPAnalyticsTrackerMixpanelInstructionsForStat.m in Sources */ = {isa = PBXBuildFile; fileRef = 859F761C18F2159800EF8D5D /* WPAnalyticsTrackerMixpanelInstructionsForStat.m */; };
		85AD6AEC173CCF9E002CB896 /* WPNUXPrimaryButton.m in Sources */ = {isa = PBXBuildFile; fileRef = 85AD6AEB173CCF9E002CB896 /* WPNUXPrimaryButton.m */; };
		85AD6AEF173CCFDC002CB896 /* WPNUXSecondaryButton.m in Sources */ = {isa = PBXBuildFile; fileRef = 85AD6AEE173CCFDC002CB896 /* WPNUXSecondaryButton.m */; };
		85B125411B028E34008A3D95 /* PushAuthenticationManagerTests.swift in Sources */ = {isa = PBXBuildFile; fileRef = 85B125401B028E34008A3D95 /* PushAuthenticationManagerTests.swift */; };
		85B125461B0294F6008A3D95 /* UIAlertViewProxy.m in Sources */ = {isa = PBXBuildFile; fileRef = 85B125441B02937E008A3D95 /* UIAlertViewProxy.m */; };
		85B6F74F1742DA1E00CE7F3A /* WPNUXMainButton.m in Sources */ = {isa = PBXBuildFile; fileRef = 85B6F74E1742DA1D00CE7F3A /* WPNUXMainButton.m */; };
		85B6F7521742DAE800CE7F3A /* WPNUXBackButton.m in Sources */ = {isa = PBXBuildFile; fileRef = 85B6F7511742DAE800CE7F3A /* WPNUXBackButton.m */; };
		85C720B11730CEFA00460645 /* WPWalkthroughTextField.m in Sources */ = {isa = PBXBuildFile; fileRef = 85C720B01730CEFA00460645 /* WPWalkthroughTextField.m */; };
		85CE4C201A703CF200780DFE /* NSBundle+VersionNumberHelper.m in Sources */ = {isa = PBXBuildFile; fileRef = 85CE4C1F1A703CF200780DFE /* NSBundle+VersionNumberHelper.m */; };
		85D2275918F1EB8A001DA8DA /* WPAnalyticsTrackerMixpanel.m in Sources */ = {isa = PBXBuildFile; fileRef = 85D2275818F1EB8A001DA8DA /* WPAnalyticsTrackerMixpanel.m */; };
		85D239AD1AE5A5FC0074768D /* AccountServiceFacade.m in Sources */ = {isa = PBXBuildFile; fileRef = 85D239A01AE5A5FC0074768D /* AccountServiceFacade.m */; };
		85D239AE1AE5A5FC0074768D /* BlogSyncFacade.m in Sources */ = {isa = PBXBuildFile; fileRef = 85D239A21AE5A5FC0074768D /* BlogSyncFacade.m */; };
		85D239AF1AE5A5FC0074768D /* HelpshiftEnabledFacade.m in Sources */ = {isa = PBXBuildFile; fileRef = 85D239A41AE5A5FC0074768D /* HelpshiftEnabledFacade.m */; };
		85D239B01AE5A5FC0074768D /* LoginFacade.m in Sources */ = {isa = PBXBuildFile; fileRef = 85D239A61AE5A5FC0074768D /* LoginFacade.m */; };
		85D239B11AE5A5FC0074768D /* OnePasswordFacade.m in Sources */ = {isa = PBXBuildFile; fileRef = 85D239A81AE5A5FC0074768D /* OnePasswordFacade.m */; };
		85D239B21AE5A5FC0074768D /* WordPressComOAuthClientFacade.m in Sources */ = {isa = PBXBuildFile; fileRef = 85D239AA1AE5A5FC0074768D /* WordPressComOAuthClientFacade.m */; };
		85D239B31AE5A5FC0074768D /* WordPressXMLRPCAPIFacade.m in Sources */ = {isa = PBXBuildFile; fileRef = 85D239AC1AE5A5FC0074768D /* WordPressXMLRPCAPIFacade.m */; };
		85D239B61AE5A6170074768D /* ReachabilityFacade.m in Sources */ = {isa = PBXBuildFile; fileRef = 85D239B51AE5A6170074768D /* ReachabilityFacade.m */; };
		85D239BB1AE5A6620074768D /* LoginFields.m in Sources */ = {isa = PBXBuildFile; fileRef = 85D239B81AE5A6620074768D /* LoginFields.m */; };
		85D239BC1AE5A6620074768D /* LoginViewModel.m in Sources */ = {isa = PBXBuildFile; fileRef = 85D239BA1AE5A6620074768D /* LoginViewModel.m */; };
		85D239C01AE5A7020074768D /* LoginFacadeTests.m in Sources */ = {isa = PBXBuildFile; fileRef = 85D239BE1AE5A7020074768D /* LoginFacadeTests.m */; };
		85D239C11AE5A7020074768D /* LoginViewModelTests.m in Sources */ = {isa = PBXBuildFile; fileRef = 85D239BF1AE5A7020074768D /* LoginViewModelTests.m */; };
		85D790AA1AE5C6790033AE83 /* MixpanelProxy.m in Sources */ = {isa = PBXBuildFile; fileRef = 85D790A81AE5BF1F0033AE83 /* MixpanelProxy.m */; };
		85D790AC1AE5D95E0033AE83 /* MixpanelProxyTests.m in Sources */ = {isa = PBXBuildFile; fileRef = 85D790AB1AE5D95E0033AE83 /* MixpanelProxyTests.m */; };
		85D80558171630B30075EEAC /* DotCom-Languages.plist in Resources */ = {isa = PBXBuildFile; fileRef = 85D80557171630B30075EEAC /* DotCom-Languages.plist */; };
		85D8055D171631F10075EEAC /* SelectWPComLanguageViewController.m in Sources */ = {isa = PBXBuildFile; fileRef = 85D8055C171631F10075EEAC /* SelectWPComLanguageViewController.m */; };
		85DA8C4418F3F29A0074C8A4 /* WPAnalyticsTrackerWPCom.m in Sources */ = {isa = PBXBuildFile; fileRef = 85DA8C4318F3F29A0074C8A4 /* WPAnalyticsTrackerWPCom.m */; };
		85E105861731A597001071A3 /* WPWalkthroughOverlayView.m in Sources */ = {isa = PBXBuildFile; fileRef = 85E105851731A597001071A3 /* WPWalkthroughOverlayView.m */; };
		85EC44D41739826A00686604 /* CreateAccountAndBlogViewController.m in Sources */ = {isa = PBXBuildFile; fileRef = 85EC44D31739826A00686604 /* CreateAccountAndBlogViewController.m */; };
		85ED988817DFA00000090D0B /* Images.xcassets in Resources */ = {isa = PBXBuildFile; fileRef = 85ED988717DFA00000090D0B /* Images.xcassets */; };
		85F8E19B1B017AA6000859BB /* PushAuthenticationServiceRemoteTests.swift in Sources */ = {isa = PBXBuildFile; fileRef = 85F8E19A1B017AA6000859BB /* PushAuthenticationServiceRemoteTests.swift */; };
		85F8E19D1B018698000859BB /* PushAuthenticationServiceTests.swift in Sources */ = {isa = PBXBuildFile; fileRef = 85F8E19C1B018698000859BB /* PushAuthenticationServiceTests.swift */; };
		85F8E19F1B0186D0000859BB /* MockWordPressComApi.swift in Sources */ = {isa = PBXBuildFile; fileRef = 85F8E19E1B0186D0000859BB /* MockWordPressComApi.swift */; };
		931D26F519ED7E6D00114F17 /* BlogJetpackTest.m in Sources */ = {isa = PBXBuildFile; fileRef = E150520B16CAC5C400D3DDDC /* BlogJetpackTest.m */; };
		931D26F619ED7F7000114F17 /* BlogServiceTest.m in Sources */ = {isa = PBXBuildFile; fileRef = 930FD0A519882742000CC81D /* BlogServiceTest.m */; };
		931D26F719ED7F7500114F17 /* ReaderPostServiceTest.m in Sources */ = {isa = PBXBuildFile; fileRef = 5DE8A0401912D95B00B2FF59 /* ReaderPostServiceTest.m */; };
		931D26F819ED7F7800114F17 /* ReaderTopicServiceTest.m in Sources */ = {isa = PBXBuildFile; fileRef = 5DFA9D19196B1BA30061FF96 /* ReaderTopicServiceTest.m */; };
		931D26FE19EDA10D00114F17 /* ALIterativeMigrator.m in Sources */ = {isa = PBXBuildFile; fileRef = 931D26FD19EDA10D00114F17 /* ALIterativeMigrator.m */; };
		931D270019EDAE8600114F17 /* CoreDataMigrationTests.m in Sources */ = {isa = PBXBuildFile; fileRef = 931D26FF19EDAE8600114F17 /* CoreDataMigrationTests.m */; };
		931DF4D618D09A2F00540BDD /* InfoPlist.strings in Resources */ = {isa = PBXBuildFile; fileRef = 931DF4D818D09A2F00540BDD /* InfoPlist.strings */; };
		934884AB19B73BA6004028D8 /* Constants.m in Sources */ = {isa = PBXBuildFile; fileRef = B5CC05F51962150600975CAC /* Constants.m */; };
		934884AD19B78723004028D8 /* WordPressTodayWidget-Internal.entitlements in Resources */ = {isa = PBXBuildFile; fileRef = 934884AC19B78723004028D8 /* WordPressTodayWidget-Internal.entitlements */; };
		934884AF19B7875C004028D8 /* WordPress-Internal.entitlements in Resources */ = {isa = PBXBuildFile; fileRef = 934884AE19B7875C004028D8 /* WordPress-Internal.entitlements */; };
		9358D15919FFD4E10094BBF5 /* WPImageOptimizerTest.m in Sources */ = {isa = PBXBuildFile; fileRef = 5DA3EE191925111700294E0B /* WPImageOptimizerTest.m */; };
		93594BD5191D2F5A0079E6B2 /* stats-batch.json in Resources */ = {isa = PBXBuildFile; fileRef = 93594BD4191D2F5A0079E6B2 /* stats-batch.json */; };
		9363113F19FA996700B0C739 /* AccountServiceTests.swift in Sources */ = {isa = PBXBuildFile; fileRef = 9363113E19FA996700B0C739 /* AccountServiceTests.swift */; };
		937D9A0F19F83812007B9D5F /* WordPress-22-23.xcmappingmodel in Sources */ = {isa = PBXBuildFile; fileRef = 937D9A0E19F83812007B9D5F /* WordPress-22-23.xcmappingmodel */; };
		937D9A1119F838C2007B9D5F /* AccountToAccount22to23.swift in Sources */ = {isa = PBXBuildFile; fileRef = 937D9A1019F838C2007B9D5F /* AccountToAccount22to23.swift */; };
		937F3E321AD6FDA7006BA498 /* WPAnalyticsTrackerAutomatticTracks.m in Sources */ = {isa = PBXBuildFile; fileRef = 937F3E311AD6FDA7006BA498 /* WPAnalyticsTrackerAutomatticTracks.m */; };
		93A379DB19FE6D3000415023 /* DDLogSwift.m in Sources */ = {isa = PBXBuildFile; fileRef = 93A379DA19FE6D3000415023 /* DDLogSwift.m */; };
		93A379EC19FFBF7900415023 /* KeychainTest.m in Sources */ = {isa = PBXBuildFile; fileRef = 93A379EB19FFBF7900415023 /* KeychainTest.m */; };
		93A3F7DE1843F6F00082FEEA /* CoreTelephony.framework in Frameworks */ = {isa = PBXBuildFile; fileRef = 93A3F7DD1843F6F00082FEEA /* CoreTelephony.framework */; };
		93B853231B4416A30064FE72 /* WPAnalyticsTrackerAutomatticTracksTests.m in Sources */ = {isa = PBXBuildFile; fileRef = 93B853221B4416A30064FE72 /* WPAnalyticsTrackerAutomatticTracksTests.m */; };
		93C1147F18EC5DD500DAC95C /* AccountService.m in Sources */ = {isa = PBXBuildFile; fileRef = 93C1147E18EC5DD500DAC95C /* AccountService.m */; };
		93C1148518EDF6E100DAC95C /* BlogService.m in Sources */ = {isa = PBXBuildFile; fileRef = 93C1148418EDF6E100DAC95C /* BlogService.m */; };
		93C4864F181043D700A24725 /* ActivityLogDetailViewController.m in Sources */ = {isa = PBXBuildFile; fileRef = 93069F581762410B000C966D /* ActivityLogDetailViewController.m */; };
		93C486501810442200A24725 /* SupportViewController.m in Sources */ = {isa = PBXBuildFile; fileRef = 93027BB71758332300483FFD /* SupportViewController.m */; };
		93C486511810445D00A24725 /* ActivityLogViewController.m in Sources */ = {isa = PBXBuildFile; fileRef = 93069F55176237A4000C966D /* ActivityLogViewController.m */; };
		93CD939319099BE70049096E /* authtoken.json in Resources */ = {isa = PBXBuildFile; fileRef = 93CD939219099BE70049096E /* authtoken.json */; };
		93DEB88219E5BF7100F9546D /* TodayExtensionService.m in Sources */ = {isa = PBXBuildFile; fileRef = 93DEB88119E5BF7100F9546D /* TodayExtensionService.m */; };
		93E3D3C819ACE8E300B1C509 /* SFHFKeychainUtils.m in Sources */ = {isa = PBXBuildFile; fileRef = 292CECFF1027259000BD407D /* SFHFKeychainUtils.m */; settings = {COMPILER_FLAGS = "-fno-objc-arc"; }; };
		93E5283C19A7741A003A1A9C /* NotificationCenter.framework in Frameworks */ = {isa = PBXBuildFile; fileRef = 93E5283B19A7741A003A1A9C /* NotificationCenter.framework */; };
		93E5284119A7741A003A1A9C /* TodayViewController.swift in Sources */ = {isa = PBXBuildFile; fileRef = 93E5284019A7741A003A1A9C /* TodayViewController.swift */; };
		93E5284319A7741A003A1A9C /* MainInterface.storyboard in Resources */ = {isa = PBXBuildFile; fileRef = 93E5284219A7741A003A1A9C /* MainInterface.storyboard */; };
		93E5284619A7741A003A1A9C /* WordPressTodayWidget.appex in Embed App Extensions */ = {isa = PBXBuildFile; fileRef = 93E5283A19A7741A003A1A9C /* WordPressTodayWidget.appex */; settings = {ATTRIBUTES = (RemoveHeadersOnCopy, ); }; };
		93E5285519A778AF003A1A9C /* WPDDLogWrapper.m in Sources */ = {isa = PBXBuildFile; fileRef = 93E5285419A778AF003A1A9C /* WPDDLogWrapper.m */; };
		93E5285619A77BAC003A1A9C /* NotificationCenter.framework in Frameworks */ = {isa = PBXBuildFile; fileRef = 93E5283B19A7741A003A1A9C /* NotificationCenter.framework */; };
		93E9050719E6F3D8005513C9 /* TestContextManager.m in Sources */ = {isa = PBXBuildFile; fileRef = 93E9050619E6F3D8005513C9 /* TestContextManager.m */; };
		93EF094C19ED533500C89770 /* ContextManagerTests.swift in Sources */ = {isa = PBXBuildFile; fileRef = 93E9050319E6F242005513C9 /* ContextManagerTests.swift */; };
		93FA59DD18D88C1C001446BC /* PostCategoryService.m in Sources */ = {isa = PBXBuildFile; fileRef = 93FA59DC18D88C1C001446BC /* PostCategoryService.m */; };
		A01C542E0E24E88400D411F2 /* SystemConfiguration.framework in Frameworks */ = {isa = PBXBuildFile; fileRef = A01C542D0E24E88400D411F2 /* SystemConfiguration.framework */; };
		A01C55480E25E0D000D411F2 /* defaultPostTemplate.html in Resources */ = {isa = PBXBuildFile; fileRef = A01C55470E25E0D000D411F2 /* defaultPostTemplate.html */; };
		A0E293F10E21027E00C6919C /* WPAddPostCategoryViewController.m in Sources */ = {isa = PBXBuildFile; fileRef = A0E293F00E21027E00C6919C /* WPAddPostCategoryViewController.m */; };
		A2787D0219002AB1000D6CA6 /* HelpshiftConfig.plist in Resources */ = {isa = PBXBuildFile; fileRef = A2787D0119002AB1000D6CA6 /* HelpshiftConfig.plist */; };
		A2DC5B1A1953451B009584C3 /* WPNUXHelpBadgeLabel.m in Sources */ = {isa = PBXBuildFile; fileRef = A2DC5B191953451B009584C3 /* WPNUXHelpBadgeLabel.m */; };
		ACBAB5FE0E121C7300F38795 /* PostSettingsViewController.m in Sources */ = {isa = PBXBuildFile; fileRef = ACBAB5FD0E121C7300F38795 /* PostSettingsViewController.m */; };
		ACBAB6860E1247F700F38795 /* PostPreviewViewController.m in Sources */ = {isa = PBXBuildFile; fileRef = ACBAB6850E1247F700F38795 /* PostPreviewViewController.m */; };
		ACC156CC0E10E67600D6E1A0 /* WPPostViewController.m in Sources */ = {isa = PBXBuildFile; fileRef = ACC156CB0E10E67600D6E1A0 /* WPPostViewController.m */; };
		ADF544C2195A0F620092213D /* CustomHighlightButton.m in Sources */ = {isa = PBXBuildFile; fileRef = ADF544C1195A0F620092213D /* CustomHighlightButton.m */; };
		B50421E71B680839008EEA82 /* NoteUndoOverlayView.xib in Resources */ = {isa = PBXBuildFile; fileRef = B50421E61B680839008EEA82 /* NoteUndoOverlayView.xib */; };
		B50421E91B68170F008EEA82 /* NoteUndoOverlayView.swift in Sources */ = {isa = PBXBuildFile; fileRef = B50421E81B68170F008EEA82 /* NoteUndoOverlayView.swift */; };
		B51D9A7E19634D4400CA857B /* Noticons-Regular.otf in Resources */ = {isa = PBXBuildFile; fileRef = B55853F419630AF900FAF6C3 /* Noticons-Regular.otf */; };
		B522C4F81B3DA79B00E47B59 /* NotificationSettingsViewController.swift in Sources */ = {isa = PBXBuildFile; fileRef = B522C4F71B3DA79B00E47B59 /* NotificationSettingsViewController.swift */; };
		B526DC291B1E47FC002A8C5F /* WPStyleGuide+WebView.m in Sources */ = {isa = PBXBuildFile; fileRef = B526DC281B1E47FC002A8C5F /* WPStyleGuide+WebView.m */; };
		B52C4C7D199D4CD3009FD823 /* NoteBlockUserTableViewCell.swift in Sources */ = {isa = PBXBuildFile; fileRef = B52C4C7C199D4CD3009FD823 /* NoteBlockUserTableViewCell.swift */; };
		B52C4C7F199D74AE009FD823 /* NoteTableViewCell.swift in Sources */ = {isa = PBXBuildFile; fileRef = B52C4C7E199D74AE009FD823 /* NoteTableViewCell.swift */; };
		B52F8CD81B43260C00D36025 /* NotificationSettingStreamsViewController.swift in Sources */ = {isa = PBXBuildFile; fileRef = B52F8CD71B43260C00D36025 /* NotificationSettingStreamsViewController.swift */; };
		B52D29A51B66BEB70010BD3D /* RemoteNotificationSettings.swift in Sources */ = {isa = PBXBuildFile; fileRef = B52D29A41B66BEB70010BD3D /* RemoteNotificationSettings.swift */; };
		B532D4E9199D4357006E4DF6 /* NoteBlockCommentTableViewCell.swift in Sources */ = {isa = PBXBuildFile; fileRef = B532D4E5199D4357006E4DF6 /* NoteBlockCommentTableViewCell.swift */; };
		B532D4EA199D4357006E4DF6 /* NoteBlockHeaderTableViewCell.swift in Sources */ = {isa = PBXBuildFile; fileRef = B532D4E6199D4357006E4DF6 /* NoteBlockHeaderTableViewCell.swift */; };
		B532D4EB199D4357006E4DF6 /* NoteBlockTableViewCell.swift in Sources */ = {isa = PBXBuildFile; fileRef = B532D4E7199D4357006E4DF6 /* NoteBlockTableViewCell.swift */; };
		B532D4EC199D4357006E4DF6 /* NoteBlockTextTableViewCell.swift in Sources */ = {isa = PBXBuildFile; fileRef = B532D4E8199D4357006E4DF6 /* NoteBlockTextTableViewCell.swift */; };
		B532D4EE199D4418006E4DF6 /* NoteBlockImageTableViewCell.swift in Sources */ = {isa = PBXBuildFile; fileRef = B532D4ED199D4418006E4DF6 /* NoteBlockImageTableViewCell.swift */; };
		B535209B1AF7BBB800B33BA8 /* PushAuthenticationManager.swift in Sources */ = {isa = PBXBuildFile; fileRef = B535209A1AF7BBB800B33BA8 /* PushAuthenticationManager.swift */; };
		B535209D1AF7EB9F00B33BA8 /* PushAuthenticationService.swift in Sources */ = {isa = PBXBuildFile; fileRef = B535209C1AF7EB9F00B33BA8 /* PushAuthenticationService.swift */; };
		B535209F1AF7EFEC00B33BA8 /* PushAuthenticationServiceRemote.swift in Sources */ = {isa = PBXBuildFile; fileRef = B535209E1AF7EFEC00B33BA8 /* PushAuthenticationServiceRemote.swift */; };
		B53FDF6D19B8C336000723B6 /* UIScreen+Helpers.swift in Sources */ = {isa = PBXBuildFile; fileRef = B53FDF6C19B8C336000723B6 /* UIScreen+Helpers.swift */; };
		B54106901B6FE38400C880D0 /* WPWebViewController+Auth.swift in Sources */ = {isa = PBXBuildFile; fileRef = B541068F1B6FE38400C880D0 /* WPWebViewController+Auth.swift */; };
		B548458219A258890077E7A5 /* UIActionSheet+Helpers.m in Sources */ = {isa = PBXBuildFile; fileRef = B548458119A258890077E7A5 /* UIActionSheet+Helpers.m */; };
		B54866CA1A0D7042004AC79D /* NSAttributedString+Helpers.swift in Sources */ = {isa = PBXBuildFile; fileRef = B54866C91A0D7042004AC79D /* NSAttributedString+Helpers.swift */; };
		B54E1DF01A0A7BAA00807537 /* ReplyBezierView.swift in Sources */ = {isa = PBXBuildFile; fileRef = B54E1DED1A0A7BAA00807537 /* ReplyBezierView.swift */; };
		B54E1DF11A0A7BAA00807537 /* ReplyTextView.swift in Sources */ = {isa = PBXBuildFile; fileRef = B54E1DEE1A0A7BAA00807537 /* ReplyTextView.swift */; };
		B54E1DF21A0A7BAA00807537 /* ReplyTextView.xib in Resources */ = {isa = PBXBuildFile; fileRef = B54E1DEF1A0A7BAA00807537 /* ReplyTextView.xib */; };
		B54E1DF41A0A7BBF00807537 /* NotificationMediaDownloader.swift in Sources */ = {isa = PBXBuildFile; fileRef = B54E1DF31A0A7BBF00807537 /* NotificationMediaDownloader.swift */; };
		B5509A9319CA38B3006D2E49 /* EditReplyViewController.m in Sources */ = {isa = PBXBuildFile; fileRef = B5509A9219CA38B3006D2E49 /* EditReplyViewController.m */; };
		B55853F31962337500FAF6C3 /* NSScanner+Helpers.m in Sources */ = {isa = PBXBuildFile; fileRef = B55853F21962337500FAF6C3 /* NSScanner+Helpers.m */; };
		B55853F719630D5400FAF6C3 /* NSAttributedString+Util.m in Sources */ = {isa = PBXBuildFile; fileRef = B55853F619630D5400FAF6C3 /* NSAttributedString+Util.m */; };
		B55853FC19630E7900FAF6C3 /* Notification.m in Sources */ = {isa = PBXBuildFile; fileRef = B55853F919630E7900FAF6C3 /* Notification.m */; };
		B558541419631A1000FAF6C3 /* Notifications.storyboard in Resources */ = {isa = PBXBuildFile; fileRef = B558541019631A1000FAF6C3 /* Notifications.storyboard */; };
		B56A70181B5040B9001D5815 /* SwitchTableViewCell.swift in Sources */ = {isa = PBXBuildFile; fileRef = B56A70171B5040B9001D5815 /* SwitchTableViewCell.swift */; };
		B5683DB81B6C03810043447C /* NoteTableHeaderView.xib in Resources */ = {isa = PBXBuildFile; fileRef = B5683DB71B6C03810043447C /* NoteTableHeaderView.xib */; };
		B57AF5FA1ACDC73D0075A7D2 /* NoteBlockActionsTableViewCell.swift in Sources */ = {isa = PBXBuildFile; fileRef = B57AF5F91ACDC73D0075A7D2 /* NoteBlockActionsTableViewCell.swift */; };
		B57B92BD1B73B08100DFF00B /* SeparatorsView.swift in Sources */ = {isa = PBXBuildFile; fileRef = B57B92BC1B73B08100DFF00B /* SeparatorsView.swift */; };
		B57B99D519A2C20200506504 /* NoteTableHeaderView.swift in Sources */ = {isa = PBXBuildFile; fileRef = B57B99D419A2C20200506504 /* NoteTableHeaderView.swift */; };
		B57B99DE19A2DBF200506504 /* NSObject+Helpers.m in Sources */ = {isa = PBXBuildFile; fileRef = B57B99DD19A2DBF200506504 /* NSObject+Helpers.m */; };
		B580E4791AEA91000091A094 /* UIViewController+Helpers.swift in Sources */ = {isa = PBXBuildFile; fileRef = B580E4781AEA91000091A094 /* UIViewController+Helpers.swift */; };
		B587797A19B799D800E57C5A /* NSDate+Helpers.swift in Sources */ = {isa = PBXBuildFile; fileRef = B587796F19B799D800E57C5A /* NSDate+Helpers.swift */; };
		B587797B19B799D800E57C5A /* NSIndexPath+Swift.swift in Sources */ = {isa = PBXBuildFile; fileRef = B587797019B799D800E57C5A /* NSIndexPath+Swift.swift */; };
		B587797C19B799D800E57C5A /* NSParagraphStyle+Helpers.swift in Sources */ = {isa = PBXBuildFile; fileRef = B587797119B799D800E57C5A /* NSParagraphStyle+Helpers.swift */; };
		B587797D19B799D800E57C5A /* UIDevice+Helpers.swift in Sources */ = {isa = PBXBuildFile; fileRef = B587797219B799D800E57C5A /* UIDevice+Helpers.swift */; };
		B587797E19B799D800E57C5A /* UIImageView+Animations.swift in Sources */ = {isa = PBXBuildFile; fileRef = B587797319B799D800E57C5A /* UIImageView+Animations.swift */; };
		B587797F19B799D800E57C5A /* UIImageView+Networking.swift in Sources */ = {isa = PBXBuildFile; fileRef = B587797419B799D800E57C5A /* UIImageView+Networking.swift */; };
		B587798019B799D800E57C5A /* UITableView+Helpers.swift in Sources */ = {isa = PBXBuildFile; fileRef = B587797519B799D800E57C5A /* UITableView+Helpers.swift */; };
		B587798119B799D800E57C5A /* UITableViewCell+Helpers.swift in Sources */ = {isa = PBXBuildFile; fileRef = B587797619B799D800E57C5A /* UITableViewCell+Helpers.swift */; };
		B587798219B799D800E57C5A /* UIView+Helpers.swift in Sources */ = {isa = PBXBuildFile; fileRef = B587797719B799D800E57C5A /* UIView+Helpers.swift */; };
		B587798619B799EB00E57C5A /* Notification+Interface.swift in Sources */ = {isa = PBXBuildFile; fileRef = B587798419B799EB00E57C5A /* Notification+Interface.swift */; };
		B587798719B799EB00E57C5A /* NotificationBlock+Interface.swift in Sources */ = {isa = PBXBuildFile; fileRef = B587798519B799EB00E57C5A /* NotificationBlock+Interface.swift */; };
		B5899ADE1B419C560075A3D6 /* NotificationSettingDetailsViewController.swift in Sources */ = {isa = PBXBuildFile; fileRef = B5899ADD1B419C560075A3D6 /* NotificationSettingDetailsViewController.swift */; };
		B5899AE41B422D990075A3D6 /* NotificationSettings.swift in Sources */ = {isa = PBXBuildFile; fileRef = B5899AE31B422D990075A3D6 /* NotificationSettings.swift */; };
		B5A6CEA619FA800E009F07DE /* AccountToAccount20to21.swift in Sources */ = {isa = PBXBuildFile; fileRef = B5A6CEA519FA800E009F07DE /* AccountToAccount20to21.swift */; };
		B5AA54D51A8E7510003BDD12 /* WebKit.framework in Frameworks */ = {isa = PBXBuildFile; fileRef = B5AA54D41A8E7510003BDD12 /* WebKit.framework */; settings = {ATTRIBUTES = (Weak, ); }; };
		B5AB733D19901F85005F5044 /* WPNoResultsView+AnimatedBox.m in Sources */ = {isa = PBXBuildFile; fileRef = B5AB733C19901F85005F5044 /* WPNoResultsView+AnimatedBox.m */; };
		B5AEEC721ACACF2F008BF2A4 /* NotificationTests.m in Sources */ = {isa = PBXBuildFile; fileRef = B5AEEC711ACACF2F008BF2A4 /* NotificationTests.m */; };
		B5AEEC791ACACFDA008BF2A4 /* notifications-badge.json in Resources */ = {isa = PBXBuildFile; fileRef = B5AEEC741ACACFDA008BF2A4 /* notifications-badge.json */; };
		B5AEEC7A1ACACFDA008BF2A4 /* notifications-like.json in Resources */ = {isa = PBXBuildFile; fileRef = B5AEEC751ACACFDA008BF2A4 /* notifications-like.json */; };
		B5AEEC7C1ACACFDA008BF2A4 /* notifications-new-follower.json in Resources */ = {isa = PBXBuildFile; fileRef = B5AEEC771ACACFDA008BF2A4 /* notifications-new-follower.json */; };
		B5AEEC7D1ACACFDA008BF2A4 /* notifications-replied-comment.json in Resources */ = {isa = PBXBuildFile; fileRef = B5AEEC781ACACFDA008BF2A4 /* notifications-replied-comment.json */; };
		B5B410B61B1772B000CFCF8D /* NavigationTitleView.swift in Sources */ = {isa = PBXBuildFile; fileRef = B5B410B51B1772B000CFCF8D /* NavigationTitleView.swift */; };
		B5B56D3219AFB68800B4E29B /* WPStyleGuide+Reply.swift in Sources */ = {isa = PBXBuildFile; fileRef = B5B56D3019AFB68800B4E29B /* WPStyleGuide+Reply.swift */; };
		B5B56D3319AFB68800B4E29B /* WPStyleGuide+Notifications.swift in Sources */ = {isa = PBXBuildFile; fileRef = B5B56D3119AFB68800B4E29B /* WPStyleGuide+Notifications.swift */; };
		B5C66B701ACF06CA00F68370 /* NoteBlockHeaderTableViewCell.xib in Resources */ = {isa = PBXBuildFile; fileRef = B5C66B6F1ACF06CA00F68370 /* NoteBlockHeaderTableViewCell.xib */; };
		B5C66B721ACF071100F68370 /* NoteBlockTextTableViewCell.xib in Resources */ = {isa = PBXBuildFile; fileRef = B5C66B711ACF071000F68370 /* NoteBlockTextTableViewCell.xib */; };
		B5C66B741ACF071F00F68370 /* NoteBlockActionsTableViewCell.xib in Resources */ = {isa = PBXBuildFile; fileRef = B5C66B731ACF071F00F68370 /* NoteBlockActionsTableViewCell.xib */; };
		B5C66B761ACF072C00F68370 /* NoteBlockCommentTableViewCell.xib in Resources */ = {isa = PBXBuildFile; fileRef = B5C66B751ACF072C00F68370 /* NoteBlockCommentTableViewCell.xib */; };
		B5C66B781ACF073900F68370 /* NoteBlockImageTableViewCell.xib in Resources */ = {isa = PBXBuildFile; fileRef = B5C66B771ACF073900F68370 /* NoteBlockImageTableViewCell.xib */; };
		B5C66B7A1ACF074600F68370 /* NoteBlockUserTableViewCell.xib in Resources */ = {isa = PBXBuildFile; fileRef = B5C66B791ACF074600F68370 /* NoteBlockUserTableViewCell.xib */; };
		B5CC05F61962150600975CAC /* Constants.m in Sources */ = {isa = PBXBuildFile; fileRef = B5CC05F51962150600975CAC /* Constants.m */; };
		B5CC05F91962186D00975CAC /* Meta.m in Sources */ = {isa = PBXBuildFile; fileRef = B5CC05F81962186D00975CAC /* Meta.m */; };
		B5D689FD1A5EBC900063D9E5 /* NotificationsManager+TestHelper.m in Sources */ = {isa = PBXBuildFile; fileRef = B5D689FC1A5EBC900063D9E5 /* NotificationsManager+TestHelper.m */; };
		B5E06E311A9CD31D00128985 /* WPURLRequest.m in Sources */ = {isa = PBXBuildFile; fileRef = B5E06E301A9CD31D00128985 /* WPURLRequest.m */; };
		B5E167F419C08D18009535AA /* NSCalendar+Helpers.swift in Sources */ = {isa = PBXBuildFile; fileRef = B5E167F319C08D18009535AA /* NSCalendar+Helpers.swift */; };
		B5E23BDF19AD0D00000D6879 /* NoteTableViewCell.xib in Resources */ = {isa = PBXBuildFile; fileRef = B5E23BDE19AD0D00000D6879 /* NoteTableViewCell.xib */; };
		B5EFB1C21B31B98E007608A3 /* NotificationsService.swift in Sources */ = {isa = PBXBuildFile; fileRef = B5EFB1C11B31B98E007608A3 /* NotificationsService.swift */; };
		B5EFB1C51B31BAA2007608A3 /* NotificationsServiceRemote.swift in Sources */ = {isa = PBXBuildFile; fileRef = B5EFB1C41B31BAA2007608A3 /* NotificationsServiceRemote.swift */; };
		B5EFB1C91B333C5A007608A3 /* NotificationsServiceTests.swift in Sources */ = {isa = PBXBuildFile; fileRef = B5EFB1C81B333C5A007608A3 /* NotificationsServiceTests.swift */; };
		B5EFB1D11B33630C007608A3 /* notifications-settings.json in Resources */ = {isa = PBXBuildFile; fileRef = B5EFB1D01B33630C007608A3 /* notifications-settings.json */; };
		B5F015CB195DFD7600F6ECF2 /* WordPressActivity.m in Sources */ = {isa = PBXBuildFile; fileRef = B5F015CA195DFD7600F6ECF2 /* WordPressActivity.m */; };
		B5F995A01B59708C00AB0B3E /* NotificationSettingsViewController.xib in Resources */ = {isa = PBXBuildFile; fileRef = B5F9959F1B59708C00AB0B3E /* NotificationSettingsViewController.xib */; };
		B5FD4543199D0F2800286FBB /* NotificationDetailsViewController.m in Sources */ = {isa = PBXBuildFile; fileRef = B5FD4540199D0F2800286FBB /* NotificationDetailsViewController.m */; };
		B5FD4544199D0F2800286FBB /* NotificationsViewController.m in Sources */ = {isa = PBXBuildFile; fileRef = B5FD4542199D0F2800286FBB /* NotificationsViewController.m */; };
		BE13B3E71B2B58D800A4211D /* BlogListViewController.m in Sources */ = {isa = PBXBuildFile; fileRef = BE13B3E51B2B58D800A4211D /* BlogListViewController.m */; };
		BE13B3E81B2B58D800A4211D /* BlogListViewController.xib in Resources */ = {isa = PBXBuildFile; fileRef = BE13B3E61B2B58D800A4211D /* BlogListViewController.xib */; };
		BE20F5E71B2F76660020694C /* WPSearchControllerConfiguratorTests.m in Sources */ = {isa = PBXBuildFile; fileRef = BE20F5E61B2F76660020694C /* WPSearchControllerConfiguratorTests.m */; };
		BEBFE86F1B2F50C5002C04EF /* WPSearchController.m in Sources */ = {isa = PBXBuildFile; fileRef = BEBFE86E1B2F50C5002C04EF /* WPSearchController.m */; };
		BEBFE8721B2F50E0002C04EF /* WPSearchControllerConfigurator.m in Sources */ = {isa = PBXBuildFile; fileRef = BEBFE8711B2F50E0002C04EF /* WPSearchControllerConfigurator.m */; };
		BEC8A3FF1B4BAA2C001CB8C3 /* BlogListViewControllerTests.m in Sources */ = {isa = PBXBuildFile; fileRef = BEC8A3FE1B4BAA2C001CB8C3 /* BlogListViewControllerTests.m */; };
		C533CF350E6D3ADA000C3DE8 /* CommentsViewController.m in Sources */ = {isa = PBXBuildFile; fileRef = C533CF340E6D3ADA000C3DE8 /* CommentsViewController.m */; };
		C545E0A21811B9880020844C /* ContextManager.m in Sources */ = {isa = PBXBuildFile; fileRef = C545E0A11811B9880020844C /* ContextManager.m */; };
		C56636E91868D0CE00226AAB /* StatsViewController.m in Sources */ = {isa = PBXBuildFile; fileRef = C56636E71868D0CE00226AAB /* StatsViewController.m */; };
		C57A31A4183D2111007745B9 /* NotificationsManager.m in Sources */ = {isa = PBXBuildFile; fileRef = C57A31A3183D2111007745B9 /* NotificationsManager.m */; };
		C58349C51806F95100B64089 /* IOS7CorrectedTextView.m in Sources */ = {isa = PBXBuildFile; fileRef = C58349C41806F95100B64089 /* IOS7CorrectedTextView.m */; };
		CEBD3EAB0FF1BA3B00C1396E /* Blog.m in Sources */ = {isa = PBXBuildFile; fileRef = CEBD3EAA0FF1BA3B00C1396E /* Blog.m */; };
		E100C6BB1741473000AE48D8 /* WordPress-11-12.xcmappingmodel in Sources */ = {isa = PBXBuildFile; fileRef = E100C6BA1741472F00AE48D8 /* WordPress-11-12.xcmappingmodel */; };
		E10A2E9B134E8AD3007643F9 /* PostAnnotation.m in Sources */ = {isa = PBXBuildFile; fileRef = 833AF25A114575A50016DE8F /* PostAnnotation.m */; };
		E10B3652158F2D3F00419A93 /* QuartzCore.framework in Frameworks */ = {isa = PBXBuildFile; fileRef = E10B3651158F2D3F00419A93 /* QuartzCore.framework */; };
		E10B3654158F2D4500419A93 /* UIKit.framework in Frameworks */ = {isa = PBXBuildFile; fileRef = E10B3653158F2D4500419A93 /* UIKit.framework */; };
		E10B3655158F2D7800419A93 /* CoreGraphics.framework in Frameworks */ = {isa = PBXBuildFile; fileRef = 834CE7371256D0F60046A4A3 /* CoreGraphics.framework */; };
		E10DB0081771926D00B7A0A3 /* GooglePlusActivity.m in Sources */ = {isa = PBXBuildFile; fileRef = E10DB0071771926D00B7A0A3 /* GooglePlusActivity.m */; };
		E11330511A13BAA300D36D84 /* me-sites-with-jetpack.json in Resources */ = {isa = PBXBuildFile; fileRef = E11330501A13BAA300D36D84 /* me-sites-with-jetpack.json */; };
		E114D79A153D85A800984182 /* WPError.m in Sources */ = {isa = PBXBuildFile; fileRef = E114D799153D85A800984182 /* WPError.m */; };
		E120D90E1B09D8C300FB9A6E /* JetpackState.m in Sources */ = {isa = PBXBuildFile; fileRef = E120D90D1B09D8C300FB9A6E /* JetpackState.m */; };
		E1249B4319408C910035E895 /* RemoteComment.m in Sources */ = {isa = PBXBuildFile; fileRef = E1249B4219408C910035E895 /* RemoteComment.m */; };
		E1249B4619408D0F0035E895 /* CommentServiceRemoteXMLRPC.m in Sources */ = {isa = PBXBuildFile; fileRef = E1249B4519408D0F0035E895 /* CommentServiceRemoteXMLRPC.m */; };
		E1249B4B1940AECC0035E895 /* CommentServiceRemoteREST.m in Sources */ = {isa = PBXBuildFile; fileRef = E1249B4A1940AECC0035E895 /* CommentServiceRemoteREST.m */; };
		E125443C12BF5A7200D87A0A /* WordPress.xcdatamodeld in Sources */ = {isa = PBXBuildFile; fileRef = E125443B12BF5A7200D87A0A /* WordPress.xcdatamodeld */; };
		E125445612BF5B3900D87A0A /* PostCategory.m in Sources */ = {isa = PBXBuildFile; fileRef = E125445512BF5B3900D87A0A /* PostCategory.m */; };
		E125451812BF68F900D87A0A /* Page.m in Sources */ = {isa = PBXBuildFile; fileRef = E125451712BF68F900D87A0A /* Page.m */; };
		E131CB5216CACA6B004B0314 /* CoreText.framework in Frameworks */ = {isa = PBXBuildFile; fileRef = E131CB5116CACA6B004B0314 /* CoreText.framework */; };
		E131CB5416CACB05004B0314 /* libxml2.dylib in Frameworks */ = {isa = PBXBuildFile; fileRef = E131CB5316CACB05004B0314 /* libxml2.dylib */; };
		E131CB5616CACF1E004B0314 /* get-user-blogs_has-blog.json in Resources */ = {isa = PBXBuildFile; fileRef = E131CB5516CACF1E004B0314 /* get-user-blogs_has-blog.json */; };
		E131CB5816CACFB4004B0314 /* get-user-blogs_doesnt-have-blog.json in Resources */ = {isa = PBXBuildFile; fileRef = E131CB5716CACFB4004B0314 /* get-user-blogs_doesnt-have-blog.json */; };
		E13EB7A5157D230000885780 /* WordPressComApi.m in Sources */ = {isa = PBXBuildFile; fileRef = E13EB7A4157D230000885780 /* WordPressComApi.m */; };
		E13F23C314FE84600081D9CC /* NSMutableDictionary+Helpers.m in Sources */ = {isa = PBXBuildFile; fileRef = E13F23C214FE84600081D9CC /* NSMutableDictionary+Helpers.m */; };
		E149D64E19349E69006A843D /* AccountServiceRemoteREST.m in Sources */ = {isa = PBXBuildFile; fileRef = E149D64619349E69006A843D /* AccountServiceRemoteREST.m */; };
		E149D65019349E69006A843D /* MediaServiceRemoteREST.m in Sources */ = {isa = PBXBuildFile; fileRef = E149D64B19349E69006A843D /* MediaServiceRemoteREST.m */; };
		E149D65119349E69006A843D /* MediaServiceRemoteXMLRPC.m in Sources */ = {isa = PBXBuildFile; fileRef = E149D64D19349E69006A843D /* MediaServiceRemoteXMLRPC.m */; };
		E1523EB516D3B305002C5A36 /* InstapaperActivity.m in Sources */ = {isa = PBXBuildFile; fileRef = E1523EB416D3B305002C5A36 /* InstapaperActivity.m */; };
		E1556CF2193F6FE900FC52EA /* CommentService.m in Sources */ = {isa = PBXBuildFile; fileRef = E1556CF1193F6FE900FC52EA /* CommentService.m */; };
		E15618FD16DB8677006532C4 /* UIKitTestHelper.m in Sources */ = {isa = PBXBuildFile; fileRef = E15618FC16DB8677006532C4 /* UIKitTestHelper.m */; };
		E15618FF16DBA983006532C4 /* xmlrpc-response-newpost.xml in Resources */ = {isa = PBXBuildFile; fileRef = E15618FE16DBA983006532C4 /* xmlrpc-response-newpost.xml */; };
		E156190116DBABDE006532C4 /* xmlrpc-response-getpost.xml in Resources */ = {isa = PBXBuildFile; fileRef = E156190016DBABDE006532C4 /* xmlrpc-response-getpost.xml */; };
		E16273E11B2ACEB600088AF7 /* BlogToBlog32to33.swift in Sources */ = {isa = PBXBuildFile; fileRef = E16273E01B2ACEB600088AF7 /* BlogToBlog32to33.swift */; };
		E16AB92E14D978240047A2E5 /* Foundation.framework in Frameworks */ = {isa = PBXBuildFile; fileRef = 1D30AB110D05D00D00671497 /* Foundation.framework */; };
		E16AB93414D978240047A2E5 /* InfoPlist.strings in Resources */ = {isa = PBXBuildFile; fileRef = E16AB93214D978240047A2E5 /* InfoPlist.strings */; };
		E174F6E6172A73960004F23A /* WPAccount.m in Sources */ = {isa = PBXBuildFile; fileRef = E105E9CE1726955600C0D9E7 /* WPAccount.m */; };
		E18165FD14E4428B006CE885 /* loader.html in Resources */ = {isa = PBXBuildFile; fileRef = E18165FC14E4428B006CE885 /* loader.html */; };
		E183BD7417621D87000B0822 /* WPCookie.m in Sources */ = {isa = PBXBuildFile; fileRef = E183BD7317621D86000B0822 /* WPCookie.m */; };
		E183EC9C16B215FE00C2EB11 /* SystemConfiguration.framework in Frameworks */ = {isa = PBXBuildFile; fileRef = A01C542D0E24E88400D411F2 /* SystemConfiguration.framework */; };
		E183EC9D16B2160200C2EB11 /* MobileCoreServices.framework in Frameworks */ = {isa = PBXBuildFile; fileRef = 8355D67D11D13EAD00A61362 /* MobileCoreServices.framework */; };
		E183ECA216B2179B00C2EB11 /* Accounts.framework in Frameworks */ = {isa = PBXBuildFile; fileRef = CC24E5F41577E16B00A6D5B5 /* Accounts.framework */; };
		E183ECA316B2179B00C2EB11 /* AddressBook.framework in Frameworks */ = {isa = PBXBuildFile; fileRef = CC24E5F01577DBC300A6D5B5 /* AddressBook.framework */; };
		E183ECA416B2179B00C2EB11 /* AssetsLibrary.framework in Frameworks */ = {isa = PBXBuildFile; fileRef = 835E2402126E66E50085940B /* AssetsLibrary.framework */; };
		E183ECA516B2179B00C2EB11 /* AudioToolbox.framework in Frameworks */ = {isa = PBXBuildFile; fileRef = 374CB16115B93C0800DD0EBC /* AudioToolbox.framework */; };
		E183ECA616B2179B00C2EB11 /* AVFoundation.framework in Frameworks */ = {isa = PBXBuildFile; fileRef = E1A386C714DB05C300954CF8 /* AVFoundation.framework */; };
		E183ECA716B2179B00C2EB11 /* CFNetwork.framework in Frameworks */ = {isa = PBXBuildFile; fileRef = 834CE7331256D0DE0046A4A3 /* CFNetwork.framework */; };
		E183ECA816B2179B00C2EB11 /* CoreData.framework in Frameworks */ = {isa = PBXBuildFile; fileRef = 8355D7D811D260AA00A61362 /* CoreData.framework */; };
		E183ECA916B2179B00C2EB11 /* CoreLocation.framework in Frameworks */ = {isa = PBXBuildFile; fileRef = 83F3E2D211276371004CD686 /* CoreLocation.framework */; };
		E183ECAA16B2179B00C2EB11 /* CoreMedia.framework in Frameworks */ = {isa = PBXBuildFile; fileRef = E1A386C914DB05F700954CF8 /* CoreMedia.framework */; };
		E183ECAB16B2179B00C2EB11 /* ImageIO.framework in Frameworks */ = {isa = PBXBuildFile; fileRef = FD3D6D2B1349F5D30061136A /* ImageIO.framework */; };
		E183ECAC16B2179B00C2EB11 /* libiconv.dylib in Frameworks */ = {isa = PBXBuildFile; fileRef = FD21397E13128C5300099582 /* libiconv.dylib */; };
		E183ECAD16B2179B00C2EB11 /* libz.dylib in Frameworks */ = {isa = PBXBuildFile; fileRef = E19DF740141F7BDD000002F3 /* libz.dylib */; };
		E183ECAE16B2179B00C2EB11 /* MapKit.framework in Frameworks */ = {isa = PBXBuildFile; fileRef = 83F3E25F11275E07004CD686 /* MapKit.framework */; };
		E183ECAF16B2179B00C2EB11 /* MediaPlayer.framework in Frameworks */ = {isa = PBXBuildFile; fileRef = 83FB4D3E122C38F700DB9506 /* MediaPlayer.framework */; };
		E183ECB016B2179B00C2EB11 /* MessageUI.framework in Frameworks */ = {isa = PBXBuildFile; fileRef = 83043E54126FA31400EC9953 /* MessageUI.framework */; };
		E183ECB116B2179B00C2EB11 /* Security.framework in Frameworks */ = {isa = PBXBuildFile; fileRef = 296890770FE971DC00770264 /* Security.framework */; };
		E183ECB216B2179B00C2EB11 /* Twitter.framework in Frameworks */ = {isa = PBXBuildFile; fileRef = CC24E5F21577DFF400A6D5B5 /* Twitter.framework */; };
		E18EE95119349EC300B0A40C /* ReaderTopicServiceRemote.m in Sources */ = {isa = PBXBuildFile; fileRef = E18EE95019349EC300B0A40C /* ReaderTopicServiceRemote.m */; };
		E19A10CA1B010AA0006192B0 /* WPURLRequestTest.m in Sources */ = {isa = PBXBuildFile; fileRef = E19A10C91B010AA0006192B0 /* WPURLRequestTest.m */; };
		E19DF741141F7BDD000002F3 /* libz.dylib in Frameworks */ = {isa = PBXBuildFile; fileRef = E19DF740141F7BDD000002F3 /* libz.dylib */; };
		E1A03EE217422DCF0085D192 /* BlogToAccount.m in Sources */ = {isa = PBXBuildFile; fileRef = E1A03EE117422DCE0085D192 /* BlogToAccount.m */; };
		E1A03F48174283E10085D192 /* BlogToJetpackAccount.m in Sources */ = {isa = PBXBuildFile; fileRef = E1A03F47174283E00085D192 /* BlogToJetpackAccount.m */; };
		E1A0FAE7162F11CF0063B098 /* UIDevice+Helpers.m in Sources */ = {isa = PBXBuildFile; fileRef = E1A0FAE6162F11CE0063B098 /* UIDevice+Helpers.m */; };
		E1A386C814DB05C300954CF8 /* AVFoundation.framework in Frameworks */ = {isa = PBXBuildFile; fileRef = E1A386C714DB05C300954CF8 /* AVFoundation.framework */; };
		E1A386CA14DB05F700954CF8 /* CoreMedia.framework in Frameworks */ = {isa = PBXBuildFile; fileRef = E1A386C914DB05F700954CF8 /* CoreMedia.framework */; };
		E1A386CB14DB063800954CF8 /* MediaPlayer.framework in Frameworks */ = {isa = PBXBuildFile; fileRef = 83FB4D3E122C38F700DB9506 /* MediaPlayer.framework */; };
		E1A6DBDA19DC7D080071AC1E /* RemotePostCategory.m in Sources */ = {isa = PBXBuildFile; fileRef = E1A6DBD719DC7D080071AC1E /* RemotePostCategory.m */; };
		E1A6DBDB19DC7D080071AC1E /* RemotePost.m in Sources */ = {isa = PBXBuildFile; fileRef = E1A6DBD919DC7D080071AC1E /* RemotePost.m */; };
		E1A6DBE119DC7D140071AC1E /* PostServiceRemoteREST.m in Sources */ = {isa = PBXBuildFile; fileRef = E1A6DBDE19DC7D140071AC1E /* PostServiceRemoteREST.m */; };
		E1A6DBE219DC7D140071AC1E /* PostServiceRemoteXMLRPC.m in Sources */ = {isa = PBXBuildFile; fileRef = E1A6DBE019DC7D140071AC1E /* PostServiceRemoteXMLRPC.m */; };
		E1A6DBE519DC7D230071AC1E /* PostService.m in Sources */ = {isa = PBXBuildFile; fileRef = E1A6DBE419DC7D230071AC1E /* PostService.m */; };
		E1AB07AD1578D34300D6AD64 /* SettingsViewController.m in Sources */ = {isa = PBXBuildFile; fileRef = E1AB07AC1578D34300D6AD64 /* SettingsViewController.m */; };
		E1AC282D18282423004D394C /* SFHFKeychainUtils.m in Sources */ = {isa = PBXBuildFile; fileRef = 292CECFF1027259000BD407D /* SFHFKeychainUtils.m */; settings = {COMPILER_FLAGS = "-fno-objc-arc"; }; };
		E1B289DB19F7AF7000DB0707 /* RemoteBlog.m in Sources */ = {isa = PBXBuildFile; fileRef = E1B289DA19F7AF7000DB0707 /* RemoteBlog.m */; };
		E1B4A9E112FC8B1000EB3F67 /* EGORefreshTableHeaderView.m in Sources */ = {isa = PBXBuildFile; fileRef = E1B4A9E012FC8B1000EB3F67 /* EGORefreshTableHeaderView.m */; };
		E1B62A7B13AA61A100A6FCA4 /* WPWebViewController.m in Sources */ = {isa = PBXBuildFile; fileRef = E1B62A7A13AA61A100A6FCA4 /* WPWebViewController.m */; };
		E1CC9B511B3006690051398F /* JetpackREST.m in Sources */ = {isa = PBXBuildFile; fileRef = E1CC9B501B3006690051398F /* JetpackREST.m */; };
		E1D04D7E19374CFE002FADD7 /* BlogServiceRemoteXMLRPC.m in Sources */ = {isa = PBXBuildFile; fileRef = E1D04D7D19374CFE002FADD7 /* BlogServiceRemoteXMLRPC.m */; };
		E1D04D8419374F2C002FADD7 /* BlogServiceRemoteREST.m in Sources */ = {isa = PBXBuildFile; fileRef = E1D04D8319374F2C002FADD7 /* BlogServiceRemoteREST.m */; };
		E1D062D4177C685C00644185 /* ContentActionButton.m in Sources */ = {isa = PBXBuildFile; fileRef = E1D062D3177C685700644185 /* ContentActionButton.m */; };
		E1D086E2194214C600F0CC19 /* NSDate+WordPressJSON.m in Sources */ = {isa = PBXBuildFile; fileRef = E1D086E1194214C600F0CC19 /* NSDate+WordPressJSON.m */; };
		E1D0D81616D3B86800E33F4C /* SafariActivity.m in Sources */ = {isa = PBXBuildFile; fileRef = E1D0D81516D3B86800E33F4C /* SafariActivity.m */; };
		E1D0D82916D3D19200E33F4C /* PocketAPI.m in Sources */ = {isa = PBXBuildFile; fileRef = E1D0D82116D3D19200E33F4C /* PocketAPI.m */; settings = {COMPILER_FLAGS = "-fno-objc-arc"; }; };
		E1D0D82A16D3D19200E33F4C /* PocketAPILogin.m in Sources */ = {isa = PBXBuildFile; fileRef = E1D0D82316D3D19200E33F4C /* PocketAPILogin.m */; settings = {COMPILER_FLAGS = "-fno-objc-arc"; }; };
		E1D0D82B16D3D19200E33F4C /* PocketAPIOperation.m in Sources */ = {isa = PBXBuildFile; fileRef = E1D0D82516D3D19200E33F4C /* PocketAPIOperation.m */; settings = {COMPILER_FLAGS = "-fno-objc-arc"; }; };
		E1D0D84716D3D2EA00E33F4C /* PocketActivity.m in Sources */ = {isa = PBXBuildFile; fileRef = E1D0D84616D3D2EA00E33F4C /* PocketActivity.m */; };
		E1D458691309589C00BF0235 /* Coordinate.m in Sources */ = {isa = PBXBuildFile; fileRef = E14932B5130427B300154804 /* Coordinate.m */; };
		E1D86E691B2B414300DD2192 /* WordPress-32-33.xcmappingmodel in Sources */ = {isa = PBXBuildFile; fileRef = E1D86E681B2B414300DD2192 /* WordPress-32-33.xcmappingmodel */; };
		E1D91456134A853D0089019C /* Localizable.strings in Resources */ = {isa = PBXBuildFile; fileRef = E1D91454134A853D0089019C /* Localizable.strings */; };
		E1D95EB817A28F5E00A3E9F3 /* WPActivityDefaults.m in Sources */ = {isa = PBXBuildFile; fileRef = E1D95EB717A28F5E00A3E9F3 /* WPActivityDefaults.m */; };
		E1DF5DFD19E7CFAE004E70D5 /* PostCategoryServiceRemoteREST.m in Sources */ = {isa = PBXBuildFile; fileRef = E1DF5DFA19E7CFAE004E70D5 /* PostCategoryServiceRemoteREST.m */; };
		E1DF5DFE19E7CFAE004E70D5 /* PostCategoryServiceRemoteXMLRPC.m in Sources */ = {isa = PBXBuildFile; fileRef = E1DF5DFC19E7CFAE004E70D5 /* PostCategoryServiceRemoteXMLRPC.m */; };
		E1E4CE0617739FAB00430844 /* test-image.jpg in Resources */ = {isa = PBXBuildFile; fileRef = E1E4CE0517739FAB00430844 /* test-image.jpg */; };
		E1E4CE0B1773C59B00430844 /* WPAvatarSource.m in Sources */ = {isa = PBXBuildFile; fileRef = E1E4CE0A1773C59B00430844 /* WPAvatarSource.m */; };
		E1E4CE0D177439D100430844 /* WPAvatarSourceTest.m in Sources */ = {isa = PBXBuildFile; fileRef = E1E4CE0C177439D100430844 /* WPAvatarSourceTest.m */; };
		E1E4CE0F1774563F00430844 /* misteryman.jpg in Resources */ = {isa = PBXBuildFile; fileRef = E1E4CE0E1774531500430844 /* misteryman.jpg */; };
		E1F5A1BC1771C90A00E0495F /* WPTableImageSource.m in Sources */ = {isa = PBXBuildFile; fileRef = E1F5A1BB1771C90A00E0495F /* WPTableImageSource.m */; };
		E1F80825146420B000726BC7 /* UIImageView+Gravatar.m in Sources */ = {isa = PBXBuildFile; fileRef = E1F80824146420B000726BC7 /* UIImageView+Gravatar.m */; };
		E1F8E1231B0B411E0073E628 /* JetpackService.m in Sources */ = {isa = PBXBuildFile; fileRef = E1F8E1221B0B411E0073E628 /* JetpackService.m */; };
		E1F8E1261B0B422C0073E628 /* JetpackServiceRemote.m in Sources */ = {isa = PBXBuildFile; fileRef = E1F8E1251B0B422C0073E628 /* JetpackServiceRemote.m */; };
		E23EEC5E185A72C100F4DE2A /* WPContentCell.m in Sources */ = {isa = PBXBuildFile; fileRef = E23EEC5D185A72C100F4DE2A /* WPContentCell.m */; };
		E240859C183D82AE002EB0EF /* WPAnimatedBox.m in Sources */ = {isa = PBXBuildFile; fileRef = E240859B183D82AE002EB0EF /* WPAnimatedBox.m */; };
		E2AA87A518523E5300886693 /* UIView+Subviews.m in Sources */ = {isa = PBXBuildFile; fileRef = E2AA87A418523E5300886693 /* UIView+Subviews.m */; };
		E2E7EB46185FB140004F5E72 /* WPBlogSelectorButton.m in Sources */ = {isa = PBXBuildFile; fileRef = E2E7EB45185FB140004F5E72 /* WPBlogSelectorButton.m */; };
		ECFA8F2B890D45298F324B8B /* libPods-WordPressTodayWidget.a in Frameworks */ = {isa = PBXBuildFile; fileRef = 872A78E046E04A05B17EB1A1 /* libPods-WordPressTodayWidget.a */; };
		F128C31C1AFCC95B008C2404 /* WPMediaPickerViewController+StatusBarStyle.m in Sources */ = {isa = PBXBuildFile; fileRef = F128C31B1AFCC95B008C2404 /* WPMediaPickerViewController+StatusBarStyle.m */; };
		F1564E5B18946087009F8F97 /* NSStringHelpersTest.m in Sources */ = {isa = PBXBuildFile; fileRef = F1564E5A18946087009F8F97 /* NSStringHelpersTest.m */; };
		F1A0C49C1AF65B02001B544C /* MFMessageComposeViewController+StatusBarStyle.m in Sources */ = {isa = PBXBuildFile; fileRef = F1A0C49B1AF65B02001B544C /* MFMessageComposeViewController+StatusBarStyle.m */; };
		F1FA2C4E1AED07FC00255FCD /* MFMailComposeViewController+StatusBarStyle.m in Sources */ = {isa = PBXBuildFile; fileRef = F1FA2C491AECEE1900255FCD /* MFMailComposeViewController+StatusBarStyle.m */; };
		FD21397F13128C5300099582 /* libiconv.dylib in Frameworks */ = {isa = PBXBuildFile; fileRef = FD21397E13128C5300099582 /* libiconv.dylib */; };
		FD3D6D2C1349F5D30061136A /* ImageIO.framework in Frameworks */ = {isa = PBXBuildFile; fileRef = FD3D6D2B1349F5D30061136A /* ImageIO.framework */; };
		FD75DDAD15B021C80043F12C /* UIViewController+Rotation.m in Sources */ = {isa = PBXBuildFile; fileRef = FD75DDAC15B021C80043F12C /* UIViewController+Rotation.m */; };
		FD9A948C12FAEA2300438F94 /* DateUtils.m in Sources */ = {isa = PBXBuildFile; fileRef = FD9A948B12FAEA2300438F94 /* DateUtils.m */; };
		FEA64EDF0F7E4616BA835081 /* libPods.a in Frameworks */ = {isa = PBXBuildFile; fileRef = 69187343EC8F435684EFFAF1 /* libPods.a */; };
		FF0AAE0A1A150A560089841D /* WPProgressTableViewCell.m in Sources */ = {isa = PBXBuildFile; fileRef = FF0AAE091A150A560089841D /* WPProgressTableViewCell.m */; };
		FF0AAE0D1A16550D0089841D /* WPMediaProgressTableViewController.m in Sources */ = {isa = PBXBuildFile; fileRef = FF0AAE0C1A16550D0089841D /* WPMediaProgressTableViewController.m */; };
		FF28B3F11AEB251200E11AAE /* InfoPListTranslator.m in Sources */ = {isa = PBXBuildFile; fileRef = FF28B3F01AEB251200E11AAE /* InfoPListTranslator.m */; };
		FF3674151AD32CE100F24857 /* WPVideoOptimizer.m in Sources */ = {isa = PBXBuildFile; fileRef = FF3674141AD32CE100F24857 /* WPVideoOptimizer.m */; };
		FF3BD2EA1B061B9A0042E989 /* Fabric.framework in Frameworks */ = {isa = PBXBuildFile; fileRef = FF3BD2E81B061B9A0042E989 /* Fabric.framework */; };
		FF3BD2EB1B061B9C0042E989 /* Crashlytics.framework in Frameworks */ = {isa = PBXBuildFile; fileRef = FF3BD2E91B061B9A0042E989 /* Crashlytics.framework */; };
		FF3DD6BE19F2B6B3003A52CB /* RemoteMedia.m in Sources */ = {isa = PBXBuildFile; fileRef = FF3DD6BD19F2B6B3003A52CB /* RemoteMedia.m */; };
		FF8DDCDF1B5DB1C10098826F /* SettingTableViewCell.m in Sources */ = {isa = PBXBuildFile; fileRef = FF8DDCDE1B5DB1C10098826F /* SettingTableViewCell.m */; };
		FF8DDCE41B5EA6590098826F /* SettingsTextViewController.m in Sources */ = {isa = PBXBuildFile; fileRef = FF8DDCE31B5EA6590098826F /* SettingsTextViewController.m */; };
		FF8DDCE61B6148E80098826F /* SettingsMultiTextViewController.m in Sources */ = {isa = PBXBuildFile; fileRef = FF8DDCE51B6148E80098826F /* SettingsMultiTextViewController.m */; };
		FF945F701B28242300FB8AC4 /* MediaLibraryPickerDataSource.m in Sources */ = {isa = PBXBuildFile; fileRef = FF945F6F1B28242300FB8AC4 /* MediaLibraryPickerDataSource.m */; };
		FFAB7CB11A0BD83A00765942 /* WPAssetExporter.m in Sources */ = {isa = PBXBuildFile; fileRef = FFAB7CB01A0BD83A00765942 /* WPAssetExporter.m */; };
		FFAC89101A96A85800CC06AC /* NSProcessInfo+Util.m in Sources */ = {isa = PBXBuildFile; fileRef = FFAC890F1A96A85800CC06AC /* NSProcessInfo+Util.m */; };
		FFB7B81F1A0012E80032E723 /* WordPressTestCredentials.m in Sources */ = {isa = PBXBuildFile; fileRef = FFB7B81C1A0012E80032E723 /* WordPressTestCredentials.m */; };
		FFB7B8201A0012E80032E723 /* WordPressComApiCredentials.m in Sources */ = {isa = PBXBuildFile; fileRef = FFB7B81D1A0012E80032E723 /* WordPressComApiCredentials.m */; };
		FFC6ADD41B56F295002F3C84 /* AboutViewController.swift in Sources */ = {isa = PBXBuildFile; fileRef = FFC6ADD21B56F295002F3C84 /* AboutViewController.swift */; };
		FFC6ADD51B56F295002F3C84 /* AboutViewController.xib in Resources */ = {isa = PBXBuildFile; fileRef = FFC6ADD31B56F295002F3C84 /* AboutViewController.xib */; };
		FFC6ADD81B56F311002F3C84 /* RemoteBlogSettings.m in Sources */ = {isa = PBXBuildFile; fileRef = FFC6ADD71B56F311002F3C84 /* RemoteBlogSettings.m */; };
		FFC6ADDA1B56F366002F3C84 /* LocalCoreDataService.m in Sources */ = {isa = PBXBuildFile; fileRef = FFC6ADD91B56F366002F3C84 /* LocalCoreDataService.m */; };
		FFC6ADDD1B56F3D2002F3C84 /* ThemeServiceRemote.m in Sources */ = {isa = PBXBuildFile; fileRef = FFC6ADDC1B56F3D2002F3C84 /* ThemeServiceRemote.m */; };
		FFC6ADE01B56F421002F3C84 /* WPThemeSettings.m in Sources */ = {isa = PBXBuildFile; fileRef = FFC6ADDF1B56F421002F3C84 /* WPThemeSettings.m */; };
		FFE3B2C71B2E651400E9F1E0 /* WPAndDeviceMediaLibraryDataSource.m in Sources */ = {isa = PBXBuildFile; fileRef = FFE3B2C61B2E651400E9F1E0 /* WPAndDeviceMediaLibraryDataSource.m */; };
		FFF96F9C19EBE81F00DFC821 /* CommentsTests.m in Sources */ = {isa = PBXBuildFile; fileRef = FFF96F8F19EBE81F00DFC821 /* CommentsTests.m */; };
		FFF96F9D19EBE81F00DFC821 /* gencredentials.rb in Resources */ = {isa = PBXBuildFile; fileRef = FFF96F9019EBE81F00DFC821 /* gencredentials.rb */; };
		FFF96F9E19EBE81F00DFC821 /* LoginTests.m in Sources */ = {isa = PBXBuildFile; fileRef = FFF96F9119EBE81F00DFC821 /* LoginTests.m */; };
		FFF96F9F19EBE81F00DFC821 /* MeTabTests.m in Sources */ = {isa = PBXBuildFile; fileRef = FFF96F9219EBE81F00DFC821 /* MeTabTests.m */; };
		FFF96FA019EBE81F00DFC821 /* NotificationsTests.m in Sources */ = {isa = PBXBuildFile; fileRef = FFF96F9319EBE81F00DFC821 /* NotificationsTests.m */; };
		FFF96FA119EBE81F00DFC821 /* PagesTests.m in Sources */ = {isa = PBXBuildFile; fileRef = FFF96F9419EBE81F00DFC821 /* PagesTests.m */; };
		FFF96FA219EBE81F00DFC821 /* PostsTests.m in Sources */ = {isa = PBXBuildFile; fileRef = FFF96F9519EBE81F00DFC821 /* PostsTests.m */; };
		FFF96FA319EBE81F00DFC821 /* ReaderTests.m in Sources */ = {isa = PBXBuildFile; fileRef = FFF96F9619EBE81F00DFC821 /* ReaderTests.m */; };
		FFF96FA419EBE81F00DFC821 /* StatsTests.m in Sources */ = {isa = PBXBuildFile; fileRef = FFF96F9719EBE81F00DFC821 /* StatsTests.m */; };
		FFF96FA619EBE81F00DFC821 /* WPUITestCase.m in Sources */ = {isa = PBXBuildFile; fileRef = FFF96F9B19EBE81F00DFC821 /* WPUITestCase.m */; };
		FFF96FAB19ED724F00DFC821 /* KIFUITestActor-WPExtras.m in Sources */ = {isa = PBXBuildFile; fileRef = FFF96FAA19ED724F00DFC821 /* KIFUITestActor-WPExtras.m */; };
/* End PBXBuildFile section */

/* Begin PBXContainerItemProxy section */
		93E5284419A7741A003A1A9C /* PBXContainerItemProxy */ = {
			isa = PBXContainerItemProxy;
			containerPortal = 29B97313FDCFA39411CA2CEA /* Project object */;
			proxyType = 1;
			remoteGlobalIDString = 93E5283919A7741A003A1A9C;
			remoteInfo = WordPressTodayWidget;
		};
		93E5284719A7741A003A1A9C /* PBXContainerItemProxy */ = {
			isa = PBXContainerItemProxy;
			containerPortal = 29B97313FDCFA39411CA2CEA /* Project object */;
			proxyType = 1;
			remoteGlobalIDString = 93E5283919A7741A003A1A9C;
			remoteInfo = WordPressTodayWidget;
		};
		E16AB93E14D978520047A2E5 /* PBXContainerItemProxy */ = {
			isa = PBXContainerItemProxy;
			containerPortal = 29B97313FDCFA39411CA2CEA /* Project object */;
			proxyType = 1;
			remoteGlobalIDString = 1D6058900D05DD3D006BFB54;
			remoteInfo = WordPress;
		};
		FFC3F6FB1B0DBF7200EFC359 /* PBXContainerItemProxy */ = {
			isa = PBXContainerItemProxy;
			containerPortal = 29B97313FDCFA39411CA2CEA /* Project object */;
			proxyType = 1;
			remoteGlobalIDString = FFC3F6F41B0DBF0900EFC359;
			remoteInfo = UpdatePlistPreprocessor;
		};
		FFF96F8819EBE7FB00DFC821 /* PBXContainerItemProxy */ = {
			isa = PBXContainerItemProxy;
			containerPortal = 29B97313FDCFA39411CA2CEA /* Project object */;
			proxyType = 1;
			remoteGlobalIDString = 1D6058900D05DD3D006BFB54;
			remoteInfo = WordPress;
		};
/* End PBXContainerItemProxy section */

/* Begin PBXCopyFilesBuildPhase section */
		832D4F01120A6F7C001708D4 /* CopyFiles */ = {
			isa = PBXCopyFilesBuildPhase;
			buildActionMask = 2147483647;
			dstPath = "";
			dstSubfolderSpec = 10;
			files = (
			);
			runOnlyForDeploymentPostprocessing = 0;
		};
		93E5284E19A7741A003A1A9C /* Embed App Extensions */ = {
			isa = PBXCopyFilesBuildPhase;
			buildActionMask = 2147483647;
			dstPath = "";
			dstSubfolderSpec = 13;
			files = (
				93E5284619A7741A003A1A9C /* WordPressTodayWidget.appex in Embed App Extensions */,
			);
			name = "Embed App Extensions";
			runOnlyForDeploymentPostprocessing = 0;
		};
/* End PBXCopyFilesBuildPhase section */

/* Begin PBXFileReference section */
		052EFF90F810139789A446FB /* Pods-WordPressTodayWidget.release-internal.xcconfig */ = {isa = PBXFileReference; includeInIndex = 1; lastKnownFileType = text.xcconfig; name = "Pods-WordPressTodayWidget.release-internal.xcconfig"; path = "../Pods/Target Support Files/Pods-WordPressTodayWidget/Pods-WordPressTodayWidget.release-internal.xcconfig"; sourceTree = "<group>"; };
		0CF877DC71756EFA3346E26F /* Pods-WordPressTodayWidget.debug.xcconfig */ = {isa = PBXFileReference; includeInIndex = 1; lastKnownFileType = text.xcconfig; name = "Pods-WordPressTodayWidget.debug.xcconfig"; path = "../Pods/Target Support Files/Pods-WordPressTodayWidget/Pods-WordPressTodayWidget.debug.xcconfig"; sourceTree = "<group>"; };
		1D30AB110D05D00D00671497 /* Foundation.framework */ = {isa = PBXFileReference; includeInIndex = 1; lastKnownFileType = wrapper.framework; name = Foundation.framework; path = System/Library/Frameworks/Foundation.framework; sourceTree = SDKROOT; };
		1D3623240D0F684500981E51 /* WordPressAppDelegate.h */ = {isa = PBXFileReference; fileEncoding = 4; lastKnownFileType = sourcecode.c.h; path = WordPressAppDelegate.h; sourceTree = "<group>"; };
		1D3623250D0F684500981E51 /* WordPressAppDelegate.m */ = {isa = PBXFileReference; fileEncoding = 4; lastKnownFileType = sourcecode.c.objc; lineEnding = 0; path = WordPressAppDelegate.m; sourceTree = "<group>"; usesTabs = 0; xcLanguageSpecificationIdentifier = xcode.lang.objc; };
		1D6058910D05DD3D006BFB54 /* WordPress.app */ = {isa = PBXFileReference; explicitFileType = wrapper.application; includeInIndex = 0; path = WordPress.app; sourceTree = BUILT_PRODUCTS_DIR; };
		1E59E0C89B24D8AA3B12DEC8 /* Pods-UITests.release.xcconfig */ = {isa = PBXFileReference; includeInIndex = 1; lastKnownFileType = text.xcconfig; name = "Pods-UITests.release.xcconfig"; path = "../Pods/Target Support Files/Pods-UITests/Pods-UITests.release.xcconfig"; sourceTree = "<group>"; };
		28A0AAE50D9B0CCF005BE974 /* WordPress_Prefix.pch */ = {isa = PBXFileReference; fileEncoding = 4; lastKnownFileType = sourcecode.c.h; path = WordPress_Prefix.pch; sourceTree = "<group>"; };
		28AD735F0D9D9599002E5188 /* MainWindow.xib */ = {isa = PBXFileReference; lastKnownFileType = file.xib; name = MainWindow.xib; path = Resources/MainWindow.xib; sourceTree = "<group>"; };
		2906F80F110CDA8900169D56 /* EditCommentViewController.h */ = {isa = PBXFileReference; fileEncoding = 4; lastKnownFileType = sourcecode.c.h; path = EditCommentViewController.h; sourceTree = "<group>"; };
		2906F810110CDA8900169D56 /* EditCommentViewController.m */ = {isa = PBXFileReference; fileEncoding = 4; lastKnownFileType = sourcecode.c.objc; path = EditCommentViewController.m; sourceTree = "<group>"; };
		292CECFE1027259000BD407D /* SFHFKeychainUtils.h */ = {isa = PBXFileReference; fileEncoding = 4; lastKnownFileType = sourcecode.c.h; path = SFHFKeychainUtils.h; sourceTree = "<group>"; };
		292CECFF1027259000BD407D /* SFHFKeychainUtils.m */ = {isa = PBXFileReference; fileEncoding = 4; lastKnownFileType = sourcecode.c.objc; path = SFHFKeychainUtils.m; sourceTree = "<group>"; };
		296526FC105810E100597FA3 /* NSString+Helpers.h */ = {isa = PBXFileReference; fileEncoding = 4; lastKnownFileType = sourcecode.c.h; path = "NSString+Helpers.h"; sourceTree = "<group>"; };
		296526FD105810E100597FA3 /* NSString+Helpers.m */ = {isa = PBXFileReference; fileEncoding = 4; lastKnownFileType = sourcecode.c.objc; path = "NSString+Helpers.m"; sourceTree = "<group>"; };
		296890770FE971DC00770264 /* Security.framework */ = {isa = PBXFileReference; includeInIndex = 1; lastKnownFileType = wrapper.framework; name = Security.framework; path = System/Library/Frameworks/Security.framework; sourceTree = SDKROOT; };
		29B97316FDCFA39411CA2CEA /* main.m */ = {isa = PBXFileReference; fileEncoding = 4; lastKnownFileType = sourcecode.c.objc; path = main.m; sourceTree = "<group>"; };
		2B3804821972897F0DEC4183 /* Pods-WordPressTodayWidget.release.xcconfig */ = {isa = PBXFileReference; includeInIndex = 1; lastKnownFileType = text.xcconfig; name = "Pods-WordPressTodayWidget.release.xcconfig"; path = "../Pods/Target Support Files/Pods-WordPressTodayWidget/Pods-WordPressTodayWidget.release.xcconfig"; sourceTree = "<group>"; };
		2F970F970DF929B8006BD934 /* Constants.h */ = {isa = PBXFileReference; fileEncoding = 4; lastKnownFileType = sourcecode.c.h; path = Constants.h; sourceTree = "<group>"; };
		2FAE97040E33B21600CA8540 /* defaultPostTemplate_old.html */ = {isa = PBXFileReference; fileEncoding = 4; lastKnownFileType = text.html; name = defaultPostTemplate_old.html; path = Resources/HTML/defaultPostTemplate_old.html; sourceTree = "<group>"; };
		2FAE97070E33B21600CA8540 /* xhtml1-transitional.dtd */ = {isa = PBXFileReference; fileEncoding = 4; lastKnownFileType = text.xml; name = "xhtml1-transitional.dtd"; path = "Resources/HTML/xhtml1-transitional.dtd"; sourceTree = "<group>"; };
		2FAE97080E33B21600CA8540 /* xhtmlValidatorTemplate.xhtml */ = {isa = PBXFileReference; fileEncoding = 4; lastKnownFileType = text.xml; name = xhtmlValidatorTemplate.xhtml; path = Resources/HTML/xhtmlValidatorTemplate.xhtml; sourceTree = "<group>"; };
		30EABE0718A5903400B73A9C /* WPBlogTableViewCell.h */ = {isa = PBXFileReference; fileEncoding = 4; lastKnownFileType = sourcecode.c.h; path = WPBlogTableViewCell.h; sourceTree = "<group>"; };
		30EABE0818A5903400B73A9C /* WPBlogTableViewCell.m */ = {isa = PBXFileReference; fileEncoding = 4; lastKnownFileType = sourcecode.c.objc; path = WPBlogTableViewCell.m; sourceTree = "<group>"; };
		310186691A373B01008F7DF6 /* WPTabBarController.h */ = {isa = PBXFileReference; fileEncoding = 4; lastKnownFileType = sourcecode.c.h; path = WPTabBarController.h; sourceTree = "<group>"; };
		3101866A1A373B01008F7DF6 /* WPTabBarController.m */ = {isa = PBXFileReference; fileEncoding = 4; lastKnownFileType = sourcecode.c.objc; path = WPTabBarController.m; sourceTree = "<group>"; };
		313692771A5D6F7900EBE645 /* HelpshiftUtils.h */ = {isa = PBXFileReference; fileEncoding = 4; lastKnownFileType = sourcecode.c.h; path = HelpshiftUtils.h; sourceTree = "<group>"; };
		313692781A5D6F7900EBE645 /* HelpshiftUtils.m */ = {isa = PBXFileReference; fileEncoding = 4; lastKnownFileType = sourcecode.c.objc; path = HelpshiftUtils.m; sourceTree = "<group>"; };
		313AE49B19E3F20400AAFABE /* CommentViewController.h */ = {isa = PBXFileReference; fileEncoding = 4; lastKnownFileType = sourcecode.c.h; path = CommentViewController.h; sourceTree = "<group>"; };
		313AE49C19E3F20400AAFABE /* CommentViewController.m */ = {isa = PBXFileReference; fileEncoding = 4; lastKnownFileType = sourcecode.c.objc; path = CommentViewController.m; sourceTree = "<group>"; };
		315FC2C31A2CB29300E7CDA2 /* MeHeaderView.h */ = {isa = PBXFileReference; fileEncoding = 4; lastKnownFileType = sourcecode.c.h; name = MeHeaderView.h; path = Me/MeHeaderView.h; sourceTree = "<group>"; };
		315FC2C41A2CB29300E7CDA2 /* MeHeaderView.m */ = {isa = PBXFileReference; fileEncoding = 4; lastKnownFileType = sourcecode.c.objc; name = MeHeaderView.m; path = Me/MeHeaderView.m; sourceTree = "<group>"; };
		316B99031B205AFB007963EF /* WordPress 32.xcdatamodel */ = {isa = PBXFileReference; lastKnownFileType = wrapper.xcdatamodel; path = "WordPress 32.xcdatamodel"; sourceTree = "<group>"; };
		319D6E7919E447500013871C /* Suggestion.h */ = {isa = PBXFileReference; fileEncoding = 4; lastKnownFileType = sourcecode.c.h; path = Suggestion.h; sourceTree = "<group>"; };
		319D6E7A19E447500013871C /* Suggestion.m */ = {isa = PBXFileReference; fileEncoding = 4; lastKnownFileType = sourcecode.c.objc; path = Suggestion.m; sourceTree = "<group>"; };
		319D6E7C19E447C80013871C /* SuggestionService.h */ = {isa = PBXFileReference; fileEncoding = 4; lastKnownFileType = sourcecode.c.h; path = SuggestionService.h; sourceTree = "<group>"; };
		319D6E7D19E447C80013871C /* SuggestionService.m */ = {isa = PBXFileReference; fileEncoding = 4; lastKnownFileType = sourcecode.c.objc; path = SuggestionService.m; sourceTree = "<group>"; };
		319D6E7F19E44C680013871C /* SuggestionsTableView.h */ = {isa = PBXFileReference; fileEncoding = 4; lastKnownFileType = sourcecode.c.h; name = SuggestionsTableView.h; path = Suggestions/SuggestionsTableView.h; sourceTree = "<group>"; };
		319D6E8019E44C680013871C /* SuggestionsTableView.m */ = {isa = PBXFileReference; fileEncoding = 4; lastKnownFileType = sourcecode.c.objc; name = SuggestionsTableView.m; path = Suggestions/SuggestionsTableView.m; sourceTree = "<group>"; };
		319D6E8319E44F7F0013871C /* SuggestionsTableViewCell.h */ = {isa = PBXFileReference; fileEncoding = 4; lastKnownFileType = sourcecode.c.h; name = SuggestionsTableViewCell.h; path = Suggestions/SuggestionsTableViewCell.h; sourceTree = "<group>"; };
		319D6E8419E44F7F0013871C /* SuggestionsTableViewCell.m */ = {isa = PBXFileReference; fileEncoding = 4; lastKnownFileType = sourcecode.c.objc; name = SuggestionsTableViewCell.m; path = Suggestions/SuggestionsTableViewCell.m; sourceTree = "<group>"; };
		31C9F82C1A2368A2008BB945 /* BlogDetailHeaderView.h */ = {isa = PBXFileReference; fileEncoding = 4; lastKnownFileType = sourcecode.c.h; path = BlogDetailHeaderView.h; sourceTree = "<group>"; };
		31C9F82D1A2368A2008BB945 /* BlogDetailHeaderView.m */ = {isa = PBXFileReference; fileEncoding = 4; lastKnownFileType = sourcecode.c.objc; path = BlogDetailHeaderView.m; sourceTree = "<group>"; };
		31CCB9FD1A52ED0A00BA0733 /* WordPress 26.xcdatamodel */ = {isa = PBXFileReference; lastKnownFileType = wrapper.xcdatamodel; path = "WordPress 26.xcdatamodel"; sourceTree = "<group>"; };
		31EC15061A5B6675009FC8B3 /* WPStyleGuide+Suggestions.h */ = {isa = PBXFileReference; fileEncoding = 4; lastKnownFileType = sourcecode.c.h; path = "WPStyleGuide+Suggestions.h"; sourceTree = "<group>"; };
		31EC15071A5B6675009FC8B3 /* WPStyleGuide+Suggestions.m */ = {isa = PBXFileReference; fileEncoding = 4; lastKnownFileType = sourcecode.c.objc; path = "WPStyleGuide+Suggestions.m"; sourceTree = "<group>"; };
		31F4F6651A1385BE00196A98 /* MeViewController.h */ = {isa = PBXFileReference; fileEncoding = 4; lastKnownFileType = sourcecode.c.h; name = MeViewController.h; path = Me/MeViewController.h; sourceTree = "<group>"; };
		31F4F6661A1385BE00196A98 /* MeViewController.m */ = {isa = PBXFileReference; fileEncoding = 4; lastKnownFileType = sourcecode.c.objc; name = MeViewController.m; path = Me/MeViewController.m; sourceTree = "<group>"; };
		31FA16CC1A49B3C0003E1887 /* WordPress 25.xcdatamodel */ = {isa = PBXFileReference; lastKnownFileType = wrapper.xcdatamodel; path = "WordPress 25.xcdatamodel"; sourceTree = "<group>"; };
		369D8993FF42F0A2D183A062 /* libPods-UITests.a */ = {isa = PBXFileReference; explicitFileType = archive.ar; includeInIndex = 0; path = "libPods-UITests.a"; sourceTree = BUILT_PRODUCTS_DIR; };
		37022D8F1981BF9200F322B7 /* VerticallyStackedButton.h */ = {isa = PBXFileReference; fileEncoding = 4; lastKnownFileType = sourcecode.c.h; path = VerticallyStackedButton.h; sourceTree = "<group>"; };
		37022D901981BF9200F322B7 /* VerticallyStackedButton.m */ = {isa = PBXFileReference; fileEncoding = 4; lastKnownFileType = sourcecode.c.objc; path = VerticallyStackedButton.m; sourceTree = "<group>"; };
		374CB16115B93C0800DD0EBC /* AudioToolbox.framework */ = {isa = PBXFileReference; includeInIndex = 1; lastKnownFileType = wrapper.framework; name = AudioToolbox.framework; path = System/Library/Frameworks/AudioToolbox.framework; sourceTree = SDKROOT; };
<<<<<<< HEAD
		375D090B133B94C3000CC9CD /* BlogsTableViewCell.h */ = {isa = PBXFileReference; fileEncoding = 4; lastKnownFileType = sourcecode.c.h; path = BlogsTableViewCell.h; sourceTree = "<group>"; };
		375D090C133B94C3000CC9CD /* BlogsTableViewCell.m */ = {isa = PBXFileReference; fileEncoding = 4; lastKnownFileType = sourcecode.c.objc; path = BlogsTableViewCell.m; sourceTree = "<group>"; };
=======
		37B7924B16768FCB0021B3A4 /* NotificationSettingsViewController.h */ = {isa = PBXFileReference; fileEncoding = 4; lastKnownFileType = sourcecode.c.h; path = NotificationSettingsViewController.h; sourceTree = "<group>"; };
		37B7924C16768FCB0021B3A4 /* NotificationSettingsViewController.m */ = {isa = PBXFileReference; fileEncoding = 4; lastKnownFileType = sourcecode.c.objc; path = NotificationSettingsViewController.m; sourceTree = "<group>"; };
>>>>>>> 8da87f67
		37EAAF4C1A11799A006D6306 /* CircularImageView.swift */ = {isa = PBXFileReference; fileEncoding = 4; lastKnownFileType = sourcecode.swift; path = CircularImageView.swift; sourceTree = "<group>"; };
		45A679DE2C6B64047BAF97E9 /* Pods-UITests.debug.xcconfig */ = {isa = PBXFileReference; includeInIndex = 1; lastKnownFileType = text.xcconfig; name = "Pods-UITests.debug.xcconfig"; path = "../Pods/Target Support Files/Pods-UITests/Pods-UITests.debug.xcconfig"; sourceTree = "<group>"; };
		45C73C24113C36F70024D0D2 /* MainWindow-iPad.xib */ = {isa = PBXFileReference; lastKnownFileType = file.xib; name = "MainWindow-iPad.xib"; path = "Resources-iPad/MainWindow-iPad.xib"; sourceTree = "<group>"; };
		462F4E0618369F0B0028D2F8 /* BlogDetailsViewController.h */ = {isa = PBXFileReference; fileEncoding = 4; lastKnownFileType = sourcecode.c.h; path = BlogDetailsViewController.h; sourceTree = "<group>"; };
		462F4E0718369F0B0028D2F8 /* BlogDetailsViewController.m */ = {isa = PBXFileReference; fileEncoding = 4; lastKnownFileType = sourcecode.c.objc; lineEnding = 0; path = BlogDetailsViewController.m; sourceTree = "<group>"; xcLanguageSpecificationIdentifier = xcode.lang.objc; };
		4645AFC41961E1FB005F7509 /* AppImages.xcassets */ = {isa = PBXFileReference; lastKnownFileType = folder.assetcatalog; name = AppImages.xcassets; path = Resources/AppImages.xcassets; sourceTree = "<group>"; };
		46F84612185A8B7E009D0DA5 /* WPContentViewProvider.h */ = {isa = PBXFileReference; fileEncoding = 4; lastKnownFileType = sourcecode.c.h; path = WPContentViewProvider.h; sourceTree = "<group>"; };
		46F8714D1838C41600BC149B /* NSDate+StringFormatting.h */ = {isa = PBXFileReference; fileEncoding = 4; lastKnownFileType = sourcecode.c.h; path = "NSDate+StringFormatting.h"; sourceTree = "<group>"; };
		46F8714E1838C41600BC149B /* NSDate+StringFormatting.m */ = {isa = PBXFileReference; fileEncoding = 4; lastKnownFileType = sourcecode.c.objc; path = "NSDate+StringFormatting.m"; sourceTree = "<group>"; };
		501C8A355B53A6971F731ECA /* Pods.distribution.xcconfig */ = {isa = PBXFileReference; includeInIndex = 1; lastKnownFileType = text.xcconfig; name = Pods.distribution.xcconfig; path = "../Pods/Target Support Files/Pods/Pods.distribution.xcconfig"; sourceTree = "<group>"; };
		5903AE1A19B60A98009D5354 /* WPButtonForNavigationBar.m */ = {isa = PBXFileReference; fileEncoding = 4; lastKnownFileType = sourcecode.c.objc; path = WPButtonForNavigationBar.m; sourceTree = "<group>"; usesTabs = 0; };
		5903AE1C19B60AB9009D5354 /* WPButtonForNavigationBar.h */ = {isa = PBXFileReference; lastKnownFileType = sourcecode.c.h; path = WPButtonForNavigationBar.h; sourceTree = "<group>"; usesTabs = 0; };
		591252291A38AE9C00468279 /* TodayWidgetPrefix.pch */ = {isa = PBXFileReference; lastKnownFileType = sourcecode.c.h; path = TodayWidgetPrefix.pch; sourceTree = "<group>"; };
		591A428A1A6DC1B0003807A6 /* WPBackgroundDimmerView.h */ = {isa = PBXFileReference; fileEncoding = 4; lastKnownFileType = sourcecode.c.h; path = WPBackgroundDimmerView.h; sourceTree = "<group>"; };
		591A428B1A6DC1B0003807A6 /* WPBackgroundDimmerView.m */ = {isa = PBXFileReference; fileEncoding = 4; lastKnownFileType = sourcecode.c.objc; path = WPBackgroundDimmerView.m; sourceTree = "<group>"; };
		591A428D1A6DC6F2003807A6 /* WPGUIConstants.h */ = {isa = PBXFileReference; fileEncoding = 4; lastKnownFileType = sourcecode.c.h; path = WPGUIConstants.h; sourceTree = "<group>"; };
		591A428E1A6DC6F2003807A6 /* WPGUIConstants.m */ = {isa = PBXFileReference; fileEncoding = 4; lastKnownFileType = sourcecode.c.objc; path = WPGUIConstants.m; sourceTree = "<group>"; };
		591CFB051B28A960009E61B3 /* AccountServiceRemoteRESTTests.m */ = {isa = PBXFileReference; fileEncoding = 4; lastKnownFileType = sourcecode.c.objc; path = AccountServiceRemoteRESTTests.m; sourceTree = "<group>"; };
		591CFB081B28AC8C009E61B3 /* BlogServiceRemoteRESTTests.m */ = {isa = PBXFileReference; fileEncoding = 4; lastKnownFileType = sourcecode.c.objc; path = BlogServiceRemoteRESTTests.m; sourceTree = "<group>"; };
		5926E1E11AC4468300964783 /* WPCrashlytics.h */ = {isa = PBXFileReference; fileEncoding = 4; lastKnownFileType = sourcecode.c.h; path = WPCrashlytics.h; sourceTree = "<group>"; };
		5926E1E21AC4468300964783 /* WPCrashlytics.m */ = {isa = PBXFileReference; fileEncoding = 4; lastKnownFileType = sourcecode.c.objc; path = WPCrashlytics.m; sourceTree = "<group>"; };
		594399911B45091000539E21 /* WPAuthTokenIssueSolver.h */ = {isa = PBXFileReference; fileEncoding = 4; lastKnownFileType = sourcecode.c.h; path = WPAuthTokenIssueSolver.h; sourceTree = "<group>"; };
		594399921B45091000539E21 /* WPAuthTokenIssueSolver.m */ = {isa = PBXFileReference; fileEncoding = 4; lastKnownFileType = sourcecode.c.objc; path = WPAuthTokenIssueSolver.m; sourceTree = "<group>"; };
		5948AD0C1AB734F2006E8882 /* WPAppAnalytics.h */ = {isa = PBXFileReference; fileEncoding = 4; lastKnownFileType = sourcecode.c.h; path = WPAppAnalytics.h; sourceTree = "<group>"; };
		5948AD0D1AB734F2006E8882 /* WPAppAnalytics.m */ = {isa = PBXFileReference; fileEncoding = 4; lastKnownFileType = sourcecode.c.objc; path = WPAppAnalytics.m; sourceTree = "<group>"; };
		5948AD101AB73D19006E8882 /* WPAppAnalyticsTests.m */ = {isa = PBXFileReference; fileEncoding = 4; lastKnownFileType = sourcecode.c.objc; path = WPAppAnalyticsTests.m; sourceTree = "<group>"; };
		594DB2931AB891A200E2E456 /* WPUserAgent.h */ = {isa = PBXFileReference; fileEncoding = 4; lastKnownFileType = sourcecode.c.h; path = WPUserAgent.h; sourceTree = "<group>"; };
		594DB2941AB891A200E2E456 /* WPUserAgent.m */ = {isa = PBXFileReference; fileEncoding = 4; lastKnownFileType = sourcecode.c.objc; path = WPUserAgent.m; sourceTree = "<group>"; };
		595B02201A6C4ECD00415A30 /* WPWhatsNewView.h */ = {isa = PBXFileReference; fileEncoding = 4; lastKnownFileType = sourcecode.c.h; name = WPWhatsNewView.h; path = WhatsNew/WPWhatsNewView.h; sourceTree = "<group>"; };
		595B02211A6C4ECD00415A30 /* WPWhatsNewView.m */ = {isa = PBXFileReference; fileEncoding = 4; lastKnownFileType = sourcecode.c.objc; name = WPWhatsNewView.m; path = WhatsNew/WPWhatsNewView.m; sourceTree = "<group>"; };
		5981FE041AB8A89A0009E080 /* WPUserAgentTests.m */ = {isa = PBXFileReference; fileEncoding = 4; lastKnownFileType = sourcecode.c.objc; path = WPUserAgentTests.m; sourceTree = "<group>"; };
		598351AC1A704E7A00B6DD4F /* WPWhatsNew.h */ = {isa = PBXFileReference; fileEncoding = 4; lastKnownFileType = sourcecode.c.h; name = WPWhatsNew.h; path = WhatsNew/WPWhatsNew.h; sourceTree = "<group>"; };
		598351AD1A704E7A00B6DD4F /* WPWhatsNew.m */ = {isa = PBXFileReference; fileEncoding = 4; lastKnownFileType = sourcecode.c.objc; name = WPWhatsNew.m; path = WhatsNew/WPWhatsNew.m; sourceTree = "<group>"; };
		598F86A51B67B7A000550C9C /* RemoteTheme.h */ = {isa = PBXFileReference; fileEncoding = 4; lastKnownFileType = sourcecode.c.h; name = RemoteTheme.h; path = "Remote Objects/RemoteTheme.h"; sourceTree = "<group>"; };
		598F86A61B67B7A000550C9C /* RemoteTheme.m */ = {isa = PBXFileReference; fileEncoding = 4; lastKnownFileType = sourcecode.c.objc; name = RemoteTheme.m; path = "Remote Objects/RemoteTheme.m"; sourceTree = "<group>"; };
		598F86AA1B67BD7600550C9C /* ThemeServiceRemoteTests.m */ = {isa = PBXFileReference; fileEncoding = 4; lastKnownFileType = sourcecode.c.objc; path = ThemeServiceRemoteTests.m; sourceTree = "<group>"; };
		59D328FB1ACC2D0700356827 /* WPLookbackPresenter.h */ = {isa = PBXFileReference; fileEncoding = 4; lastKnownFileType = sourcecode.c.h; path = WPLookbackPresenter.h; sourceTree = "<group>"; };
		59D328FC1ACC2D0700356827 /* WPLookbackPresenter.m */ = {isa = PBXFileReference; fileEncoding = 4; lastKnownFileType = sourcecode.c.objc; path = WPLookbackPresenter.m; sourceTree = "<group>"; };
		59DD94321AC479ED0032DD6B /* WPLogger.h */ = {isa = PBXFileReference; fileEncoding = 4; lastKnownFileType = sourcecode.c.h; path = WPLogger.h; sourceTree = "<group>"; };
		59DD94331AC479ED0032DD6B /* WPLogger.m */ = {isa = PBXFileReference; fileEncoding = 4; lastKnownFileType = sourcecode.c.objc; path = WPLogger.m; sourceTree = "<group>"; };
		59E2AAE21B2096BF0051DC06 /* ServiceRemoteREST.m */ = {isa = PBXFileReference; fileEncoding = 4; lastKnownFileType = sourcecode.c.objc; path = ServiceRemoteREST.m; sourceTree = "<group>"; };
		59E2AAE71B20E3EA0051DC06 /* ServiceRemoteRESTTests.m */ = {isa = PBXFileReference; fileEncoding = 4; lastKnownFileType = sourcecode.c.objc; path = ServiceRemoteRESTTests.m; sourceTree = "<group>"; };
		59E2AAEB1B20E5CE0051DC06 /* PostServiceRemoteRESTTests.m */ = {isa = PBXFileReference; fileEncoding = 4; lastKnownFileType = sourcecode.c.objc; path = PostServiceRemoteRESTTests.m; sourceTree = "<group>"; };
		5D000DDC1AC076C000A7BAF9 /* PostCardActionBar.h */ = {isa = PBXFileReference; fileEncoding = 4; lastKnownFileType = sourcecode.c.h; path = PostCardActionBar.h; sourceTree = "<group>"; };
		5D000DDD1AC076C000A7BAF9 /* PostCardActionBar.m */ = {isa = PBXFileReference; fileEncoding = 4; lastKnownFileType = sourcecode.c.objc; path = PostCardActionBar.m; sourceTree = "<group>"; };
		5D000DDF1AC0879600A7BAF9 /* PostCardActionBarItem.h */ = {isa = PBXFileReference; fileEncoding = 4; lastKnownFileType = sourcecode.c.h; path = PostCardActionBarItem.h; sourceTree = "<group>"; };
		5D000DE01AC0879600A7BAF9 /* PostCardActionBarItem.m */ = {isa = PBXFileReference; fileEncoding = 4; lastKnownFileType = sourcecode.c.objc; path = PostCardActionBarItem.m; sourceTree = "<group>"; };
		5D028F051B3468A000474113 /* OriginalAttributionView.xib */ = {isa = PBXFileReference; fileEncoding = 4; lastKnownFileType = file.xib; path = OriginalAttributionView.xib; sourceTree = "<group>"; };
		5D028F071B3468BF00474113 /* OriginalAttributionView.h */ = {isa = PBXFileReference; fileEncoding = 4; lastKnownFileType = sourcecode.c.h; path = OriginalAttributionView.h; sourceTree = "<group>"; };
		5D028F081B3468BF00474113 /* OriginalAttributionView.m */ = {isa = PBXFileReference; fileEncoding = 4; lastKnownFileType = sourcecode.c.objc; path = OriginalAttributionView.m; sourceTree = "<group>"; };
		5D0431AC1A7C31AB0025BDFD /* ReaderBrowseSiteViewController.h */ = {isa = PBXFileReference; fileEncoding = 4; lastKnownFileType = sourcecode.c.h; path = ReaderBrowseSiteViewController.h; sourceTree = "<group>"; };
		5D0431AD1A7C31AB0025BDFD /* ReaderBrowseSiteViewController.m */ = {isa = PBXFileReference; fileEncoding = 4; lastKnownFileType = sourcecode.c.objc; path = ReaderBrowseSiteViewController.m; sourceTree = "<group>"; };
		5D08B90219648C3400D5B381 /* ReaderSubscriptionViewController.h */ = {isa = PBXFileReference; fileEncoding = 4; lastKnownFileType = sourcecode.c.h; path = ReaderSubscriptionViewController.h; sourceTree = "<group>"; };
		5D08B90319648C3400D5B381 /* ReaderSubscriptionViewController.m */ = {isa = PBXFileReference; fileEncoding = 4; lastKnownFileType = sourcecode.c.objc; path = ReaderSubscriptionViewController.m; sourceTree = "<group>"; };
		5D0A20D21AF11A7300E5C6BC /* PhotonImageURLHelper.h */ = {isa = PBXFileReference; fileEncoding = 4; lastKnownFileType = sourcecode.c.h; path = PhotonImageURLHelper.h; sourceTree = "<group>"; };
		5D0A20D31AF11A7300E5C6BC /* PhotonImageURLHelper.m */ = {isa = PBXFileReference; fileEncoding = 4; lastKnownFileType = sourcecode.c.objc; path = PhotonImageURLHelper.m; sourceTree = "<group>"; };
		5D1181E61B4D6DEB003F3084 /* WPStyleGuide+Reader.swift */ = {isa = PBXFileReference; fileEncoding = 4; lastKnownFileType = sourcecode.swift; path = "WPStyleGuide+Reader.swift"; sourceTree = "<group>"; };
		5D119DA1176FBE040073D83A /* UIImageView+AFNetworkingExtra.h */ = {isa = PBXFileReference; fileEncoding = 4; lastKnownFileType = sourcecode.c.h; path = "UIImageView+AFNetworkingExtra.h"; sourceTree = "<group>"; };
		5D119DA2176FBE040073D83A /* UIImageView+AFNetworkingExtra.m */ = {isa = PBXFileReference; fileEncoding = 4; lastKnownFileType = sourcecode.c.objc; path = "UIImageView+AFNetworkingExtra.m"; sourceTree = "<group>"; };
		5D12FE1A1988243700378BD6 /* RemoteReaderPost.h */ = {isa = PBXFileReference; fileEncoding = 4; lastKnownFileType = sourcecode.c.h; name = RemoteReaderPost.h; path = "Remote Objects/RemoteReaderPost.h"; sourceTree = "<group>"; };
		5D12FE1B1988243700378BD6 /* RemoteReaderPost.m */ = {isa = PBXFileReference; fileEncoding = 4; lastKnownFileType = sourcecode.c.objc; name = RemoteReaderPost.m; path = "Remote Objects/RemoteReaderPost.m"; sourceTree = "<group>"; };
		5D12FE1C1988243700378BD6 /* RemoteReaderTopic.h */ = {isa = PBXFileReference; fileEncoding = 4; lastKnownFileType = sourcecode.c.h; name = RemoteReaderTopic.h; path = "Remote Objects/RemoteReaderTopic.h"; sourceTree = "<group>"; };
		5D12FE1D1988243700378BD6 /* RemoteReaderTopic.m */ = {isa = PBXFileReference; fileEncoding = 4; lastKnownFileType = sourcecode.c.objc; name = RemoteReaderTopic.m; path = "Remote Objects/RemoteReaderTopic.m"; sourceTree = "<group>"; };
		5D12FE201988245B00378BD6 /* RemoteReaderSite.h */ = {isa = PBXFileReference; fileEncoding = 4; lastKnownFileType = sourcecode.c.h; name = RemoteReaderSite.h; path = "Remote Objects/RemoteReaderSite.h"; sourceTree = "<group>"; };
		5D12FE211988245B00378BD6 /* RemoteReaderSite.m */ = {isa = PBXFileReference; fileEncoding = 4; lastKnownFileType = sourcecode.c.objc; name = RemoteReaderSite.m; path = "Remote Objects/RemoteReaderSite.m"; sourceTree = "<group>"; };
		5D13FA531AF99C0300F06492 /* PageListSectionHeaderView.h */ = {isa = PBXFileReference; fileEncoding = 4; lastKnownFileType = sourcecode.c.h; path = PageListSectionHeaderView.h; sourceTree = "<group>"; };
		5D13FA541AF99C0300F06492 /* PageListSectionHeaderView.m */ = {isa = PBXFileReference; fileEncoding = 4; lastKnownFileType = sourcecode.c.objc; path = PageListSectionHeaderView.m; sourceTree = "<group>"; };
		5D13FA561AF99C2100F06492 /* PageListSectionHeaderView.xib */ = {isa = PBXFileReference; fileEncoding = 4; lastKnownFileType = file.xib; path = PageListSectionHeaderView.xib; sourceTree = "<group>"; };
		5D146EB9189857ED0068FDC6 /* FeaturedImageViewController.h */ = {isa = PBXFileReference; fileEncoding = 4; lastKnownFileType = sourcecode.c.h; path = FeaturedImageViewController.h; sourceTree = "<group>"; usesTabs = 0; };
		5D146EBA189857ED0068FDC6 /* FeaturedImageViewController.m */ = {isa = PBXFileReference; fileEncoding = 4; lastKnownFileType = sourcecode.c.objc; path = FeaturedImageViewController.m; sourceTree = "<group>"; usesTabs = 0; };
		5D157B8A1A8AB73C003ADF4C /* ReaderSiteHeaderView.h */ = {isa = PBXFileReference; fileEncoding = 4; lastKnownFileType = sourcecode.c.h; path = ReaderSiteHeaderView.h; sourceTree = "<group>"; };
		5D157B8B1A8AB73C003ADF4C /* ReaderSiteHeaderView.m */ = {isa = PBXFileReference; fileEncoding = 4; lastKnownFileType = sourcecode.c.objc; path = ReaderSiteHeaderView.m; sourceTree = "<group>"; };
		5D17530D1A97D2CA0031A082 /* PostCardTableViewCell.h */ = {isa = PBXFileReference; fileEncoding = 4; lastKnownFileType = sourcecode.c.h; path = PostCardTableViewCell.h; sourceTree = "<group>"; };
		5D17530E1A97D2CA0031A082 /* PostCardTableViewCell.m */ = {isa = PBXFileReference; fileEncoding = 4; lastKnownFileType = sourcecode.c.objc; path = PostCardTableViewCell.m; sourceTree = "<group>"; };
		5D17F0BC1A1D4C5F0087CCB8 /* PrivateSiteURLProtocol.h */ = {isa = PBXFileReference; fileEncoding = 4; lastKnownFileType = sourcecode.c.h; path = PrivateSiteURLProtocol.h; sourceTree = "<group>"; };
		5D17F0BD1A1D4C5F0087CCB8 /* PrivateSiteURLProtocol.m */ = {isa = PBXFileReference; fileEncoding = 4; lastKnownFileType = sourcecode.c.objc; path = PrivateSiteURLProtocol.m; sourceTree = "<group>"; };
		5D18FE9C1AFBB17400EFEED0 /* RestorePageTableViewCell.h */ = {isa = PBXFileReference; fileEncoding = 4; lastKnownFileType = sourcecode.c.h; path = RestorePageTableViewCell.h; sourceTree = "<group>"; };
		5D18FE9D1AFBB17400EFEED0 /* RestorePageTableViewCell.m */ = {isa = PBXFileReference; fileEncoding = 4; lastKnownFileType = sourcecode.c.objc; path = RestorePageTableViewCell.m; sourceTree = "<group>"; };
		5D18FE9E1AFBB17400EFEED0 /* RestorePageTableViewCell.xib */ = {isa = PBXFileReference; fileEncoding = 4; lastKnownFileType = file.xib; path = RestorePageTableViewCell.xib; sourceTree = "<group>"; };
		5D18FEA11AFBB3FE00EFEED0 /* PageListTableViewCellDelegate.h */ = {isa = PBXFileReference; lastKnownFileType = sourcecode.c.h; path = PageListTableViewCellDelegate.h; sourceTree = "<group>"; };
		5D18FEA21AFBB81000EFEED0 /* PageListCell.h */ = {isa = PBXFileReference; lastKnownFileType = sourcecode.c.h; path = PageListCell.h; sourceTree = "<group>"; };
		5D1D33CD1AE56250000DE623 /* RemoteUser.h */ = {isa = PBXFileReference; fileEncoding = 4; lastKnownFileType = sourcecode.c.h; path = RemoteUser.h; sourceTree = "<group>"; };
		5D1D33CE1AE56250000DE623 /* RemoteUser.m */ = {isa = PBXFileReference; fileEncoding = 4; lastKnownFileType = sourcecode.c.objc; path = RemoteUser.m; sourceTree = "<group>"; };
		5D1D9C5319885B01009D13B7 /* ReaderEditableSubscriptionPage.h */ = {isa = PBXFileReference; lastKnownFileType = sourcecode.c.h; path = ReaderEditableSubscriptionPage.h; sourceTree = "<group>"; };
		5D1EE7FF15E7AF3E007F1F02 /* JetpackSettingsViewController.h */ = {isa = PBXFileReference; fileEncoding = 4; lastKnownFileType = sourcecode.c.h; path = JetpackSettingsViewController.h; sourceTree = "<group>"; };
		5D1EE80015E7AF3E007F1F02 /* JetpackSettingsViewController.m */ = {isa = PBXFileReference; fileEncoding = 4; lastKnownFileType = sourcecode.c.objc; path = JetpackSettingsViewController.m; sourceTree = "<group>"; };
		5D20A6511982D56600463A91 /* FollowedSitesViewController.h */ = {isa = PBXFileReference; fileEncoding = 4; lastKnownFileType = sourcecode.c.h; path = FollowedSitesViewController.h; sourceTree = "<group>"; };
		5D20A6521982D56600463A91 /* FollowedSitesViewController.m */ = {isa = PBXFileReference; fileEncoding = 4; lastKnownFileType = sourcecode.c.objc; path = FollowedSitesViewController.m; sourceTree = "<group>"; };
		5D229A78199AB74F00685123 /* WordPress 21.xcdatamodel */ = {isa = PBXFileReference; lastKnownFileType = wrapper.xcdatamodel; path = "WordPress 21.xcdatamodel"; sourceTree = "<group>"; };
		5D2415C91A8842C9009BD444 /* ReaderPreviewHeaderView.h */ = {isa = PBXFileReference; fileEncoding = 4; lastKnownFileType = sourcecode.c.h; path = ReaderPreviewHeaderView.h; sourceTree = "<group>"; };
		5D2415CA1A8842C9009BD444 /* ReaderPreviewHeaderView.m */ = {isa = PBXFileReference; fileEncoding = 4; lastKnownFileType = sourcecode.c.objc; path = ReaderPreviewHeaderView.m; sourceTree = "<group>"; };
		5D2B043515E83800007E3422 /* SettingsViewControllerDelegate.h */ = {isa = PBXFileReference; fileEncoding = 4; lastKnownFileType = sourcecode.c.h; path = SettingsViewControllerDelegate.h; sourceTree = "<group>"; };
		5D2B30B81B7411C700DA15F3 /* ReaderCardDiscoverAttributionView.swift */ = {isa = PBXFileReference; fileEncoding = 4; lastKnownFileType = sourcecode.swift; path = ReaderCardDiscoverAttributionView.swift; sourceTree = "<group>"; };
		5D2BEB4819758102005425F7 /* WPTableImageSourceTest.m */ = {isa = PBXFileReference; fileEncoding = 4; lastKnownFileType = sourcecode.c.objc; path = WPTableImageSourceTest.m; sourceTree = "<group>"; };
		5D2C05541AD2F56200A753FE /* NavbarTitleDropdownButton.h */ = {isa = PBXFileReference; fileEncoding = 4; lastKnownFileType = sourcecode.c.h; path = NavbarTitleDropdownButton.h; sourceTree = "<group>"; };
		5D2C05551AD2F56200A753FE /* NavBarTitleDropdownButton.m */ = {isa = PBXFileReference; fileEncoding = 4; lastKnownFileType = sourcecode.c.objc; path = NavBarTitleDropdownButton.m; sourceTree = "<group>"; };
		5D2FB2821AE98C4600F1D4ED /* RestorePostTableViewCell.xib */ = {isa = PBXFileReference; fileEncoding = 4; lastKnownFileType = file.xib; path = RestorePostTableViewCell.xib; sourceTree = "<group>"; };
		5D2FB2841AE98C6600F1D4ED /* RestorePostTableViewCell.h */ = {isa = PBXFileReference; fileEncoding = 4; lastKnownFileType = sourcecode.c.h; path = RestorePostTableViewCell.h; sourceTree = "<group>"; };
		5D2FB2851AE98C6600F1D4ED /* RestorePostTableViewCell.m */ = {isa = PBXFileReference; fileEncoding = 4; lastKnownFileType = sourcecode.c.objc; path = RestorePostTableViewCell.m; sourceTree = "<group>"; };
		5D2FB2871AE99B0B00F1D4ED /* PostCardTableViewCellDelegate.h */ = {isa = PBXFileReference; lastKnownFileType = sourcecode.c.h; path = PostCardTableViewCellDelegate.h; sourceTree = "<group>"; };
		5D2FB2881AE9C94600F1D4ED /* PostCardCell.h */ = {isa = PBXFileReference; lastKnownFileType = sourcecode.c.h; path = PostCardCell.h; sourceTree = "<group>"; };
		5D333A561AA7A9E200DA295F /* WPPostContentViewProvider.h */ = {isa = PBXFileReference; lastKnownFileType = sourcecode.c.h; path = WPPostContentViewProvider.h; sourceTree = "<group>"; };
		5D35F7581A042255004E7B0D /* WPCommentContentViewProvider.h */ = {isa = PBXFileReference; lastKnownFileType = sourcecode.c.h; path = WPCommentContentViewProvider.h; sourceTree = "<group>"; };
		5D3D559518F88C3500782892 /* ReaderPostService.h */ = {isa = PBXFileReference; fileEncoding = 4; lastKnownFileType = sourcecode.c.h; path = ReaderPostService.h; sourceTree = "<group>"; };
		5D3D559618F88C3500782892 /* ReaderPostService.m */ = {isa = PBXFileReference; fileEncoding = 4; lastKnownFileType = sourcecode.c.objc; path = ReaderPostService.m; sourceTree = "<group>"; };
		5D3D559818F88C5E00782892 /* ReaderPostServiceRemote.h */ = {isa = PBXFileReference; fileEncoding = 4; lastKnownFileType = sourcecode.c.h; path = ReaderPostServiceRemote.h; sourceTree = "<group>"; };
		5D3D559918F88C5E00782892 /* ReaderPostServiceRemote.m */ = {isa = PBXFileReference; fileEncoding = 4; lastKnownFileType = sourcecode.c.objc; path = ReaderPostServiceRemote.m; sourceTree = "<group>"; };
		5D3E334C15EEBB6B005FC6F2 /* ReachabilityUtils.h */ = {isa = PBXFileReference; fileEncoding = 4; lastKnownFileType = sourcecode.c.h; path = ReachabilityUtils.h; sourceTree = "<group>"; };
		5D3E334D15EEBB6B005FC6F2 /* ReachabilityUtils.m */ = {isa = PBXFileReference; fileEncoding = 4; lastKnownFileType = sourcecode.c.objc; path = ReachabilityUtils.m; sourceTree = "<group>"; };
		5D42A3BB175E686F005CFF05 /* WordPress 12.xcdatamodel */ = {isa = PBXFileReference; lastKnownFileType = wrapper.xcdatamodel; path = "WordPress 12.xcdatamodel"; sourceTree = "<group>"; };
		5D42A3D6175E7452005CFF05 /* AbstractPost.h */ = {isa = PBXFileReference; fileEncoding = 4; lastKnownFileType = sourcecode.c.h; path = AbstractPost.h; sourceTree = "<group>"; };
		5D42A3D7175E7452005CFF05 /* AbstractPost.m */ = {isa = PBXFileReference; fileEncoding = 4; lastKnownFileType = sourcecode.c.objc; path = AbstractPost.m; sourceTree = "<group>"; };
		5D42A3D8175E7452005CFF05 /* BasePost.h */ = {isa = PBXFileReference; fileEncoding = 4; lastKnownFileType = sourcecode.c.h; path = BasePost.h; sourceTree = "<group>"; };
		5D42A3D9175E7452005CFF05 /* BasePost.m */ = {isa = PBXFileReference; fileEncoding = 4; lastKnownFileType = sourcecode.c.objc; path = BasePost.m; sourceTree = "<group>"; };
		5D42A3DC175E7452005CFF05 /* ReaderPost.h */ = {isa = PBXFileReference; fileEncoding = 4; lastKnownFileType = sourcecode.c.h; path = ReaderPost.h; sourceTree = "<group>"; };
		5D42A3DD175E7452005CFF05 /* ReaderPost.m */ = {isa = PBXFileReference; fileEncoding = 4; lastKnownFileType = sourcecode.c.objc; path = ReaderPost.m; sourceTree = "<group>"; };
		5D42A3EB175E75EE005CFF05 /* ReaderPostDetailViewController.h */ = {isa = PBXFileReference; fileEncoding = 4; lastKnownFileType = sourcecode.c.h; path = ReaderPostDetailViewController.h; sourceTree = "<group>"; };
		5D42A3EC175E75EE005CFF05 /* ReaderPostDetailViewController.m */ = {isa = PBXFileReference; fileEncoding = 4; lastKnownFileType = sourcecode.c.objc; path = ReaderPostDetailViewController.m; sourceTree = "<group>"; };
		5D42A3ED175E75EE005CFF05 /* ReaderPostsViewController.h */ = {isa = PBXFileReference; fileEncoding = 4; lastKnownFileType = sourcecode.c.h; path = ReaderPostsViewController.h; sourceTree = "<group>"; };
		5D42A3EE175E75EE005CFF05 /* ReaderPostsViewController.m */ = {isa = PBXFileReference; fileEncoding = 4; lastKnownFileType = sourcecode.c.objc; path = ReaderPostsViewController.m; sourceTree = "<group>"; };
		5D42A3EF175E75EE005CFF05 /* ReaderPostTableViewCell.h */ = {isa = PBXFileReference; fileEncoding = 4; lastKnownFileType = sourcecode.c.h; path = ReaderPostTableViewCell.h; sourceTree = "<group>"; };
		5D42A3F0175E75EE005CFF05 /* ReaderPostTableViewCell.m */ = {isa = PBXFileReference; fileEncoding = 4; lastKnownFileType = sourcecode.c.objc; path = ReaderPostTableViewCell.m; sourceTree = "<group>"; };
		5D42A401175E76A1005CFF05 /* WPImageViewController.h */ = {isa = PBXFileReference; fileEncoding = 4; lastKnownFileType = sourcecode.c.h; path = WPImageViewController.h; sourceTree = "<group>"; };
		5D42A402175E76A2005CFF05 /* WPImageViewController.m */ = {isa = PBXFileReference; fileEncoding = 4; lastKnownFileType = sourcecode.c.objc; path = WPImageViewController.m; sourceTree = "<group>"; };
		5D42A403175E76A4005CFF05 /* WPWebVideoViewController.h */ = {isa = PBXFileReference; fileEncoding = 4; lastKnownFileType = sourcecode.c.h; path = WPWebVideoViewController.h; sourceTree = "<group>"; };
		5D42A404175E76A5005CFF05 /* WPWebVideoViewController.m */ = {isa = PBXFileReference; fileEncoding = 4; lastKnownFileType = sourcecode.c.objc; path = WPWebVideoViewController.m; sourceTree = "<group>"; };
		5D44EB331986D695008B7175 /* ReaderSiteServiceRemote.h */ = {isa = PBXFileReference; fileEncoding = 4; lastKnownFileType = sourcecode.c.h; path = ReaderSiteServiceRemote.h; sourceTree = "<group>"; };
		5D44EB341986D695008B7175 /* ReaderSiteServiceRemote.m */ = {isa = PBXFileReference; fileEncoding = 4; lastKnownFileType = sourcecode.c.objc; path = ReaderSiteServiceRemote.m; sourceTree = "<group>"; };
		5D44EB361986D8BA008B7175 /* ReaderSiteService.h */ = {isa = PBXFileReference; fileEncoding = 4; lastKnownFileType = sourcecode.c.h; path = ReaderSiteService.h; sourceTree = "<group>"; };
		5D44EB371986D8BA008B7175 /* ReaderSiteService.m */ = {isa = PBXFileReference; fileEncoding = 4; lastKnownFileType = sourcecode.c.objc; path = ReaderSiteService.m; sourceTree = "<group>"; };
		5D49B03919BE3CAD00703A9B /* SafeReaderTopicToReaderTopic.h */ = {isa = PBXFileReference; fileEncoding = 4; lastKnownFileType = sourcecode.c.h; name = SafeReaderTopicToReaderTopic.h; path = "20-21/SafeReaderTopicToReaderTopic.h"; sourceTree = "<group>"; };
		5D49B03A19BE3CAD00703A9B /* SafeReaderTopicToReaderTopic.m */ = {isa = PBXFileReference; fileEncoding = 4; lastKnownFileType = sourcecode.c.objc; name = SafeReaderTopicToReaderTopic.m; path = "20-21/SafeReaderTopicToReaderTopic.m"; sourceTree = "<group>"; };
		5D4C89FD1AB88EF7007464B3 /* PostCardTextCell.xib */ = {isa = PBXFileReference; fileEncoding = 4; lastKnownFileType = file.xib; path = PostCardTextCell.xib; sourceTree = "<group>"; };
		5D4C89FF1AB88F58007464B3 /* PostCardImageCell.xib */ = {isa = PBXFileReference; fileEncoding = 4; lastKnownFileType = file.xib; path = PostCardImageCell.xib; sourceTree = "<group>"; };
		5D4E30CF1AA4B41A000D9904 /* WPStyleGuide+Posts.h */ = {isa = PBXFileReference; fileEncoding = 4; lastKnownFileType = sourcecode.c.h; path = "WPStyleGuide+Posts.h"; sourceTree = "<group>"; };
		5D4E30D01AA4B41A000D9904 /* WPStyleGuide+Posts.m */ = {isa = PBXFileReference; fileEncoding = 4; lastKnownFileType = sourcecode.c.objc; path = "WPStyleGuide+Posts.m"; sourceTree = "<group>"; };
		5D51ADAE19A832AF00539C0B /* WordPress-20-21.xcmappingmodel */ = {isa = PBXFileReference; lastKnownFileType = wrapper.xcmappingmodel; path = "WordPress-20-21.xcmappingmodel"; sourceTree = "<group>"; };
		5D577D31189127BE00B964C3 /* PostGeolocationViewController.h */ = {isa = PBXFileReference; fileEncoding = 4; lastKnownFileType = sourcecode.c.h; path = PostGeolocationViewController.h; sourceTree = "<group>"; };
		5D577D32189127BE00B964C3 /* PostGeolocationViewController.m */ = {isa = PBXFileReference; fileEncoding = 4; lastKnownFileType = sourcecode.c.objc; path = PostGeolocationViewController.m; sourceTree = "<group>"; };
		5D577D341891360900B964C3 /* PostGeolocationView.h */ = {isa = PBXFileReference; fileEncoding = 4; lastKnownFileType = sourcecode.c.h; path = PostGeolocationView.h; sourceTree = "<group>"; };
		5D577D351891360900B964C3 /* PostGeolocationView.m */ = {isa = PBXFileReference; fileEncoding = 4; lastKnownFileType = sourcecode.c.objc; path = PostGeolocationView.m; sourceTree = "<group>"; };
		5D5A6E911B613CA400DAF819 /* ReaderPostCardCell.swift */ = {isa = PBXFileReference; fileEncoding = 4; lastKnownFileType = sourcecode.swift; path = ReaderPostCardCell.swift; sourceTree = "<group>"; };
		5D5A6E921B613CA400DAF819 /* ReaderPostCardCell.xib */ = {isa = PBXFileReference; fileEncoding = 4; lastKnownFileType = file.xib; path = ReaderPostCardCell.xib; sourceTree = "<group>"; };
		5D5D0025187DA9D30027CEF6 /* PostCategoriesViewController.h */ = {isa = PBXFileReference; fileEncoding = 4; lastKnownFileType = sourcecode.c.h; lineEnding = 0; path = PostCategoriesViewController.h; sourceTree = "<group>"; xcLanguageSpecificationIdentifier = xcode.lang.objcpp; };
		5D5D0026187DA9D30027CEF6 /* PostCategoriesViewController.m */ = {isa = PBXFileReference; fileEncoding = 4; lastKnownFileType = sourcecode.c.objc; lineEnding = 0; path = PostCategoriesViewController.m; sourceTree = "<group>"; xcLanguageSpecificationIdentifier = xcode.lang.objc; };
		5D62BAD518AA88210044E5F7 /* PageSettingsViewController.h */ = {isa = PBXFileReference; fileEncoding = 4; lastKnownFileType = sourcecode.c.h; path = PageSettingsViewController.h; sourceTree = "<group>"; };
		5D62BAD618AA88210044E5F7 /* PageSettingsViewController.m */ = {isa = PBXFileReference; fileEncoding = 4; lastKnownFileType = sourcecode.c.objc; path = PageSettingsViewController.m; sourceTree = "<group>"; };
		5D62BAD818AAAE9B0044E5F7 /* PostSettingsViewController_Internal.h */ = {isa = PBXFileReference; lastKnownFileType = sourcecode.c.h; path = PostSettingsViewController_Internal.h; sourceTree = "<group>"; usesTabs = 0; };
		5D69DBC3165428CA00A2D1F7 /* n.caf */ = {isa = PBXFileReference; lastKnownFileType = file; name = n.caf; path = Resources/Sounds/n.caf; sourceTree = "<group>"; };
		5D6C4AF31B603C75005E3C43 /* WPWhatsNewView.xib */ = {isa = PBXFileReference; fileEncoding = 4; lastKnownFileType = file.xib; name = WPWhatsNewView.xib; path = WhatsNew/WPWhatsNewView.xib; sourceTree = "<group>"; };
		5D6C4AF51B603CA3005E3C43 /* WPTableViewActivityCell.xib */ = {isa = PBXFileReference; fileEncoding = 4; lastKnownFileType = file.xib; path = WPTableViewActivityCell.xib; sourceTree = "<group>"; };
		5D6C4AF71B603CC0005E3C43 /* ThemeBrowserViewController.xib */ = {isa = PBXFileReference; fileEncoding = 4; lastKnownFileType = file.xib; path = ThemeBrowserViewController.xib; sourceTree = "<group>"; };
		5D6C4AF81B603CC0005E3C43 /* ThemeDetailsViewController.xib */ = {isa = PBXFileReference; fileEncoding = 4; lastKnownFileType = file.xib; path = ThemeDetailsViewController.xib; sourceTree = "<group>"; };
		5D6C4AF91B603CC0005E3C43 /* ThemeDetailsViewController~ipad.xib */ = {isa = PBXFileReference; fileEncoding = 4; lastKnownFileType = file.xib; path = "ThemeDetailsViewController~ipad.xib"; sourceTree = "<group>"; };
		5D6C4AFD1B603CE9005E3C43 /* EditCommentViewController.xib */ = {isa = PBXFileReference; fileEncoding = 4; lastKnownFileType = file.xib; path = EditCommentViewController.xib; sourceTree = "<group>"; };
		5D6C4AFE1B603CE9005E3C43 /* EditReplyViewController.xib */ = {isa = PBXFileReference; fileEncoding = 4; lastKnownFileType = file.xib; path = EditReplyViewController.xib; sourceTree = "<group>"; };
		5D6C4B011B603D1F005E3C43 /* WPWebViewController.xib */ = {isa = PBXFileReference; fileEncoding = 4; lastKnownFileType = file.xib; path = WPWebViewController.xib; sourceTree = "<group>"; };
		5D6C4B051B603E03005E3C43 /* WPContentSyncHelper.swift */ = {isa = PBXFileReference; fileEncoding = 4; lastKnownFileType = sourcecode.swift; path = WPContentSyncHelper.swift; sourceTree = "<group>"; };
		5D6C4B061B603E03005E3C43 /* WPTableViewHandler.h */ = {isa = PBXFileReference; fileEncoding = 4; lastKnownFileType = sourcecode.c.h; path = WPTableViewHandler.h; sourceTree = "<group>"; };
		5D6C4B071B603E03005E3C43 /* WPTableViewHandler.m */ = {isa = PBXFileReference; fileEncoding = 4; lastKnownFileType = sourcecode.c.objc; path = WPTableViewHandler.m; sourceTree = "<group>"; };
		5D6C4B0A1B604110005E3C43 /* WPChromelessWebViewController.h */ = {isa = PBXFileReference; fileEncoding = 4; lastKnownFileType = sourcecode.c.h; path = WPChromelessWebViewController.h; sourceTree = "<group>"; };
		5D6C4B0B1B604110005E3C43 /* WPChromelessWebViewController.m */ = {isa = PBXFileReference; fileEncoding = 4; lastKnownFileType = sourcecode.c.objc; path = WPChromelessWebViewController.m; sourceTree = "<group>"; };
		5D6C4B0E1B604190005E3C43 /* NSAttributedString+RichTextView.swift */ = {isa = PBXFileReference; fileEncoding = 4; lastKnownFileType = sourcecode.swift; path = "NSAttributedString+RichTextView.swift"; sourceTree = "<group>"; };
		5D6C4B0F1B604190005E3C43 /* RichTextView.swift */ = {isa = PBXFileReference; fileEncoding = 4; lastKnownFileType = sourcecode.swift; path = RichTextView.swift; sourceTree = "<group>"; };
		5D6C4B101B604190005E3C43 /* UITextView+RichTextView.swift */ = {isa = PBXFileReference; fileEncoding = 4; lastKnownFileType = sourcecode.swift; path = "UITextView+RichTextView.swift"; sourceTree = "<group>"; };
		5D6C4B141B604425005E3C43 /* WPContentActionView.h */ = {isa = PBXFileReference; fileEncoding = 4; lastKnownFileType = sourcecode.c.h; path = WPContentActionView.h; sourceTree = "<group>"; };
		5D6C4B151B604425005E3C43 /* WPContentActionView.m */ = {isa = PBXFileReference; fileEncoding = 4; lastKnownFileType = sourcecode.c.objc; path = WPContentActionView.m; sourceTree = "<group>"; };
		5D6C4B161B604425005E3C43 /* WPContentAttributionView.h */ = {isa = PBXFileReference; fileEncoding = 4; lastKnownFileType = sourcecode.c.h; path = WPContentAttributionView.h; sourceTree = "<group>"; };
		5D6C4B171B604425005E3C43 /* WPContentAttributionView.m */ = {isa = PBXFileReference; fileEncoding = 4; lastKnownFileType = sourcecode.c.objc; path = WPContentAttributionView.m; sourceTree = "<group>"; };
		5D6C4B181B604425005E3C43 /* WPContentView.h */ = {isa = PBXFileReference; fileEncoding = 4; lastKnownFileType = sourcecode.c.h; path = WPContentView.h; sourceTree = "<group>"; };
		5D6C4B191B604425005E3C43 /* WPContentView.m */ = {isa = PBXFileReference; fileEncoding = 4; lastKnownFileType = sourcecode.c.objc; path = WPContentView.m; sourceTree = "<group>"; };
		5D6C4B1A1B604425005E3C43 /* WPRichContentView.h */ = {isa = PBXFileReference; fileEncoding = 4; lastKnownFileType = sourcecode.c.h; path = WPRichContentView.h; sourceTree = "<group>"; };
		5D6C4B1B1B604425005E3C43 /* WPRichContentView.m */ = {isa = PBXFileReference; fileEncoding = 4; lastKnownFileType = sourcecode.c.objc; path = WPRichContentView.m; sourceTree = "<group>"; };
		5D6C4B1C1B604425005E3C43 /* WPSimpleContentAttributionView.h */ = {isa = PBXFileReference; fileEncoding = 4; lastKnownFileType = sourcecode.c.h; path = WPSimpleContentAttributionView.h; sourceTree = "<group>"; };
		5D6C4B1D1B604425005E3C43 /* WPSimpleContentAttributionView.m */ = {isa = PBXFileReference; fileEncoding = 4; lastKnownFileType = sourcecode.c.objc; path = WPSimpleContentAttributionView.m; sourceTree = "<group>"; };
		5D6CF8B4193BD96E0041D28F /* WordPress 18.xcdatamodel */ = {isa = PBXFileReference; lastKnownFileType = wrapper.xcdatamodel; path = "WordPress 18.xcdatamodel"; sourceTree = "<group>"; };
		5D732F951AE84E3C00CD89E7 /* PostListFooterView.h */ = {isa = PBXFileReference; fileEncoding = 4; lastKnownFileType = sourcecode.c.h; path = PostListFooterView.h; sourceTree = "<group>"; };
		5D732F961AE84E3C00CD89E7 /* PostListFooterView.m */ = {isa = PBXFileReference; fileEncoding = 4; lastKnownFileType = sourcecode.c.objc; path = PostListFooterView.m; sourceTree = "<group>"; };
		5D732F981AE84E5400CD89E7 /* PostListFooterView.xib */ = {isa = PBXFileReference; fileEncoding = 4; lastKnownFileType = file.xib; path = PostListFooterView.xib; sourceTree = "<group>"; };
		5D784E741A80430D005D7388 /* WordPress 27.xcdatamodel */ = {isa = PBXFileReference; lastKnownFileType = wrapper.xcdatamodel; path = "WordPress 27.xcdatamodel"; sourceTree = "<group>"; };
		5D7A577F1AFBFD940097C028 /* BasePostTest.m */ = {isa = PBXFileReference; fileEncoding = 4; lastKnownFileType = sourcecode.c.objc; path = BasePostTest.m; sourceTree = "<group>"; };
		5D7B414319E482C9007D9EC7 /* WPRichTextEmbed.swift */ = {isa = PBXFileReference; fileEncoding = 4; lastKnownFileType = sourcecode.swift; path = WPRichTextEmbed.swift; sourceTree = "<group>"; };
		5D7B414419E482C9007D9EC7 /* WPRichTextImage.swift */ = {isa = PBXFileReference; fileEncoding = 4; lastKnownFileType = sourcecode.swift; path = WPRichTextImage.swift; sourceTree = "<group>"; };
		5D7B414519E482C9007D9EC7 /* WPRichTextMediaAttachment.swift */ = {isa = PBXFileReference; fileEncoding = 4; lastKnownFileType = sourcecode.swift; path = WPRichTextMediaAttachment.swift; sourceTree = "<group>"; };
		5D7DEA2819D488DD0032EE77 /* WPStyleGuide+Comments.swift */ = {isa = PBXFileReference; fileEncoding = 4; lastKnownFileType = sourcecode.swift; path = "WPStyleGuide+Comments.swift"; sourceTree = "<group>"; };
		5D839AA6187F0D6B00811F4A /* PostFeaturedImageCell.h */ = {isa = PBXFileReference; fileEncoding = 4; lastKnownFileType = sourcecode.c.h; path = PostFeaturedImageCell.h; sourceTree = "<group>"; };
		5D839AA7187F0D6B00811F4A /* PostFeaturedImageCell.m */ = {isa = PBXFileReference; fileEncoding = 4; lastKnownFileType = sourcecode.c.objc; path = PostFeaturedImageCell.m; sourceTree = "<group>"; };
		5D839AA9187F0D8000811F4A /* PostGeolocationCell.h */ = {isa = PBXFileReference; fileEncoding = 4; lastKnownFileType = sourcecode.c.h; path = PostGeolocationCell.h; sourceTree = "<group>"; };
		5D839AAA187F0D8000811F4A /* PostGeolocationCell.m */ = {isa = PBXFileReference; fileEncoding = 4; lastKnownFileType = sourcecode.c.objc; path = PostGeolocationCell.m; sourceTree = "<group>"; };
		5D8CBC451A6F47880081F4AE /* EditImageDetailsViewController.h */ = {isa = PBXFileReference; fileEncoding = 4; lastKnownFileType = sourcecode.c.h; path = EditImageDetailsViewController.h; sourceTree = "<group>"; };
		5D8CBC461A6F47880081F4AE /* EditImageDetailsViewController.m */ = {isa = PBXFileReference; fileEncoding = 4; lastKnownFileType = sourcecode.c.objc; path = EditImageDetailsViewController.m; sourceTree = "<group>"; };
		5D8D53ED19250412003C8859 /* BlogSelectorViewController.h */ = {isa = PBXFileReference; fileEncoding = 4; lastKnownFileType = sourcecode.c.h; path = BlogSelectorViewController.h; sourceTree = "<group>"; };
		5D8D53EE19250412003C8859 /* BlogSelectorViewController.m */ = {isa = PBXFileReference; fileEncoding = 4; lastKnownFileType = sourcecode.c.objc; path = BlogSelectorViewController.m; sourceTree = "<group>"; };
		5D91D9021AE1AD12000BF163 /* WordPress 29.xcdatamodel */ = {isa = PBXFileReference; lastKnownFileType = wrapper.xcdatamodel; path = "WordPress 29.xcdatamodel"; sourceTree = "<group>"; };
		5D9282F71B54697C00066CED /* RemoteReaderSiteInfo.h */ = {isa = PBXFileReference; fileEncoding = 4; lastKnownFileType = sourcecode.c.h; path = RemoteReaderSiteInfo.h; sourceTree = "<group>"; };
		5D9282F81B54697C00066CED /* RemoteReaderSiteInfo.m */ = {isa = PBXFileReference; fileEncoding = 4; lastKnownFileType = sourcecode.c.objc; path = RemoteReaderSiteInfo.m; sourceTree = "<group>"; };
		5D97C2F115CAF8D8009B44DD /* UINavigationController+KeyboardFix.h */ = {isa = PBXFileReference; fileEncoding = 4; lastKnownFileType = sourcecode.c.h; path = "UINavigationController+KeyboardFix.h"; sourceTree = "<group>"; };
		5D97C2F215CAF8D8009B44DD /* UINavigationController+KeyboardFix.m */ = {isa = PBXFileReference; fileEncoding = 4; lastKnownFileType = sourcecode.c.objc; path = "UINavigationController+KeyboardFix.m"; sourceTree = "<group>"; };
		5D9B17C319998A430047A4A2 /* ReaderBlockedTableViewCell.h */ = {isa = PBXFileReference; fileEncoding = 4; lastKnownFileType = sourcecode.c.h; path = ReaderBlockedTableViewCell.h; sourceTree = "<group>"; };
		5D9B17C419998A430047A4A2 /* ReaderBlockedTableViewCell.m */ = {isa = PBXFileReference; fileEncoding = 4; lastKnownFileType = sourcecode.c.objc; path = ReaderBlockedTableViewCell.m; sourceTree = "<group>"; };
		5D9BFF031A8557A8001D6D63 /* ReaderPostRichContentView.m */ = {isa = PBXFileReference; fileEncoding = 4; lastKnownFileType = sourcecode.c.objc; path = ReaderPostRichContentView.m; sourceTree = "<group>"; };
		5D9BFF051A85584A001D6D63 /* ReaderPostUnattributedContentView.h */ = {isa = PBXFileReference; fileEncoding = 4; lastKnownFileType = sourcecode.c.h; path = ReaderPostUnattributedContentView.h; sourceTree = "<group>"; };
		5D9BFF061A85584A001D6D63 /* ReaderPostUnattributedContentView.m */ = {isa = PBXFileReference; fileEncoding = 4; lastKnownFileType = sourcecode.c.objc; path = ReaderPostUnattributedContentView.m; sourceTree = "<group>"; };
		5D9BFF081A856801001D6D63 /* ReaderPostRichUnattributedContentView.h */ = {isa = PBXFileReference; fileEncoding = 4; lastKnownFileType = sourcecode.c.h; path = ReaderPostRichUnattributedContentView.h; sourceTree = "<group>"; };
		5D9BFF091A856801001D6D63 /* ReaderPostRichUnattributedContentView.m */ = {isa = PBXFileReference; fileEncoding = 4; lastKnownFileType = sourcecode.c.objc; path = ReaderPostRichUnattributedContentView.m; sourceTree = "<group>"; };
		5DA357A41B52D27100FB724F /* DiscoverPostAttributionView.h */ = {isa = PBXFileReference; lastKnownFileType = sourcecode.c.h; path = DiscoverPostAttributionView.h; sourceTree = "<group>"; };
		5DA357A51B52D33B00FB724F /* OriginalSiteAttributionView.h */ = {isa = PBXFileReference; fileEncoding = 4; lastKnownFileType = sourcecode.c.h; path = OriginalSiteAttributionView.h; sourceTree = "<group>"; };
		5DA357A61B52D33B00FB724F /* OriginalSiteAttributionView.m */ = {isa = PBXFileReference; fileEncoding = 4; lastKnownFileType = sourcecode.c.objc; path = OriginalSiteAttributionView.m; sourceTree = "<group>"; };
		5DA3EE0E192508F700294E0B /* WPImageOptimizer.h */ = {isa = PBXFileReference; fileEncoding = 4; lastKnownFileType = sourcecode.c.h; path = WPImageOptimizer.h; sourceTree = "<group>"; };
		5DA3EE0F192508F700294E0B /* WPImageOptimizer.m */ = {isa = PBXFileReference; fileEncoding = 4; lastKnownFileType = sourcecode.c.objc; path = WPImageOptimizer.m; sourceTree = "<group>"; };
		5DA3EE10192508F700294E0B /* WPImageOptimizer+Private.h */ = {isa = PBXFileReference; fileEncoding = 4; lastKnownFileType = sourcecode.c.h; path = "WPImageOptimizer+Private.h"; sourceTree = "<group>"; };
		5DA3EE11192508F700294E0B /* WPImageOptimizer+Private.m */ = {isa = PBXFileReference; fileEncoding = 4; lastKnownFileType = sourcecode.c.objc; path = "WPImageOptimizer+Private.m"; sourceTree = "<group>"; };
		5DA3EE141925090A00294E0B /* MediaService.h */ = {isa = PBXFileReference; fileEncoding = 4; lastKnownFileType = sourcecode.c.h; path = MediaService.h; sourceTree = "<group>"; };
		5DA3EE151925090A00294E0B /* MediaService.m */ = {isa = PBXFileReference; fileEncoding = 4; lastKnownFileType = sourcecode.c.objc; path = MediaService.m; sourceTree = "<group>"; };
		5DA3EE191925111700294E0B /* WPImageOptimizerTest.m */ = {isa = PBXFileReference; fileEncoding = 4; lastKnownFileType = sourcecode.c.objc; path = WPImageOptimizerTest.m; sourceTree = "<group>"; };
		5DA5BF3318E32DCF005F11F9 /* Theme.h */ = {isa = PBXFileReference; fileEncoding = 4; lastKnownFileType = sourcecode.c.h; path = Theme.h; sourceTree = "<group>"; };
		5DA5BF3418E32DCF005F11F9 /* Theme.m */ = {isa = PBXFileReference; fileEncoding = 4; lastKnownFileType = sourcecode.c.objc; path = Theme.m; sourceTree = "<group>"; };
		5DA5BF3518E32DCF005F11F9 /* ThemeBrowserCell.h */ = {isa = PBXFileReference; fileEncoding = 4; lastKnownFileType = sourcecode.c.h; path = ThemeBrowserCell.h; sourceTree = "<group>"; };
		5DA5BF3618E32DCF005F11F9 /* ThemeBrowserCell.m */ = {isa = PBXFileReference; fileEncoding = 4; lastKnownFileType = sourcecode.c.objc; path = ThemeBrowserCell.m; sourceTree = "<group>"; };
		5DA5BF3718E32DCF005F11F9 /* ThemeBrowserViewController.h */ = {isa = PBXFileReference; fileEncoding = 4; lastKnownFileType = sourcecode.c.h; path = ThemeBrowserViewController.h; sourceTree = "<group>"; };
		5DA5BF3818E32DCF005F11F9 /* ThemeBrowserViewController.m */ = {isa = PBXFileReference; fileEncoding = 4; lastKnownFileType = sourcecode.c.objc; path = ThemeBrowserViewController.m; sourceTree = "<group>"; };
		5DA5BF3918E32DCF005F11F9 /* ThemeDetailsViewController.h */ = {isa = PBXFileReference; fileEncoding = 4; lastKnownFileType = sourcecode.c.h; path = ThemeDetailsViewController.h; sourceTree = "<group>"; };
		5DA5BF3A18E32DCF005F11F9 /* ThemeDetailsViewController.m */ = {isa = PBXFileReference; fileEncoding = 4; lastKnownFileType = sourcecode.c.objc; path = ThemeDetailsViewController.m; sourceTree = "<group>"; };
		5DA5BF4B18E331D8005F11F9 /* WordPress 16.xcdatamodel */ = {isa = PBXFileReference; lastKnownFileType = wrapper.xcdatamodel; path = "WordPress 16.xcdatamodel"; sourceTree = "<group>"; };
		5DA912F21B03A6B300CBC13E /* AbstractPostListViewController.h */ = {isa = PBXFileReference; fileEncoding = 4; lastKnownFileType = sourcecode.c.h; path = AbstractPostListViewController.h; sourceTree = "<group>"; };
		5DA912F31B03A6B300CBC13E /* AbstractPostListViewController.m */ = {isa = PBXFileReference; fileEncoding = 4; lastKnownFileType = sourcecode.c.objc; path = AbstractPostListViewController.m; sourceTree = "<group>"; };
		5DA912F51B03D01B00CBC13E /* AbstractPostListViewControllerSubclass.h */ = {isa = PBXFileReference; lastKnownFileType = sourcecode.c.h; path = AbstractPostListViewControllerSubclass.h; sourceTree = "<group>"; };
		5DA988051AEEA594002AFB12 /* DisplayableImageHelperTest.m */ = {isa = PBXFileReference; fileEncoding = 4; lastKnownFileType = sourcecode.c.objc; path = DisplayableImageHelperTest.m; sourceTree = "<group>"; };
		5DAE40AB19EC70930011A0AE /* ReaderPostHeaderView.h */ = {isa = PBXFileReference; fileEncoding = 4; lastKnownFileType = sourcecode.c.h; path = ReaderPostHeaderView.h; sourceTree = "<group>"; };
		5DAE40AC19EC70930011A0AE /* ReaderPostHeaderView.m */ = {isa = PBXFileReference; fileEncoding = 4; lastKnownFileType = sourcecode.c.objc; path = ReaderPostHeaderView.m; sourceTree = "<group>"; };
		5DAFEAB61AF2CA6E00B3E1D7 /* PostMetaButton.h */ = {isa = PBXFileReference; fileEncoding = 4; lastKnownFileType = sourcecode.c.h; path = PostMetaButton.h; sourceTree = "<group>"; };
		5DAFEAB71AF2CA6E00B3E1D7 /* PostMetaButton.m */ = {isa = PBXFileReference; fileEncoding = 4; lastKnownFileType = sourcecode.c.objc; path = PostMetaButton.m; sourceTree = "<group>"; };
		5DB3BA0318D0E7B600F3F3E9 /* WPPickerView.h */ = {isa = PBXFileReference; fileEncoding = 4; lastKnownFileType = sourcecode.c.h; path = WPPickerView.h; sourceTree = "<group>"; usesTabs = 0; };
		5DB3BA0418D0E7B600F3F3E9 /* WPPickerView.m */ = {isa = PBXFileReference; fileEncoding = 4; lastKnownFileType = sourcecode.c.objc; path = WPPickerView.m; sourceTree = "<group>"; usesTabs = 0; };
		5DB3BA0618D11D8D00F3F3E9 /* PublishDatePickerView.h */ = {isa = PBXFileReference; fileEncoding = 4; lastKnownFileType = sourcecode.c.h; path = PublishDatePickerView.h; sourceTree = "<group>"; usesTabs = 0; };
		5DB3BA0718D11D8D00F3F3E9 /* PublishDatePickerView.m */ = {isa = PBXFileReference; fileEncoding = 4; lastKnownFileType = sourcecode.c.objc; path = PublishDatePickerView.m; sourceTree = "<group>"; usesTabs = 0; };
		5DB4683918A2E718004A89A9 /* LocationService.h */ = {isa = PBXFileReference; fileEncoding = 4; lastKnownFileType = sourcecode.c.h; path = LocationService.h; sourceTree = "<group>"; };
		5DB4683A18A2E718004A89A9 /* LocationService.m */ = {isa = PBXFileReference; fileEncoding = 4; lastKnownFileType = sourcecode.c.objc; path = LocationService.m; sourceTree = "<group>"; };
		5DB6D8F618F5DA6300956529 /* WordPress 17.xcdatamodel */ = {isa = PBXFileReference; lastKnownFileType = wrapper.xcdatamodel; path = "WordPress 17.xcdatamodel"; sourceTree = "<group>"; };
		5DB767401588F64D00EBE36C /* postPreview.html */ = {isa = PBXFileReference; fileEncoding = 4; lastKnownFileType = text.html; name = postPreview.html; path = Resources/HTML/postPreview.html; sourceTree = "<group>"; };
		5DB93EE819B6190700EC88EB /* CommentContentView.h */ = {isa = PBXFileReference; fileEncoding = 4; lastKnownFileType = sourcecode.c.h; path = CommentContentView.h; sourceTree = "<group>"; };
		5DB93EE919B6190700EC88EB /* CommentContentView.m */ = {isa = PBXFileReference; fileEncoding = 4; lastKnownFileType = sourcecode.c.objc; path = CommentContentView.m; sourceTree = "<group>"; };
		5DB93EEA19B6190700EC88EB /* ReaderCommentCell.h */ = {isa = PBXFileReference; fileEncoding = 4; lastKnownFileType = sourcecode.c.h; path = ReaderCommentCell.h; sourceTree = "<group>"; };
		5DB93EEB19B6190700EC88EB /* ReaderCommentCell.m */ = {isa = PBXFileReference; fileEncoding = 4; lastKnownFileType = sourcecode.c.objc; path = ReaderCommentCell.m; sourceTree = "<group>"; };
		5DBCD9D018F3569F00B32229 /* ReaderTopic.h */ = {isa = PBXFileReference; fileEncoding = 4; lastKnownFileType = sourcecode.c.h; path = ReaderTopic.h; sourceTree = "<group>"; };
		5DBCD9D118F3569F00B32229 /* ReaderTopic.m */ = {isa = PBXFileReference; fileEncoding = 4; lastKnownFileType = sourcecode.c.objc; path = ReaderTopic.m; sourceTree = "<group>"; };
		5DBCD9D318F35D7500B32229 /* ReaderTopicService.h */ = {isa = PBXFileReference; fileEncoding = 4; lastKnownFileType = sourcecode.c.h; path = ReaderTopicService.h; sourceTree = "<group>"; };
		5DBCD9D418F35D7500B32229 /* ReaderTopicService.m */ = {isa = PBXFileReference; fileEncoding = 4; lastKnownFileType = sourcecode.c.objc; path = ReaderTopicService.m; sourceTree = "<group>"; };
		5DBFC8A51A9BC34F00E00DE4 /* PostListViewController.h */ = {isa = PBXFileReference; fileEncoding = 4; lastKnownFileType = sourcecode.c.h; path = PostListViewController.h; sourceTree = "<group>"; };
		5DBFC8A61A9BC34F00E00DE4 /* PostListViewController.m */ = {isa = PBXFileReference; fileEncoding = 4; lastKnownFileType = sourcecode.c.objc; path = PostListViewController.m; sourceTree = "<group>"; };
		5DBFC8A81A9BE07B00E00DE4 /* Posts.storyboard */ = {isa = PBXFileReference; fileEncoding = 4; lastKnownFileType = file.storyboard; path = Posts.storyboard; sourceTree = "<group>"; };
		5DBFC8AA1A9C0EEF00E00DE4 /* WPScrollableViewController.h */ = {isa = PBXFileReference; lastKnownFileType = sourcecode.c.h; path = WPScrollableViewController.h; sourceTree = "<group>"; };
		5DC3A44B1610B9BC00A890BE /* UINavigationController+Rotation.h */ = {isa = PBXFileReference; fileEncoding = 4; lastKnownFileType = sourcecode.c.h; path = "UINavigationController+Rotation.h"; sourceTree = "<group>"; };
		5DC3A44C1610B9BC00A890BE /* UINavigationController+Rotation.m */ = {isa = PBXFileReference; fileEncoding = 4; lastKnownFileType = sourcecode.c.objc; path = "UINavigationController+Rotation.m"; sourceTree = "<group>"; };
		5DCC4CD619A50CC0003E548C /* ReaderSite.h */ = {isa = PBXFileReference; fileEncoding = 4; lastKnownFileType = sourcecode.c.h; path = ReaderSite.h; sourceTree = "<group>"; };
		5DCC4CD719A50CC0003E548C /* ReaderSite.m */ = {isa = PBXFileReference; fileEncoding = 4; lastKnownFileType = sourcecode.c.objc; path = ReaderSite.m; sourceTree = "<group>"; };
		5DDC44651A72BB07007F538E /* ReaderViewController.h */ = {isa = PBXFileReference; fileEncoding = 4; lastKnownFileType = sourcecode.c.h; path = ReaderViewController.h; sourceTree = "<group>"; };
		5DDC44661A72BB07007F538E /* ReaderViewController.m */ = {isa = PBXFileReference; fileEncoding = 4; lastKnownFileType = sourcecode.c.objc; path = ReaderViewController.m; sourceTree = "<group>"; };
		5DE293BF1AD8009E00825DE5 /* PostListFilter.h */ = {isa = PBXFileReference; fileEncoding = 4; lastKnownFileType = sourcecode.c.h; path = PostListFilter.h; sourceTree = "<group>"; };
		5DE293C01AD8009E00825DE5 /* PostListFilter.m */ = {isa = PBXFileReference; fileEncoding = 4; lastKnownFileType = sourcecode.c.objc; path = PostListFilter.m; sourceTree = "<group>"; };
		5DE471B71B4C710E00665C44 /* ReaderPostContentProvider.h */ = {isa = PBXFileReference; lastKnownFileType = sourcecode.c.h; path = ReaderPostContentProvider.h; sourceTree = "<group>"; };
		5DE88FA81A859DD9000E2CA6 /* ReaderPostUnattributedTableViewCell.h */ = {isa = PBXFileReference; fileEncoding = 4; lastKnownFileType = sourcecode.c.h; path = ReaderPostUnattributedTableViewCell.h; sourceTree = "<group>"; };
		5DE88FA91A859DD9000E2CA6 /* ReaderPostUnattributedTableViewCell.m */ = {isa = PBXFileReference; fileEncoding = 4; lastKnownFileType = sourcecode.c.objc; path = ReaderPostUnattributedTableViewCell.m; sourceTree = "<group>"; };
		5DE8A0401912D95B00B2FF59 /* ReaderPostServiceTest.m */ = {isa = PBXFileReference; fileEncoding = 4; lastKnownFileType = sourcecode.c.objc; path = ReaderPostServiceTest.m; sourceTree = "<group>"; };
		5DEB61B2156FCD3400242C35 /* WPWebView.h */ = {isa = PBXFileReference; fileEncoding = 4; lastKnownFileType = sourcecode.c.h; path = WPWebView.h; sourceTree = "<group>"; };
		5DEB61B3156FCD3400242C35 /* WPWebView.m */ = {isa = PBXFileReference; fileEncoding = 4; lastKnownFileType = sourcecode.c.objc; path = WPWebView.m; sourceTree = "<group>"; };
		5DED0E121B42E3E400431FCD /* RemoteSourcePostAttribution.h */ = {isa = PBXFileReference; fileEncoding = 4; lastKnownFileType = sourcecode.c.h; path = RemoteSourcePostAttribution.h; sourceTree = "<group>"; };
		5DED0E131B42E3E400431FCD /* RemoteSourcePostAttribution.m */ = {isa = PBXFileReference; fileEncoding = 4; lastKnownFileType = sourcecode.c.objc; path = RemoteSourcePostAttribution.m; sourceTree = "<group>"; };
		5DED0E161B432E0400431FCD /* SourcePostAttribution.h */ = {isa = PBXFileReference; fileEncoding = 4; lastKnownFileType = sourcecode.c.h; path = SourcePostAttribution.h; sourceTree = "<group>"; };
		5DED0E171B432E0400431FCD /* SourcePostAttribution.m */ = {isa = PBXFileReference; fileEncoding = 4; lastKnownFileType = sourcecode.c.objc; path = SourcePostAttribution.m; sourceTree = "<group>"; };
		5DF59C091770AE3A00171208 /* UILabel+SuggestSize.h */ = {isa = PBXFileReference; fileEncoding = 4; lastKnownFileType = sourcecode.c.h; path = "UILabel+SuggestSize.h"; sourceTree = "<group>"; };
		5DF59C0A1770AE3A00171208 /* UILabel+SuggestSize.m */ = {isa = PBXFileReference; fileEncoding = 4; lastKnownFileType = sourcecode.c.objc; path = "UILabel+SuggestSize.m"; sourceTree = "<group>"; };
		5DF657191AE6ACAC00AAA8D7 /* DisplayableImageHelper.h */ = {isa = PBXFileReference; fileEncoding = 4; lastKnownFileType = sourcecode.c.h; path = DisplayableImageHelper.h; sourceTree = "<group>"; };
		5DF6571A1AE6ACAC00AAA8D7 /* DisplayableImageHelper.m */ = {isa = PBXFileReference; fileEncoding = 4; lastKnownFileType = sourcecode.c.objc; path = DisplayableImageHelper.m; sourceTree = "<group>"; };
		5DF738921965FAB900393584 /* SubscribedTopicsViewController.h */ = {isa = PBXFileReference; fileEncoding = 4; lastKnownFileType = sourcecode.c.h; path = SubscribedTopicsViewController.h; sourceTree = "<group>"; };
		5DF738931965FAB900393584 /* SubscribedTopicsViewController.m */ = {isa = PBXFileReference; fileEncoding = 4; lastKnownFileType = sourcecode.c.objc; path = SubscribedTopicsViewController.m; sourceTree = "<group>"; };
		5DF738951965FACD00393584 /* RecommendedTopicsViewController.h */ = {isa = PBXFileReference; fileEncoding = 4; lastKnownFileType = sourcecode.c.h; path = RecommendedTopicsViewController.h; sourceTree = "<group>"; };
		5DF738961965FACD00393584 /* RecommendedTopicsViewController.m */ = {isa = PBXFileReference; fileEncoding = 4; lastKnownFileType = sourcecode.c.objc; path = RecommendedTopicsViewController.m; sourceTree = "<group>"; };
		5DF7F7721B222068003A05C8 /* WordPress 31.xcdatamodel */ = {isa = PBXFileReference; lastKnownFileType = wrapper.xcdatamodel; path = "WordPress 31.xcdatamodel"; sourceTree = "<group>"; };
		5DF7F7731B22337C003A05C8 /* WordPress-30-31.xcmappingmodel */ = {isa = PBXFileReference; lastKnownFileType = wrapper.xcmappingmodel; path = "WordPress-30-31.xcmappingmodel"; sourceTree = "<group>"; };
		5DF7F7761B223916003A05C8 /* PostToPost30To31.h */ = {isa = PBXFileReference; fileEncoding = 4; lastKnownFileType = sourcecode.c.h; path = PostToPost30To31.h; sourceTree = "<group>"; };
		5DF7F7771B223916003A05C8 /* PostToPost30To31.m */ = {isa = PBXFileReference; fileEncoding = 4; lastKnownFileType = sourcecode.c.objc; path = PostToPost30To31.m; sourceTree = "<group>"; };
		5DF8D25F19E82B1000A2CD95 /* ReaderCommentsViewController.h */ = {isa = PBXFileReference; fileEncoding = 4; lastKnownFileType = sourcecode.c.h; path = ReaderCommentsViewController.h; sourceTree = "<group>"; };
		5DF8D26019E82B1000A2CD95 /* ReaderCommentsViewController.m */ = {isa = PBXFileReference; fileEncoding = 4; lastKnownFileType = sourcecode.c.objc; path = ReaderCommentsViewController.m; sourceTree = "<group>"; };
		5DF94E251962B97D00359241 /* CommentsTableViewCell.h */ = {isa = PBXFileReference; fileEncoding = 4; lastKnownFileType = sourcecode.c.h; path = CommentsTableViewCell.h; sourceTree = "<group>"; };
		5DF94E261962B97D00359241 /* CommentsTableViewCell.m */ = {isa = PBXFileReference; fileEncoding = 4; lastKnownFileType = sourcecode.c.objc; path = CommentsTableViewCell.m; sourceTree = "<group>"; };
		5DF94E2E1962B99C00359241 /* PostSettingsSelectionViewController.h */ = {isa = PBXFileReference; fileEncoding = 4; lastKnownFileType = sourcecode.c.h; path = PostSettingsSelectionViewController.h; sourceTree = "<group>"; usesTabs = 0; };
		5DF94E2F1962B99C00359241 /* PostSettingsSelectionViewController.m */ = {isa = PBXFileReference; fileEncoding = 4; lastKnownFileType = sourcecode.c.objc; path = PostSettingsSelectionViewController.m; sourceTree = "<group>"; usesTabs = 0; };
		5DF94E3E1962BAA700359241 /* WPRichTextView.h */ = {isa = PBXFileReference; fileEncoding = 4; lastKnownFileType = sourcecode.c.h; path = WPRichTextView.h; sourceTree = "<group>"; };
		5DF94E3F1962BAA700359241 /* WPRichTextView.m */ = {isa = PBXFileReference; fileEncoding = 4; lastKnownFileType = sourcecode.c.objc; path = WPRichTextView.m; sourceTree = "<group>"; };
		5DF94E481962BAEB00359241 /* ReaderPostAttributionView.h */ = {isa = PBXFileReference; fileEncoding = 4; lastKnownFileType = sourcecode.c.h; path = ReaderPostAttributionView.h; sourceTree = "<group>"; };
		5DF94E491962BAEB00359241 /* ReaderPostAttributionView.m */ = {isa = PBXFileReference; fileEncoding = 4; lastKnownFileType = sourcecode.c.objc; path = ReaderPostAttributionView.m; sourceTree = "<group>"; };
		5DF94E4A1962BAEB00359241 /* ReaderPostContentView.h */ = {isa = PBXFileReference; fileEncoding = 4; lastKnownFileType = sourcecode.c.h; path = ReaderPostContentView.h; sourceTree = "<group>"; };
		5DF94E4B1962BAEB00359241 /* ReaderPostContentView.m */ = {isa = PBXFileReference; fileEncoding = 4; lastKnownFileType = sourcecode.c.objc; path = ReaderPostContentView.m; sourceTree = "<group>"; };
		5DF94E4C1962BAEB00359241 /* ReaderPostRichContentView.h */ = {isa = PBXFileReference; fileEncoding = 4; lastKnownFileType = sourcecode.c.h; path = ReaderPostRichContentView.h; sourceTree = "<group>"; };
		5DFA7EBB1AF7B8D30072023B /* NSDateStringFormattingTest.m */ = {isa = PBXFileReference; fileEncoding = 4; lastKnownFileType = sourcecode.c.objc; path = NSDateStringFormattingTest.m; sourceTree = "<group>"; };
		5DFA7EBF1AF7CB6A0072023B /* PageListViewController.h */ = {isa = PBXFileReference; fileEncoding = 4; lastKnownFileType = sourcecode.c.h; path = PageListViewController.h; sourceTree = "<group>"; };
		5DFA7EC01AF7CB6A0072023B /* PageListViewController.m */ = {isa = PBXFileReference; fileEncoding = 4; lastKnownFileType = sourcecode.c.objc; path = PageListViewController.m; sourceTree = "<group>"; };
		5DFA7EC21AF7CB910072023B /* Pages.storyboard */ = {isa = PBXFileReference; fileEncoding = 4; lastKnownFileType = file.storyboard; path = Pages.storyboard; sourceTree = "<group>"; };
		5DFA7EC41AF814E40072023B /* PageListTableViewCell.h */ = {isa = PBXFileReference; fileEncoding = 4; lastKnownFileType = sourcecode.c.h; path = PageListTableViewCell.h; sourceTree = "<group>"; };
		5DFA7EC51AF814E40072023B /* PageListTableViewCell.m */ = {isa = PBXFileReference; fileEncoding = 4; lastKnownFileType = sourcecode.c.objc; path = PageListTableViewCell.m; sourceTree = "<group>"; };
		5DFA7EC61AF814E40072023B /* PageListTableViewCell.xib */ = {isa = PBXFileReference; fileEncoding = 4; lastKnownFileType = file.xib; path = PageListTableViewCell.xib; sourceTree = "<group>"; };
		5DFA9D19196B1BA30061FF96 /* ReaderTopicServiceTest.m */ = {isa = PBXFileReference; fileEncoding = 4; lastKnownFileType = sourcecode.c.objc; path = ReaderTopicServiceTest.m; sourceTree = "<group>"; };
		67040029265369CB7FAE64FA /* Pods-WordPressTodayWidget.distribution.xcconfig */ = {isa = PBXFileReference; includeInIndex = 1; lastKnownFileType = text.xcconfig; name = "Pods-WordPressTodayWidget.distribution.xcconfig"; path = "../Pods/Target Support Files/Pods-WordPressTodayWidget/Pods-WordPressTodayWidget.distribution.xcconfig"; sourceTree = "<group>"; };
		69187343EC8F435684EFFAF1 /* libPods.a */ = {isa = PBXFileReference; explicitFileType = archive.ar; includeInIndex = 0; path = libPods.a; sourceTree = BUILT_PRODUCTS_DIR; };
		6EDC0E8E105881A800F68A1D /* iTunesArtwork */ = {isa = PBXFileReference; lastKnownFileType = file; path = iTunesArtwork; sourceTree = "<group>"; };
		7059CD1F0F332B6500A0660B /* WPCategoryTree.h */ = {isa = PBXFileReference; fileEncoding = 4; lastKnownFileType = sourcecode.c.h; lineEnding = 0; path = WPCategoryTree.h; sourceTree = "<group>"; xcLanguageSpecificationIdentifier = xcode.lang.objcpp; };
		7059CD200F332B6500A0660B /* WPCategoryTree.m */ = {isa = PBXFileReference; fileEncoding = 4; lastKnownFileType = sourcecode.c.objc; lineEnding = 0; path = WPCategoryTree.m; sourceTree = "<group>"; xcLanguageSpecificationIdentifier = xcode.lang.objc; };
		71E3F8ABCB453500748B60CE /* Pods-UITests.distribution.xcconfig */ = {isa = PBXFileReference; includeInIndex = 1; lastKnownFileType = text.xcconfig; name = "Pods-UITests.distribution.xcconfig"; path = "../Pods/Target Support Files/Pods-UITests/Pods-UITests.distribution.xcconfig"; sourceTree = "<group>"; };
		740BD8331A0D4C3600F04D18 /* WPUploadStatusButton.h */ = {isa = PBXFileReference; fileEncoding = 4; lastKnownFileType = sourcecode.c.h; path = WPUploadStatusButton.h; sourceTree = "<group>"; };
		740BD8341A0D4C3600F04D18 /* WPUploadStatusButton.m */ = {isa = PBXFileReference; fileEncoding = 4; lastKnownFileType = sourcecode.c.objc; path = WPUploadStatusButton.m; sourceTree = "<group>"; };
		74BB6F1819AE7B9400FB7829 /* WPLegacyEditPageViewController.h */ = {isa = PBXFileReference; fileEncoding = 4; lastKnownFileType = sourcecode.c.h; path = WPLegacyEditPageViewController.h; sourceTree = "<group>"; };
		74BB6F1919AE7B9400FB7829 /* WPLegacyEditPageViewController.m */ = {isa = PBXFileReference; fileEncoding = 4; lastKnownFileType = sourcecode.c.objc; path = WPLegacyEditPageViewController.m; sourceTree = "<group>"; };
		74D5FFD319ACDF6700389E8F /* WPLegacyEditPostViewController_Internal.h */ = {isa = PBXFileReference; fileEncoding = 4; lastKnownFileType = sourcecode.c.h; path = WPLegacyEditPostViewController_Internal.h; sourceTree = "<group>"; usesTabs = 0; };
		74D5FFD419ACDF6700389E8F /* WPLegacyEditPostViewController.h */ = {isa = PBXFileReference; fileEncoding = 4; lastKnownFileType = sourcecode.c.h; path = WPLegacyEditPostViewController.h; sourceTree = "<group>"; usesTabs = 0; };
		74D5FFD519ACDF6700389E8F /* WPLegacyEditPostViewController.m */ = {isa = PBXFileReference; fileEncoding = 4; lastKnownFileType = sourcecode.c.objc; path = WPLegacyEditPostViewController.m; sourceTree = "<group>"; usesTabs = 0; };
		74F313ED1A9B97A200AA8B45 /* WPTooltip.h */ = {isa = PBXFileReference; fileEncoding = 4; lastKnownFileType = sourcecode.c.h; path = WPTooltip.h; sourceTree = "<group>"; };
		74F313EE1A9B97A200AA8B45 /* WPTooltip.m */ = {isa = PBXFileReference; fileEncoding = 4; lastKnownFileType = sourcecode.c.objc; path = WPTooltip.m; sourceTree = "<group>"; };
		83043E54126FA31400EC9953 /* MessageUI.framework */ = {isa = PBXFileReference; includeInIndex = 1; lastKnownFileType = wrapper.framework; name = MessageUI.framework; path = System/Library/Frameworks/MessageUI.framework; sourceTree = SDKROOT; };
		833AF259114575A50016DE8F /* PostAnnotation.h */ = {isa = PBXFileReference; fileEncoding = 4; lastKnownFileType = sourcecode.c.h; path = PostAnnotation.h; sourceTree = "<group>"; };
		833AF25A114575A50016DE8F /* PostAnnotation.m */ = {isa = PBXFileReference; fileEncoding = 4; lastKnownFileType = sourcecode.c.objc; path = PostAnnotation.m; sourceTree = "<group>"; };
		83418AA811C9FA6E00ACF00C /* Comment.h */ = {isa = PBXFileReference; fileEncoding = 4; lastKnownFileType = sourcecode.c.h; path = Comment.h; sourceTree = "<group>"; };
		83418AA911C9FA6E00ACF00C /* Comment.m */ = {isa = PBXFileReference; fileEncoding = 4; lastKnownFileType = sourcecode.c.objc; path = Comment.m; sourceTree = "<group>"; };
		834CAE7A122D528A003DDF49 /* UIImage+Resize.h */ = {isa = PBXFileReference; fileEncoding = 4; lastKnownFileType = sourcecode.c.h; path = "UIImage+Resize.h"; sourceTree = "<group>"; };
		834CAE7B122D528A003DDF49 /* UIImage+Resize.m */ = {isa = PBXFileReference; fileEncoding = 4; lastKnownFileType = sourcecode.c.objc; path = "UIImage+Resize.m"; sourceTree = "<group>"; };
		834CAE9B122D56B1003DDF49 /* UIImage+Alpha.h */ = {isa = PBXFileReference; fileEncoding = 4; lastKnownFileType = sourcecode.c.h; path = "UIImage+Alpha.h"; sourceTree = "<group>"; };
		834CAE9C122D56B1003DDF49 /* UIImage+RoundedCorner.h */ = {isa = PBXFileReference; fileEncoding = 4; lastKnownFileType = sourcecode.c.h; path = "UIImage+RoundedCorner.h"; sourceTree = "<group>"; };
		834CAE9D122D56B1003DDF49 /* UIImage+Alpha.m */ = {isa = PBXFileReference; fileEncoding = 4; lastKnownFileType = sourcecode.c.objc; path = "UIImage+Alpha.m"; sourceTree = "<group>"; };
		834CAE9E122D56B1003DDF49 /* UIImage+RoundedCorner.m */ = {isa = PBXFileReference; fileEncoding = 4; lastKnownFileType = sourcecode.c.objc; path = "UIImage+RoundedCorner.m"; sourceTree = "<group>"; };
		834CE7331256D0DE0046A4A3 /* CFNetwork.framework */ = {isa = PBXFileReference; includeInIndex = 1; lastKnownFileType = wrapper.framework; name = CFNetwork.framework; path = System/Library/Frameworks/CFNetwork.framework; sourceTree = SDKROOT; };
		834CE7371256D0F60046A4A3 /* CoreGraphics.framework */ = {isa = PBXFileReference; includeInIndex = 1; lastKnownFileType = wrapper.framework; name = CoreGraphics.framework; path = System/Library/Frameworks/CoreGraphics.framework; sourceTree = SDKROOT; };
		8350E15911D28B4A00A7B073 /* WordPress.xcdatamodel */ = {isa = PBXFileReference; fileEncoding = 4; lastKnownFileType = wrapper.xcdatamodel; path = WordPress.xcdatamodel; sourceTree = "<group>"; };
		8350E49411D2C71E00A7B073 /* Media.h */ = {isa = PBXFileReference; fileEncoding = 4; lastKnownFileType = sourcecode.c.h; path = Media.h; sourceTree = "<group>"; };
		8350E49511D2C71E00A7B073 /* Media.m */ = {isa = PBXFileReference; fileEncoding = 4; lastKnownFileType = sourcecode.c.objc; path = Media.m; sourceTree = "<group>"; };
		8355D67D11D13EAD00A61362 /* MobileCoreServices.framework */ = {isa = PBXFileReference; includeInIndex = 1; lastKnownFileType = wrapper.framework; name = MobileCoreServices.framework; path = System/Library/Frameworks/MobileCoreServices.framework; sourceTree = SDKROOT; };
		8355D7D811D260AA00A61362 /* CoreData.framework */ = {isa = PBXFileReference; includeInIndex = 1; lastKnownFileType = wrapper.framework; name = CoreData.framework; path = System/Library/Frameworks/CoreData.framework; sourceTree = SDKROOT; };
		835E2402126E66E50085940B /* AssetsLibrary.framework */ = {isa = PBXFileReference; includeInIndex = 1; lastKnownFileType = wrapper.framework; name = AssetsLibrary.framework; path = System/Library/Frameworks/AssetsLibrary.framework; sourceTree = SDKROOT; };
		8370D10811FA499A009D650F /* WPTableViewActivityCell.h */ = {isa = PBXFileReference; fileEncoding = 4; lastKnownFileType = sourcecode.c.h; path = WPTableViewActivityCell.h; sourceTree = "<group>"; };
		8370D10911FA499A009D650F /* WPTableViewActivityCell.m */ = {isa = PBXFileReference; fileEncoding = 4; lastKnownFileType = sourcecode.c.objc; path = WPTableViewActivityCell.m; sourceTree = "<group>"; };
		838C672C1210C3C300B09CA3 /* Post.h */ = {isa = PBXFileReference; fileEncoding = 4; lastKnownFileType = sourcecode.c.h; path = Post.h; sourceTree = "<group>"; };
		838C672D1210C3C300B09CA3 /* Post.m */ = {isa = PBXFileReference; fileEncoding = 4; lastKnownFileType = sourcecode.c.objc; lineEnding = 0; path = Post.m; sourceTree = "<group>"; xcLanguageSpecificationIdentifier = xcode.lang.objc; };
		83D180F712329B1A002DCCB0 /* EditPageViewController.h */ = {isa = PBXFileReference; fileEncoding = 4; lastKnownFileType = sourcecode.c.h; path = EditPageViewController.h; sourceTree = "<group>"; };
		83D180F812329B1A002DCCB0 /* EditPageViewController.m */ = {isa = PBXFileReference; fileEncoding = 4; lastKnownFileType = sourcecode.c.objc; path = EditPageViewController.m; sourceTree = "<group>"; };
		83F3E25F11275E07004CD686 /* MapKit.framework */ = {isa = PBXFileReference; includeInIndex = 1; lastKnownFileType = wrapper.framework; name = MapKit.framework; path = System/Library/Frameworks/MapKit.framework; sourceTree = SDKROOT; };
		83F3E2D211276371004CD686 /* CoreLocation.framework */ = {isa = PBXFileReference; includeInIndex = 1; lastKnownFileType = wrapper.framework; name = CoreLocation.framework; path = System/Library/Frameworks/CoreLocation.framework; sourceTree = SDKROOT; };
		83FB4D3E122C38F700DB9506 /* MediaPlayer.framework */ = {isa = PBXFileReference; includeInIndex = 1; lastKnownFileType = wrapper.framework; name = MediaPlayer.framework; path = System/Library/Frameworks/MediaPlayer.framework; sourceTree = SDKROOT; };
		83FEFC7311FF6C5A0078B462 /* SiteSettingsViewController.h */ = {isa = PBXFileReference; fileEncoding = 4; lastKnownFileType = sourcecode.c.h; path = SiteSettingsViewController.h; sourceTree = "<group>"; };
		83FEFC7411FF6C5A0078B462 /* SiteSettingsViewController.m */ = {isa = PBXFileReference; fileEncoding = 4; lastKnownFileType = sourcecode.c.objc; path = SiteSettingsViewController.m; sourceTree = "<group>"; };
		8514973F171E13DF00B87F3F /* WPAsyncBlockOperation.h */ = {isa = PBXFileReference; fileEncoding = 4; lastKnownFileType = sourcecode.c.h; path = WPAsyncBlockOperation.h; sourceTree = "<group>"; };
		85149740171E13DF00B87F3F /* WPAsyncBlockOperation.m */ = {isa = PBXFileReference; fileEncoding = 4; lastKnownFileType = sourcecode.c.objc; path = WPAsyncBlockOperation.m; sourceTree = "<group>"; };
		8514B8D31AE85B19007E58BA /* WPAnalyticsTrackerMixpanelTests.m */ = {isa = PBXFileReference; fileEncoding = 4; lastKnownFileType = sourcecode.c.objc; path = WPAnalyticsTrackerMixpanelTests.m; sourceTree = "<group>"; };
		851734411798C64700A30E27 /* NSURL+Util.h */ = {isa = PBXFileReference; fileEncoding = 4; lastKnownFileType = sourcecode.c.h; path = "NSURL+Util.h"; sourceTree = "<group>"; };
		851734421798C64700A30E27 /* NSURL+Util.m */ = {isa = PBXFileReference; fileEncoding = 4; lastKnownFileType = sourcecode.c.objc; path = "NSURL+Util.m"; sourceTree = "<group>"; };
		852416CD1A12EBDD0030700C /* AppRatingUtility.h */ = {isa = PBXFileReference; fileEncoding = 4; lastKnownFileType = sourcecode.c.h; path = AppRatingUtility.h; sourceTree = "<group>"; };
		852416CE1A12EBDD0030700C /* AppRatingUtility.m */ = {isa = PBXFileReference; fileEncoding = 4; lastKnownFileType = sourcecode.c.objc; path = AppRatingUtility.m; sourceTree = "<group>"; };
		852416D11A12ED690030700C /* AppRatingUtilityTests.m */ = {isa = PBXFileReference; fileEncoding = 4; lastKnownFileType = sourcecode.c.objc; path = AppRatingUtilityTests.m; sourceTree = "<group>"; };
		85253989171761D9003F6B32 /* WPComLanguages.h */ = {isa = PBXFileReference; fileEncoding = 4; lastKnownFileType = sourcecode.c.h; path = WPComLanguages.h; sourceTree = "<group>"; };
		8525398A171761D9003F6B32 /* WPComLanguages.m */ = {isa = PBXFileReference; fileEncoding = 4; lastKnownFileType = sourcecode.c.objc; path = WPComLanguages.m; sourceTree = "<group>"; };
		8527B15717CE98C5001CBA2E /* Accelerate.framework */ = {isa = PBXFileReference; lastKnownFileType = wrapper.framework; name = Accelerate.framework; path = System/Library/Frameworks/Accelerate.framework; sourceTree = SDKROOT; };
		852CD8AB190E0BC4006C9AED /* WPMediaSizing.h */ = {isa = PBXFileReference; fileEncoding = 4; lastKnownFileType = sourcecode.c.h; path = WPMediaSizing.h; sourceTree = "<group>"; };
		852CD8AC190E0BC4006C9AED /* WPMediaSizing.m */ = {isa = PBXFileReference; fileEncoding = 4; lastKnownFileType = sourcecode.c.objc; path = WPMediaSizing.m; sourceTree = "<group>"; };
		855408851A6F105700DDBD79 /* app-review-prompt-all-enabled.json */ = {isa = PBXFileReference; fileEncoding = 4; lastKnownFileType = text.json; path = "app-review-prompt-all-enabled.json"; sourceTree = "<group>"; };
		855408871A6F106800DDBD79 /* app-review-prompt-notifications-disabled.json */ = {isa = PBXFileReference; fileEncoding = 4; lastKnownFileType = text.json; path = "app-review-prompt-notifications-disabled.json"; sourceTree = "<group>"; };
		855408891A6F107D00DDBD79 /* app-review-prompt-global-disable.json */ = {isa = PBXFileReference; fileEncoding = 4; lastKnownFileType = text.json; path = "app-review-prompt-global-disable.json"; sourceTree = "<group>"; };
		857610D418C0377300EDF406 /* StatsWebViewController.h */ = {isa = PBXFileReference; fileEncoding = 4; lastKnownFileType = sourcecode.c.h; path = StatsWebViewController.h; sourceTree = "<group>"; };
		857610D518C0377300EDF406 /* StatsWebViewController.m */ = {isa = PBXFileReference; fileEncoding = 4; lastKnownFileType = sourcecode.c.objc; path = StatsWebViewController.m; sourceTree = "<group>"; };
		858DE40D1730384F000AC628 /* LoginViewController.h */ = {isa = PBXFileReference; fileEncoding = 4; lastKnownFileType = sourcecode.c.h; path = LoginViewController.h; sourceTree = "<group>"; };
		858DE40E1730384F000AC628 /* LoginViewController.m */ = {isa = PBXFileReference; fileEncoding = 4; lastKnownFileType = sourcecode.c.objc; path = LoginViewController.m; sourceTree = "<group>"; };
		859F761B18F2159800EF8D5D /* WPAnalyticsTrackerMixpanelInstructionsForStat.h */ = {isa = PBXFileReference; fileEncoding = 4; lastKnownFileType = sourcecode.c.h; path = WPAnalyticsTrackerMixpanelInstructionsForStat.h; sourceTree = "<group>"; };
		859F761C18F2159800EF8D5D /* WPAnalyticsTrackerMixpanelInstructionsForStat.m */ = {isa = PBXFileReference; fileEncoding = 4; lastKnownFileType = sourcecode.c.objc; path = WPAnalyticsTrackerMixpanelInstructionsForStat.m; sourceTree = "<group>"; };
		85AD6AEA173CCF9E002CB896 /* WPNUXPrimaryButton.h */ = {isa = PBXFileReference; fileEncoding = 4; lastKnownFileType = sourcecode.c.h; path = WPNUXPrimaryButton.h; sourceTree = "<group>"; };
		85AD6AEB173CCF9E002CB896 /* WPNUXPrimaryButton.m */ = {isa = PBXFileReference; fileEncoding = 4; lastKnownFileType = sourcecode.c.objc; path = WPNUXPrimaryButton.m; sourceTree = "<group>"; };
		85AD6AED173CCFDC002CB896 /* WPNUXSecondaryButton.h */ = {isa = PBXFileReference; fileEncoding = 4; lastKnownFileType = sourcecode.c.h; path = WPNUXSecondaryButton.h; sourceTree = "<group>"; };
		85AD6AEE173CCFDC002CB896 /* WPNUXSecondaryButton.m */ = {isa = PBXFileReference; fileEncoding = 4; lastKnownFileType = sourcecode.c.objc; path = WPNUXSecondaryButton.m; sourceTree = "<group>"; };
		85B125401B028E34008A3D95 /* PushAuthenticationManagerTests.swift */ = {isa = PBXFileReference; fileEncoding = 4; lastKnownFileType = sourcecode.swift; path = PushAuthenticationManagerTests.swift; sourceTree = "<group>"; };
		85B125431B02937E008A3D95 /* UIAlertViewProxy.h */ = {isa = PBXFileReference; fileEncoding = 4; lastKnownFileType = sourcecode.c.h; path = UIAlertViewProxy.h; sourceTree = "<group>"; };
		85B125441B02937E008A3D95 /* UIAlertViewProxy.m */ = {isa = PBXFileReference; fileEncoding = 4; lastKnownFileType = sourcecode.c.objc; path = UIAlertViewProxy.m; sourceTree = "<group>"; };
		85B6F74D1742DA1D00CE7F3A /* WPNUXMainButton.h */ = {isa = PBXFileReference; fileEncoding = 4; lastKnownFileType = sourcecode.c.h; path = WPNUXMainButton.h; sourceTree = "<group>"; };
		85B6F74E1742DA1D00CE7F3A /* WPNUXMainButton.m */ = {isa = PBXFileReference; fileEncoding = 4; lastKnownFileType = sourcecode.c.objc; path = WPNUXMainButton.m; sourceTree = "<group>"; };
		85B6F7501742DAE800CE7F3A /* WPNUXBackButton.h */ = {isa = PBXFileReference; fileEncoding = 4; lastKnownFileType = sourcecode.c.h; path = WPNUXBackButton.h; sourceTree = "<group>"; };
		85B6F7511742DAE800CE7F3A /* WPNUXBackButton.m */ = {isa = PBXFileReference; fileEncoding = 4; lastKnownFileType = sourcecode.c.objc; path = WPNUXBackButton.m; sourceTree = "<group>"; };
		85C720AF1730CEFA00460645 /* WPWalkthroughTextField.h */ = {isa = PBXFileReference; fileEncoding = 4; lastKnownFileType = sourcecode.c.h; path = WPWalkthroughTextField.h; sourceTree = "<group>"; };
		85C720B01730CEFA00460645 /* WPWalkthroughTextField.m */ = {isa = PBXFileReference; fileEncoding = 4; lastKnownFileType = sourcecode.c.objc; path = WPWalkthroughTextField.m; sourceTree = "<group>"; };
		85CE4C1E1A703CF200780DFE /* NSBundle+VersionNumberHelper.h */ = {isa = PBXFileReference; fileEncoding = 4; lastKnownFileType = sourcecode.c.h; path = "NSBundle+VersionNumberHelper.h"; sourceTree = "<group>"; };
		85CE4C1F1A703CF200780DFE /* NSBundle+VersionNumberHelper.m */ = {isa = PBXFileReference; fileEncoding = 4; lastKnownFileType = sourcecode.c.objc; path = "NSBundle+VersionNumberHelper.m"; sourceTree = "<group>"; };
		85D2275718F1EB8A001DA8DA /* WPAnalyticsTrackerMixpanel.h */ = {isa = PBXFileReference; fileEncoding = 4; lastKnownFileType = sourcecode.c.h; path = WPAnalyticsTrackerMixpanel.h; sourceTree = "<group>"; };
		85D2275818F1EB8A001DA8DA /* WPAnalyticsTrackerMixpanel.m */ = {isa = PBXFileReference; fileEncoding = 4; lastKnownFileType = sourcecode.c.objc; lineEnding = 0; path = WPAnalyticsTrackerMixpanel.m; sourceTree = "<group>"; xcLanguageSpecificationIdentifier = xcode.lang.objc; };
		85D2399F1AE5A5FC0074768D /* AccountServiceFacade.h */ = {isa = PBXFileReference; fileEncoding = 4; lastKnownFileType = sourcecode.c.h; path = AccountServiceFacade.h; sourceTree = "<group>"; };
		85D239A01AE5A5FC0074768D /* AccountServiceFacade.m */ = {isa = PBXFileReference; fileEncoding = 4; lastKnownFileType = sourcecode.c.objc; path = AccountServiceFacade.m; sourceTree = "<group>"; };
		85D239A11AE5A5FC0074768D /* BlogSyncFacade.h */ = {isa = PBXFileReference; fileEncoding = 4; lastKnownFileType = sourcecode.c.h; path = BlogSyncFacade.h; sourceTree = "<group>"; };
		85D239A21AE5A5FC0074768D /* BlogSyncFacade.m */ = {isa = PBXFileReference; fileEncoding = 4; lastKnownFileType = sourcecode.c.objc; path = BlogSyncFacade.m; sourceTree = "<group>"; };
		85D239A31AE5A5FC0074768D /* HelpshiftEnabledFacade.h */ = {isa = PBXFileReference; fileEncoding = 4; lastKnownFileType = sourcecode.c.h; path = HelpshiftEnabledFacade.h; sourceTree = "<group>"; };
		85D239A41AE5A5FC0074768D /* HelpshiftEnabledFacade.m */ = {isa = PBXFileReference; fileEncoding = 4; lastKnownFileType = sourcecode.c.objc; path = HelpshiftEnabledFacade.m; sourceTree = "<group>"; };
		85D239A51AE5A5FC0074768D /* LoginFacade.h */ = {isa = PBXFileReference; fileEncoding = 4; lastKnownFileType = sourcecode.c.h; path = LoginFacade.h; sourceTree = "<group>"; };
		85D239A61AE5A5FC0074768D /* LoginFacade.m */ = {isa = PBXFileReference; fileEncoding = 4; lastKnownFileType = sourcecode.c.objc; path = LoginFacade.m; sourceTree = "<group>"; };
		85D239A71AE5A5FC0074768D /* OnePasswordFacade.h */ = {isa = PBXFileReference; fileEncoding = 4; lastKnownFileType = sourcecode.c.h; path = OnePasswordFacade.h; sourceTree = "<group>"; };
		85D239A81AE5A5FC0074768D /* OnePasswordFacade.m */ = {isa = PBXFileReference; fileEncoding = 4; lastKnownFileType = sourcecode.c.objc; path = OnePasswordFacade.m; sourceTree = "<group>"; };
		85D239A91AE5A5FC0074768D /* WordPressComOAuthClientFacade.h */ = {isa = PBXFileReference; fileEncoding = 4; lastKnownFileType = sourcecode.c.h; path = WordPressComOAuthClientFacade.h; sourceTree = "<group>"; };
		85D239AA1AE5A5FC0074768D /* WordPressComOAuthClientFacade.m */ = {isa = PBXFileReference; fileEncoding = 4; lastKnownFileType = sourcecode.c.objc; path = WordPressComOAuthClientFacade.m; sourceTree = "<group>"; };
		85D239AB1AE5A5FC0074768D /* WordPressXMLRPCAPIFacade.h */ = {isa = PBXFileReference; fileEncoding = 4; lastKnownFileType = sourcecode.c.h; path = WordPressXMLRPCAPIFacade.h; sourceTree = "<group>"; };
		85D239AC1AE5A5FC0074768D /* WordPressXMLRPCAPIFacade.m */ = {isa = PBXFileReference; fileEncoding = 4; lastKnownFileType = sourcecode.c.objc; path = WordPressXMLRPCAPIFacade.m; sourceTree = "<group>"; };
		85D239B41AE5A6170074768D /* ReachabilityFacade.h */ = {isa = PBXFileReference; fileEncoding = 4; lastKnownFileType = sourcecode.c.h; path = ReachabilityFacade.h; sourceTree = "<group>"; };
		85D239B51AE5A6170074768D /* ReachabilityFacade.m */ = {isa = PBXFileReference; fileEncoding = 4; lastKnownFileType = sourcecode.c.objc; path = ReachabilityFacade.m; sourceTree = "<group>"; };
		85D239B71AE5A6620074768D /* LoginFields.h */ = {isa = PBXFileReference; fileEncoding = 4; lastKnownFileType = sourcecode.c.h; path = LoginFields.h; sourceTree = "<group>"; };
		85D239B81AE5A6620074768D /* LoginFields.m */ = {isa = PBXFileReference; fileEncoding = 4; lastKnownFileType = sourcecode.c.objc; path = LoginFields.m; sourceTree = "<group>"; };
		85D239B91AE5A6620074768D /* LoginViewModel.h */ = {isa = PBXFileReference; fileEncoding = 4; lastKnownFileType = sourcecode.c.h; path = LoginViewModel.h; sourceTree = "<group>"; };
		85D239BA1AE5A6620074768D /* LoginViewModel.m */ = {isa = PBXFileReference; fileEncoding = 4; lastKnownFileType = sourcecode.c.objc; path = LoginViewModel.m; sourceTree = "<group>"; };
		85D239BE1AE5A7020074768D /* LoginFacadeTests.m */ = {isa = PBXFileReference; fileEncoding = 4; lastKnownFileType = sourcecode.c.objc; path = LoginFacadeTests.m; sourceTree = "<group>"; };
		85D239BF1AE5A7020074768D /* LoginViewModelTests.m */ = {isa = PBXFileReference; fileEncoding = 4; lastKnownFileType = sourcecode.c.objc; path = LoginViewModelTests.m; sourceTree = "<group>"; };
		85D790A71AE5BF1F0033AE83 /* MixpanelProxy.h */ = {isa = PBXFileReference; fileEncoding = 4; lastKnownFileType = sourcecode.c.h; path = MixpanelProxy.h; sourceTree = "<group>"; };
		85D790A81AE5BF1F0033AE83 /* MixpanelProxy.m */ = {isa = PBXFileReference; fileEncoding = 4; lastKnownFileType = sourcecode.c.objc; path = MixpanelProxy.m; sourceTree = "<group>"; };
		85D790AB1AE5D95E0033AE83 /* MixpanelProxyTests.m */ = {isa = PBXFileReference; fileEncoding = 4; lastKnownFileType = sourcecode.c.objc; path = MixpanelProxyTests.m; sourceTree = "<group>"; };
		85D80557171630B30075EEAC /* DotCom-Languages.plist */ = {isa = PBXFileReference; fileEncoding = 4; lastKnownFileType = text.plist.xml; path = "DotCom-Languages.plist"; sourceTree = "<group>"; };
		85D8055B171631F10075EEAC /* SelectWPComLanguageViewController.h */ = {isa = PBXFileReference; fileEncoding = 4; lastKnownFileType = sourcecode.c.h; path = SelectWPComLanguageViewController.h; sourceTree = "<group>"; };
		85D8055C171631F10075EEAC /* SelectWPComLanguageViewController.m */ = {isa = PBXFileReference; fileEncoding = 4; lastKnownFileType = sourcecode.c.objc; path = SelectWPComLanguageViewController.m; sourceTree = "<group>"; };
		85DA8C4218F3F29A0074C8A4 /* WPAnalyticsTrackerWPCom.h */ = {isa = PBXFileReference; fileEncoding = 4; lastKnownFileType = sourcecode.c.h; path = WPAnalyticsTrackerWPCom.h; sourceTree = "<group>"; };
		85DA8C4318F3F29A0074C8A4 /* WPAnalyticsTrackerWPCom.m */ = {isa = PBXFileReference; fileEncoding = 4; lastKnownFileType = sourcecode.c.objc; path = WPAnalyticsTrackerWPCom.m; sourceTree = "<group>"; };
		85E105841731A597001071A3 /* WPWalkthroughOverlayView.h */ = {isa = PBXFileReference; fileEncoding = 4; lastKnownFileType = sourcecode.c.h; path = WPWalkthroughOverlayView.h; sourceTree = "<group>"; };
		85E105851731A597001071A3 /* WPWalkthroughOverlayView.m */ = {isa = PBXFileReference; fileEncoding = 4; lastKnownFileType = sourcecode.c.objc; path = WPWalkthroughOverlayView.m; sourceTree = "<group>"; };
		85EC44D21739826A00686604 /* CreateAccountAndBlogViewController.h */ = {isa = PBXFileReference; fileEncoding = 4; lastKnownFileType = sourcecode.c.h; path = CreateAccountAndBlogViewController.h; sourceTree = "<group>"; };
		85EC44D31739826A00686604 /* CreateAccountAndBlogViewController.m */ = {isa = PBXFileReference; fileEncoding = 4; lastKnownFileType = sourcecode.c.objc; path = CreateAccountAndBlogViewController.m; sourceTree = "<group>"; };
		85ED988717DFA00000090D0B /* Images.xcassets */ = {isa = PBXFileReference; lastKnownFileType = folder.assetcatalog; path = Images.xcassets; sourceTree = "<group>"; };
		85ED98AA17DFB17200090D0B /* iTunesArtwork@2x */ = {isa = PBXFileReference; lastKnownFileType = file; path = "iTunesArtwork@2x"; sourceTree = "<group>"; };
		85F8E19A1B017AA6000859BB /* PushAuthenticationServiceRemoteTests.swift */ = {isa = PBXFileReference; fileEncoding = 4; lastKnownFileType = sourcecode.swift; path = PushAuthenticationServiceRemoteTests.swift; sourceTree = "<group>"; };
		85F8E19C1B018698000859BB /* PushAuthenticationServiceTests.swift */ = {isa = PBXFileReference; fileEncoding = 4; lastKnownFileType = sourcecode.swift; path = PushAuthenticationServiceTests.swift; sourceTree = "<group>"; };
		85F8E19E1B0186D0000859BB /* MockWordPressComApi.swift */ = {isa = PBXFileReference; fileEncoding = 4; lastKnownFileType = sourcecode.swift; path = MockWordPressComApi.swift; sourceTree = "<group>"; };
		872A78E046E04A05B17EB1A1 /* libPods-WordPressTodayWidget.a */ = {isa = PBXFileReference; explicitFileType = archive.ar; includeInIndex = 0; path = "libPods-WordPressTodayWidget.a"; sourceTree = BUILT_PRODUCTS_DIR; };
		8D1107310486CEB800E47090 /* Info.plist */ = {isa = PBXFileReference; fileEncoding = 4; lastKnownFileType = text.plist.xml; path = Info.plist; sourceTree = "<group>"; };
		9198544476D3B385673B18E9 /* Pods-WordPressTest.release.xcconfig */ = {isa = PBXFileReference; includeInIndex = 1; lastKnownFileType = text.xcconfig; name = "Pods-WordPressTest.release.xcconfig"; path = "../Pods/Target Support Files/Pods-WordPressTest/Pods-WordPressTest.release.xcconfig"; sourceTree = "<group>"; };
		91E1D2929A320BA8932240BF /* Pods-UITests.release-internal.xcconfig */ = {isa = PBXFileReference; includeInIndex = 1; lastKnownFileType = text.xcconfig; name = "Pods-UITests.release-internal.xcconfig"; path = "../Pods/Target Support Files/Pods-UITests/Pods-UITests.release-internal.xcconfig"; sourceTree = "<group>"; };
		93027BB61758332300483FFD /* SupportViewController.h */ = {isa = PBXFileReference; fileEncoding = 4; lastKnownFileType = sourcecode.c.h; path = SupportViewController.h; sourceTree = "<group>"; };
		93027BB71758332300483FFD /* SupportViewController.m */ = {isa = PBXFileReference; fileEncoding = 4; lastKnownFileType = sourcecode.c.objc; path = SupportViewController.m; sourceTree = "<group>"; };
		930284B618EAF7B600CB0BF4 /* LocalCoreDataService.h */ = {isa = PBXFileReference; lastKnownFileType = sourcecode.c.h; path = LocalCoreDataService.h; sourceTree = "<group>"; };
		93069F54176237A4000C966D /* ActivityLogViewController.h */ = {isa = PBXFileReference; fileEncoding = 4; lastKnownFileType = sourcecode.c.h; path = ActivityLogViewController.h; sourceTree = "<group>"; };
		93069F55176237A4000C966D /* ActivityLogViewController.m */ = {isa = PBXFileReference; fileEncoding = 4; lastKnownFileType = sourcecode.c.objc; path = ActivityLogViewController.m; sourceTree = "<group>"; };
		93069F571762410B000C966D /* ActivityLogDetailViewController.h */ = {isa = PBXFileReference; fileEncoding = 4; lastKnownFileType = sourcecode.c.h; path = ActivityLogDetailViewController.h; sourceTree = "<group>"; };
		93069F581762410B000C966D /* ActivityLogDetailViewController.m */ = {isa = PBXFileReference; fileEncoding = 4; lastKnownFileType = sourcecode.c.objc; path = ActivityLogDetailViewController.m; sourceTree = "<group>"; };
		930C6374182BD86400976C21 /* WordPress-Internal-Info.plist */ = {isa = PBXFileReference; fileEncoding = 4; lastKnownFileType = text.plist.xml; path = "WordPress-Internal-Info.plist"; sourceTree = "<group>"; };
		930FD0A519882742000CC81D /* BlogServiceTest.m */ = {isa = PBXFileReference; fileEncoding = 4; lastKnownFileType = sourcecode.c.objc; path = BlogServiceTest.m; sourceTree = "<group>"; };
		931D26FC19EDA10D00114F17 /* ALIterativeMigrator.h */ = {isa = PBXFileReference; fileEncoding = 4; lastKnownFileType = sourcecode.c.h; path = ALIterativeMigrator.h; sourceTree = "<group>"; };
		931D26FD19EDA10D00114F17 /* ALIterativeMigrator.m */ = {isa = PBXFileReference; fileEncoding = 4; lastKnownFileType = sourcecode.c.objc; path = ALIterativeMigrator.m; sourceTree = "<group>"; };
		931D26FF19EDAE8600114F17 /* CoreDataMigrationTests.m */ = {isa = PBXFileReference; fileEncoding = 4; lastKnownFileType = sourcecode.c.objc; path = CoreDataMigrationTests.m; sourceTree = "<group>"; };
		931DF4D718D09A2F00540BDD /* en */ = {isa = PBXFileReference; lastKnownFileType = text.plist.strings; name = en; path = en.lproj/InfoPlist.strings; sourceTree = "<group>"; };
		931DF4D918D09A9B00540BDD /* pt */ = {isa = PBXFileReference; lastKnownFileType = text.plist.strings; name = pt; path = pt.lproj/InfoPlist.strings; sourceTree = "<group>"; };
		931DF4DA18D09AE100540BDD /* fr */ = {isa = PBXFileReference; lastKnownFileType = text.plist.strings; name = fr; path = fr.lproj/InfoPlist.strings; sourceTree = "<group>"; };
		931DF4DB18D09AF600540BDD /* nl */ = {isa = PBXFileReference; lastKnownFileType = text.plist.strings; name = nl; path = nl.lproj/InfoPlist.strings; sourceTree = "<group>"; };
		931DF4DC18D09B0100540BDD /* it */ = {isa = PBXFileReference; lastKnownFileType = text.plist.strings; name = it; path = it.lproj/InfoPlist.strings; sourceTree = "<group>"; };
		931DF4DD18D09B1900540BDD /* th */ = {isa = PBXFileReference; lastKnownFileType = text.plist.strings; name = th; path = th.lproj/InfoPlist.strings; sourceTree = "<group>"; };
		931DF4DE18D09B2600540BDD /* de */ = {isa = PBXFileReference; lastKnownFileType = text.plist.strings; name = de; path = de.lproj/InfoPlist.strings; sourceTree = "<group>"; };
		931DF4DF18D09B3900540BDD /* id */ = {isa = PBXFileReference; lastKnownFileType = text.plist.strings; name = id; path = id.lproj/InfoPlist.strings; sourceTree = "<group>"; };
		93267A6019B896CD00997EB8 /* Info-Internal.plist */ = {isa = PBXFileReference; fileEncoding = 4; lastKnownFileType = text.plist.xml; path = "Info-Internal.plist"; sourceTree = "<group>"; };
		93460A36189D5091000E26CE /* WordPress 14.xcdatamodel */ = {isa = PBXFileReference; lastKnownFileType = wrapper.xcdatamodel; path = "WordPress 14.xcdatamodel"; sourceTree = "<group>"; };
		934884AC19B78723004028D8 /* WordPressTodayWidget-Internal.entitlements */ = {isa = PBXFileReference; fileEncoding = 4; lastKnownFileType = text.xml; path = "WordPressTodayWidget-Internal.entitlements"; sourceTree = "<group>"; };
		934884AE19B7875C004028D8 /* WordPress-Internal.entitlements */ = {isa = PBXFileReference; fileEncoding = 4; lastKnownFileType = text.xml; path = "WordPress-Internal.entitlements"; sourceTree = "<group>"; };
		934F1B3119ACCE5600E9E63E /* WordPress.entitlements */ = {isa = PBXFileReference; lastKnownFileType = text.xml; path = WordPress.entitlements; sourceTree = "<group>"; };
		93594BD4191D2F5A0079E6B2 /* stats-batch.json */ = {isa = PBXFileReference; fileEncoding = 4; lastKnownFileType = text.json; path = "stats-batch.json"; sourceTree = "<group>"; };
		9363113D19F9DE0700B0C739 /* WordPress 23.xcdatamodel */ = {isa = PBXFileReference; lastKnownFileType = wrapper.xcdatamodel; path = "WordPress 23.xcdatamodel"; sourceTree = "<group>"; };
		9363113E19FA996700B0C739 /* AccountServiceTests.swift */ = {isa = PBXFileReference; fileEncoding = 4; lastKnownFileType = sourcecode.swift; path = AccountServiceTests.swift; sourceTree = "<group>"; };
		93652B811A006C96006A4C47 /* WordPress 24.xcdatamodel */ = {isa = PBXFileReference; lastKnownFileType = wrapper.xcdatamodel; path = "WordPress 24.xcdatamodel"; sourceTree = "<group>"; };
		937D9A0C19F83744007B9D5F /* WordPress 22.xcdatamodel */ = {isa = PBXFileReference; lastKnownFileType = wrapper.xcdatamodel; path = "WordPress 22.xcdatamodel"; sourceTree = "<group>"; };
		937D9A0E19F83812007B9D5F /* WordPress-22-23.xcmappingmodel */ = {isa = PBXFileReference; lastKnownFileType = wrapper.xcmappingmodel; path = "WordPress-22-23.xcmappingmodel"; sourceTree = "<group>"; };
		937D9A1019F838C2007B9D5F /* AccountToAccount22to23.swift */ = {isa = PBXFileReference; fileEncoding = 4; lastKnownFileType = sourcecode.swift; path = AccountToAccount22to23.swift; sourceTree = "<group>"; };
		937F3E301AD6FDA7006BA498 /* WPAnalyticsTrackerAutomatticTracks.h */ = {isa = PBXFileReference; fileEncoding = 4; lastKnownFileType = sourcecode.c.h; path = WPAnalyticsTrackerAutomatticTracks.h; sourceTree = "<group>"; };
		937F3E311AD6FDA7006BA498 /* WPAnalyticsTrackerAutomatticTracks.m */ = {isa = PBXFileReference; fileEncoding = 4; lastKnownFileType = sourcecode.c.objc; path = WPAnalyticsTrackerAutomatticTracks.m; sourceTree = "<group>"; };
		93A379D919FE6D3000415023 /* DDLogSwift.h */ = {isa = PBXFileReference; fileEncoding = 4; lastKnownFileType = sourcecode.c.h; path = DDLogSwift.h; sourceTree = "<group>"; };
		93A379DA19FE6D3000415023 /* DDLogSwift.m */ = {isa = PBXFileReference; fileEncoding = 4; lastKnownFileType = sourcecode.c.objc; path = DDLogSwift.m; sourceTree = "<group>"; };
		93A379EB19FFBF7900415023 /* KeychainTest.m */ = {isa = PBXFileReference; fileEncoding = 4; lastKnownFileType = sourcecode.c.objc; path = KeychainTest.m; sourceTree = "<group>"; };
		93A3F7DD1843F6F00082FEEA /* CoreTelephony.framework */ = {isa = PBXFileReference; lastKnownFileType = wrapper.framework; name = CoreTelephony.framework; path = System/Library/Frameworks/CoreTelephony.framework; sourceTree = SDKROOT; };
		93B853221B4416A30064FE72 /* WPAnalyticsTrackerAutomatticTracksTests.m */ = {isa = PBXFileReference; fileEncoding = 4; lastKnownFileType = sourcecode.c.objc; path = WPAnalyticsTrackerAutomatticTracksTests.m; sourceTree = "<group>"; };
		93C1147D18EC5DD500DAC95C /* AccountService.h */ = {isa = PBXFileReference; fileEncoding = 4; lastKnownFileType = sourcecode.c.h; path = AccountService.h; sourceTree = "<group>"; };
		93C1147E18EC5DD500DAC95C /* AccountService.m */ = {isa = PBXFileReference; fileEncoding = 4; lastKnownFileType = sourcecode.c.objc; path = AccountService.m; sourceTree = "<group>"; };
		93C1148318EDF6E100DAC95C /* BlogService.h */ = {isa = PBXFileReference; fileEncoding = 4; lastKnownFileType = sourcecode.c.h; path = BlogService.h; sourceTree = "<group>"; };
		93C1148418EDF6E100DAC95C /* BlogService.m */ = {isa = PBXFileReference; fileEncoding = 4; lastKnownFileType = sourcecode.c.objc; path = BlogService.m; sourceTree = "<group>"; };
		93CD939219099BE70049096E /* authtoken.json */ = {isa = PBXFileReference; fileEncoding = 4; lastKnownFileType = text.json; path = authtoken.json; sourceTree = "<group>"; };
		93D6D6461924FDAD00A4F44A /* PostCategoryServiceRemote.h */ = {isa = PBXFileReference; fileEncoding = 4; lastKnownFileType = sourcecode.c.h; path = PostCategoryServiceRemote.h; sourceTree = "<group>"; };
		93DEB88019E5BF7100F9546D /* TodayExtensionService.h */ = {isa = PBXFileReference; fileEncoding = 4; lastKnownFileType = sourcecode.c.h; path = TodayExtensionService.h; sourceTree = "<group>"; };
		93DEB88119E5BF7100F9546D /* TodayExtensionService.m */ = {isa = PBXFileReference; fileEncoding = 4; lastKnownFileType = sourcecode.c.objc; path = TodayExtensionService.m; sourceTree = "<group>"; };
		93E5283A19A7741A003A1A9C /* WordPressTodayWidget.appex */ = {isa = PBXFileReference; explicitFileType = "wrapper.app-extension"; includeInIndex = 0; path = WordPressTodayWidget.appex; sourceTree = BUILT_PRODUCTS_DIR; };
		93E5283B19A7741A003A1A9C /* NotificationCenter.framework */ = {isa = PBXFileReference; lastKnownFileType = wrapper.framework; name = NotificationCenter.framework; path = System/Library/Frameworks/NotificationCenter.framework; sourceTree = SDKROOT; };
		93E5283F19A7741A003A1A9C /* Info.plist */ = {isa = PBXFileReference; lastKnownFileType = text.plist.xml; path = Info.plist; sourceTree = "<group>"; };
		93E5284019A7741A003A1A9C /* TodayViewController.swift */ = {isa = PBXFileReference; lastKnownFileType = sourcecode.swift; path = TodayViewController.swift; sourceTree = "<group>"; };
		93E5284219A7741A003A1A9C /* MainInterface.storyboard */ = {isa = PBXFileReference; lastKnownFileType = file.storyboard; path = MainInterface.storyboard; sourceTree = "<group>"; };
		93E5284F19A77824003A1A9C /* WordPressTodayWidget-Bridging-Header.h */ = {isa = PBXFileReference; lastKnownFileType = sourcecode.c.h; path = "WordPressTodayWidget-Bridging-Header.h"; sourceTree = "<group>"; };
		93E5285319A778AF003A1A9C /* WPDDLogWrapper.h */ = {isa = PBXFileReference; fileEncoding = 4; lastKnownFileType = sourcecode.c.h; path = WPDDLogWrapper.h; sourceTree = "<group>"; };
		93E5285419A778AF003A1A9C /* WPDDLogWrapper.m */ = {isa = PBXFileReference; fileEncoding = 4; lastKnownFileType = sourcecode.c.objc; path = WPDDLogWrapper.m; sourceTree = "<group>"; };
		93E5285719A7AA5C003A1A9C /* WordPressTodayWidget.entitlements */ = {isa = PBXFileReference; lastKnownFileType = text.xml; path = WordPressTodayWidget.entitlements; sourceTree = "<group>"; };
		93E9050219E6F240005513C9 /* WordPressTest-Bridging-Header.h */ = {isa = PBXFileReference; lastKnownFileType = sourcecode.c.h; path = "WordPressTest-Bridging-Header.h"; sourceTree = "<group>"; };
		93E9050319E6F242005513C9 /* ContextManagerTests.swift */ = {isa = PBXFileReference; fileEncoding = 4; lastKnownFileType = sourcecode.swift; path = ContextManagerTests.swift; sourceTree = "<group>"; };
		93E9050519E6F3D8005513C9 /* TestContextManager.h */ = {isa = PBXFileReference; fileEncoding = 4; lastKnownFileType = sourcecode.c.h; path = TestContextManager.h; sourceTree = "<group>"; };
		93E9050619E6F3D8005513C9 /* TestContextManager.m */ = {isa = PBXFileReference; fileEncoding = 4; lastKnownFileType = sourcecode.c.objc; path = TestContextManager.m; sourceTree = "<group>"; };
		93EF094B19ED4F1100C89770 /* ContextManager-Internals.h */ = {isa = PBXFileReference; lastKnownFileType = sourcecode.c.h; path = "ContextManager-Internals.h"; sourceTree = "<group>"; };
		93FA0F0118E451A80007903B /* LICENSE */ = {isa = PBXFileReference; fileEncoding = 4; lastKnownFileType = text; name = LICENSE; path = ../LICENSE; sourceTree = "<group>"; };
		93FA0F0218E451A80007903B /* README.md */ = {isa = PBXFileReference; fileEncoding = 4; lastKnownFileType = text; name = README.md; path = ../README.md; sourceTree = "<group>"; };
		93FA0F0318E451A80007903B /* update-translations.rb */ = {isa = PBXFileReference; fileEncoding = 4; lastKnownFileType = text.script.ruby; name = "update-translations.rb"; path = "../update-translations.rb"; sourceTree = "<group>"; };
		93FA0F0418E451A80007903B /* fix-translation.php */ = {isa = PBXFileReference; fileEncoding = 4; lastKnownFileType = text.script.php; name = "fix-translation.php"; path = "../fix-translation.php"; sourceTree = "<group>"; };
		93FA0F0518E451A80007903B /* localize.py */ = {isa = PBXFileReference; fileEncoding = 4; lastKnownFileType = text.script.python; name = localize.py; path = ../localize.py; sourceTree = "<group>"; };
		93FA59DB18D88C1C001446BC /* PostCategoryService.h */ = {isa = PBXFileReference; fileEncoding = 4; lastKnownFileType = sourcecode.c.h; lineEnding = 0; path = PostCategoryService.h; sourceTree = "<group>"; xcLanguageSpecificationIdentifier = xcode.lang.objcpp; };
		93FA59DC18D88C1C001446BC /* PostCategoryService.m */ = {isa = PBXFileReference; fileEncoding = 4; lastKnownFileType = sourcecode.c.objc; lineEnding = 0; path = PostCategoryService.m; sourceTree = "<group>"; xcLanguageSpecificationIdentifier = xcode.lang.objc; };
		A01C542D0E24E88400D411F2 /* SystemConfiguration.framework */ = {isa = PBXFileReference; includeInIndex = 1; lastKnownFileType = wrapper.framework; name = SystemConfiguration.framework; path = System/Library/Frameworks/SystemConfiguration.framework; sourceTree = SDKROOT; };
		A01C55470E25E0D000D411F2 /* defaultPostTemplate.html */ = {isa = PBXFileReference; fileEncoding = 4; lastKnownFileType = text.html; name = defaultPostTemplate.html; path = Resources/HTML/defaultPostTemplate.html; sourceTree = "<group>"; };
		A0E293EF0E21027E00C6919C /* WPAddPostCategoryViewController.h */ = {isa = PBXFileReference; fileEncoding = 4; lastKnownFileType = sourcecode.c.h; path = WPAddPostCategoryViewController.h; sourceTree = "<group>"; };
		A0E293F00E21027E00C6919C /* WPAddPostCategoryViewController.m */ = {isa = PBXFileReference; fileEncoding = 4; lastKnownFileType = sourcecode.c.objc; lineEnding = 0; path = WPAddPostCategoryViewController.m; sourceTree = "<group>"; xcLanguageSpecificationIdentifier = xcode.lang.objc; };
		A20971B419B0BC390058F395 /* en-GB */ = {isa = PBXFileReference; lastKnownFileType = text.plist.strings; name = "en-GB"; path = "en-GB.lproj/Localizable.strings"; sourceTree = "<group>"; };
		A20971B519B0BC390058F395 /* en-GB */ = {isa = PBXFileReference; lastKnownFileType = text.plist.strings; name = "en-GB"; path = "en-GB.lproj/InfoPlist.strings"; sourceTree = "<group>"; };
		A20971B619B0BC390058F395 /* en-GB */ = {isa = PBXFileReference; lastKnownFileType = text.plist.strings; name = "en-GB"; path = "en-GB.lproj/InfoPlist.strings"; sourceTree = "<group>"; };
		A20971B719B0BC570058F395 /* pt-BR */ = {isa = PBXFileReference; lastKnownFileType = text.plist.strings; name = "pt-BR"; path = "pt-BR.lproj/Localizable.strings"; sourceTree = "<group>"; };
		A20971B819B0BC570058F395 /* pt-BR */ = {isa = PBXFileReference; lastKnownFileType = text.plist.strings; name = "pt-BR"; path = "pt-BR.lproj/InfoPlist.strings"; sourceTree = "<group>"; };
		A20971B919B0BC580058F395 /* pt-BR */ = {isa = PBXFileReference; lastKnownFileType = text.plist.strings; name = "pt-BR"; path = "pt-BR.lproj/InfoPlist.strings"; sourceTree = "<group>"; };
		A2787D0119002AB1000D6CA6 /* HelpshiftConfig.plist */ = {isa = PBXFileReference; fileEncoding = 4; lastKnownFileType = text.plist.xml; path = HelpshiftConfig.plist; sourceTree = "<group>"; };
		A284044518BFE7F300D982B6 /* WordPress 15.xcdatamodel */ = {isa = PBXFileReference; lastKnownFileType = wrapper.xcdatamodel; path = "WordPress 15.xcdatamodel"; sourceTree = "<group>"; };
		A28F6FD119B61ACA00AADE55 /* SwiftPlayground.playground */ = {isa = PBXFileReference; lastKnownFileType = file.playground; path = SwiftPlayground.playground; sourceTree = "<group>"; };
		A2DC5B181953451B009584C3 /* WPNUXHelpBadgeLabel.h */ = {isa = PBXFileReference; fileEncoding = 4; lastKnownFileType = sourcecode.c.h; path = WPNUXHelpBadgeLabel.h; sourceTree = "<group>"; };
		A2DC5B191953451B009584C3 /* WPNUXHelpBadgeLabel.m */ = {isa = PBXFileReference; fileEncoding = 4; lastKnownFileType = sourcecode.c.objc; path = WPNUXHelpBadgeLabel.m; sourceTree = "<group>"; };
		A42FAD830601402EC061BE54 /* Pods-WordPressTest.release-internal.xcconfig */ = {isa = PBXFileReference; includeInIndex = 1; lastKnownFileType = text.xcconfig; name = "Pods-WordPressTest.release-internal.xcconfig"; path = "../Pods/Target Support Files/Pods-WordPressTest/Pods-WordPressTest.release-internal.xcconfig"; sourceTree = "<group>"; };
		AC055AD29E203B2021E7F39B /* Pods.debug.xcconfig */ = {isa = PBXFileReference; includeInIndex = 1; lastKnownFileType = text.xcconfig; name = Pods.debug.xcconfig; path = "../Pods/Target Support Files/Pods/Pods.debug.xcconfig"; sourceTree = "<group>"; };
		ACBAB5FC0E121C7300F38795 /* PostSettingsViewController.h */ = {isa = PBXFileReference; fileEncoding = 4; lastKnownFileType = sourcecode.c.h; path = PostSettingsViewController.h; sourceTree = "<group>"; usesTabs = 0; };
		ACBAB5FD0E121C7300F38795 /* PostSettingsViewController.m */ = {isa = PBXFileReference; fileEncoding = 4; lastKnownFileType = sourcecode.c.objc; path = PostSettingsViewController.m; sourceTree = "<group>"; usesTabs = 0; };
		ACBAB6840E1247F700F38795 /* PostPreviewViewController.h */ = {isa = PBXFileReference; fileEncoding = 4; lastKnownFileType = sourcecode.c.h; path = PostPreviewViewController.h; sourceTree = "<group>"; usesTabs = 0; };
		ACBAB6850E1247F700F38795 /* PostPreviewViewController.m */ = {isa = PBXFileReference; fileEncoding = 4; lastKnownFileType = sourcecode.c.objc; lineEnding = 0; path = PostPreviewViewController.m; sourceTree = "<group>"; usesTabs = 0; xcLanguageSpecificationIdentifier = xcode.lang.objc; };
		ACC156CA0E10E67600D6E1A0 /* WPPostViewController.h */ = {isa = PBXFileReference; fileEncoding = 4; lastKnownFileType = sourcecode.c.h; path = WPPostViewController.h; sourceTree = "<group>"; usesTabs = 0; };
		ACC156CB0E10E67600D6E1A0 /* WPPostViewController.m */ = {isa = PBXFileReference; fileEncoding = 4; lastKnownFileType = sourcecode.c.objc; path = WPPostViewController.m; sourceTree = "<group>"; usesTabs = 0; };
		ADF544C0195A0F620092213D /* CustomHighlightButton.h */ = {isa = PBXFileReference; fileEncoding = 4; lastKnownFileType = sourcecode.c.h; path = CustomHighlightButton.h; sourceTree = "<group>"; };
		ADF544C1195A0F620092213D /* CustomHighlightButton.m */ = {isa = PBXFileReference; fileEncoding = 4; lastKnownFileType = sourcecode.c.objc; path = CustomHighlightButton.m; sourceTree = "<group>"; };
		AEFB66560B716519236CEE67 /* Pods.release.xcconfig */ = {isa = PBXFileReference; includeInIndex = 1; lastKnownFileType = text.xcconfig; name = Pods.release.xcconfig; path = "../Pods/Target Support Files/Pods/Pods.release.xcconfig"; sourceTree = "<group>"; };
		B43F6A7D9B3DC5B8B4A7DDCA /* Pods-WordPressTest.debug.xcconfig */ = {isa = PBXFileReference; includeInIndex = 1; lastKnownFileType = text.xcconfig; name = "Pods-WordPressTest.debug.xcconfig"; path = "../Pods/Target Support Files/Pods-WordPressTest/Pods-WordPressTest.debug.xcconfig"; sourceTree = "<group>"; };
		B522C4F71B3DA79B00E47B59 /* NotificationSettingsViewController.swift */ = {isa = PBXFileReference; fileEncoding = 4; lastKnownFileType = sourcecode.swift; path = NotificationSettingsViewController.swift; sourceTree = "<group>"; };
		B50421E61B680839008EEA82 /* NoteUndoOverlayView.xib */ = {isa = PBXFileReference; fileEncoding = 4; lastKnownFileType = file.xib; path = NoteUndoOverlayView.xib; sourceTree = "<group>"; };
		B50421E81B68170F008EEA82 /* NoteUndoOverlayView.swift */ = {isa = PBXFileReference; fileEncoding = 4; lastKnownFileType = sourcecode.swift; path = NoteUndoOverlayView.swift; sourceTree = "<group>"; };
		B526DC271B1E47FC002A8C5F /* WPStyleGuide+WebView.h */ = {isa = PBXFileReference; fileEncoding = 4; lastKnownFileType = sourcecode.c.h; path = "WPStyleGuide+WebView.h"; sourceTree = "<group>"; };
		B526DC281B1E47FC002A8C5F /* WPStyleGuide+WebView.m */ = {isa = PBXFileReference; fileEncoding = 4; lastKnownFileType = sourcecode.c.objc; path = "WPStyleGuide+WebView.m"; sourceTree = "<group>"; };
		B52C4C7C199D4CD3009FD823 /* NoteBlockUserTableViewCell.swift */ = {isa = PBXFileReference; fileEncoding = 4; lastKnownFileType = sourcecode.swift; path = NoteBlockUserTableViewCell.swift; sourceTree = "<group>"; };
		B52C4C7E199D74AE009FD823 /* NoteTableViewCell.swift */ = {isa = PBXFileReference; fileEncoding = 4; lastKnownFileType = sourcecode.swift; path = NoteTableViewCell.swift; sourceTree = "<group>"; };
		B52F8CD71B43260C00D36025 /* NotificationSettingStreamsViewController.swift */ = {isa = PBXFileReference; fileEncoding = 4; lastKnownFileType = sourcecode.swift; path = NotificationSettingStreamsViewController.swift; sourceTree = "<group>"; };
		B52D29A41B66BEB70010BD3D /* RemoteNotificationSettings.swift */ = {isa = PBXFileReference; fileEncoding = 4; lastKnownFileType = sourcecode.swift; name = RemoteNotificationSettings.swift; path = "Remote Objects/RemoteNotificationSettings.swift"; sourceTree = "<group>"; };
		B532D4E5199D4357006E4DF6 /* NoteBlockCommentTableViewCell.swift */ = {isa = PBXFileReference; fileEncoding = 4; lastKnownFileType = sourcecode.swift; path = NoteBlockCommentTableViewCell.swift; sourceTree = "<group>"; };
		B532D4E6199D4357006E4DF6 /* NoteBlockHeaderTableViewCell.swift */ = {isa = PBXFileReference; fileEncoding = 4; lastKnownFileType = sourcecode.swift; path = NoteBlockHeaderTableViewCell.swift; sourceTree = "<group>"; };
		B532D4E7199D4357006E4DF6 /* NoteBlockTableViewCell.swift */ = {isa = PBXFileReference; fileEncoding = 4; lastKnownFileType = sourcecode.swift; path = NoteBlockTableViewCell.swift; sourceTree = "<group>"; };
		B532D4E8199D4357006E4DF6 /* NoteBlockTextTableViewCell.swift */ = {isa = PBXFileReference; fileEncoding = 4; lastKnownFileType = sourcecode.swift; path = NoteBlockTextTableViewCell.swift; sourceTree = "<group>"; };
		B532D4ED199D4418006E4DF6 /* NoteBlockImageTableViewCell.swift */ = {isa = PBXFileReference; fileEncoding = 4; lastKnownFileType = sourcecode.swift; path = NoteBlockImageTableViewCell.swift; sourceTree = "<group>"; };
		B535209A1AF7BBB800B33BA8 /* PushAuthenticationManager.swift */ = {isa = PBXFileReference; fileEncoding = 4; lastKnownFileType = sourcecode.swift; path = PushAuthenticationManager.swift; sourceTree = "<group>"; };
		B535209C1AF7EB9F00B33BA8 /* PushAuthenticationService.swift */ = {isa = PBXFileReference; fileEncoding = 4; lastKnownFileType = sourcecode.swift; path = PushAuthenticationService.swift; sourceTree = "<group>"; };
		B535209E1AF7EFEC00B33BA8 /* PushAuthenticationServiceRemote.swift */ = {isa = PBXFileReference; fileEncoding = 4; lastKnownFileType = sourcecode.swift; path = PushAuthenticationServiceRemote.swift; sourceTree = "<group>"; };
		B53FDF6C19B8C336000723B6 /* UIScreen+Helpers.swift */ = {isa = PBXFileReference; fileEncoding = 4; lastKnownFileType = sourcecode.swift; path = "UIScreen+Helpers.swift"; sourceTree = "<group>"; };
		B541068F1B6FE38400C880D0 /* WPWebViewController+Auth.swift */ = {isa = PBXFileReference; fileEncoding = 4; lastKnownFileType = sourcecode.swift; path = "WPWebViewController+Auth.swift"; sourceTree = "<group>"; };
		B54810F61AA656B40081B54D /* WordPress 28.xcdatamodel */ = {isa = PBXFileReference; lastKnownFileType = wrapper.xcdatamodel; path = "WordPress 28.xcdatamodel"; sourceTree = "<group>"; };
		B548458019A258890077E7A5 /* UIActionSheet+Helpers.h */ = {isa = PBXFileReference; fileEncoding = 4; lastKnownFileType = sourcecode.c.h; path = "UIActionSheet+Helpers.h"; sourceTree = "<group>"; };
		B548458119A258890077E7A5 /* UIActionSheet+Helpers.m */ = {isa = PBXFileReference; fileEncoding = 4; lastKnownFileType = sourcecode.c.objc; path = "UIActionSheet+Helpers.m"; sourceTree = "<group>"; };
		B54866C91A0D7042004AC79D /* NSAttributedString+Helpers.swift */ = {isa = PBXFileReference; fileEncoding = 4; lastKnownFileType = sourcecode.swift; path = "NSAttributedString+Helpers.swift"; sourceTree = "<group>"; };
		B54E1DED1A0A7BAA00807537 /* ReplyBezierView.swift */ = {isa = PBXFileReference; fileEncoding = 4; lastKnownFileType = sourcecode.swift; path = ReplyBezierView.swift; sourceTree = "<group>"; };
		B54E1DEE1A0A7BAA00807537 /* ReplyTextView.swift */ = {isa = PBXFileReference; fileEncoding = 4; lastKnownFileType = sourcecode.swift; path = ReplyTextView.swift; sourceTree = "<group>"; };
		B54E1DEF1A0A7BAA00807537 /* ReplyTextView.xib */ = {isa = PBXFileReference; fileEncoding = 4; lastKnownFileType = file.xib; path = ReplyTextView.xib; sourceTree = "<group>"; };
		B54E1DF31A0A7BBF00807537 /* NotificationMediaDownloader.swift */ = {isa = PBXFileReference; fileEncoding = 4; lastKnownFileType = sourcecode.swift; path = NotificationMediaDownloader.swift; sourceTree = "<group>"; };
		B5509A9119CA38B3006D2E49 /* EditReplyViewController.h */ = {isa = PBXFileReference; fileEncoding = 4; lastKnownFileType = sourcecode.c.h; path = EditReplyViewController.h; sourceTree = "<group>"; };
		B5509A9219CA38B3006D2E49 /* EditReplyViewController.m */ = {isa = PBXFileReference; fileEncoding = 4; lastKnownFileType = sourcecode.c.objc; path = EditReplyViewController.m; sourceTree = "<group>"; };
		B55853F11962337500FAF6C3 /* NSScanner+Helpers.h */ = {isa = PBXFileReference; fileEncoding = 4; lastKnownFileType = sourcecode.c.h; path = "NSScanner+Helpers.h"; sourceTree = "<group>"; };
		B55853F21962337500FAF6C3 /* NSScanner+Helpers.m */ = {isa = PBXFileReference; fileEncoding = 4; lastKnownFileType = sourcecode.c.objc; path = "NSScanner+Helpers.m"; sourceTree = "<group>"; };
		B55853F419630AF900FAF6C3 /* Noticons-Regular.otf */ = {isa = PBXFileReference; lastKnownFileType = file; path = "Noticons-Regular.otf"; sourceTree = "<group>"; };
		B55853F519630D5400FAF6C3 /* NSAttributedString+Util.h */ = {isa = PBXFileReference; fileEncoding = 4; lastKnownFileType = sourcecode.c.h; path = "NSAttributedString+Util.h"; sourceTree = "<group>"; };
		B55853F619630D5400FAF6C3 /* NSAttributedString+Util.m */ = {isa = PBXFileReference; fileEncoding = 4; lastKnownFileType = sourcecode.c.objc; path = "NSAttributedString+Util.m"; sourceTree = "<group>"; };
		B55853F819630E7900FAF6C3 /* Notification.h */ = {isa = PBXFileReference; fileEncoding = 4; lastKnownFileType = sourcecode.c.h; lineEnding = 0; path = Notification.h; sourceTree = "<group>"; xcLanguageSpecificationIdentifier = xcode.lang.objcpp; };
		B55853F919630E7900FAF6C3 /* Notification.m */ = {isa = PBXFileReference; fileEncoding = 4; lastKnownFileType = sourcecode.c.objc; lineEnding = 0; path = Notification.m; sourceTree = "<group>"; xcLanguageSpecificationIdentifier = xcode.lang.objc; };
		B558541019631A1000FAF6C3 /* Notifications.storyboard */ = {isa = PBXFileReference; fileEncoding = 4; lastKnownFileType = file.storyboard; path = Notifications.storyboard; sourceTree = "<group>"; };
		B56A70171B5040B9001D5815 /* SwitchTableViewCell.swift */ = {isa = PBXFileReference; fileEncoding = 4; lastKnownFileType = sourcecode.swift; path = SwitchTableViewCell.swift; sourceTree = "<group>"; };
		B5683DB71B6C03810043447C /* NoteTableHeaderView.xib */ = {isa = PBXFileReference; fileEncoding = 4; lastKnownFileType = file.xib; path = NoteTableHeaderView.xib; sourceTree = "<group>"; };
		B57AF5F91ACDC73D0075A7D2 /* NoteBlockActionsTableViewCell.swift */ = {isa = PBXFileReference; fileEncoding = 4; lastKnownFileType = sourcecode.swift; path = NoteBlockActionsTableViewCell.swift; sourceTree = "<group>"; };
		B57B92BC1B73B08100DFF00B /* SeparatorsView.swift */ = {isa = PBXFileReference; fileEncoding = 4; lastKnownFileType = sourcecode.swift; path = SeparatorsView.swift; sourceTree = "<group>"; };
		B57B99D419A2C20200506504 /* NoteTableHeaderView.swift */ = {isa = PBXFileReference; fileEncoding = 4; lastKnownFileType = sourcecode.swift; path = NoteTableHeaderView.swift; sourceTree = "<group>"; };
		B57B99DC19A2DBF200506504 /* NSObject+Helpers.h */ = {isa = PBXFileReference; fileEncoding = 4; lastKnownFileType = sourcecode.c.h; path = "NSObject+Helpers.h"; sourceTree = "<group>"; };
		B57B99DD19A2DBF200506504 /* NSObject+Helpers.m */ = {isa = PBXFileReference; fileEncoding = 4; lastKnownFileType = sourcecode.c.objc; path = "NSObject+Helpers.m"; sourceTree = "<group>"; };
		B580E4781AEA91000091A094 /* UIViewController+Helpers.swift */ = {isa = PBXFileReference; fileEncoding = 4; lastKnownFileType = sourcecode.swift; path = "UIViewController+Helpers.swift"; sourceTree = "<group>"; };
		B587796F19B799D800E57C5A /* NSDate+Helpers.swift */ = {isa = PBXFileReference; fileEncoding = 4; lastKnownFileType = sourcecode.swift; path = "NSDate+Helpers.swift"; sourceTree = "<group>"; };
		B587797019B799D800E57C5A /* NSIndexPath+Swift.swift */ = {isa = PBXFileReference; fileEncoding = 4; lastKnownFileType = sourcecode.swift; path = "NSIndexPath+Swift.swift"; sourceTree = "<group>"; };
		B587797119B799D800E57C5A /* NSParagraphStyle+Helpers.swift */ = {isa = PBXFileReference; fileEncoding = 4; lastKnownFileType = sourcecode.swift; path = "NSParagraphStyle+Helpers.swift"; sourceTree = "<group>"; };
		B587797219B799D800E57C5A /* UIDevice+Helpers.swift */ = {isa = PBXFileReference; fileEncoding = 4; lastKnownFileType = sourcecode.swift; path = "UIDevice+Helpers.swift"; sourceTree = "<group>"; };
		B587797319B799D800E57C5A /* UIImageView+Animations.swift */ = {isa = PBXFileReference; fileEncoding = 4; lastKnownFileType = sourcecode.swift; path = "UIImageView+Animations.swift"; sourceTree = "<group>"; };
		B587797419B799D800E57C5A /* UIImageView+Networking.swift */ = {isa = PBXFileReference; fileEncoding = 4; lastKnownFileType = sourcecode.swift; path = "UIImageView+Networking.swift"; sourceTree = "<group>"; };
		B587797519B799D800E57C5A /* UITableView+Helpers.swift */ = {isa = PBXFileReference; fileEncoding = 4; lastKnownFileType = sourcecode.swift; path = "UITableView+Helpers.swift"; sourceTree = "<group>"; };
		B587797619B799D800E57C5A /* UITableViewCell+Helpers.swift */ = {isa = PBXFileReference; fileEncoding = 4; lastKnownFileType = sourcecode.swift; path = "UITableViewCell+Helpers.swift"; sourceTree = "<group>"; };
		B587797719B799D800E57C5A /* UIView+Helpers.swift */ = {isa = PBXFileReference; fileEncoding = 4; lastKnownFileType = sourcecode.swift; path = "UIView+Helpers.swift"; sourceTree = "<group>"; };
		B587798419B799EB00E57C5A /* Notification+Interface.swift */ = {isa = PBXFileReference; fileEncoding = 4; lastKnownFileType = sourcecode.swift; path = "Notification+Interface.swift"; sourceTree = "<group>"; };
		B587798519B799EB00E57C5A /* NotificationBlock+Interface.swift */ = {isa = PBXFileReference; fileEncoding = 4; lastKnownFileType = sourcecode.swift; path = "NotificationBlock+Interface.swift"; sourceTree = "<group>"; };
		B5899ADD1B419C560075A3D6 /* NotificationSettingDetailsViewController.swift */ = {isa = PBXFileReference; fileEncoding = 4; lastKnownFileType = sourcecode.swift; path = NotificationSettingDetailsViewController.swift; sourceTree = "<group>"; };
		B5899AE31B422D990075A3D6 /* NotificationSettings.swift */ = {isa = PBXFileReference; fileEncoding = 4; lastKnownFileType = sourcecode.swift; path = NotificationSettings.swift; sourceTree = "<group>"; };
		B5A6CEA519FA800E009F07DE /* AccountToAccount20to21.swift */ = {isa = PBXFileReference; fileEncoding = 4; lastKnownFileType = sourcecode.swift; name = AccountToAccount20to21.swift; path = "20-21/AccountToAccount20to21.swift"; sourceTree = "<group>"; };
		B5AA54D41A8E7510003BDD12 /* WebKit.framework */ = {isa = PBXFileReference; lastKnownFileType = wrapper.framework; name = WebKit.framework; path = System/Library/Frameworks/WebKit.framework; sourceTree = SDKROOT; };
		B5AB733B19901F85005F5044 /* WPNoResultsView+AnimatedBox.h */ = {isa = PBXFileReference; fileEncoding = 4; lastKnownFileType = sourcecode.c.h; path = "WPNoResultsView+AnimatedBox.h"; sourceTree = "<group>"; };
		B5AB733C19901F85005F5044 /* WPNoResultsView+AnimatedBox.m */ = {isa = PBXFileReference; fileEncoding = 4; lastKnownFileType = sourcecode.c.objc; path = "WPNoResultsView+AnimatedBox.m"; sourceTree = "<group>"; };
		B5AEEC711ACACF2F008BF2A4 /* NotificationTests.m */ = {isa = PBXFileReference; fileEncoding = 4; lastKnownFileType = sourcecode.c.objc; path = NotificationTests.m; sourceTree = "<group>"; };
		B5AEEC741ACACFDA008BF2A4 /* notifications-badge.json */ = {isa = PBXFileReference; fileEncoding = 4; lastKnownFileType = text.json; path = "notifications-badge.json"; sourceTree = "<group>"; };
		B5AEEC751ACACFDA008BF2A4 /* notifications-like.json */ = {isa = PBXFileReference; fileEncoding = 4; lastKnownFileType = text.json; path = "notifications-like.json"; sourceTree = "<group>"; };
		B5AEEC771ACACFDA008BF2A4 /* notifications-new-follower.json */ = {isa = PBXFileReference; fileEncoding = 4; lastKnownFileType = text.json; path = "notifications-new-follower.json"; sourceTree = "<group>"; };
		B5AEEC781ACACFDA008BF2A4 /* notifications-replied-comment.json */ = {isa = PBXFileReference; fileEncoding = 4; lastKnownFileType = text.json; path = "notifications-replied-comment.json"; sourceTree = "<group>"; };
		B5B410B51B1772B000CFCF8D /* NavigationTitleView.swift */ = {isa = PBXFileReference; fileEncoding = 4; lastKnownFileType = sourcecode.swift; path = NavigationTitleView.swift; sourceTree = "<group>"; };
		B5B56D3019AFB68800B4E29B /* WPStyleGuide+Reply.swift */ = {isa = PBXFileReference; fileEncoding = 4; lastKnownFileType = sourcecode.swift; path = "WPStyleGuide+Reply.swift"; sourceTree = "<group>"; };
		B5B56D3119AFB68800B4E29B /* WPStyleGuide+Notifications.swift */ = {isa = PBXFileReference; fileEncoding = 4; lastKnownFileType = sourcecode.swift; path = "WPStyleGuide+Notifications.swift"; sourceTree = "<group>"; };
		B5B63F3F19621A9F001601C3 /* WordPress 19.xcdatamodel */ = {isa = PBXFileReference; lastKnownFileType = wrapper.xcdatamodel; path = "WordPress 19.xcdatamodel"; sourceTree = "<group>"; };
		B5B9C08F1A38A23A00B5B85F /* Notification+Internals.h */ = {isa = PBXFileReference; lastKnownFileType = sourcecode.c.h; path = "Notification+Internals.h"; sourceTree = "<group>"; };
		B5C66B6F1ACF06CA00F68370 /* NoteBlockHeaderTableViewCell.xib */ = {isa = PBXFileReference; fileEncoding = 4; lastKnownFileType = file.xib; path = NoteBlockHeaderTableViewCell.xib; sourceTree = "<group>"; };
		B5C66B711ACF071000F68370 /* NoteBlockTextTableViewCell.xib */ = {isa = PBXFileReference; fileEncoding = 4; lastKnownFileType = file.xib; path = NoteBlockTextTableViewCell.xib; sourceTree = "<group>"; };
		B5C66B731ACF071F00F68370 /* NoteBlockActionsTableViewCell.xib */ = {isa = PBXFileReference; fileEncoding = 4; lastKnownFileType = file.xib; path = NoteBlockActionsTableViewCell.xib; sourceTree = "<group>"; };
		B5C66B751ACF072C00F68370 /* NoteBlockCommentTableViewCell.xib */ = {isa = PBXFileReference; fileEncoding = 4; lastKnownFileType = file.xib; path = NoteBlockCommentTableViewCell.xib; sourceTree = "<group>"; };
		B5C66B771ACF073900F68370 /* NoteBlockImageTableViewCell.xib */ = {isa = PBXFileReference; fileEncoding = 4; lastKnownFileType = file.xib; path = NoteBlockImageTableViewCell.xib; sourceTree = "<group>"; };
		B5C66B791ACF074600F68370 /* NoteBlockUserTableViewCell.xib */ = {isa = PBXFileReference; fileEncoding = 4; lastKnownFileType = file.xib; path = NoteBlockUserTableViewCell.xib; sourceTree = "<group>"; };
		B5CC05F51962150600975CAC /* Constants.m */ = {isa = PBXFileReference; fileEncoding = 4; lastKnownFileType = sourcecode.c.objc; path = Constants.m; sourceTree = "<group>"; };
		B5CC05F71962186D00975CAC /* Meta.h */ = {isa = PBXFileReference; fileEncoding = 4; lastKnownFileType = sourcecode.c.h; path = Meta.h; sourceTree = "<group>"; };
		B5CC05F81962186D00975CAC /* Meta.m */ = {isa = PBXFileReference; fileEncoding = 4; lastKnownFileType = sourcecode.c.objc; path = Meta.m; sourceTree = "<group>"; };
		B5D607D71B55E1E900C65DF9 /* WordPress 35.xcdatamodel */ = {isa = PBXFileReference; lastKnownFileType = wrapper.xcdatamodel; path = "WordPress 35.xcdatamodel"; sourceTree = "<group>"; };
		B5D689FB1A5EBC900063D9E5 /* NotificationsManager+TestHelper.h */ = {isa = PBXFileReference; fileEncoding = 4; lastKnownFileType = sourcecode.c.h; path = "NotificationsManager+TestHelper.h"; sourceTree = "<group>"; };
		B5D689FC1A5EBC900063D9E5 /* NotificationsManager+TestHelper.m */ = {isa = PBXFileReference; fileEncoding = 4; lastKnownFileType = sourcecode.c.objc; path = "NotificationsManager+TestHelper.m"; sourceTree = "<group>"; };
		B5E06E2F1A9CD31D00128985 /* WPURLRequest.h */ = {isa = PBXFileReference; fileEncoding = 4; lastKnownFileType = sourcecode.c.h; path = WPURLRequest.h; sourceTree = "<group>"; };
		B5E06E301A9CD31D00128985 /* WPURLRequest.m */ = {isa = PBXFileReference; fileEncoding = 4; lastKnownFileType = sourcecode.c.objc; path = WPURLRequest.m; sourceTree = "<group>"; };
		B5E167F319C08D18009535AA /* NSCalendar+Helpers.swift */ = {isa = PBXFileReference; fileEncoding = 4; lastKnownFileType = sourcecode.swift; path = "NSCalendar+Helpers.swift"; sourceTree = "<group>"; };
		B5E23BDE19AD0D00000D6879 /* NoteTableViewCell.xib */ = {isa = PBXFileReference; fileEncoding = 4; lastKnownFileType = file.xib; path = NoteTableViewCell.xib; sourceTree = "<group>"; };
		B5EFB1C11B31B98E007608A3 /* NotificationsService.swift */ = {isa = PBXFileReference; fileEncoding = 4; lastKnownFileType = sourcecode.swift; path = NotificationsService.swift; sourceTree = "<group>"; };
		B5EFB1C41B31BAA2007608A3 /* NotificationsServiceRemote.swift */ = {isa = PBXFileReference; fileEncoding = 4; lastKnownFileType = sourcecode.swift; path = NotificationsServiceRemote.swift; sourceTree = "<group>"; };
		B5EFB1C81B333C5A007608A3 /* NotificationsServiceTests.swift */ = {isa = PBXFileReference; fileEncoding = 4; lastKnownFileType = sourcecode.swift; path = NotificationsServiceTests.swift; sourceTree = "<group>"; };
		B5EFB1D01B33630C007608A3 /* notifications-settings.json */ = {isa = PBXFileReference; fileEncoding = 4; lastKnownFileType = text.json; path = "notifications-settings.json"; sourceTree = "<group>"; };
		B5F015C9195DFD7600F6ECF2 /* WordPressActivity.h */ = {isa = PBXFileReference; fileEncoding = 4; lastKnownFileType = sourcecode.c.h; path = WordPressActivity.h; sourceTree = "<group>"; };
		B5F015CA195DFD7600F6ECF2 /* WordPressActivity.m */ = {isa = PBXFileReference; fileEncoding = 4; lastKnownFileType = sourcecode.c.objc; path = WordPressActivity.m; sourceTree = "<group>"; };
		B5F9959F1B59708C00AB0B3E /* NotificationSettingsViewController.xib */ = {isa = PBXFileReference; fileEncoding = 4; lastKnownFileType = file.xib; path = NotificationSettingsViewController.xib; sourceTree = "<group>"; };
		B5FD4520199D0C9A00286FBB /* WordPress-Bridging-Header.h */ = {isa = PBXFileReference; lastKnownFileType = sourcecode.c.h; path = "WordPress-Bridging-Header.h"; sourceTree = "<group>"; };
		B5FD453F199D0F2800286FBB /* NotificationDetailsViewController.h */ = {isa = PBXFileReference; fileEncoding = 4; lastKnownFileType = sourcecode.c.h; path = NotificationDetailsViewController.h; sourceTree = "<group>"; };
		B5FD4540199D0F2800286FBB /* NotificationDetailsViewController.m */ = {isa = PBXFileReference; fileEncoding = 4; lastKnownFileType = sourcecode.c.objc; lineEnding = 0; path = NotificationDetailsViewController.m; sourceTree = "<group>"; xcLanguageSpecificationIdentifier = xcode.lang.objc; };
		B5FD4541199D0F2800286FBB /* NotificationsViewController.h */ = {isa = PBXFileReference; fileEncoding = 4; lastKnownFileType = sourcecode.c.h; path = NotificationsViewController.h; sourceTree = "<group>"; };
		B5FD4542199D0F2800286FBB /* NotificationsViewController.m */ = {isa = PBXFileReference; fileEncoding = 4; lastKnownFileType = sourcecode.c.objc; path = NotificationsViewController.m; sourceTree = "<group>"; };
		B6E2365A531EA4BD7025525F /* Pods-WordPressTest.distribution.xcconfig */ = {isa = PBXFileReference; includeInIndex = 1; lastKnownFileType = text.xcconfig; name = "Pods-WordPressTest.distribution.xcconfig"; path = "../Pods/Target Support Files/Pods-WordPressTest/Pods-WordPressTest.distribution.xcconfig"; sourceTree = "<group>"; };
		BE13B3E41B2B58D800A4211D /* BlogListViewController.h */ = {isa = PBXFileReference; fileEncoding = 4; lastKnownFileType = sourcecode.c.h; path = BlogListViewController.h; sourceTree = "<group>"; };
		BE13B3E51B2B58D800A4211D /* BlogListViewController.m */ = {isa = PBXFileReference; fileEncoding = 4; lastKnownFileType = sourcecode.c.objc; path = BlogListViewController.m; sourceTree = "<group>"; };
		BE13B3E61B2B58D800A4211D /* BlogListViewController.xib */ = {isa = PBXFileReference; fileEncoding = 4; lastKnownFileType = file.xib; path = BlogListViewController.xib; sourceTree = "<group>"; };
		BE20F5E61B2F76660020694C /* WPSearchControllerConfiguratorTests.m */ = {isa = PBXFileReference; fileEncoding = 4; lastKnownFileType = sourcecode.c.objc; name = WPSearchControllerConfiguratorTests.m; path = ViewRelated/System/Search/WPSearchControllerConfiguratorTests.m; sourceTree = "<group>"; };
		BEBFE86D1B2F50C5002C04EF /* WPSearchController.h */ = {isa = PBXFileReference; fileEncoding = 4; lastKnownFileType = sourcecode.c.h; name = WPSearchController.h; path = Search/WPSearchController.h; sourceTree = "<group>"; };
		BEBFE86E1B2F50C5002C04EF /* WPSearchController.m */ = {isa = PBXFileReference; fileEncoding = 4; lastKnownFileType = sourcecode.c.objc; name = WPSearchController.m; path = Search/WPSearchController.m; sourceTree = "<group>"; };
		BEBFE8701B2F50E0002C04EF /* WPSearchControllerConfigurator.h */ = {isa = PBXFileReference; fileEncoding = 4; lastKnownFileType = sourcecode.c.h; name = WPSearchControllerConfigurator.h; path = Search/WPSearchControllerConfigurator.h; sourceTree = "<group>"; };
		BEBFE8711B2F50E0002C04EF /* WPSearchControllerConfigurator.m */ = {isa = PBXFileReference; fileEncoding = 4; lastKnownFileType = sourcecode.c.objc; name = WPSearchControllerConfigurator.m; path = Search/WPSearchControllerConfigurator.m; sourceTree = "<group>"; };
		BEC8A3FE1B4BAA2C001CB8C3 /* BlogListViewControllerTests.m */ = {isa = PBXFileReference; fileEncoding = 4; lastKnownFileType = sourcecode.c.objc; name = BlogListViewControllerTests.m; path = ViewRelated/Blog/BlogListViewControllerTests.m; sourceTree = "<group>"; };
		C52812131832E071008931FD /* WordPress 13.xcdatamodel */ = {isa = PBXFileReference; lastKnownFileType = wrapper.xcdatamodel; path = "WordPress 13.xcdatamodel"; sourceTree = "<group>"; };
		C533CF330E6D3ADA000C3DE8 /* CommentsViewController.h */ = {isa = PBXFileReference; fileEncoding = 4; lastKnownFileType = sourcecode.c.h; path = CommentsViewController.h; sourceTree = "<group>"; };
		C533CF340E6D3ADA000C3DE8 /* CommentsViewController.m */ = {isa = PBXFileReference; fileEncoding = 4; lastKnownFileType = sourcecode.c.objc; path = CommentsViewController.m; sourceTree = "<group>"; };
		C545E0A01811B9880020844C /* ContextManager.h */ = {isa = PBXFileReference; fileEncoding = 4; lastKnownFileType = sourcecode.c.h; path = ContextManager.h; sourceTree = "<group>"; };
		C545E0A11811B9880020844C /* ContextManager.m */ = {isa = PBXFileReference; fileEncoding = 4; lastKnownFileType = sourcecode.c.objc; path = ContextManager.m; sourceTree = "<group>"; };
		C56636E61868D0CE00226AAB /* StatsViewController.h */ = {isa = PBXFileReference; fileEncoding = 4; lastKnownFileType = sourcecode.c.h; path = StatsViewController.h; sourceTree = "<group>"; };
		C56636E71868D0CE00226AAB /* StatsViewController.m */ = {isa = PBXFileReference; fileEncoding = 4; lastKnownFileType = sourcecode.c.objc; path = StatsViewController.m; sourceTree = "<group>"; };
		C57A31A2183D2111007745B9 /* NotificationsManager.h */ = {isa = PBXFileReference; fileEncoding = 4; lastKnownFileType = sourcecode.c.h; path = NotificationsManager.h; sourceTree = "<group>"; };
		C57A31A3183D2111007745B9 /* NotificationsManager.m */ = {isa = PBXFileReference; fileEncoding = 4; lastKnownFileType = sourcecode.c.objc; path = NotificationsManager.m; sourceTree = "<group>"; };
		C58349C31806F95100B64089 /* IOS7CorrectedTextView.h */ = {isa = PBXFileReference; fileEncoding = 4; lastKnownFileType = sourcecode.c.h; path = IOS7CorrectedTextView.h; sourceTree = "<group>"; };
		C58349C41806F95100B64089 /* IOS7CorrectedTextView.m */ = {isa = PBXFileReference; fileEncoding = 4; lastKnownFileType = sourcecode.c.objc; path = IOS7CorrectedTextView.m; sourceTree = "<group>"; };
		C5CFDC29184F962B00097B05 /* CoreDataConcurrencyTest.m */ = {isa = PBXFileReference; fileEncoding = 4; lastKnownFileType = sourcecode.c.objc; path = CoreDataConcurrencyTest.m; sourceTree = "<group>"; };
		C9F5071C28C57CE611E00B1F /* Pods.release-internal.xcconfig */ = {isa = PBXFileReference; includeInIndex = 1; lastKnownFileType = text.xcconfig; name = "Pods.release-internal.xcconfig"; path = "../Pods/Target Support Files/Pods/Pods.release-internal.xcconfig"; sourceTree = "<group>"; };
		CC24E5F01577DBC300A6D5B5 /* AddressBook.framework */ = {isa = PBXFileReference; includeInIndex = 1; lastKnownFileType = wrapper.framework; name = AddressBook.framework; path = System/Library/Frameworks/AddressBook.framework; sourceTree = SDKROOT; };
		CC24E5F21577DFF400A6D5B5 /* Twitter.framework */ = {isa = PBXFileReference; includeInIndex = 1; lastKnownFileType = wrapper.framework; name = Twitter.framework; path = System/Library/Frameworks/Twitter.framework; sourceTree = SDKROOT; };
		CC24E5F41577E16B00A6D5B5 /* Accounts.framework */ = {isa = PBXFileReference; includeInIndex = 1; lastKnownFileType = wrapper.framework; name = Accounts.framework; path = System/Library/Frameworks/Accounts.framework; sourceTree = SDKROOT; };
		CEBD3EA90FF1BA3B00C1396E /* Blog.h */ = {isa = PBXFileReference; fileEncoding = 4; lastKnownFileType = sourcecode.c.h; path = Blog.h; sourceTree = "<group>"; };
		CEBD3EAA0FF1BA3B00C1396E /* Blog.m */ = {isa = PBXFileReference; fileEncoding = 4; lastKnownFileType = sourcecode.c.objc; path = Blog.m; sourceTree = "<group>"; };
		D4972215061A4C21AD2CD5B8 /* libPods-WordPressTest.a */ = {isa = PBXFileReference; explicitFileType = archive.ar; includeInIndex = 0; path = "libPods-WordPressTest.a"; sourceTree = BUILT_PRODUCTS_DIR; };
		DA67DF58196D8F6A005B5BC8 /* WordPress 20.xcdatamodel */ = {isa = PBXFileReference; lastKnownFileType = wrapper.xcdatamodel; path = "WordPress 20.xcdatamodel"; sourceTree = "<group>"; };
		E100C6BA1741472F00AE48D8 /* WordPress-11-12.xcmappingmodel */ = {isa = PBXFileReference; lastKnownFileType = wrapper.xcmappingmodel; path = "WordPress-11-12.xcmappingmodel"; sourceTree = "<group>"; };
		E105E9CD1726955600C0D9E7 /* WPAccount.h */ = {isa = PBXFileReference; fileEncoding = 4; lastKnownFileType = sourcecode.c.h; path = WPAccount.h; sourceTree = "<group>"; };
		E105E9CE1726955600C0D9E7 /* WPAccount.m */ = {isa = PBXFileReference; fileEncoding = 4; lastKnownFileType = sourcecode.c.objc; path = WPAccount.m; sourceTree = "<group>"; };
		E10675C7183F82E900E5CE5C /* SettingsViewControllerTest.m */ = {isa = PBXFileReference; fileEncoding = 4; lastKnownFileType = sourcecode.c.objc; path = SettingsViewControllerTest.m; sourceTree = "<group>"; };
		E10675C9183FA78E00E5CE5C /* XCTest.framework */ = {isa = PBXFileReference; lastKnownFileType = wrapper.framework; name = XCTest.framework; path = Library/Frameworks/XCTest.framework; sourceTree = DEVELOPER_DIR; };
		E10B3651158F2D3F00419A93 /* QuartzCore.framework */ = {isa = PBXFileReference; includeInIndex = 1; lastKnownFileType = wrapper.framework; name = QuartzCore.framework; path = System/Library/Frameworks/QuartzCore.framework; sourceTree = SDKROOT; };
		E10B3653158F2D4500419A93 /* UIKit.framework */ = {isa = PBXFileReference; includeInIndex = 1; lastKnownFileType = wrapper.framework; name = UIKit.framework; path = System/Library/Frameworks/UIKit.framework; sourceTree = SDKROOT; };
		E10DB0061771926D00B7A0A3 /* GooglePlusActivity.h */ = {isa = PBXFileReference; fileEncoding = 4; lastKnownFileType = sourcecode.c.h; path = GooglePlusActivity.h; sourceTree = "<group>"; };
		E10DB0071771926D00B7A0A3 /* GooglePlusActivity.m */ = {isa = PBXFileReference; fileEncoding = 4; lastKnownFileType = sourcecode.c.objc; path = GooglePlusActivity.m; sourceTree = "<group>"; };
		E11330501A13BAA300D36D84 /* me-sites-with-jetpack.json */ = {isa = PBXFileReference; fileEncoding = 4; lastKnownFileType = text.json; path = "me-sites-with-jetpack.json"; sourceTree = "<group>"; };
		E114D798153D85A800984182 /* WPError.h */ = {isa = PBXFileReference; fileEncoding = 4; lastKnownFileType = sourcecode.c.h; path = WPError.h; sourceTree = "<group>"; };
		E114D799153D85A800984182 /* WPError.m */ = {isa = PBXFileReference; fileEncoding = 4; lastKnownFileType = sourcecode.c.objc; path = WPError.m; sourceTree = "<group>"; };
		E115F2D116776A2900CCF00D /* WordPress 8.xcdatamodel */ = {isa = PBXFileReference; lastKnownFileType = wrapper.xcdatamodel; path = "WordPress 8.xcdatamodel"; sourceTree = "<group>"; };
		E120D90C1B09D8C300FB9A6E /* JetpackState.h */ = {isa = PBXFileReference; fileEncoding = 4; lastKnownFileType = sourcecode.c.h; path = JetpackState.h; sourceTree = "<group>"; };
		E120D90D1B09D8C300FB9A6E /* JetpackState.m */ = {isa = PBXFileReference; fileEncoding = 4; lastKnownFileType = sourcecode.c.objc; path = JetpackState.m; sourceTree = "<group>"; };
		E1225A4C147E6D2400B4F3A0 /* tr */ = {isa = PBXFileReference; lastKnownFileType = text.plist.strings; name = tr; path = tr.lproj/Localizable.strings; sourceTree = "<group>"; };
		E1225A4D147E6D2C00B4F3A0 /* id */ = {isa = PBXFileReference; lastKnownFileType = text.plist.strings; name = id; path = id.lproj/Localizable.strings; sourceTree = "<group>"; };
		E1249B3D19408C230035E895 /* CommentServiceRemote.h */ = {isa = PBXFileReference; fileEncoding = 4; lastKnownFileType = sourcecode.c.h; path = CommentServiceRemote.h; sourceTree = "<group>"; };
		E1249B4119408C910035E895 /* RemoteComment.h */ = {isa = PBXFileReference; fileEncoding = 4; lastKnownFileType = sourcecode.c.h; name = RemoteComment.h; path = "Remote Objects/RemoteComment.h"; sourceTree = "<group>"; };
		E1249B4219408C910035E895 /* RemoteComment.m */ = {isa = PBXFileReference; fileEncoding = 4; lastKnownFileType = sourcecode.c.objc; name = RemoteComment.m; path = "Remote Objects/RemoteComment.m"; sourceTree = "<group>"; };
		E1249B4419408D0F0035E895 /* CommentServiceRemoteXMLRPC.h */ = {isa = PBXFileReference; fileEncoding = 4; lastKnownFileType = sourcecode.c.h; path = CommentServiceRemoteXMLRPC.h; sourceTree = "<group>"; };
		E1249B4519408D0F0035E895 /* CommentServiceRemoteXMLRPC.m */ = {isa = PBXFileReference; fileEncoding = 4; lastKnownFileType = sourcecode.c.objc; path = CommentServiceRemoteXMLRPC.m; sourceTree = "<group>"; };
		E1249B471940AE550035E895 /* ServiceRemoteXMLRPC.h */ = {isa = PBXFileReference; lastKnownFileType = sourcecode.c.h; path = ServiceRemoteXMLRPC.h; sourceTree = "<group>"; };
		E1249B481940AE610035E895 /* ServiceRemoteREST.h */ = {isa = PBXFileReference; lastKnownFileType = sourcecode.c.h; path = ServiceRemoteREST.h; sourceTree = "<group>"; };
		E1249B491940AECC0035E895 /* CommentServiceRemoteREST.h */ = {isa = PBXFileReference; fileEncoding = 4; lastKnownFileType = sourcecode.c.h; path = CommentServiceRemoteREST.h; sourceTree = "<group>"; };
		E1249B4A1940AECC0035E895 /* CommentServiceRemoteREST.m */ = {isa = PBXFileReference; fileEncoding = 4; lastKnownFileType = sourcecode.c.objc; path = CommentServiceRemoteREST.m; sourceTree = "<group>"; };
		E125443D12BF5A7200D87A0A /* WordPress 2.xcdatamodel */ = {isa = PBXFileReference; lastKnownFileType = wrapper.xcdatamodel; path = "WordPress 2.xcdatamodel"; sourceTree = "<group>"; };
		E125445412BF5B3900D87A0A /* PostCategory.h */ = {isa = PBXFileReference; fileEncoding = 4; lastKnownFileType = sourcecode.c.h; path = PostCategory.h; sourceTree = "<group>"; };
		E125445512BF5B3900D87A0A /* PostCategory.m */ = {isa = PBXFileReference; fileEncoding = 4; lastKnownFileType = sourcecode.c.objc; path = PostCategory.m; sourceTree = "<group>"; };
		E125451612BF68F900D87A0A /* Page.h */ = {isa = PBXFileReference; fileEncoding = 4; lastKnownFileType = sourcecode.c.h; path = Page.h; sourceTree = "<group>"; };
		E125451712BF68F900D87A0A /* Page.m */ = {isa = PBXFileReference; fileEncoding = 4; lastKnownFileType = sourcecode.c.objc; path = Page.m; sourceTree = "<group>"; };
		E12963A8174654B2002E7744 /* ru */ = {isa = PBXFileReference; lastKnownFileType = text.plist.strings; name = ru; path = ru.lproj/Localizable.strings; sourceTree = "<group>"; };
		E12F95A51557C9C20067A653 /* zh-Hant */ = {isa = PBXFileReference; lastKnownFileType = text.plist.strings; name = "zh-Hant"; path = "zh-Hant.lproj/Localizable.strings"; sourceTree = "<group>"; };
		E12F95A61557CA210067A653 /* hu */ = {isa = PBXFileReference; lastKnownFileType = text.plist.strings; name = hu; path = hu.lproj/Localizable.strings; sourceTree = "<group>"; };
		E12F95A71557CA400067A653 /* pl */ = {isa = PBXFileReference; lastKnownFileType = text.plist.strings; name = pl; path = pl.lproj/Localizable.strings; sourceTree = "<group>"; };
		E131CB5116CACA6B004B0314 /* CoreText.framework */ = {isa = PBXFileReference; lastKnownFileType = wrapper.framework; name = CoreText.framework; path = System/Library/Frameworks/CoreText.framework; sourceTree = SDKROOT; };
		E131CB5316CACB05004B0314 /* libxml2.dylib */ = {isa = PBXFileReference; lastKnownFileType = "compiled.mach-o.dylib"; name = libxml2.dylib; path = usr/lib/libxml2.dylib; sourceTree = SDKROOT; };
		E131CB5516CACF1E004B0314 /* get-user-blogs_has-blog.json */ = {isa = PBXFileReference; fileEncoding = 4; lastKnownFileType = text.json; path = "get-user-blogs_has-blog.json"; sourceTree = "<group>"; };
		E131CB5716CACFB4004B0314 /* get-user-blogs_doesnt-have-blog.json */ = {isa = PBXFileReference; fileEncoding = 4; lastKnownFileType = text.json; path = "get-user-blogs_doesnt-have-blog.json"; sourceTree = "<group>"; };
		E133DB40137AE180003C0AF9 /* he */ = {isa = PBXFileReference; lastKnownFileType = text.plist.strings; name = he; path = he.lproj/Localizable.strings; sourceTree = "<group>"; };
		E13EB7A3157D230000885780 /* WordPressComApi.h */ = {isa = PBXFileReference; fileEncoding = 4; lastKnownFileType = sourcecode.c.h; path = WordPressComApi.h; sourceTree = "<group>"; };
		E13EB7A4157D230000885780 /* WordPressComApi.m */ = {isa = PBXFileReference; fileEncoding = 4; lastKnownFileType = sourcecode.c.objc; path = WordPressComApi.m; sourceTree = "<group>"; };
		E13F23C114FE84600081D9CC /* NSMutableDictionary+Helpers.h */ = {isa = PBXFileReference; fileEncoding = 4; lastKnownFileType = sourcecode.c.h; path = "NSMutableDictionary+Helpers.h"; sourceTree = "<group>"; };
		E13F23C214FE84600081D9CC /* NSMutableDictionary+Helpers.m */ = {isa = PBXFileReference; fileEncoding = 4; lastKnownFileType = sourcecode.c.objc; path = "NSMutableDictionary+Helpers.m"; sourceTree = "<group>"; };
		E1457202135EC85700C7BAD2 /* sv */ = {isa = PBXFileReference; lastKnownFileType = text.plist.strings; name = sv; path = sv.lproj/Localizable.strings; sourceTree = "<group>"; };
		E1472EF915344A2A00D08657 /* WordPress 5.xcdatamodel */ = {isa = PBXFileReference; lastKnownFileType = wrapper.xcdatamodel; path = "WordPress 5.xcdatamodel"; sourceTree = "<group>"; };
		E14932B4130427B300154804 /* Coordinate.h */ = {isa = PBXFileReference; fileEncoding = 4; lastKnownFileType = sourcecode.c.h; path = Coordinate.h; sourceTree = "<group>"; };
		E14932B5130427B300154804 /* Coordinate.m */ = {isa = PBXFileReference; fileEncoding = 4; lastKnownFileType = sourcecode.c.objc; path = Coordinate.m; sourceTree = "<group>"; };
		E149D64519349E69006A843D /* AccountServiceRemoteREST.h */ = {isa = PBXFileReference; fileEncoding = 4; lastKnownFileType = sourcecode.c.h; path = AccountServiceRemoteREST.h; sourceTree = "<group>"; };
		E149D64619349E69006A843D /* AccountServiceRemoteREST.m */ = {isa = PBXFileReference; fileEncoding = 4; lastKnownFileType = sourcecode.c.objc; path = AccountServiceRemoteREST.m; sourceTree = "<group>"; };
		E149D64919349E69006A843D /* MediaServiceRemote.h */ = {isa = PBXFileReference; fileEncoding = 4; lastKnownFileType = sourcecode.c.h; path = MediaServiceRemote.h; sourceTree = "<group>"; };
		E149D64A19349E69006A843D /* MediaServiceRemoteREST.h */ = {isa = PBXFileReference; fileEncoding = 4; lastKnownFileType = sourcecode.c.h; path = MediaServiceRemoteREST.h; sourceTree = "<group>"; };
		E149D64B19349E69006A843D /* MediaServiceRemoteREST.m */ = {isa = PBXFileReference; fileEncoding = 4; lastKnownFileType = sourcecode.c.objc; path = MediaServiceRemoteREST.m; sourceTree = "<group>"; };
		E149D64C19349E69006A843D /* MediaServiceRemoteXMLRPC.h */ = {isa = PBXFileReference; fileEncoding = 4; lastKnownFileType = sourcecode.c.h; path = MediaServiceRemoteXMLRPC.h; sourceTree = "<group>"; };
		E149D64D19349E69006A843D /* MediaServiceRemoteXMLRPC.m */ = {isa = PBXFileReference; fileEncoding = 4; lastKnownFileType = sourcecode.c.objc; path = MediaServiceRemoteXMLRPC.m; sourceTree = "<group>"; };
		E14D65C717E09663007E3EA4 /* Social.framework */ = {isa = PBXFileReference; lastKnownFileType = wrapper.framework; name = Social.framework; path = System/Library/Frameworks/Social.framework; sourceTree = SDKROOT; };
		E150520B16CAC5C400D3DDDC /* BlogJetpackTest.m */ = {isa = PBXFileReference; fileEncoding = 4; lastKnownFileType = sourcecode.c.objc; path = BlogJetpackTest.m; sourceTree = "<group>"; };
		E150520D16CAC75A00D3DDDC /* CoreDataTestHelper.h */ = {isa = PBXFileReference; fileEncoding = 4; lastKnownFileType = sourcecode.c.h; path = CoreDataTestHelper.h; sourceTree = "<group>"; };
		E150520E16CAC75A00D3DDDC /* CoreDataTestHelper.m */ = {isa = PBXFileReference; fileEncoding = 4; lastKnownFileType = sourcecode.c.objc; path = CoreDataTestHelper.m; sourceTree = "<group>"; };
		E1523EB316D3B305002C5A36 /* InstapaperActivity.h */ = {isa = PBXFileReference; fileEncoding = 4; lastKnownFileType = sourcecode.c.h; path = InstapaperActivity.h; sourceTree = "<group>"; };
		E1523EB416D3B305002C5A36 /* InstapaperActivity.m */ = {isa = PBXFileReference; fileEncoding = 4; lastKnownFileType = sourcecode.c.objc; path = InstapaperActivity.m; sourceTree = "<group>"; };
		E1556CF0193F6FE900FC52EA /* CommentService.h */ = {isa = PBXFileReference; fileEncoding = 4; lastKnownFileType = sourcecode.c.h; path = CommentService.h; sourceTree = "<group>"; };
		E1556CF1193F6FE900FC52EA /* CommentService.m */ = {isa = PBXFileReference; fileEncoding = 4; lastKnownFileType = sourcecode.c.objc; path = CommentService.m; sourceTree = "<group>"; };
		E15618FB16DB8677006532C4 /* UIKitTestHelper.h */ = {isa = PBXFileReference; fileEncoding = 4; lastKnownFileType = sourcecode.c.h; path = UIKitTestHelper.h; sourceTree = "<group>"; };
		E15618FC16DB8677006532C4 /* UIKitTestHelper.m */ = {isa = PBXFileReference; fileEncoding = 4; lastKnownFileType = sourcecode.c.objc; path = UIKitTestHelper.m; sourceTree = "<group>"; };
		E15618FE16DBA983006532C4 /* xmlrpc-response-newpost.xml */ = {isa = PBXFileReference; fileEncoding = 4; lastKnownFileType = text.xml; path = "xmlrpc-response-newpost.xml"; sourceTree = "<group>"; };
		E156190016DBABDE006532C4 /* xmlrpc-response-getpost.xml */ = {isa = PBXFileReference; fileEncoding = 4; lastKnownFileType = text.xml; path = "xmlrpc-response-getpost.xml"; sourceTree = "<group>"; };
		E16228C91B0C7A090048DA91 /* ar */ = {isa = PBXFileReference; lastKnownFileType = text.plist.strings; name = ar; path = ar.lproj/Localizable.strings; sourceTree = "<group>"; };
		E16228CB1B0C7A1B0048DA91 /* ar */ = {isa = PBXFileReference; lastKnownFileType = text.plist.strings; name = ar; path = ar.lproj/InfoPlist.strings; sourceTree = "<group>"; };
		E16273E01B2ACEB600088AF7 /* BlogToBlog32to33.swift */ = {isa = PBXFileReference; fileEncoding = 4; lastKnownFileType = sourcecode.swift; path = BlogToBlog32to33.swift; sourceTree = "<group>"; };
		E16273E21B2AD89A00088AF7 /* MIGRATIONS.md */ = {isa = PBXFileReference; fileEncoding = 4; lastKnownFileType = net.daringfireball.markdown; name = MIGRATIONS.md; path = ../MIGRATIONS.md; sourceTree = "<group>"; };
		E1634517183B733B005E967F /* WordPressComOAuthClient.h */ = {isa = PBXFileReference; fileEncoding = 4; lastKnownFileType = sourcecode.c.h; path = WordPressComOAuthClient.h; sourceTree = "<group>"; };
		E1634518183B733B005E967F /* WordPressComOAuthClient.m */ = {isa = PBXFileReference; fileEncoding = 4; lastKnownFileType = sourcecode.c.objc; path = WordPressComOAuthClient.m; sourceTree = "<group>"; };
		E167745A1377F24300EE44DD /* fr */ = {isa = PBXFileReference; lastKnownFileType = text.plist.strings; name = fr; path = fr.lproj/Localizable.strings; sourceTree = "<group>"; };
		E167745B1377F25500EE44DD /* nl */ = {isa = PBXFileReference; lastKnownFileType = text.plist.strings; name = nl; path = nl.lproj/Localizable.strings; sourceTree = "<group>"; };
		E167745C1377F26400EE44DD /* de */ = {isa = PBXFileReference; lastKnownFileType = text.plist.strings; name = de; path = de.lproj/Localizable.strings; sourceTree = "<group>"; };
		E167745D1377F26D00EE44DD /* hr */ = {isa = PBXFileReference; lastKnownFileType = text.plist.strings; name = hr; path = hr.lproj/Localizable.strings; sourceTree = "<group>"; };
		E16AB92A14D978240047A2E5 /* WordPressTest.xctest */ = {isa = PBXFileReference; explicitFileType = wrapper.cfbundle; includeInIndex = 0; path = WordPressTest.xctest; sourceTree = BUILT_PRODUCTS_DIR; };
		E16AB93114D978240047A2E5 /* WordPressTest-Info.plist */ = {isa = PBXFileReference; lastKnownFileType = text.plist.xml; path = "WordPressTest-Info.plist"; sourceTree = "<group>"; };
		E16AB93314D978240047A2E5 /* en */ = {isa = PBXFileReference; lastKnownFileType = text.plist.strings; name = en; path = en.lproj/InfoPlist.strings; sourceTree = "<group>"; };
		E16AB93814D978240047A2E5 /* WordPressTest-Prefix.pch */ = {isa = PBXFileReference; lastKnownFileType = sourcecode.c.h; path = "WordPressTest-Prefix.pch"; sourceTree = "<group>"; };
		E1756DD41694560100D9EC00 /* WordPressComApiCredentials.h */ = {isa = PBXFileReference; fileEncoding = 4; lastKnownFileType = sourcecode.c.h; path = WordPressComApiCredentials.h; sourceTree = "<group>"; };
		E1756DD51694560100D9EC00 /* WordPressComApiCredentials.m */ = {isa = PBXFileReference; fileEncoding = 4; lastKnownFileType = sourcecode.c.objc; path = WordPressComApiCredentials.m; sourceTree = "<group>"; };
		E1756E621694A08200D9EC00 /* gencredentials.rb */ = {isa = PBXFileReference; explicitFileType = text.script.ruby; path = gencredentials.rb; sourceTree = "<group>"; };
		E17B98E7171FFB450073E30D /* WordPress 11.xcdatamodel */ = {isa = PBXFileReference; lastKnownFileType = wrapper.xcdatamodel; path = "WordPress 11.xcdatamodel"; sourceTree = "<group>"; };
		E17BE7A9134DEC12007285FD /* ja */ = {isa = PBXFileReference; lastKnownFileType = text.plist.strings; name = ja; path = ja.lproj/Localizable.strings; sourceTree = "<group>"; };
		E18165FC14E4428B006CE885 /* loader.html */ = {isa = PBXFileReference; fileEncoding = 4; lastKnownFileType = text.html; name = loader.html; path = Resources/HTML/loader.html; sourceTree = "<group>"; };
		E183BD7217621D85000B0822 /* WPCookie.h */ = {isa = PBXFileReference; fileEncoding = 4; lastKnownFileType = sourcecode.c.h; path = WPCookie.h; sourceTree = "<group>"; };
		E183BD7317621D86000B0822 /* WPCookie.m */ = {isa = PBXFileReference; fileEncoding = 4; lastKnownFileType = sourcecode.c.objc; path = WPCookie.m; sourceTree = "<group>"; };
		E1863F9A1355E0AB0031BBC8 /* pt */ = {isa = PBXFileReference; lastKnownFileType = text.plist.strings; name = pt; path = pt.lproj/Localizable.strings; sourceTree = "<group>"; };
		E1874BFE161C5DBC0058BDC4 /* WordPress 7.xcdatamodel */ = {isa = PBXFileReference; lastKnownFileType = wrapper.xcdatamodel; path = "WordPress 7.xcdatamodel"; sourceTree = "<group>"; };
		E18D8AE21397C51A00000861 /* zh-Hans */ = {isa = PBXFileReference; lastKnownFileType = text.plist.strings; name = "zh-Hans"; path = "zh-Hans.lproj/Localizable.strings"; sourceTree = "<group>"; };
		E18D8AE41397C54E00000861 /* nb */ = {isa = PBXFileReference; lastKnownFileType = text.plist.strings; name = nb; path = nb.lproj/Localizable.strings; sourceTree = "<group>"; };
		E18EE94919349EAE00B0A40C /* AccountServiceRemote.h */ = {isa = PBXFileReference; fileEncoding = 4; lastKnownFileType = sourcecode.c.h; path = AccountServiceRemote.h; sourceTree = "<group>"; };
		E18EE94C19349EBA00B0A40C /* BlogServiceRemote.h */ = {isa = PBXFileReference; fileEncoding = 4; lastKnownFileType = sourcecode.c.h; path = BlogServiceRemote.h; sourceTree = "<group>"; };
		E18EE94F19349EC300B0A40C /* ReaderTopicServiceRemote.h */ = {isa = PBXFileReference; fileEncoding = 4; lastKnownFileType = sourcecode.c.h; path = ReaderTopicServiceRemote.h; sourceTree = "<group>"; };
		E18EE95019349EC300B0A40C /* ReaderTopicServiceRemote.m */ = {isa = PBXFileReference; fileEncoding = 4; lastKnownFileType = sourcecode.c.objc; path = ReaderTopicServiceRemote.m; sourceTree = "<group>"; };
		E1939C671B15B4D2001AFEF7 /* WordPress 30.xcdatamodel */ = {isa = PBXFileReference; lastKnownFileType = wrapper.xcdatamodel; path = "WordPress 30.xcdatamodel"; sourceTree = "<group>"; };
		E19853331755E461001CC6D5 /* da */ = {isa = PBXFileReference; lastKnownFileType = text.plist.strings; name = da; path = da.lproj/Localizable.strings; sourceTree = "<group>"; };
		E19853341755E4B3001CC6D5 /* ko */ = {isa = PBXFileReference; lastKnownFileType = text.plist.strings; name = ko; path = ko.lproj/Localizable.strings; sourceTree = "<group>"; };
		E19A10C91B010AA0006192B0 /* WPURLRequestTest.m */ = {isa = PBXFileReference; fileEncoding = 4; lastKnownFileType = sourcecode.c.objc; path = WPURLRequestTest.m; sourceTree = "<group>"; };
		E19BF8F913CC69E7004753FE /* WordPress 3.xcdatamodel */ = {isa = PBXFileReference; lastKnownFileType = wrapper.xcdatamodel; path = "WordPress 3.xcdatamodel"; sourceTree = "<group>"; };
		E19DF740141F7BDD000002F3 /* libz.dylib */ = {isa = PBXFileReference; includeInIndex = 1; lastKnownFileType = "compiled.mach-o.dylib"; name = libz.dylib; path = usr/lib/libz.dylib; sourceTree = SDKROOT; };
		E1A03EE017422DCD0085D192 /* BlogToAccount.h */ = {isa = PBXFileReference; fileEncoding = 4; lastKnownFileType = sourcecode.c.h; path = BlogToAccount.h; sourceTree = "<group>"; };
		E1A03EE117422DCE0085D192 /* BlogToAccount.m */ = {isa = PBXFileReference; fileEncoding = 4; lastKnownFileType = sourcecode.c.objc; path = BlogToAccount.m; sourceTree = "<group>"; };
		E1A03F46174283DF0085D192 /* BlogToJetpackAccount.h */ = {isa = PBXFileReference; fileEncoding = 4; lastKnownFileType = sourcecode.c.h; path = BlogToJetpackAccount.h; sourceTree = "<group>"; };
		E1A03F47174283E00085D192 /* BlogToJetpackAccount.m */ = {isa = PBXFileReference; fileEncoding = 4; lastKnownFileType = sourcecode.c.objc; path = BlogToJetpackAccount.m; sourceTree = "<group>"; };
		E1A0FAE5162F11CE0063B098 /* UIDevice+Helpers.h */ = {isa = PBXFileReference; fileEncoding = 4; lastKnownFileType = sourcecode.c.h; lineEnding = 0; path = "UIDevice+Helpers.h"; sourceTree = "<group>"; xcLanguageSpecificationIdentifier = xcode.lang.objcpp; };
		E1A0FAE6162F11CE0063B098 /* UIDevice+Helpers.m */ = {isa = PBXFileReference; fileEncoding = 4; lastKnownFileType = sourcecode.c.objc; lineEnding = 0; path = "UIDevice+Helpers.m"; sourceTree = "<group>"; xcLanguageSpecificationIdentifier = xcode.lang.objc; };
		E1A386C714DB05C300954CF8 /* AVFoundation.framework */ = {isa = PBXFileReference; includeInIndex = 1; lastKnownFileType = wrapper.framework; name = AVFoundation.framework; path = System/Library/Frameworks/AVFoundation.framework; sourceTree = SDKROOT; };
		E1A386C914DB05F700954CF8 /* CoreMedia.framework */ = {isa = PBXFileReference; includeInIndex = 1; lastKnownFileType = wrapper.framework; name = CoreMedia.framework; path = System/Library/Frameworks/CoreMedia.framework; sourceTree = SDKROOT; };
		E1A6DBD619DC7D080071AC1E /* RemotePostCategory.h */ = {isa = PBXFileReference; fileEncoding = 4; lastKnownFileType = sourcecode.c.h; name = RemotePostCategory.h; path = "Remote Objects/RemotePostCategory.h"; sourceTree = "<group>"; };
		E1A6DBD719DC7D080071AC1E /* RemotePostCategory.m */ = {isa = PBXFileReference; fileEncoding = 4; lastKnownFileType = sourcecode.c.objc; name = RemotePostCategory.m; path = "Remote Objects/RemotePostCategory.m"; sourceTree = "<group>"; };
		E1A6DBD819DC7D080071AC1E /* RemotePost.h */ = {isa = PBXFileReference; fileEncoding = 4; lastKnownFileType = sourcecode.c.h; name = RemotePost.h; path = "Remote Objects/RemotePost.h"; sourceTree = "<group>"; };
		E1A6DBD919DC7D080071AC1E /* RemotePost.m */ = {isa = PBXFileReference; fileEncoding = 4; lastKnownFileType = sourcecode.c.objc; name = RemotePost.m; path = "Remote Objects/RemotePost.m"; sourceTree = "<group>"; };
		E1A6DBDC19DC7D140071AC1E /* PostServiceRemote.h */ = {isa = PBXFileReference; fileEncoding = 4; lastKnownFileType = sourcecode.c.h; path = PostServiceRemote.h; sourceTree = "<group>"; };
		E1A6DBDD19DC7D140071AC1E /* PostServiceRemoteREST.h */ = {isa = PBXFileReference; fileEncoding = 4; lastKnownFileType = sourcecode.c.h; path = PostServiceRemoteREST.h; sourceTree = "<group>"; };
		E1A6DBDE19DC7D140071AC1E /* PostServiceRemoteREST.m */ = {isa = PBXFileReference; fileEncoding = 4; lastKnownFileType = sourcecode.c.objc; path = PostServiceRemoteREST.m; sourceTree = "<group>"; };
		E1A6DBDF19DC7D140071AC1E /* PostServiceRemoteXMLRPC.h */ = {isa = PBXFileReference; fileEncoding = 4; lastKnownFileType = sourcecode.c.h; path = PostServiceRemoteXMLRPC.h; sourceTree = "<group>"; };
		E1A6DBE019DC7D140071AC1E /* PostServiceRemoteXMLRPC.m */ = {isa = PBXFileReference; fileEncoding = 4; lastKnownFileType = sourcecode.c.objc; path = PostServiceRemoteXMLRPC.m; sourceTree = "<group>"; };
		E1A6DBE319DC7D230071AC1E /* PostService.h */ = {isa = PBXFileReference; fileEncoding = 4; lastKnownFileType = sourcecode.c.h; path = PostService.h; sourceTree = "<group>"; };
		E1A6DBE419DC7D230071AC1E /* PostService.m */ = {isa = PBXFileReference; fileEncoding = 4; lastKnownFileType = sourcecode.c.objc; lineEnding = 0; path = PostService.m; sourceTree = "<group>"; xcLanguageSpecificationIdentifier = xcode.lang.objc; };
		E1AB07AB1578D34300D6AD64 /* SettingsViewController.h */ = {isa = PBXFileReference; fileEncoding = 4; lastKnownFileType = sourcecode.c.h; path = SettingsViewController.h; sourceTree = "<group>"; };
		E1AB07AC1578D34300D6AD64 /* SettingsViewController.m */ = {isa = PBXFileReference; fileEncoding = 4; lastKnownFileType = sourcecode.c.objc; lineEnding = 0; path = SettingsViewController.m; sourceTree = "<group>"; xcLanguageSpecificationIdentifier = xcode.lang.objc; };
		E1B289D919F7AF7000DB0707 /* RemoteBlog.h */ = {isa = PBXFileReference; fileEncoding = 4; lastKnownFileType = sourcecode.c.h; name = RemoteBlog.h; path = "Remote Objects/RemoteBlog.h"; sourceTree = "<group>"; };
		E1B289DA19F7AF7000DB0707 /* RemoteBlog.m */ = {isa = PBXFileReference; fileEncoding = 4; lastKnownFileType = sourcecode.c.objc; name = RemoteBlog.m; path = "Remote Objects/RemoteBlog.m"; sourceTree = "<group>"; };
		E1B4A9DF12FC8B1000EB3F67 /* EGORefreshTableHeaderView.h */ = {isa = PBXFileReference; fileEncoding = 4; lastKnownFileType = sourcecode.c.h; path = EGORefreshTableHeaderView.h; sourceTree = "<group>"; };
		E1B4A9E012FC8B1000EB3F67 /* EGORefreshTableHeaderView.m */ = {isa = PBXFileReference; fileEncoding = 4; lastKnownFileType = sourcecode.c.objc; path = EGORefreshTableHeaderView.m; sourceTree = "<group>"; };
		E1B62A7913AA61A100A6FCA4 /* WPWebViewController.h */ = {isa = PBXFileReference; fileEncoding = 4; lastKnownFileType = sourcecode.c.h; path = WPWebViewController.h; sourceTree = "<group>"; };
		E1B62A7A13AA61A100A6FCA4 /* WPWebViewController.m */ = {isa = PBXFileReference; fileEncoding = 4; lastKnownFileType = sourcecode.c.objc; path = WPWebViewController.m; sourceTree = "<group>"; };
		E1C807471696F72E00E545A6 /* WordPress 9.xcdatamodel */ = {isa = PBXFileReference; lastKnownFileType = wrapper.xcdatamodel; path = "WordPress 9.xcdatamodel"; sourceTree = "<group>"; };
		E1CC9B4F1B3006690051398F /* JetpackREST.h */ = {isa = PBXFileReference; fileEncoding = 4; lastKnownFileType = sourcecode.c.h; path = JetpackREST.h; sourceTree = "<group>"; };
		E1CC9B501B3006690051398F /* JetpackREST.m */ = {isa = PBXFileReference; fileEncoding = 4; lastKnownFileType = sourcecode.c.objc; path = JetpackREST.m; sourceTree = "<group>"; };
		E1D04D7C19374CFE002FADD7 /* BlogServiceRemoteXMLRPC.h */ = {isa = PBXFileReference; fileEncoding = 4; lastKnownFileType = sourcecode.c.h; path = BlogServiceRemoteXMLRPC.h; sourceTree = "<group>"; };
		E1D04D7D19374CFE002FADD7 /* BlogServiceRemoteXMLRPC.m */ = {isa = PBXFileReference; fileEncoding = 4; lastKnownFileType = sourcecode.c.objc; path = BlogServiceRemoteXMLRPC.m; sourceTree = "<group>"; };
		E1D04D8219374F2C002FADD7 /* BlogServiceRemoteREST.h */ = {isa = PBXFileReference; fileEncoding = 4; lastKnownFileType = sourcecode.c.h; path = BlogServiceRemoteREST.h; sourceTree = "<group>"; };
		E1D04D8319374F2C002FADD7 /* BlogServiceRemoteREST.m */ = {isa = PBXFileReference; fileEncoding = 4; lastKnownFileType = sourcecode.c.objc; path = BlogServiceRemoteREST.m; sourceTree = "<group>"; };
		E1D062D2177C685700644185 /* ContentActionButton.h */ = {isa = PBXFileReference; lastKnownFileType = sourcecode.c.h; path = ContentActionButton.h; sourceTree = "<group>"; };
		E1D062D3177C685700644185 /* ContentActionButton.m */ = {isa = PBXFileReference; lastKnownFileType = sourcecode.c.objc; path = ContentActionButton.m; sourceTree = "<group>"; };
		E1D086E0194214C600F0CC19 /* NSDate+WordPressJSON.h */ = {isa = PBXFileReference; fileEncoding = 4; lastKnownFileType = sourcecode.c.h; path = "NSDate+WordPressJSON.h"; sourceTree = "<group>"; };
		E1D086E1194214C600F0CC19 /* NSDate+WordPressJSON.m */ = {isa = PBXFileReference; fileEncoding = 4; lastKnownFileType = sourcecode.c.objc; path = "NSDate+WordPressJSON.m"; sourceTree = "<group>"; };
		E1D0D81416D3B86800E33F4C /* SafariActivity.h */ = {isa = PBXFileReference; fileEncoding = 4; lastKnownFileType = sourcecode.c.h; path = SafariActivity.h; sourceTree = "<group>"; };
		E1D0D81516D3B86800E33F4C /* SafariActivity.m */ = {isa = PBXFileReference; fileEncoding = 4; lastKnownFileType = sourcecode.c.objc; path = SafariActivity.m; sourceTree = "<group>"; };
		E1D0D81F16D3D19200E33F4C /* PocketAPI+NSOperation.h */ = {isa = PBXFileReference; fileEncoding = 4; lastKnownFileType = sourcecode.c.h; path = "PocketAPI+NSOperation.h"; sourceTree = "<group>"; };
		E1D0D82016D3D19200E33F4C /* PocketAPI.h */ = {isa = PBXFileReference; fileEncoding = 4; lastKnownFileType = sourcecode.c.h; path = PocketAPI.h; sourceTree = "<group>"; };
		E1D0D82116D3D19200E33F4C /* PocketAPI.m */ = {isa = PBXFileReference; fileEncoding = 4; lastKnownFileType = sourcecode.c.objc; path = PocketAPI.m; sourceTree = "<group>"; };
		E1D0D82216D3D19200E33F4C /* PocketAPILogin.h */ = {isa = PBXFileReference; fileEncoding = 4; lastKnownFileType = sourcecode.c.h; path = PocketAPILogin.h; sourceTree = "<group>"; };
		E1D0D82316D3D19200E33F4C /* PocketAPILogin.m */ = {isa = PBXFileReference; fileEncoding = 4; lastKnownFileType = sourcecode.c.objc; path = PocketAPILogin.m; sourceTree = "<group>"; };
		E1D0D82416D3D19200E33F4C /* PocketAPIOperation.h */ = {isa = PBXFileReference; fileEncoding = 4; lastKnownFileType = sourcecode.c.h; path = PocketAPIOperation.h; sourceTree = "<group>"; };
		E1D0D82516D3D19200E33F4C /* PocketAPIOperation.m */ = {isa = PBXFileReference; fileEncoding = 4; lastKnownFileType = sourcecode.c.objc; path = PocketAPIOperation.m; sourceTree = "<group>"; };
		E1D0D82616D3D19200E33F4C /* PocketAPITypes.h */ = {isa = PBXFileReference; fileEncoding = 4; lastKnownFileType = sourcecode.c.h; path = PocketAPITypes.h; sourceTree = "<group>"; };
		E1D0D84516D3D2EA00E33F4C /* PocketActivity.h */ = {isa = PBXFileReference; fileEncoding = 4; lastKnownFileType = sourcecode.c.h; path = PocketActivity.h; sourceTree = "<group>"; };
		E1D0D84616D3D2EA00E33F4C /* PocketActivity.m */ = {isa = PBXFileReference; fileEncoding = 4; lastKnownFileType = sourcecode.c.objc; path = PocketActivity.m; sourceTree = "<group>"; };
		E1D86E671B2B406600DD2192 /* WordPress 33.xcdatamodel */ = {isa = PBXFileReference; lastKnownFileType = wrapper.xcdatamodel; path = "WordPress 33.xcdatamodel"; sourceTree = "<group>"; };
		E1D86E681B2B414300DD2192 /* WordPress-32-33.xcmappingmodel */ = {isa = PBXFileReference; lastKnownFileType = wrapper.xcmappingmodel; path = "WordPress-32-33.xcmappingmodel"; sourceTree = "<group>"; };
		E1D91455134A853D0089019C /* en */ = {isa = PBXFileReference; lastKnownFileType = text.plist.strings; name = en; path = en.lproj/Localizable.strings; sourceTree = "<group>"; };
		E1D91457134A854A0089019C /* es */ = {isa = PBXFileReference; lastKnownFileType = text.plist.strings; name = es; path = es.lproj/Localizable.strings; sourceTree = "<group>"; };
		E1D95EB617A28F5E00A3E9F3 /* WPActivityDefaults.h */ = {isa = PBXFileReference; fileEncoding = 4; lastKnownFileType = sourcecode.c.h; path = WPActivityDefaults.h; sourceTree = "<group>"; };
		E1D95EB717A28F5E00A3E9F3 /* WPActivityDefaults.m */ = {isa = PBXFileReference; fileEncoding = 4; lastKnownFileType = sourcecode.c.objc; path = WPActivityDefaults.m; sourceTree = "<group>"; };
		E1DF5DF919E7CFAE004E70D5 /* PostCategoryServiceRemoteREST.h */ = {isa = PBXFileReference; fileEncoding = 4; lastKnownFileType = sourcecode.c.h; path = PostCategoryServiceRemoteREST.h; sourceTree = "<group>"; };
		E1DF5DFA19E7CFAE004E70D5 /* PostCategoryServiceRemoteREST.m */ = {isa = PBXFileReference; fileEncoding = 4; lastKnownFileType = sourcecode.c.objc; path = PostCategoryServiceRemoteREST.m; sourceTree = "<group>"; };
		E1DF5DFB19E7CFAE004E70D5 /* PostCategoryServiceRemoteXMLRPC.h */ = {isa = PBXFileReference; fileEncoding = 4; lastKnownFileType = sourcecode.c.h; path = PostCategoryServiceRemoteXMLRPC.h; sourceTree = "<group>"; };
		E1DF5DFC19E7CFAE004E70D5 /* PostCategoryServiceRemoteXMLRPC.m */ = {isa = PBXFileReference; fileEncoding = 4; lastKnownFileType = sourcecode.c.objc; path = PostCategoryServiceRemoteXMLRPC.m; sourceTree = "<group>"; };
		E1E4CE0517739FAB00430844 /* test-image.jpg */ = {isa = PBXFileReference; lastKnownFileType = image.jpeg; path = "test-image.jpg"; sourceTree = "<group>"; };
		E1E4CE091773C59B00430844 /* WPAvatarSource.h */ = {isa = PBXFileReference; fileEncoding = 4; lastKnownFileType = sourcecode.c.h; path = WPAvatarSource.h; sourceTree = "<group>"; };
		E1E4CE0A1773C59B00430844 /* WPAvatarSource.m */ = {isa = PBXFileReference; fileEncoding = 4; lastKnownFileType = sourcecode.c.objc; path = WPAvatarSource.m; sourceTree = "<group>"; };
		E1E4CE0C177439D100430844 /* WPAvatarSourceTest.m */ = {isa = PBXFileReference; fileEncoding = 4; lastKnownFileType = sourcecode.c.objc; path = WPAvatarSourceTest.m; sourceTree = "<group>"; };
		E1E4CE0E1774531500430844 /* misteryman.jpg */ = {isa = PBXFileReference; lastKnownFileType = image.jpeg; path = misteryman.jpg; sourceTree = "<group>"; };
		E1E977BC17B0FA9A00AFB867 /* th */ = {isa = PBXFileReference; lastKnownFileType = text.plist.strings; name = th; path = th.lproj/Localizable.strings; sourceTree = "<group>"; };
		E1F5A1BA1771C90A00E0495F /* WPTableImageSource.h */ = {isa = PBXFileReference; fileEncoding = 4; lastKnownFileType = sourcecode.c.h; path = WPTableImageSource.h; sourceTree = "<group>"; };
		E1F5A1BB1771C90A00E0495F /* WPTableImageSource.m */ = {isa = PBXFileReference; fileEncoding = 4; lastKnownFileType = sourcecode.c.objc; path = WPTableImageSource.m; sourceTree = "<group>"; };
		E1F80823146420B000726BC7 /* UIImageView+Gravatar.h */ = {isa = PBXFileReference; fileEncoding = 4; lastKnownFileType = sourcecode.c.h; path = "UIImageView+Gravatar.h"; sourceTree = "<group>"; };
		E1F80824146420B000726BC7 /* UIImageView+Gravatar.m */ = {isa = PBXFileReference; fileEncoding = 4; lastKnownFileType = sourcecode.c.objc; path = "UIImageView+Gravatar.m"; sourceTree = "<group>"; };
		E1F8E1211B0B411E0073E628 /* JetpackService.h */ = {isa = PBXFileReference; fileEncoding = 4; lastKnownFileType = sourcecode.c.h; path = JetpackService.h; sourceTree = "<group>"; };
		E1F8E1221B0B411E0073E628 /* JetpackService.m */ = {isa = PBXFileReference; fileEncoding = 4; lastKnownFileType = sourcecode.c.objc; path = JetpackService.m; sourceTree = "<group>"; };
		E1F8E1241B0B422C0073E628 /* JetpackServiceRemote.h */ = {isa = PBXFileReference; fileEncoding = 4; lastKnownFileType = sourcecode.c.h; path = JetpackServiceRemote.h; sourceTree = "<group>"; };
		E1F8E1251B0B422C0073E628 /* JetpackServiceRemote.m */ = {isa = PBXFileReference; fileEncoding = 4; lastKnownFileType = sourcecode.c.objc; path = JetpackServiceRemote.m; sourceTree = "<group>"; };
		E23EEC5C185A72C100F4DE2A /* WPContentCell.h */ = {isa = PBXFileReference; fileEncoding = 4; lastKnownFileType = sourcecode.c.h; path = WPContentCell.h; sourceTree = "<group>"; };
		E23EEC5D185A72C100F4DE2A /* WPContentCell.m */ = {isa = PBXFileReference; fileEncoding = 4; lastKnownFileType = sourcecode.c.objc; path = WPContentCell.m; sourceTree = "<group>"; };
		E240859A183D82AE002EB0EF /* WPAnimatedBox.h */ = {isa = PBXFileReference; fileEncoding = 4; lastKnownFileType = sourcecode.c.h; path = WPAnimatedBox.h; sourceTree = "<group>"; };
		E240859B183D82AE002EB0EF /* WPAnimatedBox.m */ = {isa = PBXFileReference; fileEncoding = 4; lastKnownFileType = sourcecode.c.objc; path = WPAnimatedBox.m; sourceTree = "<group>"; };
		E2AA87A318523E5300886693 /* UIView+Subviews.h */ = {isa = PBXFileReference; fileEncoding = 4; lastKnownFileType = sourcecode.c.h; path = "UIView+Subviews.h"; sourceTree = "<group>"; };
		E2AA87A418523E5300886693 /* UIView+Subviews.m */ = {isa = PBXFileReference; fileEncoding = 4; lastKnownFileType = sourcecode.c.objc; path = "UIView+Subviews.m"; sourceTree = "<group>"; };
		E2E7EB44185FB140004F5E72 /* WPBlogSelectorButton.h */ = {isa = PBXFileReference; fileEncoding = 4; lastKnownFileType = sourcecode.c.h; path = WPBlogSelectorButton.h; sourceTree = "<group>"; };
		E2E7EB45185FB140004F5E72 /* WPBlogSelectorButton.m */ = {isa = PBXFileReference; fileEncoding = 4; lastKnownFileType = sourcecode.c.objc; path = WPBlogSelectorButton.m; sourceTree = "<group>"; };
		F128C31A1AFCC95B008C2404 /* WPMediaPickerViewController+StatusBarStyle.h */ = {isa = PBXFileReference; fileEncoding = 4; lastKnownFileType = sourcecode.c.h; path = "WPMediaPickerViewController+StatusBarStyle.h"; sourceTree = "<group>"; };
		F128C31B1AFCC95B008C2404 /* WPMediaPickerViewController+StatusBarStyle.m */ = {isa = PBXFileReference; fileEncoding = 4; lastKnownFileType = sourcecode.c.objc; path = "WPMediaPickerViewController+StatusBarStyle.m"; sourceTree = "<group>"; };
		F1564E5A18946087009F8F97 /* NSStringHelpersTest.m */ = {isa = PBXFileReference; fileEncoding = 4; lastKnownFileType = sourcecode.c.objc; path = NSStringHelpersTest.m; sourceTree = "<group>"; };
		F1A0C49A1AF65B02001B544C /* MFMessageComposeViewController+StatusBarStyle.h */ = {isa = PBXFileReference; fileEncoding = 4; lastKnownFileType = sourcecode.c.h; path = "MFMessageComposeViewController+StatusBarStyle.h"; sourceTree = "<group>"; };
		F1A0C49B1AF65B02001B544C /* MFMessageComposeViewController+StatusBarStyle.m */ = {isa = PBXFileReference; fileEncoding = 4; lastKnownFileType = sourcecode.c.objc; path = "MFMessageComposeViewController+StatusBarStyle.m"; sourceTree = "<group>"; };
		F1FA2C481AECEE1900255FCD /* MFMailComposeViewController+StatusBarStyle.h */ = {isa = PBXFileReference; fileEncoding = 4; lastKnownFileType = sourcecode.c.h; path = "MFMailComposeViewController+StatusBarStyle.h"; sourceTree = "<group>"; };
		F1FA2C491AECEE1900255FCD /* MFMailComposeViewController+StatusBarStyle.m */ = {isa = PBXFileReference; fileEncoding = 4; lastKnownFileType = sourcecode.c.objc; path = "MFMailComposeViewController+StatusBarStyle.m"; sourceTree = "<group>"; };
		FD0D42C11499F31700F5E115 /* WordPress 4.xcdatamodel */ = {isa = PBXFileReference; lastKnownFileType = wrapper.xcdatamodel; path = "WordPress 4.xcdatamodel"; sourceTree = "<group>"; };
		FD21397E13128C5300099582 /* libiconv.dylib */ = {isa = PBXFileReference; includeInIndex = 1; lastKnownFileType = "compiled.mach-o.dylib"; name = libiconv.dylib; path = usr/lib/libiconv.dylib; sourceTree = SDKROOT; };
		FD374343156CF4B800BAB5B5 /* WordPress 6.xcdatamodel */ = {isa = PBXFileReference; lastKnownFileType = wrapper.xcdatamodel; path = "WordPress 6.xcdatamodel"; sourceTree = "<group>"; };
		FD3D6D2B1349F5D30061136A /* ImageIO.framework */ = {isa = PBXFileReference; includeInIndex = 1; lastKnownFileType = wrapper.framework; name = ImageIO.framework; path = System/Library/Frameworks/ImageIO.framework; sourceTree = SDKROOT; };
		FD75DDAB15B021C70043F12C /* UIViewController+Rotation.h */ = {isa = PBXFileReference; fileEncoding = 4; lastKnownFileType = sourcecode.c.h; path = "UIViewController+Rotation.h"; sourceTree = "<group>"; };
		FD75DDAC15B021C80043F12C /* UIViewController+Rotation.m */ = {isa = PBXFileReference; fileEncoding = 4; lastKnownFileType = sourcecode.c.objc; path = "UIViewController+Rotation.m"; sourceTree = "<group>"; };
		FD9A948A12FAEA2300438F94 /* DateUtils.h */ = {isa = PBXFileReference; fileEncoding = 4; lastKnownFileType = sourcecode.c.h; path = DateUtils.h; sourceTree = "<group>"; };
		FD9A948B12FAEA2300438F94 /* DateUtils.m */ = {isa = PBXFileReference; fileEncoding = 4; lastKnownFileType = sourcecode.c.objc; path = DateUtils.m; sourceTree = "<group>"; };
		FDCB9A89134B75B900E5C776 /* it */ = {isa = PBXFileReference; lastKnownFileType = text.plist.strings; name = it; path = it.lproj/Localizable.strings; sourceTree = "<group>"; };
		FDFB011916B1EA1C00F589A8 /* WordPress 10.xcdatamodel */ = {isa = PBXFileReference; lastKnownFileType = wrapper.xcdatamodel; path = "WordPress 10.xcdatamodel"; sourceTree = "<group>"; };
		FF0AAE081A1509C50089841D /* WPProgressTableViewCell.h */ = {isa = PBXFileReference; fileEncoding = 4; lastKnownFileType = sourcecode.c.h; path = WPProgressTableViewCell.h; sourceTree = "<group>"; };
		FF0AAE091A150A560089841D /* WPProgressTableViewCell.m */ = {isa = PBXFileReference; fileEncoding = 4; lastKnownFileType = sourcecode.c.objc; path = WPProgressTableViewCell.m; sourceTree = "<group>"; };
		FF0AAE0B1A16550D0089841D /* WPMediaProgressTableViewController.h */ = {isa = PBXFileReference; fileEncoding = 4; lastKnownFileType = sourcecode.c.h; path = WPMediaProgressTableViewController.h; sourceTree = "<group>"; };
		FF0AAE0C1A16550D0089841D /* WPMediaProgressTableViewController.m */ = {isa = PBXFileReference; fileEncoding = 4; lastKnownFileType = sourcecode.c.objc; path = WPMediaProgressTableViewController.m; sourceTree = "<group>"; };
		FF28B3EF1AEB251200E11AAE /* InfoPListTranslator.h */ = {isa = PBXFileReference; fileEncoding = 4; lastKnownFileType = sourcecode.c.h; path = InfoPListTranslator.h; sourceTree = "<group>"; };
		FF28B3F01AEB251200E11AAE /* InfoPListTranslator.m */ = {isa = PBXFileReference; fileEncoding = 4; lastKnownFileType = sourcecode.c.objc; path = InfoPListTranslator.m; sourceTree = "<group>"; };
		FF3674131AD32CE100F24857 /* WPVideoOptimizer.h */ = {isa = PBXFileReference; fileEncoding = 4; lastKnownFileType = sourcecode.c.h; path = WPVideoOptimizer.h; sourceTree = "<group>"; };
		FF3674141AD32CE100F24857 /* WPVideoOptimizer.m */ = {isa = PBXFileReference; fileEncoding = 4; lastKnownFileType = sourcecode.c.objc; path = WPVideoOptimizer.m; sourceTree = "<group>"; };
		FF3BD2E81B061B9A0042E989 /* Fabric.framework */ = {isa = PBXFileReference; lastKnownFileType = wrapper.framework; path = Fabric.framework; sourceTree = "<group>"; };
		FF3BD2E91B061B9A0042E989 /* Crashlytics.framework */ = {isa = PBXFileReference; lastKnownFileType = wrapper.framework; path = Crashlytics.framework; sourceTree = "<group>"; };
		FF3DD6BD19F2B6B3003A52CB /* RemoteMedia.m */ = {isa = PBXFileReference; fileEncoding = 4; lastKnownFileType = sourcecode.c.objc; name = RemoteMedia.m; path = "Remote Objects/RemoteMedia.m"; sourceTree = "<group>"; };
		FF3DD6BF19F2B77A003A52CB /* RemoteMedia.h */ = {isa = PBXFileReference; lastKnownFileType = sourcecode.c.h; name = RemoteMedia.h; path = "Remote Objects/RemoteMedia.h"; sourceTree = "<group>"; };
		FF8DDCDD1B5DB1C10098826F /* SettingTableViewCell.h */ = {isa = PBXFileReference; fileEncoding = 4; lastKnownFileType = sourcecode.c.h; path = SettingTableViewCell.h; sourceTree = "<group>"; };
		FF8DDCDE1B5DB1C10098826F /* SettingTableViewCell.m */ = {isa = PBXFileReference; fileEncoding = 4; lastKnownFileType = sourcecode.c.objc; path = SettingTableViewCell.m; sourceTree = "<group>"; };
		FF8DDCE21B5EA6590098826F /* SettingsTextViewController.h */ = {isa = PBXFileReference; fileEncoding = 4; lastKnownFileType = sourcecode.c.h; path = SettingsTextViewController.h; sourceTree = "<group>"; };
		FF8DDCE31B5EA6590098826F /* SettingsTextViewController.m */ = {isa = PBXFileReference; fileEncoding = 4; lastKnownFileType = sourcecode.c.objc; path = SettingsTextViewController.m; sourceTree = "<group>"; };
		FF8DDCE51B6148E80098826F /* SettingsMultiTextViewController.m */ = {isa = PBXFileReference; fileEncoding = 4; lastKnownFileType = sourcecode.c.objc; path = SettingsMultiTextViewController.m; sourceTree = "<group>"; };
		FF8DDCE71B6148F80098826F /* SettingsMultiTextViewController.h */ = {isa = PBXFileReference; fileEncoding = 4; lastKnownFileType = sourcecode.c.h; path = SettingsMultiTextViewController.h; sourceTree = "<group>"; };
		FF945F6E1B28242300FB8AC4 /* MediaLibraryPickerDataSource.h */ = {isa = PBXFileReference; fileEncoding = 4; lastKnownFileType = sourcecode.c.h; path = MediaLibraryPickerDataSource.h; sourceTree = "<group>"; };
		FF945F6F1B28242300FB8AC4 /* MediaLibraryPickerDataSource.m */ = {isa = PBXFileReference; fileEncoding = 4; lastKnownFileType = sourcecode.c.objc; path = MediaLibraryPickerDataSource.m; sourceTree = "<group>"; };
		FFAB7CAF1A0BD83A00765942 /* WPAssetExporter.h */ = {isa = PBXFileReference; fileEncoding = 4; lastKnownFileType = sourcecode.c.h; path = WPAssetExporter.h; sourceTree = "<group>"; };
		FFAB7CB01A0BD83A00765942 /* WPAssetExporter.m */ = {isa = PBXFileReference; fileEncoding = 4; lastKnownFileType = sourcecode.c.objc; path = WPAssetExporter.m; sourceTree = "<group>"; };
		FFAC890E1A96A85800CC06AC /* NSProcessInfo+Util.h */ = {isa = PBXFileReference; fileEncoding = 4; lastKnownFileType = sourcecode.c.h; path = "NSProcessInfo+Util.h"; sourceTree = "<group>"; };
		FFAC890F1A96A85800CC06AC /* NSProcessInfo+Util.m */ = {isa = PBXFileReference; fileEncoding = 4; lastKnownFileType = sourcecode.c.objc; path = "NSProcessInfo+Util.m"; sourceTree = "<group>"; };
		FFB7B81C1A0012E80032E723 /* WordPressTestCredentials.m */ = {isa = PBXFileReference; fileEncoding = 4; lastKnownFileType = sourcecode.c.objc; path = WordPressTestCredentials.m; sourceTree = "<group>"; };
		FFB7B81D1A0012E80032E723 /* WordPressComApiCredentials.m */ = {isa = PBXFileReference; fileEncoding = 4; lastKnownFileType = sourcecode.c.objc; path = WordPressComApiCredentials.m; sourceTree = "<group>"; };
		FFC6ADD21B56F295002F3C84 /* AboutViewController.swift */ = {isa = PBXFileReference; fileEncoding = 4; lastKnownFileType = sourcecode.swift; name = AboutViewController.swift; path = Settings/AboutViewController.swift; sourceTree = "<group>"; };
		FFC6ADD31B56F295002F3C84 /* AboutViewController.xib */ = {isa = PBXFileReference; fileEncoding = 4; lastKnownFileType = file.xib; name = AboutViewController.xib; path = Settings/AboutViewController.xib; sourceTree = "<group>"; };
		FFC6ADD61B56F311002F3C84 /* RemoteBlogSettings.h */ = {isa = PBXFileReference; fileEncoding = 4; lastKnownFileType = sourcecode.c.h; name = RemoteBlogSettings.h; path = "Remote Objects/RemoteBlogSettings.h"; sourceTree = "<group>"; };
		FFC6ADD71B56F311002F3C84 /* RemoteBlogSettings.m */ = {isa = PBXFileReference; fileEncoding = 4; lastKnownFileType = sourcecode.c.objc; name = RemoteBlogSettings.m; path = "Remote Objects/RemoteBlogSettings.m"; sourceTree = "<group>"; };
		FFC6ADD91B56F366002F3C84 /* LocalCoreDataService.m */ = {isa = PBXFileReference; fileEncoding = 4; lastKnownFileType = sourcecode.c.objc; path = LocalCoreDataService.m; sourceTree = "<group>"; };
		FFC6ADDB1B56F3D2002F3C84 /* ThemeServiceRemote.h */ = {isa = PBXFileReference; fileEncoding = 4; lastKnownFileType = sourcecode.c.h; name = ThemeServiceRemote.h; path = Classes/Networking/ThemeServiceRemote.h; sourceTree = SOURCE_ROOT; };
		FFC6ADDC1B56F3D2002F3C84 /* ThemeServiceRemote.m */ = {isa = PBXFileReference; fileEncoding = 4; lastKnownFileType = sourcecode.c.objc; name = ThemeServiceRemote.m; path = Classes/Networking/ThemeServiceRemote.m; sourceTree = SOURCE_ROOT; };
		FFC6ADDE1B56F421002F3C84 /* WPThemeSettings.h */ = {isa = PBXFileReference; fileEncoding = 4; lastKnownFileType = sourcecode.c.h; path = WPThemeSettings.h; sourceTree = "<group>"; };
		FFC6ADDF1B56F421002F3C84 /* WPThemeSettings.m */ = {isa = PBXFileReference; fileEncoding = 4; lastKnownFileType = sourcecode.c.objc; path = WPThemeSettings.m; sourceTree = "<group>"; };
		FFC6ADE11B56F58B002F3C84 /* WordPress 36.xcdatamodel */ = {isa = PBXFileReference; lastKnownFileType = wrapper.xcdatamodel; path = "WordPress 36.xcdatamodel"; sourceTree = "<group>"; };
		FFE3B2C51B2E651400E9F1E0 /* WPAndDeviceMediaLibraryDataSource.h */ = {isa = PBXFileReference; fileEncoding = 4; lastKnownFileType = sourcecode.c.h; path = WPAndDeviceMediaLibraryDataSource.h; sourceTree = "<group>"; };
		FFE3B2C61B2E651400E9F1E0 /* WPAndDeviceMediaLibraryDataSource.m */ = {isa = PBXFileReference; fileEncoding = 4; lastKnownFileType = sourcecode.c.objc; path = WPAndDeviceMediaLibraryDataSource.m; sourceTree = "<group>"; };
		FFE3B2C81B38081700E9F1E0 /* WordPress 34.xcdatamodel */ = {isa = PBXFileReference; lastKnownFileType = wrapper.xcdatamodel; path = "WordPress 34.xcdatamodel"; sourceTree = "<group>"; };
		FFE69A1E1B1BD4F10073C2EB /* es */ = {isa = PBXFileReference; lastKnownFileType = text.plist.strings; name = es; path = es.lproj/InfoPlist.strings; sourceTree = "<group>"; };
		FFE69A1F1B1BD6D60073C2EB /* ja */ = {isa = PBXFileReference; lastKnownFileType = text.plist.strings; name = ja; path = ja.lproj/InfoPlist.strings; sourceTree = "<group>"; };
		FFE69A201B1BD79F0073C2EB /* sv */ = {isa = PBXFileReference; lastKnownFileType = text.plist.strings; name = sv; path = sv.lproj/InfoPlist.strings; sourceTree = "<group>"; };
		FFE69A211B1BD9710073C2EB /* hr */ = {isa = PBXFileReference; lastKnownFileType = text.plist.strings; name = hr; path = hr.lproj/InfoPlist.strings; sourceTree = "<group>"; };
		FFE69A221B1BD9D20073C2EB /* he */ = {isa = PBXFileReference; lastKnownFileType = text.plist.strings; name = he; path = he.lproj/InfoPlist.strings; sourceTree = "<group>"; };
		FFE69A231B1BDA8B0073C2EB /* zh-Hans */ = {isa = PBXFileReference; lastKnownFileType = text.plist.strings; name = "zh-Hans"; path = "zh-Hans.lproj/InfoPlist.strings"; sourceTree = "<group>"; };
		FFE69A241B1BDB170073C2EB /* nb */ = {isa = PBXFileReference; lastKnownFileType = text.plist.strings; name = nb; path = nb.lproj/InfoPlist.strings; sourceTree = "<group>"; };
		FFE69A251B1BDB7A0073C2EB /* tr */ = {isa = PBXFileReference; lastKnownFileType = text.plist.strings; name = tr; path = tr.lproj/InfoPlist.strings; sourceTree = "<group>"; };
		FFE69A261B1BE0490073C2EB /* zh-Hant */ = {isa = PBXFileReference; lastKnownFileType = text.plist.strings; name = "zh-Hant"; path = "zh-Hant.lproj/InfoPlist.strings"; sourceTree = "<group>"; };
		FFE69A271B1BFDC40073C2EB /* hu */ = {isa = PBXFileReference; lastKnownFileType = text.plist.strings; name = hu; path = hu.lproj/InfoPlist.strings; sourceTree = "<group>"; };
		FFE69A281B1BFDE50073C2EB /* pl */ = {isa = PBXFileReference; lastKnownFileType = text.plist.strings; name = pl; path = pl.lproj/InfoPlist.strings; sourceTree = "<group>"; };
		FFE69A291B1BFE050073C2EB /* ru */ = {isa = PBXFileReference; lastKnownFileType = text.plist.strings; name = ru; path = ru.lproj/InfoPlist.strings; sourceTree = "<group>"; };
		FFE69A2A1B1BFE200073C2EB /* da */ = {isa = PBXFileReference; lastKnownFileType = text.plist.strings; name = da; path = da.lproj/InfoPlist.strings; sourceTree = "<group>"; };
		FFE69A2B1B1BFE620073C2EB /* ko */ = {isa = PBXFileReference; lastKnownFileType = text.plist.strings; name = ko; path = ko.lproj/InfoPlist.strings; sourceTree = "<group>"; };
		FFF96F8219EBE7FB00DFC821 /* UITests.xctest */ = {isa = PBXFileReference; explicitFileType = wrapper.cfbundle; includeInIndex = 0; path = UITests.xctest; sourceTree = BUILT_PRODUCTS_DIR; };
		FFF96F8519EBE7FB00DFC821 /* Info.plist */ = {isa = PBXFileReference; lastKnownFileType = text.plist.xml; path = Info.plist; sourceTree = "<group>"; };
		FFF96F8F19EBE81F00DFC821 /* CommentsTests.m */ = {isa = PBXFileReference; fileEncoding = 4; lastKnownFileType = sourcecode.c.objc; path = CommentsTests.m; sourceTree = "<group>"; };
		FFF96F9019EBE81F00DFC821 /* gencredentials.rb */ = {isa = PBXFileReference; fileEncoding = 4; lastKnownFileType = text.script.ruby; path = gencredentials.rb; sourceTree = "<group>"; };
		FFF96F9119EBE81F00DFC821 /* LoginTests.m */ = {isa = PBXFileReference; fileEncoding = 4; lastKnownFileType = sourcecode.c.objc; path = LoginTests.m; sourceTree = "<group>"; };
		FFF96F9219EBE81F00DFC821 /* MeTabTests.m */ = {isa = PBXFileReference; fileEncoding = 4; lastKnownFileType = sourcecode.c.objc; path = MeTabTests.m; sourceTree = "<group>"; };
		FFF96F9319EBE81F00DFC821 /* NotificationsTests.m */ = {isa = PBXFileReference; fileEncoding = 4; lastKnownFileType = sourcecode.c.objc; path = NotificationsTests.m; sourceTree = "<group>"; };
		FFF96F9419EBE81F00DFC821 /* PagesTests.m */ = {isa = PBXFileReference; fileEncoding = 4; lastKnownFileType = sourcecode.c.objc; path = PagesTests.m; sourceTree = "<group>"; };
		FFF96F9519EBE81F00DFC821 /* PostsTests.m */ = {isa = PBXFileReference; fileEncoding = 4; lastKnownFileType = sourcecode.c.objc; path = PostsTests.m; sourceTree = "<group>"; };
		FFF96F9619EBE81F00DFC821 /* ReaderTests.m */ = {isa = PBXFileReference; fileEncoding = 4; lastKnownFileType = sourcecode.c.objc; path = ReaderTests.m; sourceTree = "<group>"; };
		FFF96F9719EBE81F00DFC821 /* StatsTests.m */ = {isa = PBXFileReference; fileEncoding = 4; lastKnownFileType = sourcecode.c.objc; path = StatsTests.m; sourceTree = "<group>"; };
		FFF96F9819EBE81F00DFC821 /* WordPressTestCredentials.h */ = {isa = PBXFileReference; fileEncoding = 4; lastKnownFileType = sourcecode.c.h; path = WordPressTestCredentials.h; sourceTree = "<group>"; };
		FFF96F9919EBE81F00DFC821 /* WordPressTestCredentials.m */ = {isa = PBXFileReference; fileEncoding = 4; lastKnownFileType = sourcecode.c.objc; path = WordPressTestCredentials.m; sourceTree = "<group>"; };
		FFF96F9A19EBE81F00DFC821 /* WPUITestCase.h */ = {isa = PBXFileReference; fileEncoding = 4; lastKnownFileType = sourcecode.c.h; path = WPUITestCase.h; sourceTree = "<group>"; };
		FFF96F9B19EBE81F00DFC821 /* WPUITestCase.m */ = {isa = PBXFileReference; fileEncoding = 4; lastKnownFileType = sourcecode.c.objc; path = WPUITestCase.m; sourceTree = "<group>"; };
		FFF96FA919ED724F00DFC821 /* KIFUITestActor-WPExtras.h */ = {isa = PBXFileReference; fileEncoding = 4; lastKnownFileType = sourcecode.c.h; path = "KIFUITestActor-WPExtras.h"; sourceTree = "<group>"; };
		FFF96FAA19ED724F00DFC821 /* KIFUITestActor-WPExtras.m */ = {isa = PBXFileReference; fileEncoding = 4; lastKnownFileType = sourcecode.c.objc; path = "KIFUITestActor-WPExtras.m"; sourceTree = "<group>"; };
		FFF96FAC19ED7F4D00DFC821 /* wp_test_credentials_sample */ = {isa = PBXFileReference; fileEncoding = 4; lastKnownFileType = text; path = wp_test_credentials_sample; sourceTree = "<group>"; };
/* End PBXFileReference section */

/* Begin PBXFrameworksBuildPhase section */
		1D60588F0D05DD3D006BFB54 /* Frameworks */ = {
			isa = PBXFrameworksBuildPhase;
			buildActionMask = 2147483647;
			files = (
				93E5285619A77BAC003A1A9C /* NotificationCenter.framework in Frameworks */,
				93A3F7DE1843F6F00082FEEA /* CoreTelephony.framework in Frameworks */,
				FF3BD2EB1B061B9C0042E989 /* Crashlytics.framework in Frameworks */,
				8355D67E11D13EAD00A61362 /* MobileCoreServices.framework in Frameworks */,
				A01C542E0E24E88400D411F2 /* SystemConfiguration.framework in Frameworks */,
				374CB16215B93C0800DD0EBC /* AudioToolbox.framework in Frameworks */,
				E10B3655158F2D7800419A93 /* CoreGraphics.framework in Frameworks */,
				E10B3654158F2D4500419A93 /* UIKit.framework in Frameworks */,
				E10B3652158F2D3F00419A93 /* QuartzCore.framework in Frameworks */,
				E1A386CB14DB063800954CF8 /* MediaPlayer.framework in Frameworks */,
				E1A386CA14DB05F700954CF8 /* CoreMedia.framework in Frameworks */,
				E1A386C814DB05C300954CF8 /* AVFoundation.framework in Frameworks */,
				E19DF741141F7BDD000002F3 /* libz.dylib in Frameworks */,
				1D60589F0D05DD5A006BFB54 /* Foundation.framework in Frameworks */,
				296890780FE971DC00770264 /* Security.framework in Frameworks */,
				83F3E26011275E07004CD686 /* MapKit.framework in Frameworks */,
				83F3E2D311276371004CD686 /* CoreLocation.framework in Frameworks */,
				8355D7D911D260AA00A61362 /* CoreData.framework in Frameworks */,
				834CE7341256D0DE0046A4A3 /* CFNetwork.framework in Frameworks */,
				835E2403126E66E50085940B /* AssetsLibrary.framework in Frameworks */,
				83043E55126FA31400EC9953 /* MessageUI.framework in Frameworks */,
				FD21397F13128C5300099582 /* libiconv.dylib in Frameworks */,
				FF3BD2EA1B061B9A0042E989 /* Fabric.framework in Frameworks */,
				FD3D6D2C1349F5D30061136A /* ImageIO.framework in Frameworks */,
				FEA64EDF0F7E4616BA835081 /* libPods.a in Frameworks */,
				B5AA54D51A8E7510003BDD12 /* WebKit.framework in Frameworks */,
			);
			runOnlyForDeploymentPostprocessing = 0;
		};
		93E5283719A7741A003A1A9C /* Frameworks */ = {
			isa = PBXFrameworksBuildPhase;
			buildActionMask = 2147483647;
			files = (
				93E5283C19A7741A003A1A9C /* NotificationCenter.framework in Frameworks */,
				ECFA8F2B890D45298F324B8B /* libPods-WordPressTodayWidget.a in Frameworks */,
			);
			runOnlyForDeploymentPostprocessing = 0;
		};
		E16AB92614D978240047A2E5 /* Frameworks */ = {
			isa = PBXFrameworksBuildPhase;
			buildActionMask = 2147483647;
			files = (
				E131CB5416CACB05004B0314 /* libxml2.dylib in Frameworks */,
				E183EC9D16B2160200C2EB11 /* MobileCoreServices.framework in Frameworks */,
				E183EC9C16B215FE00C2EB11 /* SystemConfiguration.framework in Frameworks */,
				E131CB5216CACA6B004B0314 /* CoreText.framework in Frameworks */,
				E183ECA216B2179B00C2EB11 /* Accounts.framework in Frameworks */,
				E183ECA316B2179B00C2EB11 /* AddressBook.framework in Frameworks */,
				E183ECA416B2179B00C2EB11 /* AssetsLibrary.framework in Frameworks */,
				E183ECA516B2179B00C2EB11 /* AudioToolbox.framework in Frameworks */,
				E183ECA616B2179B00C2EB11 /* AVFoundation.framework in Frameworks */,
				E183ECA716B2179B00C2EB11 /* CFNetwork.framework in Frameworks */,
				E183ECA816B2179B00C2EB11 /* CoreData.framework in Frameworks */,
				00F2E3F8166EEF9800D0527C /* CoreGraphics.framework in Frameworks */,
				E183ECA916B2179B00C2EB11 /* CoreLocation.framework in Frameworks */,
				E183ECAA16B2179B00C2EB11 /* CoreMedia.framework in Frameworks */,
				E16AB92E14D978240047A2E5 /* Foundation.framework in Frameworks */,
				E183ECAB16B2179B00C2EB11 /* ImageIO.framework in Frameworks */,
				E183ECAC16B2179B00C2EB11 /* libiconv.dylib in Frameworks */,
				E183ECAD16B2179B00C2EB11 /* libz.dylib in Frameworks */,
				E183ECAE16B2179B00C2EB11 /* MapKit.framework in Frameworks */,
				E183ECAF16B2179B00C2EB11 /* MediaPlayer.framework in Frameworks */,
				E183ECB016B2179B00C2EB11 /* MessageUI.framework in Frameworks */,
				00F2E3FB166EEFE100D0527C /* QuartzCore.framework in Frameworks */,
				E183ECB116B2179B00C2EB11 /* Security.framework in Frameworks */,
				E183ECB216B2179B00C2EB11 /* Twitter.framework in Frameworks */,
				00F2E3FA166EEFBE00D0527C /* UIKit.framework in Frameworks */,
				067D911C15654CE79F0A4A29 /* libPods-WordPressTest.a in Frameworks */,
			);
			runOnlyForDeploymentPostprocessing = 0;
		};
		FFF96F7F19EBE7FB00DFC821 /* Frameworks */ = {
			isa = PBXFrameworksBuildPhase;
			buildActionMask = 2147483647;
			files = (
				4253506E2DDC92882C721F55 /* libPods-UITests.a in Frameworks */,
			);
			runOnlyForDeploymentPostprocessing = 0;
		};
/* End PBXFrameworksBuildPhase section */

/* Begin PBXGroup section */
		031662E60FFB14C60045D052 /* Views */ = {
			isa = PBXGroup;
			children = (
				5D6C4B0D1B604190005E3C43 /* RichTextView */,
				5D6C4B231B60449B005E3C43 /* WPRichTextView */,
				37EAAF4C1A11799A006D6306 /* CircularImageView.swift */,
				ADF544C0195A0F620092213D /* CustomHighlightButton.h */,
				ADF544C1195A0F620092213D /* CustomHighlightButton.m */,
				C58349C31806F95100B64089 /* IOS7CorrectedTextView.h */,
				C58349C41806F95100B64089 /* IOS7CorrectedTextView.m */,
				B5B410B51B1772B000CFCF8D /* NavigationTitleView.swift */,
				B57B92BC1B73B08100DFF00B /* SeparatorsView.swift */,
				37022D8F1981BF9200F322B7 /* VerticallyStackedButton.h */,
				37022D901981BF9200F322B7 /* VerticallyStackedButton.m */,
				E240859A183D82AE002EB0EF /* WPAnimatedBox.h */,
				E240859B183D82AE002EB0EF /* WPAnimatedBox.m */,
				E2E7EB44185FB140004F5E72 /* WPBlogSelectorButton.h */,
				E2E7EB45185FB140004F5E72 /* WPBlogSelectorButton.m */,
				740BD8331A0D4C3600F04D18 /* WPUploadStatusButton.h */,
				740BD8341A0D4C3600F04D18 /* WPUploadStatusButton.m */,
				5DEB61B2156FCD3400242C35 /* WPWebView.h */,
				5DEB61B3156FCD3400242C35 /* WPWebView.m */,
				591A428A1A6DC1B0003807A6 /* WPBackgroundDimmerView.h */,
				591A428B1A6DC1B0003807A6 /* WPBackgroundDimmerView.m */,
			);
			path = Views;
			sourceTree = "<group>";
		};
		080E96DDFE201D6D7F000001 /* Classes */ = {
			isa = PBXGroup;
			children = (
				C59D3D480E6410BC00AA591D /* Categories */,
				B587796C19B799D800E57C5A /* Extensions */,
				2F706A870DFB229B00B43086 /* Models */,
				850BD4531922F95C0032F3AD /* Networking */,
				93FA59DA18D88BDB001446BC /* Services */,
				8584FDB719243E550019C02E /* System */,
				8584FDB4192437160019C02E /* Utility */,
				8584FDB31923EF4F0019C02E /* ViewRelated */,
			);
			path = Classes;
			sourceTree = "<group>";
		};
		19C28FACFE9D520D11CA2CBB /* Products */ = {
			isa = PBXGroup;
			children = (
				1D6058910D05DD3D006BFB54 /* WordPress.app */,
				E16AB92A14D978240047A2E5 /* WordPressTest.xctest */,
				93E5283A19A7741A003A1A9C /* WordPressTodayWidget.appex */,
				FFF96F8219EBE7FB00DFC821 /* UITests.xctest */,
			);
			name = Products;
			sourceTree = "<group>";
		};
		29B97314FDCFA39411CA2CEA /* CustomTemplate */ = {
			isa = PBXGroup;
			children = (
				E1756E661694AA1500D9EC00 /* Derived Sources */,
				E11F949814A3344300277D31 /* WordPressApi */,
				080E96DDFE201D6D7F000001 /* Classes */,
				E12F55F714A1F2640060A510 /* Vendor */,
				29B97315FDCFA39411CA2CEA /* Other Sources */,
				29B97317FDCFA39411CA2CEA /* Resources */,
				45C73C23113C36F50024D0D2 /* Resources-iPad */,
				E16AB92F14D978240047A2E5 /* WordPressTest */,
				93E5283D19A7741A003A1A9C /* WordPressTodayWidget */,
				FFF96F8319EBE7FB00DFC821 /* UITests */,
				29B97323FDCFA39411CA2CEA /* Frameworks */,
				19C28FACFE9D520D11CA2CBB /* Products */,
				A28F6FD119B61ACA00AADE55 /* SwiftPlayground.playground */,
				93FA0F0118E451A80007903B /* LICENSE */,
				93FA0F0218E451A80007903B /* README.md */,
				E16273E21B2AD89A00088AF7 /* MIGRATIONS.md */,
				C430074CAC011A24F4A74E17 /* Pods */,
			);
			name = CustomTemplate;
			sourceTree = "<group>";
			usesTabs = 0;
		};
		29B97315FDCFA39411CA2CEA /* Other Sources */ = {
			isa = PBXGroup;
			children = (
				934F1B3119ACCE5600E9E63E /* WordPress.entitlements */,
				934884AE19B7875C004028D8 /* WordPress-Internal.entitlements */,
				93FA0F0418E451A80007903B /* fix-translation.php */,
				93FA0F0518E451A80007903B /* localize.py */,
				29B97316FDCFA39411CA2CEA /* main.m */,
				93FA0F0318E451A80007903B /* update-translations.rb */,
				28A0AAE50D9B0CCF005BE974 /* WordPress_Prefix.pch */,
			);
			name = "Other Sources";
			sourceTree = "<group>";
		};
		29B97317FDCFA39411CA2CEA /* Resources */ = {
			isa = PBXGroup;
			children = (
				858DE3FF172F9991000AC628 /* Fonts */,
				CC098B8116A9EB0400450976 /* HTML */,
				5D6651461637324000EBDA7D /* Sounds */,
				28AD735F0D9D9599002E5188 /* MainWindow.xib */,
				4645AFC41961E1FB005F7509 /* AppImages.xcassets */,
				85ED988717DFA00000090D0B /* Images.xcassets */,
				6EDC0E8E105881A800F68A1D /* iTunesArtwork */,
				85ED98AA17DFB17200090D0B /* iTunesArtwork@2x */,
				85D80557171630B30075EEAC /* DotCom-Languages.plist */,
				A2787D0119002AB1000D6CA6 /* HelpshiftConfig.plist */,
				8D1107310486CEB800E47090 /* Info.plist */,
				931DF4D818D09A2F00540BDD /* InfoPlist.strings */,
				E1D91454134A853D0089019C /* Localizable.strings */,
				930C6374182BD86400976C21 /* WordPress-Internal-Info.plist */,
				E125443B12BF5A7200D87A0A /* WordPress.xcdatamodeld */,
			);
			name = Resources;
			sourceTree = "<group>";
		};
		29B97323FDCFA39411CA2CEA /* Frameworks */ = {
			isa = PBXGroup;
			children = (
				FF3BD2E81B061B9A0042E989 /* Fabric.framework */,
				FF3BD2E91B061B9A0042E989 /* Crashlytics.framework */,
				B5AA54D41A8E7510003BDD12 /* WebKit.framework */,
				E10675C9183FA78E00E5CE5C /* XCTest.framework */,
				93A3F7DD1843F6F00082FEEA /* CoreTelephony.framework */,
				E14D65C717E09663007E3EA4 /* Social.framework */,
				8527B15717CE98C5001CBA2E /* Accelerate.framework */,
				CC24E5F41577E16B00A6D5B5 /* Accounts.framework */,
				CC24E5F01577DBC300A6D5B5 /* AddressBook.framework */,
				835E2402126E66E50085940B /* AssetsLibrary.framework */,
				374CB16115B93C0800DD0EBC /* AudioToolbox.framework */,
				E1A386C714DB05C300954CF8 /* AVFoundation.framework */,
				834CE7331256D0DE0046A4A3 /* CFNetwork.framework */,
				8355D7D811D260AA00A61362 /* CoreData.framework */,
				834CE7371256D0F60046A4A3 /* CoreGraphics.framework */,
				83F3E2D211276371004CD686 /* CoreLocation.framework */,
				E1A386C914DB05F700954CF8 /* CoreMedia.framework */,
				E131CB5116CACA6B004B0314 /* CoreText.framework */,
				1D30AB110D05D00D00671497 /* Foundation.framework */,
				FD3D6D2B1349F5D30061136A /* ImageIO.framework */,
				FD21397E13128C5300099582 /* libiconv.dylib */,
				D4972215061A4C21AD2CD5B8 /* libPods-WordPressTest.a */,
				69187343EC8F435684EFFAF1 /* libPods.a */,
				E131CB5316CACB05004B0314 /* libxml2.dylib */,
				E19DF740141F7BDD000002F3 /* libz.dylib */,
				83F3E25F11275E07004CD686 /* MapKit.framework */,
				83FB4D3E122C38F700DB9506 /* MediaPlayer.framework */,
				83043E54126FA31400EC9953 /* MessageUI.framework */,
				8355D67D11D13EAD00A61362 /* MobileCoreServices.framework */,
				E10B3651158F2D3F00419A93 /* QuartzCore.framework */,
				296890770FE971DC00770264 /* Security.framework */,
				A01C542D0E24E88400D411F2 /* SystemConfiguration.framework */,
				CC24E5F21577DFF400A6D5B5 /* Twitter.framework */,
				E10B3653158F2D4500419A93 /* UIKit.framework */,
				93E5283B19A7741A003A1A9C /* NotificationCenter.framework */,
				872A78E046E04A05B17EB1A1 /* libPods-WordPressTodayWidget.a */,
				369D8993FF42F0A2D183A062 /* libPods-UITests.a */,
			);
			name = Frameworks;
			sourceTree = "<group>";
		};
		2F706A870DFB229B00B43086 /* Models */ = {
			isa = PBXGroup;
			children = (
				B545186718E9E08000AC3A54 /* Notifications */,
				5D42A3D6175E7452005CFF05 /* AbstractPost.h */,
				5D42A3D7175E7452005CFF05 /* AbstractPost.m */,
				5D42A3D8175E7452005CFF05 /* BasePost.h */,
				5D42A3D9175E7452005CFF05 /* BasePost.m */,
				CEBD3EA90FF1BA3B00C1396E /* Blog.h */,
				CEBD3EAA0FF1BA3B00C1396E /* Blog.m */,
				E125445412BF5B3900D87A0A /* PostCategory.h */,
				E125445512BF5B3900D87A0A /* PostCategory.m */,
				83418AA811C9FA6E00ACF00C /* Comment.h */,
				83418AA911C9FA6E00ACF00C /* Comment.m */,
				E14932B4130427B300154804 /* Coordinate.h */,
				E14932B5130427B300154804 /* Coordinate.m */,
				8350E49411D2C71E00A7B073 /* Media.h */,
				8350E49511D2C71E00A7B073 /* Media.m */,
				E125451612BF68F900D87A0A /* Page.h */,
				E125451712BF68F900D87A0A /* Page.m */,
				838C672C1210C3C300B09CA3 /* Post.h */,
				838C672D1210C3C300B09CA3 /* Post.m */,
				833AF259114575A50016DE8F /* PostAnnotation.h */,
				833AF25A114575A50016DE8F /* PostAnnotation.m */,
				5D42A3DC175E7452005CFF05 /* ReaderPost.h */,
				5D42A3DD175E7452005CFF05 /* ReaderPost.m */,
				5DE471B71B4C710E00665C44 /* ReaderPostContentProvider.h */,
				5DCC4CD619A50CC0003E548C /* ReaderSite.h */,
				5DCC4CD719A50CC0003E548C /* ReaderSite.m */,
				5DBCD9D018F3569F00B32229 /* ReaderTopic.h */,
				5DBCD9D118F3569F00B32229 /* ReaderTopic.m */,
				319D6E7919E447500013871C /* Suggestion.h */,
				319D6E7A19E447500013871C /* Suggestion.m */,
				5DA5BF3318E32DCF005F11F9 /* Theme.h */,
				5DA5BF3418E32DCF005F11F9 /* Theme.m */,
				E105E9CD1726955600C0D9E7 /* WPAccount.h */,
				E105E9CE1726955600C0D9E7 /* WPAccount.m */,
				46F84612185A8B7E009D0DA5 /* WPContentViewProvider.h */,
				5D35F7581A042255004E7B0D /* WPCommentContentViewProvider.h */,
				5D333A561AA7A9E200DA295F /* WPPostContentViewProvider.h */,
				E120D90C1B09D8C300FB9A6E /* JetpackState.h */,
				E120D90D1B09D8C300FB9A6E /* JetpackState.m */,
				5DED0E161B432E0400431FCD /* SourcePostAttribution.h */,
				5DED0E171B432E0400431FCD /* SourcePostAttribution.m */,
			);
			path = Models;
			sourceTree = "<group>";
		};
		319D6E8219E44C7B0013871C /* Suggestions */ = {
			isa = PBXGroup;
			children = (
				319D6E7F19E44C680013871C /* SuggestionsTableView.h */,
				319D6E8019E44C680013871C /* SuggestionsTableView.m */,
				319D6E8319E44F7F0013871C /* SuggestionsTableViewCell.h */,
				319D6E8419E44F7F0013871C /* SuggestionsTableViewCell.m */,
			);
			name = Suggestions;
			sourceTree = "<group>";
		};
		31F4F6641A13858F00196A98 /* Me */ = {
			isa = PBXGroup;
			children = (
				FFC6ADD21B56F295002F3C84 /* AboutViewController.swift */,
				FFC6ADD31B56F295002F3C84 /* AboutViewController.xib */,
				31F4F6651A1385BE00196A98 /* MeViewController.h */,
				31F4F6661A1385BE00196A98 /* MeViewController.m */,
				315FC2C31A2CB29300E7CDA2 /* MeHeaderView.h */,
				315FC2C41A2CB29300E7CDA2 /* MeHeaderView.m */,
			);
			name = Me;
			sourceTree = "<group>";
		};
		3792259E12F6DBCC00F2176A /* Stats */ = {
			isa = PBXGroup;
			children = (
				5D1EE7FF15E7AF3E007F1F02 /* JetpackSettingsViewController.h */,
				5D1EE80015E7AF3E007F1F02 /* JetpackSettingsViewController.m */,
				C56636E61868D0CE00226AAB /* StatsViewController.h */,
				C56636E71868D0CE00226AAB /* StatsViewController.m */,
				857610D418C0377300EDF406 /* StatsWebViewController.h */,
				857610D518C0377300EDF406 /* StatsWebViewController.m */,
				5D6C4B0A1B604110005E3C43 /* WPChromelessWebViewController.h */,
				5D6C4B0B1B604110005E3C43 /* WPChromelessWebViewController.m */,
			);
			path = Stats;
			sourceTree = "<group>";
		};
		45C73C23113C36F50024D0D2 /* Resources-iPad */ = {
			isa = PBXGroup;
			children = (
				45C73C24113C36F70024D0D2 /* MainWindow-iPad.xib */,
			);
			name = "Resources-iPad";
			sourceTree = "<group>";
		};
		595B021F1A6C4E4F00415A30 /* WhatsNew */ = {
			isa = PBXGroup;
			children = (
				598351AC1A704E7A00B6DD4F /* WPWhatsNew.h */,
				598351AD1A704E7A00B6DD4F /* WPWhatsNew.m */,
				5D6C4AF31B603C75005E3C43 /* WPWhatsNewView.xib */,
				595B02201A6C4ECD00415A30 /* WPWhatsNewView.h */,
				595B02211A6C4ECD00415A30 /* WPWhatsNewView.m */,
			);
			name = WhatsNew;
			sourceTree = "<group>";
		};
		5993E7261AC5D62100D31D2B /* Files */ = {
			isa = PBXGroup;
			children = (
			);
			path = Files;
			sourceTree = "<group>";
		};
		59DD94311AC479DC0032DD6B /* Logging */ = {
			isa = PBXGroup;
			children = (
				59DD94321AC479ED0032DD6B /* WPLogger.h */,
				59DD94331AC479ED0032DD6B /* WPLogger.m */,
			);
			path = Logging;
			sourceTree = "<group>";
		};
		59E2AAE91B20E3FB0051DC06 /* Remote Services */ = {
			isa = PBXGroup;
			children = (
				591CFB051B28A960009E61B3 /* AccountServiceRemoteRESTTests.m */,
				591CFB081B28AC8C009E61B3 /* BlogServiceRemoteRESTTests.m */,
				59E2AAEB1B20E5CE0051DC06 /* PostServiceRemoteRESTTests.m */,
				59E2AAE71B20E3EA0051DC06 /* ServiceRemoteRESTTests.m */,
				598F86AA1B67BD7600550C9C /* ThemeServiceRemoteTests.m */,
			);
			name = "Remote Services";
			sourceTree = "<group>";
		};
		5D08B8FC19647C0300D5B381 /* Views */ = {
			isa = PBXGroup;
			children = (
				5DB93EE819B6190700EC88EB /* CommentContentView.h */,
				5DB93EE919B6190700EC88EB /* CommentContentView.m */,
				5DB93EEA19B6190700EC88EB /* ReaderCommentCell.h */,
				5DB93EEB19B6190700EC88EB /* ReaderCommentCell.m */,
				5DF94E481962BAEB00359241 /* ReaderPostAttributionView.h */,
				5DF94E491962BAEB00359241 /* ReaderPostAttributionView.m */,
				5DF94E4A1962BAEB00359241 /* ReaderPostContentView.h */,
				5DF94E4B1962BAEB00359241 /* ReaderPostContentView.m */,
				5D9BFF051A85584A001D6D63 /* ReaderPostUnattributedContentView.h */,
				5D9BFF061A85584A001D6D63 /* ReaderPostUnattributedContentView.m */,
				5DF94E4C1962BAEB00359241 /* ReaderPostRichContentView.h */,
				5D9BFF031A8557A8001D6D63 /* ReaderPostRichContentView.m */,
				5D9BFF081A856801001D6D63 /* ReaderPostRichUnattributedContentView.h */,
				5D9BFF091A856801001D6D63 /* ReaderPostRichUnattributedContentView.m */,
				5D42A3EF175E75EE005CFF05 /* ReaderPostTableViewCell.h */,
				5D42A3F0175E75EE005CFF05 /* ReaderPostTableViewCell.m */,
				5DE88FA81A859DD9000E2CA6 /* ReaderPostUnattributedTableViewCell.h */,
				5DE88FA91A859DD9000E2CA6 /* ReaderPostUnattributedTableViewCell.m */,
				5D9B17C319998A430047A4A2 /* ReaderBlockedTableViewCell.h */,
				5D9B17C419998A430047A4A2 /* ReaderBlockedTableViewCell.m */,
				E1D062D2177C685700644185 /* ContentActionButton.h */,
				E1D062D3177C685700644185 /* ContentActionButton.m */,
				5DAE40AB19EC70930011A0AE /* ReaderPostHeaderView.h */,
				5DAE40AC19EC70930011A0AE /* ReaderPostHeaderView.m */,
				5D157B8A1A8AB73C003ADF4C /* ReaderSiteHeaderView.h */,
				5D157B8B1A8AB73C003ADF4C /* ReaderSiteHeaderView.m */,
				5D2415C91A8842C9009BD444 /* ReaderPreviewHeaderView.h */,
				5D2415CA1A8842C9009BD444 /* ReaderPreviewHeaderView.m */,
				5DA357A41B52D27100FB724F /* DiscoverPostAttributionView.h */,
				5D028F051B3468A000474113 /* OriginalAttributionView.xib */,
				5D028F071B3468BF00474113 /* OriginalAttributionView.h */,
				5D028F081B3468BF00474113 /* OriginalAttributionView.m */,
				5DA357A51B52D33B00FB724F /* OriginalSiteAttributionView.h */,
				5DA357A61B52D33B00FB724F /* OriginalSiteAttributionView.m */,
				5D6C4B141B604425005E3C43 /* WPContentActionView.h */,
				5D6C4B151B604425005E3C43 /* WPContentActionView.m */,
				5D6C4B161B604425005E3C43 /* WPContentAttributionView.h */,
				5D6C4B171B604425005E3C43 /* WPContentAttributionView.m */,
				5D6C4B181B604425005E3C43 /* WPContentView.h */,
				5D6C4B191B604425005E3C43 /* WPContentView.m */,
				5D6C4B1A1B604425005E3C43 /* WPRichContentView.h */,
				5D6C4B1B1B604425005E3C43 /* WPRichContentView.m */,
				5D6C4B1C1B604425005E3C43 /* WPSimpleContentAttributionView.h */,
				5D6C4B1D1B604425005E3C43 /* WPSimpleContentAttributionView.m */,
			);
			name = Views;
			sourceTree = "<group>";
		};
		5D08B8FD19647C0800D5B381 /* Controllers */ = {
			isa = PBXGroup;
			children = (
				5DDC44651A72BB07007F538E /* ReaderViewController.h */,
				5DDC44661A72BB07007F538E /* ReaderViewController.m */,
				5D1D9C5319885B01009D13B7 /* ReaderEditableSubscriptionPage.h */,
				5D08B90219648C3400D5B381 /* ReaderSubscriptionViewController.h */,
				5D08B90319648C3400D5B381 /* ReaderSubscriptionViewController.m */,
				5DF738921965FAB900393584 /* SubscribedTopicsViewController.h */,
				5DF738931965FAB900393584 /* SubscribedTopicsViewController.m */,
				5DF738951965FACD00393584 /* RecommendedTopicsViewController.h */,
				5DF738961965FACD00393584 /* RecommendedTopicsViewController.m */,
				5D20A6511982D56600463A91 /* FollowedSitesViewController.h */,
				5D20A6521982D56600463A91 /* FollowedSitesViewController.m */,
				5D0431AC1A7C31AB0025BDFD /* ReaderBrowseSiteViewController.h */,
				5D0431AD1A7C31AB0025BDFD /* ReaderBrowseSiteViewController.m */,
				5D42A3ED175E75EE005CFF05 /* ReaderPostsViewController.h */,
				5D42A3EE175E75EE005CFF05 /* ReaderPostsViewController.m */,
				5D42A3EB175E75EE005CFF05 /* ReaderPostDetailViewController.h */,
				5D42A3EC175E75EE005CFF05 /* ReaderPostDetailViewController.m */,
				5DF8D25F19E82B1000A2CD95 /* ReaderCommentsViewController.h */,
				5DF8D26019E82B1000A2CD95 /* ReaderCommentsViewController.m */,
				5D42A401175E76A1005CFF05 /* WPImageViewController.h */,
				5D42A402175E76A2005CFF05 /* WPImageViewController.m */,
				5D42A403175E76A4005CFF05 /* WPWebVideoViewController.h */,
				5D42A404175E76A5005CFF05 /* WPWebVideoViewController.m */,
			);
			name = Controllers;
			sourceTree = "<group>";
		};
		5D09CBA61ACDE532007A23BD /* Utils */ = {
			isa = PBXGroup;
			children = (
				5DE293BF1AD8009E00825DE5 /* PostListFilter.h */,
				5DE293C01AD8009E00825DE5 /* PostListFilter.m */,
			);
			name = Utils;
			sourceTree = "<group>";
		};
		5D1EBF56187C9B95003393F8 /* Categories */ = {
			isa = PBXGroup;
			children = (
				A0E293EF0E21027E00C6919C /* WPAddPostCategoryViewController.h */,
				A0E293F00E21027E00C6919C /* WPAddPostCategoryViewController.m */,
				7059CD1F0F332B6500A0660B /* WPCategoryTree.h */,
				7059CD200F332B6500A0660B /* WPCategoryTree.m */,
				5D5D0025187DA9D30027CEF6 /* PostCategoriesViewController.h */,
				5D5D0026187DA9D30027CEF6 /* PostCategoriesViewController.m */,
			);
			path = Categories;
			sourceTree = "<group>";
		};
		5D49B03519BE37CC00703A9B /* 20-21 */ = {
			isa = PBXGroup;
			children = (
				B5A6CEA519FA800E009F07DE /* AccountToAccount20to21.swift */,
				5D49B03919BE3CAD00703A9B /* SafeReaderTopicToReaderTopic.h */,
				5D49B03A19BE3CAD00703A9B /* SafeReaderTopicToReaderTopic.m */,
			);
			name = "20-21";
			sourceTree = "<group>";
		};
		5D577D301891278D00B964C3 /* Geolocation */ = {
			isa = PBXGroup;
			children = (
				5D577D31189127BE00B964C3 /* PostGeolocationViewController.h */,
				5D577D32189127BE00B964C3 /* PostGeolocationViewController.m */,
				5D577D341891360900B964C3 /* PostGeolocationView.h */,
				5D577D351891360900B964C3 /* PostGeolocationView.m */,
			);
			path = Geolocation;
			sourceTree = "<group>";
		};
		5D5A6E901B613C1800DAF819 /* Cards */ = {
			isa = PBXGroup;
			children = (
				5D5A6E911B613CA400DAF819 /* ReaderPostCardCell.swift */,
				5D5A6E921B613CA400DAF819 /* ReaderPostCardCell.xib */,
				5D2B30B81B7411C700DA15F3 /* ReaderCardDiscoverAttributionView.swift */,
			);
			name = Cards;
			sourceTree = "<group>";
		};
		5D6651461637324000EBDA7D /* Sounds */ = {
			isa = PBXGroup;
			children = (
				5D69DBC3165428CA00A2D1F7 /* n.caf */,
			);
			name = Sounds;
			sourceTree = "<group>";
		};
		5D6C4B0D1B604190005E3C43 /* RichTextView */ = {
			isa = PBXGroup;
			children = (
				5D6C4B0E1B604190005E3C43 /* NSAttributedString+RichTextView.swift */,
				5D6C4B0F1B604190005E3C43 /* RichTextView.swift */,
				5D6C4B101B604190005E3C43 /* UITextView+RichTextView.swift */,
			);
			path = RichTextView;
			sourceTree = "<group>";
		};
		5D6C4B231B60449B005E3C43 /* WPRichTextView */ = {
			isa = PBXGroup;
			children = (
				5D7B414319E482C9007D9EC7 /* WPRichTextEmbed.swift */,
				5D7B414419E482C9007D9EC7 /* WPRichTextImage.swift */,
				5D7B414519E482C9007D9EC7 /* WPRichTextMediaAttachment.swift */,
				5DF94E3E1962BAA700359241 /* WPRichTextView.h */,
				5DF94E3F1962BAA700359241 /* WPRichTextView.m */,
			);
			name = WPRichTextView;
			sourceTree = "<group>";
		};
		5D7A577D1AFBFD7C0097C028 /* Models */ = {
			isa = PBXGroup;
			children = (
				5D7A577F1AFBFD940097C028 /* BasePostTest.m */,
			);
			name = Models;
			sourceTree = "<group>";
		};
		5D87E10D15F512380012C595 /* Settings */ = {
			isa = PBXGroup;
			children = (
				93069F571762410B000C966D /* ActivityLogDetailViewController.h */,
				93069F581762410B000C966D /* ActivityLogDetailViewController.m */,
				93069F54176237A4000C966D /* ActivityLogViewController.h */,
				93069F55176237A4000C966D /* ActivityLogViewController.m */,
				E1AB07AB1578D34300D6AD64 /* SettingsViewController.h */,
				E1AB07AC1578D34300D6AD64 /* SettingsViewController.m */,
				93027BB61758332300483FFD /* SupportViewController.h */,
				93027BB71758332300483FFD /* SupportViewController.m */,
			);
			path = Settings;
			sourceTree = "<group>";
		};
		5D98A1491B6C09730085E904 /* Style */ = {
			isa = PBXGroup;
			children = (
				5D7DEA2819D488DD0032EE77 /* WPStyleGuide+Comments.swift */,
				5D1181E61B4D6DEB003F3084 /* WPStyleGuide+Reader.swift */,
			);
			name = Style;
			sourceTree = "<group>";
		};
		5DA5BF4918E32DDB005F11F9 /* Themes */ = {
			isa = PBXGroup;
			children = (
				5DA5BF3518E32DCF005F11F9 /* ThemeBrowserCell.h */,
				5DA5BF3618E32DCF005F11F9 /* ThemeBrowserCell.m */,
				5D6C4AF71B603CC0005E3C43 /* ThemeBrowserViewController.xib */,
				5DA5BF3718E32DCF005F11F9 /* ThemeBrowserViewController.h */,
				5DA5BF3818E32DCF005F11F9 /* ThemeBrowserViewController.m */,
				5D6C4AF81B603CC0005E3C43 /* ThemeDetailsViewController.xib */,
				5D6C4AF91B603CC0005E3C43 /* ThemeDetailsViewController~ipad.xib */,
				5DA5BF3918E32DCF005F11F9 /* ThemeDetailsViewController.h */,
				5DA5BF3A18E32DCF005F11F9 /* ThemeDetailsViewController.m */,
			);
			path = Themes;
			sourceTree = "<group>";
		};
		5DA5BF4A18E32DE2005F11F9 /* Media */ = {
			isa = PBXGroup;
			children = (
				FF945F6E1B28242300FB8AC4 /* MediaLibraryPickerDataSource.h */,
				FF945F6F1B28242300FB8AC4 /* MediaLibraryPickerDataSource.m */,
				852CD8AB190E0BC4006C9AED /* WPMediaSizing.h */,
				852CD8AC190E0BC4006C9AED /* WPMediaSizing.m */,
				FFE3B2C51B2E651400E9F1E0 /* WPAndDeviceMediaLibraryDataSource.h */,
				FFE3B2C61B2E651400E9F1E0 /* WPAndDeviceMediaLibraryDataSource.m */,
			);
			path = Media;
			sourceTree = "<group>";
		};
		5DF3DD691A9377220051A229 /* Controllers */ = {
			isa = PBXGroup;
			children = (
				5DA912F51B03D01B00CBC13E /* AbstractPostListViewControllerSubclass.h */,
				5DA912F21B03A6B300CBC13E /* AbstractPostListViewController.h */,
				5DA912F31B03A6B300CBC13E /* AbstractPostListViewController.m */,
				5DBFC8A51A9BC34F00E00DE4 /* PostListViewController.h */,
				5DBFC8A61A9BC34F00E00DE4 /* PostListViewController.m */,
			);
			name = Controllers;
			sourceTree = "<group>";
		};
		5DF3DD6A1A93772D0051A229 /* Views */ = {
			isa = PBXGroup;
			children = (
				5D2FB2881AE9C94600F1D4ED /* PostCardCell.h */,
				5D2FB2871AE99B0B00F1D4ED /* PostCardTableViewCellDelegate.h */,
				5D2FB2841AE98C6600F1D4ED /* RestorePostTableViewCell.h */,
				5D2FB2851AE98C6600F1D4ED /* RestorePostTableViewCell.m */,
				5D2FB2821AE98C4600F1D4ED /* RestorePostTableViewCell.xib */,
				5D17530D1A97D2CA0031A082 /* PostCardTableViewCell.h */,
				5D17530E1A97D2CA0031A082 /* PostCardTableViewCell.m */,
				5D4C89FD1AB88EF7007464B3 /* PostCardTextCell.xib */,
				5D4C89FF1AB88F58007464B3 /* PostCardImageCell.xib */,
				5D000DDC1AC076C000A7BAF9 /* PostCardActionBar.h */,
				5D000DDD1AC076C000A7BAF9 /* PostCardActionBar.m */,
				5D000DDF1AC0879600A7BAF9 /* PostCardActionBarItem.h */,
				5D000DE01AC0879600A7BAF9 /* PostCardActionBarItem.m */,
				5D2C05541AD2F56200A753FE /* NavbarTitleDropdownButton.h */,
				5D2C05551AD2F56200A753FE /* NavBarTitleDropdownButton.m */,
				5D732F951AE84E3C00CD89E7 /* PostListFooterView.h */,
				5D732F961AE84E3C00CD89E7 /* PostListFooterView.m */,
				5D732F981AE84E5400CD89E7 /* PostListFooterView.xib */,
				5DAFEAB61AF2CA6E00B3E1D7 /* PostMetaButton.h */,
				5DAFEAB71AF2CA6E00B3E1D7 /* PostMetaButton.m */,
			);
			name = Views;
			sourceTree = "<group>";
		};
		5DF3DD6B1A93773B0051A229 /* Style */ = {
			isa = PBXGroup;
			children = (
				5D4E30CF1AA4B41A000D9904 /* WPStyleGuide+Posts.h */,
				5D4E30D01AA4B41A000D9904 /* WPStyleGuide+Posts.m */,
			);
			name = Style;
			sourceTree = "<group>";
		};
		5DF7F7751B223895003A05C8 /* 30-31 */ = {
			isa = PBXGroup;
			children = (
				5DF7F7761B223916003A05C8 /* PostToPost30To31.h */,
				5DF7F7771B223916003A05C8 /* PostToPost30To31.m */,
			);
			name = "30-31";
			sourceTree = "<group>";
		};
		5DF94E351962BA5F00359241 /* Reader */ = {
			isa = PBXGroup;
			children = (
				5DE8A0401912D95B00B2FF59 /* ReaderPostServiceTest.m */,
				5DFA9D19196B1BA30061FF96 /* ReaderTopicServiceTest.m */,
			);
			name = Reader;
			sourceTree = "<group>";
		};
		5DFA7EBD1AF7CB2E0072023B /* Controllers */ = {
			isa = PBXGroup;
			children = (
				5DFA7EBF1AF7CB6A0072023B /* PageListViewController.h */,
				5DFA7EC01AF7CB6A0072023B /* PageListViewController.m */,
			);
			name = Controllers;
			sourceTree = "<group>";
		};
		5DFA7EBE1AF7CB3A0072023B /* Views */ = {
			isa = PBXGroup;
			children = (
				5D18FEA21AFBB81000EFEED0 /* PageListCell.h */,
				5D18FEA11AFBB3FE00EFEED0 /* PageListTableViewCellDelegate.h */,
				5DFA7EC41AF814E40072023B /* PageListTableViewCell.h */,
				5DFA7EC51AF814E40072023B /* PageListTableViewCell.m */,
				5DFA7EC61AF814E40072023B /* PageListTableViewCell.xib */,
				5D13FA531AF99C0300F06492 /* PageListSectionHeaderView.h */,
				5D13FA541AF99C0300F06492 /* PageListSectionHeaderView.m */,
				5D13FA561AF99C2100F06492 /* PageListSectionHeaderView.xib */,
				5D18FE9C1AFBB17400EFEED0 /* RestorePageTableViewCell.h */,
				5D18FE9D1AFBB17400EFEED0 /* RestorePageTableViewCell.m */,
				5D18FE9E1AFBB17400EFEED0 /* RestorePageTableViewCell.xib */,
			);
			name = Views;
			sourceTree = "<group>";
		};
		8320B5CF11FCA3EA00607422 /* Cells */ = {
			isa = PBXGroup;
			children = (
				B56A70171B5040B9001D5815 /* SwitchTableViewCell.swift */,
				5DF94E251962B97D00359241 /* CommentsTableViewCell.h */,
				5DF94E261962B97D00359241 /* CommentsTableViewCell.m */,
				E23EEC5C185A72C100F4DE2A /* WPContentCell.h */,
				E23EEC5D185A72C100F4DE2A /* WPContentCell.m */,
				5D6C4AF51B603CA3005E3C43 /* WPTableViewActivityCell.xib */,
				8370D10811FA499A009D650F /* WPTableViewActivityCell.h */,
				8370D10911FA499A009D650F /* WPTableViewActivityCell.m */,
				30EABE0718A5903400B73A9C /* WPBlogTableViewCell.h */,
				30EABE0818A5903400B73A9C /* WPBlogTableViewCell.m */,
				5D839AA6187F0D6B00811F4A /* PostFeaturedImageCell.h */,
				5D839AA7187F0D6B00811F4A /* PostFeaturedImageCell.m */,
				5D839AA9187F0D8000811F4A /* PostGeolocationCell.h */,
				5D839AAA187F0D8000811F4A /* PostGeolocationCell.m */,
				FF0AAE081A1509C50089841D /* WPProgressTableViewCell.h */,
				FF0AAE091A150A560089841D /* WPProgressTableViewCell.m */,
			);
			path = Cells;
			sourceTree = "<group>";
		};
		850BD4531922F95C0032F3AD /* Networking */ = {
			isa = PBXGroup;
			children = (
				E1249B4019408C6F0035E895 /* Remote Objects */,
				E18EE94919349EAE00B0A40C /* AccountServiceRemote.h */,
				E149D64519349E69006A843D /* AccountServiceRemoteREST.h */,
				E149D64619349E69006A843D /* AccountServiceRemoteREST.m */,
				E18EE94C19349EBA00B0A40C /* BlogServiceRemote.h */,
				E1D04D8219374F2C002FADD7 /* BlogServiceRemoteREST.h */,
				E1D04D8319374F2C002FADD7 /* BlogServiceRemoteREST.m */,
				E1D04D7C19374CFE002FADD7 /* BlogServiceRemoteXMLRPC.h */,
				E1D04D7D19374CFE002FADD7 /* BlogServiceRemoteXMLRPC.m */,
				E1249B3D19408C230035E895 /* CommentServiceRemote.h */,
				E1249B491940AECC0035E895 /* CommentServiceRemoteREST.h */,
				E1249B4A1940AECC0035E895 /* CommentServiceRemoteREST.m */,
				E1249B4419408D0F0035E895 /* CommentServiceRemoteXMLRPC.h */,
				E1249B4519408D0F0035E895 /* CommentServiceRemoteXMLRPC.m */,
				E149D64919349E69006A843D /* MediaServiceRemote.h */,
				E149D64A19349E69006A843D /* MediaServiceRemoteREST.h */,
				E149D64B19349E69006A843D /* MediaServiceRemoteREST.m */,
				E149D64C19349E69006A843D /* MediaServiceRemoteXMLRPC.h */,
				E149D64D19349E69006A843D /* MediaServiceRemoteXMLRPC.m */,
				B5EFB1C41B31BAA2007608A3 /* NotificationsServiceRemote.swift */,
				93D6D6461924FDAD00A4F44A /* PostCategoryServiceRemote.h */,
				E1DF5DF919E7CFAE004E70D5 /* PostCategoryServiceRemoteREST.h */,
				E1DF5DFA19E7CFAE004E70D5 /* PostCategoryServiceRemoteREST.m */,
				E1DF5DFB19E7CFAE004E70D5 /* PostCategoryServiceRemoteXMLRPC.h */,
				E1DF5DFC19E7CFAE004E70D5 /* PostCategoryServiceRemoteXMLRPC.m */,
				E1A6DBDC19DC7D140071AC1E /* PostServiceRemote.h */,
				E1A6DBDD19DC7D140071AC1E /* PostServiceRemoteREST.h */,
				E1A6DBDE19DC7D140071AC1E /* PostServiceRemoteREST.m */,
				E1A6DBDF19DC7D140071AC1E /* PostServiceRemoteXMLRPC.h */,
				E1A6DBE019DC7D140071AC1E /* PostServiceRemoteXMLRPC.m */,
				B535209E1AF7EFEC00B33BA8 /* PushAuthenticationServiceRemote.swift */,
				5D3D559818F88C5E00782892 /* ReaderPostServiceRemote.h */,
				5D3D559918F88C5E00782892 /* ReaderPostServiceRemote.m */,
				5D44EB331986D695008B7175 /* ReaderSiteServiceRemote.h */,
				5D44EB341986D695008B7175 /* ReaderSiteServiceRemote.m */,
				E18EE94F19349EC300B0A40C /* ReaderTopicServiceRemote.h */,
				E18EE95019349EC300B0A40C /* ReaderTopicServiceRemote.m */,
				E1249B481940AE610035E895 /* ServiceRemoteREST.h */,
				59E2AAE21B2096BF0051DC06 /* ServiceRemoteREST.m */,
				E1249B471940AE550035E895 /* ServiceRemoteXMLRPC.h */,
				E1F8E1241B0B422C0073E628 /* JetpackServiceRemote.h */,
				E1F8E1251B0B422C0073E628 /* JetpackServiceRemote.m */,
				FFC6ADDB1B56F3D2002F3C84 /* ThemeServiceRemote.h */,
				FFC6ADDC1B56F3D2002F3C84 /* ThemeServiceRemote.m */,
			);
			path = Networking;
			sourceTree = "<group>";
		};
		850D22B21729EE8600EC6A16 /* NUX */ = {
			isa = PBXGroup;
			children = (
				85D239B71AE5A6620074768D /* LoginFields.h */,
				85D239B81AE5A6620074768D /* LoginFields.m */,
				85D239B91AE5A6620074768D /* LoginViewModel.h */,
				85D239BA1AE5A6620074768D /* LoginViewModel.m */,
				85EC44D21739826A00686604 /* CreateAccountAndBlogViewController.h */,
				85EC44D31739826A00686604 /* CreateAccountAndBlogViewController.m */,
				858DE40D1730384F000AC628 /* LoginViewController.h */,
				858DE40E1730384F000AC628 /* LoginViewController.m */,
				85B6F7501742DAE800CE7F3A /* WPNUXBackButton.h */,
				85B6F7511742DAE800CE7F3A /* WPNUXBackButton.m */,
				85B6F74D1742DA1D00CE7F3A /* WPNUXMainButton.h */,
				85B6F74E1742DA1D00CE7F3A /* WPNUXMainButton.m */,
				85AD6AEA173CCF9E002CB896 /* WPNUXPrimaryButton.h */,
				85AD6AEB173CCF9E002CB896 /* WPNUXPrimaryButton.m */,
				85AD6AED173CCFDC002CB896 /* WPNUXSecondaryButton.h */,
				85AD6AEE173CCFDC002CB896 /* WPNUXSecondaryButton.m */,
				85E105841731A597001071A3 /* WPWalkthroughOverlayView.h */,
				85E105851731A597001071A3 /* WPWalkthroughOverlayView.m */,
				85C720AF1730CEFA00460645 /* WPWalkthroughTextField.h */,
				85C720B01730CEFA00460645 /* WPWalkthroughTextField.m */,
				A2DC5B181953451B009584C3 /* WPNUXHelpBadgeLabel.h */,
				A2DC5B191953451B009584C3 /* WPNUXHelpBadgeLabel.m */,
			);
			path = NUX;
			sourceTree = "<group>";
		};
		852416CC1A12EAF70030700C /* Ratings */ = {
			isa = PBXGroup;
			children = (
				852416CD1A12EBDD0030700C /* AppRatingUtility.h */,
				852416CE1A12EBDD0030700C /* AppRatingUtility.m */,
			);
			path = Ratings;
			sourceTree = "<group>";
		};
		852416D01A12ED2D0030700C /* Utility */ = {
			isa = PBXGroup;
			children = (
				93B853211B44165B0064FE72 /* Analytics */,
				852416D11A12ED690030700C /* AppRatingUtilityTests.m */,
				5DA988051AEEA594002AFB12 /* DisplayableImageHelperTest.m */,
				93A379EB19FFBF7900415023 /* KeychainTest.m */,
				5948AD101AB73D19006E8882 /* WPAppAnalyticsTests.m */,
				E1E4CE0C177439D100430844 /* WPAvatarSourceTest.m */,
				5DA3EE191925111700294E0B /* WPImageOptimizerTest.m */,
				5D2BEB4819758102005425F7 /* WPTableImageSourceTest.m */,
				5981FE041AB8A89A0009E080 /* WPUserAgentTests.m */,
				85D790AB1AE5D95E0033AE83 /* MixpanelProxyTests.m */,
				8514B8D31AE85B19007E58BA /* WPAnalyticsTrackerMixpanelTests.m */,
				E19A10C91B010AA0006192B0 /* WPURLRequestTest.m */,
			);
			name = Utility;
			sourceTree = "<group>";
		};
		8584FDB31923EF4F0019C02E /* ViewRelated */ = {
			isa = PBXGroup;
			children = (
				8584FDB619243AC40019C02E /* System */,
				850D22B21729EE8600EC6A16 /* NUX */,
				31F4F6641A13858F00196A98 /* Me */,
				CC1D800D1656D8B2002A542F /* Notifications */,
				AC34397B0E11443300E5D79B /* Blog */,
				C533CF320E6D3AB3000C3DE8 /* Comments */,
				5DA5BF4A18E32DE2005F11F9 /* Media */,
				EC4696A80EA74DAC0040EE8E /* Pages */,
				AC3439790E11434600E5D79B /* Post */,
				319D6E8219E44C7B0013871C /* Suggestions */,
				CCB3A03814C8DD5100D43C3F /* Reader */,
				3792259E12F6DBCC00F2176A /* Stats */,
				5D87E10D15F512380012C595 /* Settings */,
				5DA5BF4918E32DDB005F11F9 /* Themes */,
				8320B5CF11FCA3EA00607422 /* Cells */,
				031662E60FFB14C60045D052 /* Views */,
				595B021F1A6C4E4F00415A30 /* WhatsNew */,
			);
			path = ViewRelated;
			sourceTree = "<group>";
		};
		8584FDB4192437160019C02E /* Utility */ = {
			isa = PBXGroup;
			children = (
				FFC6ADDE1B56F421002F3C84 /* WPThemeSettings.h */,
				FFC6ADDF1B56F421002F3C84 /* WPThemeSettings.m */,
				FF3674131AD32CE100F24857 /* WPVideoOptimizer.h */,
				FF3674141AD32CE100F24857 /* WPVideoOptimizer.m */,
				85A1B6721742E7DB00BA5E35 /* Analytics */,
				5993E7261AC5D62100D31D2B /* Files */,
				59DD94311AC479DC0032DD6B /* Logging */,
				E159D1011309AAF200F498E2 /* Migrations */,
				B53520991AF7BB9600B33BA8 /* Notifications */,
				852416CC1A12EAF70030700C /* Ratings */,
				E1523EB216D3B2EE002C5A36 /* Sharing */,
				B526DC241B1E473B002A8C5F /* WebViewController */,
				C545E0A01811B9880020844C /* ContextManager.h */,
				93EF094B19ED4F1100C89770 /* ContextManager-Internals.h */,
				C545E0A11811B9880020844C /* ContextManager.m */,
				FD9A948A12FAEA2300438F94 /* DateUtils.h */,
				FD9A948B12FAEA2300438F94 /* DateUtils.m */,
				93A379D919FE6D3000415023 /* DDLogSwift.h */,
				93A379DA19FE6D3000415023 /* DDLogSwift.m */,
				313692771A5D6F7900EBE645 /* HelpshiftUtils.h */,
				313692781A5D6F7900EBE645 /* HelpshiftUtils.m */,
				5DB4683918A2E718004A89A9 /* LocationService.h */,
				5DB4683A18A2E718004A89A9 /* LocationService.m */,
				5D3E334C15EEBB6B005FC6F2 /* ReachabilityUtils.h */,
				5D3E334D15EEBB6B005FC6F2 /* ReachabilityUtils.m */,
				85D239B41AE5A6170074768D /* ReachabilityFacade.h */,
				85D239B51AE5A6170074768D /* ReachabilityFacade.m */,
				5D2B043515E83800007E3422 /* SettingsViewControllerDelegate.h */,
				292CECFE1027259000BD407D /* SFHFKeychainUtils.h */,
				292CECFF1027259000BD407D /* SFHFKeychainUtils.m */,
				FFAB7CAF1A0BD83A00765942 /* WPAssetExporter.h */,
				FFAB7CB01A0BD83A00765942 /* WPAssetExporter.m */,
				8514973F171E13DF00B87F3F /* WPAsyncBlockOperation.h */,
				85149740171E13DF00B87F3F /* WPAsyncBlockOperation.m */,
				594399911B45091000539E21 /* WPAuthTokenIssueSolver.h */,
				594399921B45091000539E21 /* WPAuthTokenIssueSolver.m */,
				E1E4CE091773C59B00430844 /* WPAvatarSource.h */,
				E1E4CE0A1773C59B00430844 /* WPAvatarSource.m */,
				5D6C4B051B603E03005E3C43 /* WPContentSyncHelper.swift */,
				85253989171761D9003F6B32 /* WPComLanguages.h */,
				8525398A171761D9003F6B32 /* WPComLanguages.m */,
				E183BD7217621D85000B0822 /* WPCookie.h */,
				E183BD7317621D86000B0822 /* WPCookie.m */,
				5926E1E11AC4468300964783 /* WPCrashlytics.h */,
				5926E1E21AC4468300964783 /* WPCrashlytics.m */,
				E114D798153D85A800984182 /* WPError.h */,
				E114D799153D85A800984182 /* WPError.m */,
				59D328FB1ACC2D0700356827 /* WPLookbackPresenter.h */,
				59D328FC1ACC2D0700356827 /* WPLookbackPresenter.m */,
				5DA3EE0E192508F700294E0B /* WPImageOptimizer.h */,
				5DA3EE0F192508F700294E0B /* WPImageOptimizer.m */,
				5DA3EE10192508F700294E0B /* WPImageOptimizer+Private.h */,
				5DA3EE11192508F700294E0B /* WPImageOptimizer+Private.m */,
				B5AB733B19901F85005F5044 /* WPNoResultsView+AnimatedBox.h */,
				B5AB733C19901F85005F5044 /* WPNoResultsView+AnimatedBox.m */,
				B5E06E2F1A9CD31D00128985 /* WPURLRequest.h */,
				B5E06E301A9CD31D00128985 /* WPURLRequest.m */,
				5D6C4B061B603E03005E3C43 /* WPTableViewHandler.h */,
				5D6C4B071B603E03005E3C43 /* WPTableViewHandler.m */,
				E1F5A1BA1771C90A00E0495F /* WPTableImageSource.h */,
				E1F5A1BB1771C90A00E0495F /* WPTableImageSource.m */,
				74F313ED1A9B97A200AA8B45 /* WPTooltip.h */,
				74F313EE1A9B97A200AA8B45 /* WPTooltip.m */,
				594DB2931AB891A200E2E456 /* WPUserAgent.h */,
				594DB2941AB891A200E2E456 /* WPUserAgent.m */,
				5DF657191AE6ACAC00AAA8D7 /* DisplayableImageHelper.h */,
				5DF6571A1AE6ACAC00AAA8D7 /* DisplayableImageHelper.m */,
				FF28B3EF1AEB251200E11AAE /* InfoPListTranslator.h */,
				FF28B3F01AEB251200E11AAE /* InfoPListTranslator.m */,
				85B125431B02937E008A3D95 /* UIAlertViewProxy.h */,
				85B125441B02937E008A3D95 /* UIAlertViewProxy.m */,
				5D0A20D21AF11A7300E5C6BC /* PhotonImageURLHelper.h */,
				5D0A20D31AF11A7300E5C6BC /* PhotonImageURLHelper.m */,
				E1CC9B4F1B3006690051398F /* JetpackREST.h */,
				E1CC9B501B3006690051398F /* JetpackREST.m */,
			);
			path = Utility;
			sourceTree = "<group>";
		};
		8584FDB619243AC40019C02E /* System */ = {
			isa = PBXGroup;
			children = (
				BEBFE86C1B2F502C002C04EF /* Search */,
				310186691A373B01008F7DF6 /* WPTabBarController.h */,
				3101866A1A373B01008F7DF6 /* WPTabBarController.m */,
				5DBFC8AA1A9C0EEF00E00DE4 /* WPScrollableViewController.h */,
			);
			path = System;
			sourceTree = "<group>";
		};
		8584FDB719243E550019C02E /* System */ = {
			isa = PBXGroup;
			children = (
				2F970F970DF929B8006BD934 /* Constants.h */,
				B5CC05F51962150600975CAC /* Constants.m */,
				B5FD4520199D0C9A00286FBB /* WordPress-Bridging-Header.h */,
				1D3623240D0F684500981E51 /* WordPressAppDelegate.h */,
				1D3623250D0F684500981E51 /* WordPressAppDelegate.m */,
				591A428D1A6DC6F2003807A6 /* WPGUIConstants.h */,
				591A428E1A6DC6F2003807A6 /* WPGUIConstants.m */,
			);
			path = System;
			sourceTree = "<group>";
		};
		858DE3FF172F9991000AC628 /* Fonts */ = {
			isa = PBXGroup;
			children = (
				B55853F419630AF900FAF6C3 /* Noticons-Regular.otf */,
			);
			name = Fonts;
			sourceTree = "<group>";
		};
		85A1B6721742E7DB00BA5E35 /* Analytics */ = {
			isa = PBXGroup;
			children = (
				937F3E301AD6FDA7006BA498 /* WPAnalyticsTrackerAutomatticTracks.h */,
				937F3E311AD6FDA7006BA498 /* WPAnalyticsTrackerAutomatticTracks.m */,
				85D2275718F1EB8A001DA8DA /* WPAnalyticsTrackerMixpanel.h */,
				85D2275818F1EB8A001DA8DA /* WPAnalyticsTrackerMixpanel.m */,
				859F761B18F2159800EF8D5D /* WPAnalyticsTrackerMixpanelInstructionsForStat.h */,
				859F761C18F2159800EF8D5D /* WPAnalyticsTrackerMixpanelInstructionsForStat.m */,
				85DA8C4218F3F29A0074C8A4 /* WPAnalyticsTrackerWPCom.h */,
				85DA8C4318F3F29A0074C8A4 /* WPAnalyticsTrackerWPCom.m */,
				5948AD0C1AB734F2006E8882 /* WPAppAnalytics.h */,
				5948AD0D1AB734F2006E8882 /* WPAppAnalytics.m */,
				85D790A71AE5BF1F0033AE83 /* MixpanelProxy.h */,
				85D790A81AE5BF1F0033AE83 /* MixpanelProxy.m */,
			);
			path = Analytics;
			sourceTree = "<group>";
		};
		85D239BD1AE5A6EE0074768D /* NUX */ = {
			isa = PBXGroup;
			children = (
				85D239BE1AE5A7020074768D /* LoginFacadeTests.m */,
				85D239BF1AE5A7020074768D /* LoginViewModelTests.m */,
			);
			name = NUX;
			sourceTree = "<group>";
		};
		85F8E1991B017A8E000859BB /* Networking */ = {
			isa = PBXGroup;
			children = (
				59E2AAE91B20E3FB0051DC06 /* Remote Services */,
				85B125401B028E34008A3D95 /* PushAuthenticationManagerTests.swift */,
				85F8E19A1B017AA6000859BB /* PushAuthenticationServiceRemoteTests.swift */,
				85F8E19C1B018698000859BB /* PushAuthenticationServiceTests.swift */,
				85F8E19E1B0186D0000859BB /* MockWordPressComApi.swift */,
			);
			name = Networking;
			sourceTree = "<group>";
		};
		931D26FB19EDA0D000114F17 /* ALIterativeMigrator */ = {
			isa = PBXGroup;
			children = (
				931D26FC19EDA10D00114F17 /* ALIterativeMigrator.h */,
				931D26FD19EDA10D00114F17 /* ALIterativeMigrator.m */,
			);
			name = ALIterativeMigrator;
			sourceTree = "<group>";
		};
		937D9A0D19F837ED007B9D5F /* 22-23 */ = {
			isa = PBXGroup;
			children = (
				937D9A1019F838C2007B9D5F /* AccountToAccount22to23.swift */,
			);
			name = "22-23";
			sourceTree = "<group>";
		};
		93B853211B44165B0064FE72 /* Analytics */ = {
			isa = PBXGroup;
			children = (
				93B853221B4416A30064FE72 /* WPAnalyticsTrackerAutomatticTracksTests.m */,
			);
			name = Analytics;
			sourceTree = "<group>";
		};
		93E5283D19A7741A003A1A9C /* WordPressTodayWidget */ = {
			isa = PBXGroup;
			children = (
				93E5285719A7AA5C003A1A9C /* WordPressTodayWidget.entitlements */,
				934884AC19B78723004028D8 /* WordPressTodayWidget-Internal.entitlements */,
				93E5284219A7741A003A1A9C /* MainInterface.storyboard */,
				93E5283E19A7741A003A1A9C /* Supporting Files */,
				93E5284019A7741A003A1A9C /* TodayViewController.swift */,
				93E5284F19A77824003A1A9C /* WordPressTodayWidget-Bridging-Header.h */,
				93E5285319A778AF003A1A9C /* WPDDLogWrapper.h */,
				93E5285419A778AF003A1A9C /* WPDDLogWrapper.m */,
			);
			path = WordPressTodayWidget;
			sourceTree = "<group>";
		};
		93E5283E19A7741A003A1A9C /* Supporting Files */ = {
			isa = PBXGroup;
			children = (
				93E5283F19A7741A003A1A9C /* Info.plist */,
				93267A6019B896CD00997EB8 /* Info-Internal.plist */,
				591252291A38AE9C00468279 /* TodayWidgetPrefix.pch */,
			);
			name = "Supporting Files";
			sourceTree = "<group>";
		};
		93FA59DA18D88BDB001446BC /* Services */ = {
			isa = PBXGroup;
			children = (
				B5EFB1C31B31B99D007608A3 /* Facades */,
				930284B618EAF7B600CB0BF4 /* LocalCoreDataService.h */,
				FFC6ADD91B56F366002F3C84 /* LocalCoreDataService.m */,
				93C1147D18EC5DD500DAC95C /* AccountService.h */,
				93C1147E18EC5DD500DAC95C /* AccountService.m */,
				93C1148318EDF6E100DAC95C /* BlogService.h */,
				93C1148418EDF6E100DAC95C /* BlogService.m */,
				E1556CF0193F6FE900FC52EA /* CommentService.h */,
				E1556CF1193F6FE900FC52EA /* CommentService.m */,
				E1F8E1211B0B411E0073E628 /* JetpackService.h */,
				E1F8E1221B0B411E0073E628 /* JetpackService.m */,
				5DA3EE141925090A00294E0B /* MediaService.h */,
				5DA3EE151925090A00294E0B /* MediaService.m */,
				B5EFB1C11B31B98E007608A3 /* NotificationsService.swift */,
				93FA59DB18D88C1C001446BC /* PostCategoryService.h */,
				93FA59DC18D88C1C001446BC /* PostCategoryService.m */,
				E1A6DBE319DC7D230071AC1E /* PostService.h */,
				E1A6DBE419DC7D230071AC1E /* PostService.m */,
				B535209C1AF7EB9F00B33BA8 /* PushAuthenticationService.swift */,
				5D3D559518F88C3500782892 /* ReaderPostService.h */,
				5D3D559618F88C3500782892 /* ReaderPostService.m */,
				5D44EB361986D8BA008B7175 /* ReaderSiteService.h */,
				5D44EB371986D8BA008B7175 /* ReaderSiteService.m */,
				5DBCD9D318F35D7500B32229 /* ReaderTopicService.h */,
				5DBCD9D418F35D7500B32229 /* ReaderTopicService.m */,
				319D6E7C19E447C80013871C /* SuggestionService.h */,
				319D6E7D19E447C80013871C /* SuggestionService.m */,
				93DEB88019E5BF7100F9546D /* TodayExtensionService.h */,
				93DEB88119E5BF7100F9546D /* TodayExtensionService.m */,
			);
			path = Services;
			sourceTree = "<group>";
		};
		AC3439790E11434600E5D79B /* Post */ = {
			isa = PBXGroup;
			children = (
				5DBFC8A81A9BE07B00E00DE4 /* Posts.storyboard */,
				5DF3DD691A9377220051A229 /* Controllers */,
				5DF3DD6B1A93773B0051A229 /* Style */,
				5D09CBA61ACDE532007A23BD /* Utils */,
				5DF3DD6A1A93772D0051A229 /* Views */,
				5D577D301891278D00B964C3 /* Geolocation */,
				5D1EBF56187C9B95003393F8 /* Categories */,
				ACC156CA0E10E67600D6E1A0 /* WPPostViewController.h */,
				ACC156CB0E10E67600D6E1A0 /* WPPostViewController.m */,
				5903AE1C19B60AB9009D5354 /* WPButtonForNavigationBar.h */,
				5903AE1A19B60A98009D5354 /* WPButtonForNavigationBar.m */,
				ACBAB6840E1247F700F38795 /* PostPreviewViewController.h */,
				ACBAB6850E1247F700F38795 /* PostPreviewViewController.m */,
				74D5FFD419ACDF6700389E8F /* WPLegacyEditPostViewController.h */,
				74D5FFD319ACDF6700389E8F /* WPLegacyEditPostViewController_Internal.h */,
				74D5FFD519ACDF6700389E8F /* WPLegacyEditPostViewController.m */,
				ACBAB5FC0E121C7300F38795 /* PostSettingsViewController.h */,
				ACBAB5FD0E121C7300F38795 /* PostSettingsViewController.m */,
				5D62BAD818AAAE9B0044E5F7 /* PostSettingsViewController_Internal.h */,
				5DF94E2E1962B99C00359241 /* PostSettingsSelectionViewController.h */,
				5DF94E2F1962B99C00359241 /* PostSettingsSelectionViewController.m */,
				5D146EB9189857ED0068FDC6 /* FeaturedImageViewController.h */,
				5D146EBA189857ED0068FDC6 /* FeaturedImageViewController.m */,
				5DB3BA0318D0E7B600F3F3E9 /* WPPickerView.h */,
				5DB3BA0418D0E7B600F3F3E9 /* WPPickerView.m */,
				5DB3BA0618D11D8D00F3F3E9 /* PublishDatePickerView.h */,
				5DB3BA0718D11D8D00F3F3E9 /* PublishDatePickerView.m */,
				5D17F0BC1A1D4C5F0087CCB8 /* PrivateSiteURLProtocol.h */,
				5D17F0BD1A1D4C5F0087CCB8 /* PrivateSiteURLProtocol.m */,
				FF0AAE0B1A16550D0089841D /* WPMediaProgressTableViewController.h */,
				FF0AAE0C1A16550D0089841D /* WPMediaProgressTableViewController.m */,
				5D8CBC451A6F47880081F4AE /* EditImageDetailsViewController.h */,
				5D8CBC461A6F47880081F4AE /* EditImageDetailsViewController.m */,
			);
			path = Post;
			sourceTree = "<group>";
		};
		AC34397B0E11443300E5D79B /* Blog */ = {
			isa = PBXGroup;
			children = (
				31C9F82C1A2368A2008BB945 /* BlogDetailHeaderView.h */,
				31C9F82D1A2368A2008BB945 /* BlogDetailHeaderView.m */,
				462F4E0618369F0B0028D2F8 /* BlogDetailsViewController.h */,
				462F4E0718369F0B0028D2F8 /* BlogDetailsViewController.m */,
				BE13B3E41B2B58D800A4211D /* BlogListViewController.h */,
				BE13B3E51B2B58D800A4211D /* BlogListViewController.m */,
				BE13B3E61B2B58D800A4211D /* BlogListViewController.xib */,
				5D8D53ED19250412003C8859 /* BlogSelectorViewController.h */,
				5D8D53EE19250412003C8859 /* BlogSelectorViewController.m */,
				85D8055B171631F10075EEAC /* SelectWPComLanguageViewController.h */,
				85D8055C171631F10075EEAC /* SelectWPComLanguageViewController.m */,
				FF8DDCE71B6148F80098826F /* SettingsMultiTextViewController.h */,
				FF8DDCE51B6148E80098826F /* SettingsMultiTextViewController.m */,
				FF8DDCE21B5EA6590098826F /* SettingsTextViewController.h */,
				FF8DDCE31B5EA6590098826F /* SettingsTextViewController.m */,
				FF8DDCDD1B5DB1C10098826F /* SettingTableViewCell.h */,
				FF8DDCDE1B5DB1C10098826F /* SettingTableViewCell.m */,
				83FEFC7311FF6C5A0078B462 /* SiteSettingsViewController.h */,
				83FEFC7411FF6C5A0078B462 /* SiteSettingsViewController.m */,
			);
			path = Blog;
			sourceTree = "<group>";
		};
		B526DC241B1E473B002A8C5F /* WebViewController */ = {
			isa = PBXGroup;
			children = (
				5D6C4B011B603D1F005E3C43 /* WPWebViewController.xib */,
				E1B62A7913AA61A100A6FCA4 /* WPWebViewController.h */,
				E1B62A7A13AA61A100A6FCA4 /* WPWebViewController.m */,
				B541068F1B6FE38400C880D0 /* WPWebViewController+Auth.swift */,
				B526DC271B1E47FC002A8C5F /* WPStyleGuide+WebView.h */,
				B526DC281B1E47FC002A8C5F /* WPStyleGuide+WebView.m */,
			);
			name = WebViewController;
			sourceTree = "<group>";
		};
		B53520991AF7BB9600B33BA8 /* Notifications */ = {
			isa = PBXGroup;
			children = (
				C57A31A2183D2111007745B9 /* NotificationsManager.h */,
				C57A31A3183D2111007745B9 /* NotificationsManager.m */,
				B535209A1AF7BBB800B33BA8 /* PushAuthenticationManager.swift */,
			);
			name = Notifications;
			sourceTree = "<group>";
		};
		B545186718E9E08000AC3A54 /* Notifications */ = {
			isa = PBXGroup;
			children = (
				B5CC05F71962186D00975CAC /* Meta.h */,
				B5CC05F81962186D00975CAC /* Meta.m */,
				B55853F819630E7900FAF6C3 /* Notification.h */,
				B55853F919630E7900FAF6C3 /* Notification.m */,
				B5B9C08F1A38A23A00B5B85F /* Notification+Internals.h */,
				B5899AE31B422D990075A3D6 /* NotificationSettings.swift */,
			);
			path = Notifications;
			sourceTree = "<group>";
		};
		B54E1DEC1A0A7BAA00807537 /* ReplyTextView */ = {
			isa = PBXGroup;
			children = (
				B54E1DED1A0A7BAA00807537 /* ReplyBezierView.swift */,
				B54E1DEE1A0A7BAA00807537 /* ReplyTextView.swift */,
				B54E1DEF1A0A7BAA00807537 /* ReplyTextView.xib */,
			);
			path = ReplyTextView;
			sourceTree = "<group>";
		};
		B587796C19B799D800E57C5A /* Extensions */ = {
			isa = PBXGroup;
			children = (
				B587798319B799EB00E57C5A /* Notifications */,
				B5E167F319C08D18009535AA /* NSCalendar+Helpers.swift */,
				B587796F19B799D800E57C5A /* NSDate+Helpers.swift */,
				B587797019B799D800E57C5A /* NSIndexPath+Swift.swift */,
				B587797119B799D800E57C5A /* NSParagraphStyle+Helpers.swift */,
				B587797219B799D800E57C5A /* UIDevice+Helpers.swift */,
				B587797319B799D800E57C5A /* UIImageView+Animations.swift */,
				B587797419B799D800E57C5A /* UIImageView+Networking.swift */,
				B587797519B799D800E57C5A /* UITableView+Helpers.swift */,
				B587797619B799D800E57C5A /* UITableViewCell+Helpers.swift */,
				B587797719B799D800E57C5A /* UIView+Helpers.swift */,
				B580E4781AEA91000091A094 /* UIViewController+Helpers.swift */,
				B53FDF6C19B8C336000723B6 /* UIScreen+Helpers.swift */,
				B54866C91A0D7042004AC79D /* NSAttributedString+Helpers.swift */,
			);
			path = Extensions;
			sourceTree = "<group>";
		};
		B587798319B799EB00E57C5A /* Notifications */ = {
			isa = PBXGroup;
			children = (
				B587798419B799EB00E57C5A /* Notification+Interface.swift */,
				B587798519B799EB00E57C5A /* NotificationBlock+Interface.swift */,
			);
			path = Notifications;
			sourceTree = "<group>";
		};
		B5AEEC731ACACF3B008BF2A4 /* Core Data */ = {
			isa = PBXGroup;
			children = (
				93E9050319E6F242005513C9 /* ContextManagerTests.swift */,
				C5CFDC29184F962B00097B05 /* CoreDataConcurrencyTest.m */,
				931D26FF19EDAE8600114F17 /* CoreDataMigrationTests.m */,
			);
			name = "Core Data";
			sourceTree = "<group>";
		};
		B5AEEC7E1ACAD088008BF2A4 /* Services */ = {
			isa = PBXGroup;
			children = (
				9363113E19FA996700B0C739 /* AccountServiceTests.swift */,
				E150520B16CAC5C400D3DDDC /* BlogJetpackTest.m */,
				930FD0A519882742000CC81D /* BlogServiceTest.m */,
				B5EFB1C81B333C5A007608A3 /* NotificationsServiceTests.swift */,
			);
			name = Services;
			sourceTree = "<group>";
		};
		B5AEEC7F1ACAD099008BF2A4 /* Categories */ = {
			isa = PBXGroup;
			children = (
				F1564E5A18946087009F8F97 /* NSStringHelpersTest.m */,
				5DFA7EBB1AF7B8D30072023B /* NSDateStringFormattingTest.m */,
			);
			name = Categories;
			sourceTree = "<group>";
		};
		B5AEEC801ACAD0A5008BF2A4 /* ViewControllers */ = {
			isa = PBXGroup;
			children = (
				E10675C7183F82E900E5CE5C /* SettingsViewControllerTest.m */,
			);
			name = ViewControllers;
			sourceTree = "<group>";
		};
		B5B56D2F19AFB68800B4E29B /* Style */ = {
			isa = PBXGroup;
			children = (
				B5B56D3019AFB68800B4E29B /* WPStyleGuide+Reply.swift */,
				B5B56D3119AFB68800B4E29B /* WPStyleGuide+Notifications.swift */,
			);
			path = Style;
			sourceTree = "<group>";
		};
		B5E23BD919AD0CED000D6879 /* Tools */ = {
			isa = PBXGroup;
			children = (
				B54E1DF31A0A7BBF00807537 /* NotificationMediaDownloader.swift */,
			);
			path = Tools;
			sourceTree = "<group>";
		};
		B5EFB1C31B31B99D007608A3 /* Facades */ = {
			isa = PBXGroup;
			children = (
				85D2399F1AE5A5FC0074768D /* AccountServiceFacade.h */,
				85D239A01AE5A5FC0074768D /* AccountServiceFacade.m */,
				85D239A11AE5A5FC0074768D /* BlogSyncFacade.h */,
				85D239A21AE5A5FC0074768D /* BlogSyncFacade.m */,
				85D239A31AE5A5FC0074768D /* HelpshiftEnabledFacade.h */,
				85D239A41AE5A5FC0074768D /* HelpshiftEnabledFacade.m */,
				85D239A51AE5A5FC0074768D /* LoginFacade.h */,
				85D239A61AE5A5FC0074768D /* LoginFacade.m */,
				85D239A71AE5A5FC0074768D /* OnePasswordFacade.h */,
				85D239A81AE5A5FC0074768D /* OnePasswordFacade.m */,
				85D239A91AE5A5FC0074768D /* WordPressComOAuthClientFacade.h */,
				85D239AA1AE5A5FC0074768D /* WordPressComOAuthClientFacade.m */,
				85D239AB1AE5A5FC0074768D /* WordPressXMLRPCAPIFacade.h */,
				85D239AC1AE5A5FC0074768D /* WordPressXMLRPCAPIFacade.m */,
			);
			name = Facades;
			sourceTree = "<group>";
		};
		B5FD4523199D0F1100286FBB /* Views */ = {
			isa = PBXGroup;
			children = (
				B57B99D419A2C20200506504 /* NoteTableHeaderView.swift */,
				B5683DB71B6C03810043447C /* NoteTableHeaderView.xib */,
				B52C4C7E199D74AE009FD823 /* NoteTableViewCell.swift */,
				B5E23BDE19AD0D00000D6879 /* NoteTableViewCell.xib */,
				B50421E81B68170F008EEA82 /* NoteUndoOverlayView.swift */,
				B50421E61B680839008EEA82 /* NoteUndoOverlayView.xib */,
				B532D4E7199D4357006E4DF6 /* NoteBlockTableViewCell.swift */,
				B532D4E6199D4357006E4DF6 /* NoteBlockHeaderTableViewCell.swift */,
				B5C66B6F1ACF06CA00F68370 /* NoteBlockHeaderTableViewCell.xib */,
				B532D4E8199D4357006E4DF6 /* NoteBlockTextTableViewCell.swift */,
				B5C66B711ACF071000F68370 /* NoteBlockTextTableViewCell.xib */,
				B57AF5F91ACDC73D0075A7D2 /* NoteBlockActionsTableViewCell.swift */,
				B5C66B731ACF071F00F68370 /* NoteBlockActionsTableViewCell.xib */,
				B532D4E5199D4357006E4DF6 /* NoteBlockCommentTableViewCell.swift */,
				B5C66B751ACF072C00F68370 /* NoteBlockCommentTableViewCell.xib */,
				B532D4ED199D4418006E4DF6 /* NoteBlockImageTableViewCell.swift */,
				B5C66B771ACF073900F68370 /* NoteBlockImageTableViewCell.xib */,
				B52C4C7C199D4CD3009FD823 /* NoteBlockUserTableViewCell.swift */,
				B5C66B791ACF074600F68370 /* NoteBlockUserTableViewCell.xib */,
			);
			path = Views;
			sourceTree = "<group>";
		};
		B5FD453E199D0F2800286FBB /* Controllers */ = {
			isa = PBXGroup;
			children = (
				B5FD4541199D0F2800286FBB /* NotificationsViewController.h */,
				B5FD4542199D0F2800286FBB /* NotificationsViewController.m */,
				B5FD453F199D0F2800286FBB /* NotificationDetailsViewController.h */,
				B5FD4540199D0F2800286FBB /* NotificationDetailsViewController.m */,
				B522C4F71B3DA79B00E47B59 /* NotificationSettingsViewController.swift */,
				B52F8CD71B43260C00D36025 /* NotificationSettingStreamsViewController.swift */,
				B5899ADD1B419C560075A3D6 /* NotificationSettingDetailsViewController.swift */,
				B5F9959F1B59708C00AB0B3E /* NotificationSettingsViewController.xib */,
			);
			path = Controllers;
			sourceTree = "<group>";
		};
		BE20F5E11B2F738E0020694C /* ViewRelated */ = {
			isa = PBXGroup;
			children = (
				BE20F5E21B2F739F0020694C /* System */,
				BEC8A3FD1B4BAA08001CB8C3 /* Blog */,
			);
			name = ViewRelated;
			sourceTree = "<group>";
		};
		BE20F5E21B2F739F0020694C /* System */ = {
			isa = PBXGroup;
			children = (
				BE20F5E31B2F73A90020694C /* Search */,
			);
			name = System;
			sourceTree = "<group>";
		};
		BE20F5E31B2F73A90020694C /* Search */ = {
			isa = PBXGroup;
			children = (
				BE20F5E61B2F76660020694C /* WPSearchControllerConfiguratorTests.m */,
			);
			name = Search;
			sourceTree = "<group>";
		};
		BEBFE86C1B2F502C002C04EF /* Search */ = {
			isa = PBXGroup;
			children = (
				BEBFE86D1B2F50C5002C04EF /* WPSearchController.h */,
				BEBFE86E1B2F50C5002C04EF /* WPSearchController.m */,
				BEBFE8701B2F50E0002C04EF /* WPSearchControllerConfigurator.h */,
				BEBFE8711B2F50E0002C04EF /* WPSearchControllerConfigurator.m */,
			);
			name = Search;
			sourceTree = "<group>";
		};
		BEC8A3FD1B4BAA08001CB8C3 /* Blog */ = {
			isa = PBXGroup;
			children = (
				BEC8A3FE1B4BAA2C001CB8C3 /* BlogListViewControllerTests.m */,
			);
			name = Blog;
			sourceTree = "<group>";
		};
		C430074CAC011A24F4A74E17 /* Pods */ = {
			isa = PBXGroup;
			children = (
				AC055AD29E203B2021E7F39B /* Pods.debug.xcconfig */,
				AEFB66560B716519236CEE67 /* Pods.release.xcconfig */,
				C9F5071C28C57CE611E00B1F /* Pods.release-internal.xcconfig */,
				501C8A355B53A6971F731ECA /* Pods.distribution.xcconfig */,
				B43F6A7D9B3DC5B8B4A7DDCA /* Pods-WordPressTest.debug.xcconfig */,
				9198544476D3B385673B18E9 /* Pods-WordPressTest.release.xcconfig */,
				A42FAD830601402EC061BE54 /* Pods-WordPressTest.release-internal.xcconfig */,
				B6E2365A531EA4BD7025525F /* Pods-WordPressTest.distribution.xcconfig */,
				0CF877DC71756EFA3346E26F /* Pods-WordPressTodayWidget.debug.xcconfig */,
				2B3804821972897F0DEC4183 /* Pods-WordPressTodayWidget.release.xcconfig */,
				052EFF90F810139789A446FB /* Pods-WordPressTodayWidget.release-internal.xcconfig */,
				67040029265369CB7FAE64FA /* Pods-WordPressTodayWidget.distribution.xcconfig */,
				45A679DE2C6B64047BAF97E9 /* Pods-UITests.debug.xcconfig */,
				1E59E0C89B24D8AA3B12DEC8 /* Pods-UITests.release.xcconfig */,
				91E1D2929A320BA8932240BF /* Pods-UITests.release-internal.xcconfig */,
				71E3F8ABCB453500748B60CE /* Pods-UITests.distribution.xcconfig */,
			);
			name = Pods;
			sourceTree = "<group>";
		};
		C533CF320E6D3AB3000C3DE8 /* Comments */ = {
			isa = PBXGroup;
			children = (
				C533CF330E6D3ADA000C3DE8 /* CommentsViewController.h */,
				C533CF340E6D3ADA000C3DE8 /* CommentsViewController.m */,
				313AE49B19E3F20400AAFABE /* CommentViewController.h */,
				313AE49C19E3F20400AAFABE /* CommentViewController.m */,
				5D6C4AFD1B603CE9005E3C43 /* EditCommentViewController.xib */,
				2906F80F110CDA8900169D56 /* EditCommentViewController.h */,
				2906F810110CDA8900169D56 /* EditCommentViewController.m */,
				5D6C4AFE1B603CE9005E3C43 /* EditReplyViewController.xib */,
				B5509A9119CA38B3006D2E49 /* EditReplyViewController.h */,
				B5509A9219CA38B3006D2E49 /* EditReplyViewController.m */,
			);
			path = Comments;
			sourceTree = "<group>";
		};
		C59D3D480E6410BC00AA591D /* Categories */ = {
			isa = PBXGroup;
			children = (
				B55853F519630D5400FAF6C3 /* NSAttributedString+Util.h */,
				B55853F619630D5400FAF6C3 /* NSAttributedString+Util.m */,
				E13F23C114FE84600081D9CC /* NSMutableDictionary+Helpers.h */,
				E13F23C214FE84600081D9CC /* NSMutableDictionary+Helpers.m */,
				B55853F11962337500FAF6C3 /* NSScanner+Helpers.h */,
				B55853F21962337500FAF6C3 /* NSScanner+Helpers.m */,
				296526FC105810E100597FA3 /* NSString+Helpers.h */,
				296526FD105810E100597FA3 /* NSString+Helpers.m */,
				E1A0FAE5162F11CE0063B098 /* UIDevice+Helpers.h */,
				E1A0FAE6162F11CE0063B098 /* UIDevice+Helpers.m */,
				834CAE9B122D56B1003DDF49 /* UIImage+Alpha.h */,
				834CAE9D122D56B1003DDF49 /* UIImage+Alpha.m */,
				834CAE7A122D528A003DDF49 /* UIImage+Resize.h */,
				834CAE7B122D528A003DDF49 /* UIImage+Resize.m */,
				834CAE9C122D56B1003DDF49 /* UIImage+RoundedCorner.h */,
				834CAE9E122D56B1003DDF49 /* UIImage+RoundedCorner.m */,
				E1F80823146420B000726BC7 /* UIImageView+Gravatar.h */,
				E1F80824146420B000726BC7 /* UIImageView+Gravatar.m */,
				5D97C2F115CAF8D8009B44DD /* UINavigationController+KeyboardFix.h */,
				5D97C2F215CAF8D8009B44DD /* UINavigationController+KeyboardFix.m */,
				5DC3A44B1610B9BC00A890BE /* UINavigationController+Rotation.h */,
				5DC3A44C1610B9BC00A890BE /* UINavigationController+Rotation.m */,
				FD75DDAB15B021C70043F12C /* UIViewController+Rotation.h */,
				FD75DDAC15B021C80043F12C /* UIViewController+Rotation.m */,
				5D119DA1176FBE040073D83A /* UIImageView+AFNetworkingExtra.h */,
				5D119DA2176FBE040073D83A /* UIImageView+AFNetworkingExtra.m */,
				5DF59C091770AE3A00171208 /* UILabel+SuggestSize.h */,
				5DF59C0A1770AE3A00171208 /* UILabel+SuggestSize.m */,
				851734411798C64700A30E27 /* NSURL+Util.h */,
				851734421798C64700A30E27 /* NSURL+Util.m */,
				46F8714D1838C41600BC149B /* NSDate+StringFormatting.h */,
				46F8714E1838C41600BC149B /* NSDate+StringFormatting.m */,
				E2AA87A318523E5300886693 /* UIView+Subviews.h */,
				E2AA87A418523E5300886693 /* UIView+Subviews.m */,
				B548458019A258890077E7A5 /* UIActionSheet+Helpers.h */,
				B548458119A258890077E7A5 /* UIActionSheet+Helpers.m */,
				B57B99DC19A2DBF200506504 /* NSObject+Helpers.h */,
				B57B99DD19A2DBF200506504 /* NSObject+Helpers.m */,
				31EC15061A5B6675009FC8B3 /* WPStyleGuide+Suggestions.h */,
				31EC15071A5B6675009FC8B3 /* WPStyleGuide+Suggestions.m */,
				85CE4C1E1A703CF200780DFE /* NSBundle+VersionNumberHelper.h */,
				85CE4C1F1A703CF200780DFE /* NSBundle+VersionNumberHelper.m */,
				FFAC890E1A96A85800CC06AC /* NSProcessInfo+Util.h */,
				FFAC890F1A96A85800CC06AC /* NSProcessInfo+Util.m */,
				F1FA2C481AECEE1900255FCD /* MFMailComposeViewController+StatusBarStyle.h */,
				F1FA2C491AECEE1900255FCD /* MFMailComposeViewController+StatusBarStyle.m */,
				F1A0C49A1AF65B02001B544C /* MFMessageComposeViewController+StatusBarStyle.h */,
				F1A0C49B1AF65B02001B544C /* MFMessageComposeViewController+StatusBarStyle.m */,
				F128C31A1AFCC95B008C2404 /* WPMediaPickerViewController+StatusBarStyle.h */,
				F128C31B1AFCC95B008C2404 /* WPMediaPickerViewController+StatusBarStyle.m */,
			);
			path = Categories;
			sourceTree = "<group>";
		};
		CC098B8116A9EB0400450976 /* HTML */ = {
			isa = PBXGroup;
			children = (
				5DB767401588F64D00EBE36C /* postPreview.html */,
				E18165FC14E4428B006CE885 /* loader.html */,
				A01C55470E25E0D000D411F2 /* defaultPostTemplate.html */,
				2FAE97040E33B21600CA8540 /* defaultPostTemplate_old.html */,
				2FAE97070E33B21600CA8540 /* xhtml1-transitional.dtd */,
				2FAE97080E33B21600CA8540 /* xhtmlValidatorTemplate.xhtml */,
			);
			name = HTML;
			sourceTree = "<group>";
		};
		CC1D800D1656D8B2002A542F /* Notifications */ = {
			isa = PBXGroup;
			children = (
				B5B56D2F19AFB68800B4E29B /* Style */,
				B54E1DEC1A0A7BAA00807537 /* ReplyTextView */,
				B5E23BD919AD0CED000D6879 /* Tools */,
				B5FD453E199D0F2800286FBB /* Controllers */,
				B5FD4523199D0F1100286FBB /* Views */,
				B558541019631A1000FAF6C3 /* Notifications.storyboard */,
			);
			path = Notifications;
			sourceTree = "<group>";
		};
		CCB3A03814C8DD5100D43C3F /* Reader */ = {
			isa = PBXGroup;
			children = (
				5D08B8FD19647C0800D5B381 /* Controllers */,
				5D5A6E901B613C1800DAF819 /* Cards */,
				5D98A1491B6C09730085E904 /* Style */,
				5D08B8FC19647C0300D5B381 /* Views */,
			);
			path = Reader;
			sourceTree = "<group>";
		};
		E11F949814A3344300277D31 /* WordPressApi */ = {
			isa = PBXGroup;
			children = (
				E1D086E0194214C600F0CC19 /* NSDate+WordPressJSON.h */,
				E1D086E1194214C600F0CC19 /* NSDate+WordPressJSON.m */,
				E1756E621694A08200D9EC00 /* gencredentials.rb */,
				E13EB7A3157D230000885780 /* WordPressComApi.h */,
				E13EB7A4157D230000885780 /* WordPressComApi.m */,
				E1756DD41694560100D9EC00 /* WordPressComApiCredentials.h */,
				E1756DD51694560100D9EC00 /* WordPressComApiCredentials.m */,
				E1634517183B733B005E967F /* WordPressComOAuthClient.h */,
				E1634518183B733B005E967F /* WordPressComOAuthClient.m */,
			);
			path = WordPressApi;
			sourceTree = "<group>";
		};
		E1239B7B176A2E0F00D37220 /* Tests */ = {
			isa = PBXGroup;
			children = (
				85F8E1991B017A8E000859BB /* Networking */,
				5D7A577D1AFBFD7C0097C028 /* Models */,
				85D239BD1AE5A6EE0074768D /* NUX */,
				B5AEEC7F1ACAD099008BF2A4 /* Categories */,
				B5AEEC731ACACF3B008BF2A4 /* Core Data */,
				5DF94E351962BA5F00359241 /* Reader */,
				B5AEEC7E1ACAD088008BF2A4 /* Services */,
				852416D01A12ED2D0030700C /* Utility */,
				B5AEEC711ACACF2F008BF2A4 /* NotificationTests.m */,
				B5AEEC801ACAD0A5008BF2A4 /* ViewControllers */,
				BE20F5E11B2F738E0020694C /* ViewRelated */,
			);
			name = Tests;
			sourceTree = "<group>";
		};
		E1249B4019408C6F0035E895 /* Remote Objects */ = {
			isa = PBXGroup;
			children = (
				FFC6ADD61B56F311002F3C84 /* RemoteBlogSettings.h */,
				FFC6ADD71B56F311002F3C84 /* RemoteBlogSettings.m */,
				5D1D33CD1AE56250000DE623 /* RemoteUser.h */,
				5D1D33CE1AE56250000DE623 /* RemoteUser.m */,
				E1A6DBD619DC7D080071AC1E /* RemotePostCategory.h */,
				E1A6DBD719DC7D080071AC1E /* RemotePostCategory.m */,
				E1A6DBD819DC7D080071AC1E /* RemotePost.h */,
				E1A6DBD919DC7D080071AC1E /* RemotePost.m */,
				E1249B4119408C910035E895 /* RemoteComment.h */,
				E1249B4219408C910035E895 /* RemoteComment.m */,
				5D12FE1A1988243700378BD6 /* RemoteReaderPost.h */,
				5D12FE1B1988243700378BD6 /* RemoteReaderPost.m */,
				5D12FE201988245B00378BD6 /* RemoteReaderSite.h */,
				5D12FE211988245B00378BD6 /* RemoteReaderSite.m */,
				5D12FE1C1988243700378BD6 /* RemoteReaderTopic.h */,
				5D12FE1D1988243700378BD6 /* RemoteReaderTopic.m */,
				E1B289D919F7AF7000DB0707 /* RemoteBlog.h */,
				E1B289DA19F7AF7000DB0707 /* RemoteBlog.m */,
				FF3DD6BF19F2B77A003A52CB /* RemoteMedia.h */,
				FF3DD6BD19F2B6B3003A52CB /* RemoteMedia.m */,
				B52D29A41B66BEB70010BD3D /* RemoteNotificationSettings.swift */,
				5DED0E121B42E3E400431FCD /* RemoteSourcePostAttribution.h */,
				5DED0E131B42E3E400431FCD /* RemoteSourcePostAttribution.m */,
				5D9282F71B54697C00066CED /* RemoteReaderSiteInfo.h */,
				5D9282F81B54697C00066CED /* RemoteReaderSiteInfo.m */,
				598F86A51B67B7A000550C9C /* RemoteTheme.h */,
				598F86A61B67B7A000550C9C /* RemoteTheme.m */,
			);
			name = "Remote Objects";
			sourceTree = "<group>";
		};
		E12F55F714A1F2640060A510 /* Vendor */ = {
			isa = PBXGroup;
			children = (
				931D26FB19EDA0D000114F17 /* ALIterativeMigrator */,
				E1D0D81E16D3D19200E33F4C /* PocketAPI */,
				E1B4A9DE12FC8B1000EB3F67 /* EGOTableViewPullRefresh */,
			);
			path = Vendor;
			sourceTree = "<group>";
		};
		E131CB5B16CAD638004B0314 /* Helpers */ = {
			isa = PBXGroup;
			children = (
				E150520D16CAC75A00D3DDDC /* CoreDataTestHelper.h */,
				E150520E16CAC75A00D3DDDC /* CoreDataTestHelper.m */,
				B5D689FB1A5EBC900063D9E5 /* NotificationsManager+TestHelper.h */,
				B5D689FC1A5EBC900063D9E5 /* NotificationsManager+TestHelper.m */,
				93E9050519E6F3D8005513C9 /* TestContextManager.h */,
				93E9050619E6F3D8005513C9 /* TestContextManager.m */,
				E15618FB16DB8677006532C4 /* UIKitTestHelper.h */,
				E15618FC16DB8677006532C4 /* UIKitTestHelper.m */,
			);
			name = Helpers;
			sourceTree = "<group>";
		};
		E1523EB216D3B2EE002C5A36 /* Sharing */ = {
			isa = PBXGroup;
			children = (
				E1523EB316D3B305002C5A36 /* InstapaperActivity.h */,
				E1523EB416D3B305002C5A36 /* InstapaperActivity.m */,
				E1D0D81416D3B86800E33F4C /* SafariActivity.h */,
				E1D0D81516D3B86800E33F4C /* SafariActivity.m */,
				E1D0D84516D3D2EA00E33F4C /* PocketActivity.h */,
				E1D0D84616D3D2EA00E33F4C /* PocketActivity.m */,
				E10DB0061771926D00B7A0A3 /* GooglePlusActivity.h */,
				E10DB0071771926D00B7A0A3 /* GooglePlusActivity.m */,
				B5F015C9195DFD7600F6ECF2 /* WordPressActivity.h */,
				B5F015CA195DFD7600F6ECF2 /* WordPressActivity.m */,
				E1D95EB617A28F5E00A3E9F3 /* WPActivityDefaults.h */,
				E1D95EB717A28F5E00A3E9F3 /* WPActivityDefaults.m */,
			);
			path = Sharing;
			sourceTree = "<group>";
		};
		E159D1011309AAF200F498E2 /* Migrations */ = {
			isa = PBXGroup;
			children = (
				E1A03EDF17422DBC0085D192 /* 10-11 */,
				5D49B03519BE37CC00703A9B /* 20-21 */,
				937D9A0D19F837ED007B9D5F /* 22-23 */,
				5DF7F7751B223895003A05C8 /* 30-31 */,
				E1C4F4E61B29D5B900DAAB8E /* 32-33 */,
				E100C6BA1741472F00AE48D8 /* WordPress-11-12.xcmappingmodel */,
				5D51ADAE19A832AF00539C0B /* WordPress-20-21.xcmappingmodel */,
				937D9A0E19F83812007B9D5F /* WordPress-22-23.xcmappingmodel */,
				E1D86E681B2B414300DD2192 /* WordPress-32-33.xcmappingmodel */,
				5DF7F7731B22337C003A05C8 /* WordPress-30-31.xcmappingmodel */,
			);
			path = Migrations;
			sourceTree = "<group>";
		};
		E16AB92F14D978240047A2E5 /* WordPressTest */ = {
			isa = PBXGroup;
			children = (
				E16AB93014D978240047A2E5 /* Supporting Files */,
				E16AB94414D9A13A0047A2E5 /* Mock Data */,
				E131CB5B16CAD638004B0314 /* Helpers */,
				E1239B7B176A2E0F00D37220 /* Tests */,
			);
			path = WordPressTest;
			sourceTree = "<group>";
		};
		E16AB93014D978240047A2E5 /* Supporting Files */ = {
			isa = PBXGroup;
			children = (
				93E9050219E6F240005513C9 /* WordPressTest-Bridging-Header.h */,
				E16AB93114D978240047A2E5 /* WordPressTest-Info.plist */,
				E16AB93214D978240047A2E5 /* InfoPlist.strings */,
				E16AB93814D978240047A2E5 /* WordPressTest-Prefix.pch */,
			);
			name = "Supporting Files";
			sourceTree = "<group>";
		};
		E16AB94414D9A13A0047A2E5 /* Mock Data */ = {
			isa = PBXGroup;
			children = (
				B5AEEC741ACACFDA008BF2A4 /* notifications-badge.json */,
				B5AEEC751ACACFDA008BF2A4 /* notifications-like.json */,
				B5AEEC771ACACFDA008BF2A4 /* notifications-new-follower.json */,
				B5AEEC781ACACFDA008BF2A4 /* notifications-replied-comment.json */,
				B5EFB1D01B33630C007608A3 /* notifications-settings.json */,
				93CD939219099BE70049096E /* authtoken.json */,
				E131CB5716CACFB4004B0314 /* get-user-blogs_doesnt-have-blog.json */,
				E131CB5516CACF1E004B0314 /* get-user-blogs_has-blog.json */,
				E1E4CE0E1774531500430844 /* misteryman.jpg */,
				E1E4CE0517739FAB00430844 /* test-image.jpg */,
				E156190016DBABDE006532C4 /* xmlrpc-response-getpost.xml */,
				E15618FE16DBA983006532C4 /* xmlrpc-response-newpost.xml */,
				93594BD4191D2F5A0079E6B2 /* stats-batch.json */,
				E11330501A13BAA300D36D84 /* me-sites-with-jetpack.json */,
				855408851A6F105700DDBD79 /* app-review-prompt-all-enabled.json */,
				855408871A6F106800DDBD79 /* app-review-prompt-notifications-disabled.json */,
				855408891A6F107D00DDBD79 /* app-review-prompt-global-disable.json */,
			);
			name = "Mock Data";
			path = "Test Data";
			sourceTree = "<group>";
		};
		E1756E661694AA1500D9EC00 /* Derived Sources */ = {
			isa = PBXGroup;
			children = (
				FFB7B81C1A0012E80032E723 /* WordPressTestCredentials.m */,
				FFB7B81D1A0012E80032E723 /* WordPressComApiCredentials.m */,
			);
			name = "Derived Sources";
			path = /private/tmp/WordPress.build;
			sourceTree = "<absolute>";
		};
		E1A03EDF17422DBC0085D192 /* 10-11 */ = {
			isa = PBXGroup;
			children = (
				E1A03EE017422DCD0085D192 /* BlogToAccount.h */,
				E1A03EE117422DCE0085D192 /* BlogToAccount.m */,
				E1A03F46174283DF0085D192 /* BlogToJetpackAccount.h */,
				E1A03F47174283E00085D192 /* BlogToJetpackAccount.m */,
			);
			path = "10-11";
			sourceTree = "<group>";
		};
		E1B4A9DE12FC8B1000EB3F67 /* EGOTableViewPullRefresh */ = {
			isa = PBXGroup;
			children = (
				E1B4A9DF12FC8B1000EB3F67 /* EGORefreshTableHeaderView.h */,
				E1B4A9E012FC8B1000EB3F67 /* EGORefreshTableHeaderView.m */,
			);
			path = EGOTableViewPullRefresh;
			sourceTree = "<group>";
		};
		E1C4F4E61B29D5B900DAAB8E /* 32-33 */ = {
			isa = PBXGroup;
			children = (
				E16273E01B2ACEB600088AF7 /* BlogToBlog32to33.swift */,
			);
			name = "32-33";
			sourceTree = "<group>";
		};
		E1D0D81E16D3D19200E33F4C /* PocketAPI */ = {
			isa = PBXGroup;
			children = (
				E1D0D81F16D3D19200E33F4C /* PocketAPI+NSOperation.h */,
				E1D0D82016D3D19200E33F4C /* PocketAPI.h */,
				E1D0D82116D3D19200E33F4C /* PocketAPI.m */,
				E1D0D82216D3D19200E33F4C /* PocketAPILogin.h */,
				E1D0D82316D3D19200E33F4C /* PocketAPILogin.m */,
				E1D0D82416D3D19200E33F4C /* PocketAPIOperation.h */,
				E1D0D82516D3D19200E33F4C /* PocketAPIOperation.m */,
				E1D0D82616D3D19200E33F4C /* PocketAPITypes.h */,
			);
			path = PocketAPI;
			sourceTree = "<group>";
		};
		EC4696A80EA74DAC0040EE8E /* Pages */ = {
			isa = PBXGroup;
			children = (
				5DFA7EC21AF7CB910072023B /* Pages.storyboard */,
				5DFA7EBD1AF7CB2E0072023B /* Controllers */,
				5DFA7EBE1AF7CB3A0072023B /* Views */,
				74BB6F1819AE7B9400FB7829 /* WPLegacyEditPageViewController.h */,
				74BB6F1919AE7B9400FB7829 /* WPLegacyEditPageViewController.m */,
				83D180F712329B1A002DCCB0 /* EditPageViewController.h */,
				83D180F812329B1A002DCCB0 /* EditPageViewController.m */,
				5D62BAD518AA88210044E5F7 /* PageSettingsViewController.h */,
				5D62BAD618AA88210044E5F7 /* PageSettingsViewController.m */,
			);
			path = Pages;
			sourceTree = "<group>";
		};
		FFF96F8319EBE7FB00DFC821 /* UITests */ = {
			isa = PBXGroup;
			children = (
				FFF96FAC19ED7F4D00DFC821 /* wp_test_credentials_sample */,
				FFF96F8419EBE7FB00DFC821 /* Supporting Files */,
				FFF96F8F19EBE81F00DFC821 /* CommentsTests.m */,
				FFF96F9119EBE81F00DFC821 /* LoginTests.m */,
				FFF96F9219EBE81F00DFC821 /* MeTabTests.m */,
				FFF96F9319EBE81F00DFC821 /* NotificationsTests.m */,
				FFF96F9419EBE81F00DFC821 /* PagesTests.m */,
				FFF96F9519EBE81F00DFC821 /* PostsTests.m */,
				FFF96F9619EBE81F00DFC821 /* ReaderTests.m */,
				FFF96F9719EBE81F00DFC821 /* StatsTests.m */,
				FFF96F9819EBE81F00DFC821 /* WordPressTestCredentials.h */,
				FFF96F9919EBE81F00DFC821 /* WordPressTestCredentials.m */,
				FFF96F9A19EBE81F00DFC821 /* WPUITestCase.h */,
				FFF96F9B19EBE81F00DFC821 /* WPUITestCase.m */,
				FFF96FA919ED724F00DFC821 /* KIFUITestActor-WPExtras.h */,
				FFF96FAA19ED724F00DFC821 /* KIFUITestActor-WPExtras.m */,
			);
			path = UITests;
			sourceTree = "<group>";
		};
		FFF96F8419EBE7FB00DFC821 /* Supporting Files */ = {
			isa = PBXGroup;
			children = (
				FFF96F9019EBE81F00DFC821 /* gencredentials.rb */,
				FFF96F8519EBE7FB00DFC821 /* Info.plist */,
			);
			name = "Supporting Files";
			sourceTree = "<group>";
		};
/* End PBXGroup section */

/* Begin PBXNativeTarget section */
		1D6058900D05DD3D006BFB54 /* WordPress */ = {
			isa = PBXNativeTarget;
			buildConfigurationList = 1D6058960D05DD3E006BFB54 /* Build configuration list for PBXNativeTarget "WordPress" */;
			buildPhases = (
				1D60588D0D05DD3D006BFB54 /* Resources */,
				832D4F01120A6F7C001708D4 /* CopyFiles */,
				855804B81A5C5EED008D5A77 /* Generate Build Icon */,
				E1756E61169493AD00D9EC00 /* Generate WP.com credentials */,
				1D60588E0D05DD3D006BFB54 /* Sources */,
				1D60588F0D05DD3D006BFB54 /* Frameworks */,
				79289B3ECCA2441197B8D7F6 /* Copy Pods Resources */,
				E1CCFB31175D62320016BD8A /* Run Fabric/Crashlytics */,
				93E5284E19A7741A003A1A9C /* Embed App Extensions */,
			);
			buildRules = (
			);
			dependencies = (
				FFC3F6FC1B0DBF7200EFC359 /* PBXTargetDependency */,
				93E5284519A7741A003A1A9C /* PBXTargetDependency */,
				93E5284819A7741A003A1A9C /* PBXTargetDependency */,
			);
			name = WordPress;
			productName = WordPress;
			productReference = 1D6058910D05DD3D006BFB54 /* WordPress.app */;
			productType = "com.apple.product-type.application";
		};
		93E5283919A7741A003A1A9C /* WordPressTodayWidget */ = {
			isa = PBXNativeTarget;
			buildConfigurationList = 93E5284D19A7741A003A1A9C /* Build configuration list for PBXNativeTarget "WordPressTodayWidget" */;
			buildPhases = (
				1433631E1B534FCE8E3401B1 /* Check Pods Manifest.lock */,
				B500E3B71A3B18770071ABA8 /* App Installation Failed Workaround */,
				93E5283619A7741A003A1A9C /* Sources */,
				93E5283719A7741A003A1A9C /* Frameworks */,
				93E5283819A7741A003A1A9C /* Resources */,
				2AFAFA8761E84119A747E117 /* Copy Pods Resources */,
			);
			buildRules = (
			);
			dependencies = (
			);
			name = WordPressTodayWidget;
			productName = WordPressTodayWidget;
			productReference = 93E5283A19A7741A003A1A9C /* WordPressTodayWidget.appex */;
			productType = "com.apple.product-type.app-extension";
		};
		E16AB92914D978240047A2E5 /* WordPressTest */ = {
			isa = PBXNativeTarget;
			buildConfigurationList = E16AB93D14D978240047A2E5 /* Build configuration list for PBXNativeTarget "WordPressTest" */;
			buildPhases = (
				E16AB92514D978240047A2E5 /* Sources */,
				E16AB92614D978240047A2E5 /* Frameworks */,
				E16AB92714D978240047A2E5 /* Resources */,
				E16AB92814D978240047A2E5 /* ShellScript */,
				08CDD6C52F6F4CE8B478F112 /* Copy Pods Resources */,
			);
			buildRules = (
			);
			dependencies = (
				E16AB93F14D978520047A2E5 /* PBXTargetDependency */,
			);
			name = WordPressTest;
			productName = WordPressTest;
			productReference = E16AB92A14D978240047A2E5 /* WordPressTest.xctest */;
			productType = "com.apple.product-type.bundle.unit-test";
		};
		FFF96F8119EBE7FB00DFC821 /* UITests */ = {
			isa = PBXNativeTarget;
			buildConfigurationList = FFF96F8E19EBE7FB00DFC821 /* Build configuration list for PBXNativeTarget "UITests" */;
			buildPhases = (
				F538F2E32959A7F71EED0023 /* Check Pods Manifest.lock */,
				FFF87E8219F1B6CF00206205 /* Gen Test Credentials */,
				FFF96F7E19EBE7FB00DFC821 /* Sources */,
				FFF96F7F19EBE7FB00DFC821 /* Frameworks */,
				FFF96F8019EBE7FB00DFC821 /* Resources */,
				BD568EA7006B338911997D59 /* Copy Pods Resources */,
			);
			buildRules = (
			);
			dependencies = (
				FFF96F8919EBE7FB00DFC821 /* PBXTargetDependency */,
			);
			name = UITests;
			productName = UITests;
			productReference = FFF96F8219EBE7FB00DFC821 /* UITests.xctest */;
			productType = "com.apple.product-type.bundle.unit-test";
		};
/* End PBXNativeTarget section */

/* Begin PBXProject section */
		29B97313FDCFA39411CA2CEA /* Project object */ = {
			isa = PBXProject;
			attributes = {
				LastSwiftUpdateCheck = 0700;
				LastUpgradeCheck = 0510;
				ORGANIZATIONNAME = WordPress;
				TargetAttributes = {
					1D6058900D05DD3D006BFB54 = {
						DevelopmentTeam = PZYM8XX95Q;
						SystemCapabilities = {
							com.apple.ApplicationGroups.iOS = {
								enabled = 1;
							};
							com.apple.Keychain = {
								enabled = 1;
							};
						};
					};
					93E5283919A7741A003A1A9C = {
						CreatedOnToolsVersion = 6.0;
						DevelopmentTeam = PZYM8XX95Q;
						SystemCapabilities = {
							com.apple.ApplicationGroups.iOS = {
								enabled = 1;
							};
							com.apple.Keychain = {
								enabled = 1;
							};
						};
					};
					E16AB92914D978240047A2E5 = {
						TestTargetID = 1D6058900D05DD3D006BFB54;
					};
					FFC3F6F41B0DBF0900EFC359 = {
						CreatedOnToolsVersion = 6.3.1;
					};
					FFF96F8119EBE7FB00DFC821 = {
						CreatedOnToolsVersion = 6.1;
						TestTargetID = 1D6058900D05DD3D006BFB54;
					};
				};
			};
			buildConfigurationList = C01FCF4E08A954540054247B /* Build configuration list for PBXProject "WordPress" */;
			compatibilityVersion = "Xcode 3.2";
			developmentRegion = English;
			hasScannedForEncodings = 1;
			knownRegions = (
				English,
				Japanese,
				French,
				German,
				en,
				es,
				it,
				ja,
				pt,
				sv,
				"zh-Hans",
				nb,
				tr,
				id,
				"zh-Hant",
				hu,
				pl,
				ru,
				da,
				ko,
				th,
				fr,
				nl,
				de,
				"en-GB",
				"pt-BR",
				ar,
				hr,
				he,
			);
			mainGroup = 29B97314FDCFA39411CA2CEA /* CustomTemplate */;
			projectDirPath = "";
			projectRoot = "";
			targets = (
				1D6058900D05DD3D006BFB54 /* WordPress */,
				E16AB92914D978240047A2E5 /* WordPressTest */,
				A2795807198819DE0031C6A3 /* OCLint */,
				93E5283919A7741A003A1A9C /* WordPressTodayWidget */,
				FFF96F8119EBE7FB00DFC821 /* UITests */,
				FFC3F6F41B0DBF0900EFC359 /* UpdatePlistPreprocessor */,
			);
		};
/* End PBXProject section */

/* Begin PBXResourcesBuildPhase section */
		1D60588D0D05DD3D006BFB54 /* Resources */ = {
			isa = PBXResourcesBuildPhase;
			buildActionMask = 2147483647;
			files = (
				B5C66B741ACF071F00F68370 /* NoteBlockActionsTableViewCell.xib in Resources */,
				B5C66B701ACF06CA00F68370 /* NoteBlockHeaderTableViewCell.xib in Resources */,
				5D6C4AF61B603CA3005E3C43 /* WPTableViewActivityCell.xib in Resources */,
				28AD73600D9D9599002E5188 /* MainWindow.xib in Resources */,
				A01C55480E25E0D000D411F2 /* defaultPostTemplate.html in Resources */,
				2FAE97090E33B21600CA8540 /* defaultPostTemplate_old.html in Resources */,
				5DBFC8A91A9BE07B00E00DE4 /* Posts.storyboard in Resources */,
				2FAE970C0E33B21600CA8540 /* xhtml1-transitional.dtd in Resources */,
				5D4C89FE1AB88EF7007464B3 /* PostCardTextCell.xib in Resources */,
				5D028F061B3468A000474113 /* OriginalAttributionView.xib in Resources */,
				2FAE970D0E33B21600CA8540 /* xhtmlValidatorTemplate.xhtml in Resources */,
				931DF4D618D09A2F00540BDD /* InfoPlist.strings in Resources */,
				5D5A6E941B613CA400DAF819 /* ReaderPostCardCell.xib in Resources */,
				B558541419631A1000FAF6C3 /* Notifications.storyboard in Resources */,
				B5F995A01B59708C00AB0B3E /* NotificationSettingsViewController.xib in Resources */,
				5DFA7EC81AF814E40072023B /* PageListTableViewCell.xib in Resources */,
				B5C66B781ACF073900F68370 /* NoteBlockImageTableViewCell.xib in Resources */,
				B5683DB81B6C03810043447C /* NoteTableHeaderView.xib in Resources */,
				45C73C25113C36F70024D0D2 /* MainWindow-iPad.xib in Resources */,
				5D13FA571AF99C2100F06492 /* PageListSectionHeaderView.xib in Resources */,
				B54E1DF21A0A7BAA00807537 /* ReplyTextView.xib in Resources */,
				5D4C8A001AB88F58007464B3 /* PostCardImageCell.xib in Resources */,
				B50421E71B680839008EEA82 /* NoteUndoOverlayView.xib in Resources */,
				FFC6ADD51B56F295002F3C84 /* AboutViewController.xib in Resources */,
				E1D91456134A853D0089019C /* Localizable.strings in Resources */,
				B5E23BDF19AD0D00000D6879 /* NoteTableViewCell.xib in Resources */,
				4645AFC51961E1FB005F7509 /* AppImages.xcassets in Resources */,
				B5C66B761ACF072C00F68370 /* NoteBlockCommentTableViewCell.xib in Resources */,
				E18165FD14E4428B006CE885 /* loader.html in Resources */,
				5DB767411588F64D00EBE36C /* postPreview.html in Resources */,
				85ED988817DFA00000090D0B /* Images.xcassets in Resources */,
				5D6C4AF41B603C75005E3C43 /* WPWhatsNewView.xib in Resources */,
				BE13B3E81B2B58D800A4211D /* BlogListViewController.xib in Resources */,
				B5C66B7A1ACF074600F68370 /* NoteBlockUserTableViewCell.xib in Resources */,
				5D18FEA01AFBB17400EFEED0 /* RestorePageTableViewCell.xib in Resources */,
				B5C66B721ACF071100F68370 /* NoteBlockTextTableViewCell.xib in Resources */,
				5D6C4AFC1B603CC0005E3C43 /* ThemeDetailsViewController~ipad.xib in Resources */,
				5D69DBC4165428CA00A2D1F7 /* n.caf in Resources */,
				85D80558171630B30075EEAC /* DotCom-Languages.plist in Resources */,
				5D2FB2831AE98C4600F1D4ED /* RestorePostTableViewCell.xib in Resources */,
				B51D9A7E19634D4400CA857B /* Noticons-Regular.otf in Resources */,
				5D6C4B001B603CE9005E3C43 /* EditReplyViewController.xib in Resources */,
				5D732F991AE84E5400CD89E7 /* PostListFooterView.xib in Resources */,
				5D6C4AFA1B603CC0005E3C43 /* ThemeBrowserViewController.xib in Resources */,
				5D6C4AFB1B603CC0005E3C43 /* ThemeDetailsViewController.xib in Resources */,
				5D6C4AFF1B603CE9005E3C43 /* EditCommentViewController.xib in Resources */,
				5D6C4B021B603D1F005E3C43 /* WPWebViewController.xib in Resources */,
				A2787D0219002AB1000D6CA6 /* HelpshiftConfig.plist in Resources */,
				5DFA7EC31AF7CB910072023B /* Pages.storyboard in Resources */,
			);
			runOnlyForDeploymentPostprocessing = 0;
		};
		93E5283819A7741A003A1A9C /* Resources */ = {
			isa = PBXResourcesBuildPhase;
			buildActionMask = 2147483647;
			files = (
				93E5284319A7741A003A1A9C /* MainInterface.storyboard in Resources */,
				934884AF19B7875C004028D8 /* WordPress-Internal.entitlements in Resources */,
				934884AD19B78723004028D8 /* WordPressTodayWidget-Internal.entitlements in Resources */,
			);
			runOnlyForDeploymentPostprocessing = 0;
		};
		E16AB92714D978240047A2E5 /* Resources */ = {
			isa = PBXResourcesBuildPhase;
			buildActionMask = 2147483647;
			files = (
				E16AB93414D978240047A2E5 /* InfoPlist.strings in Resources */,
				93594BD5191D2F5A0079E6B2 /* stats-batch.json in Resources */,
				93CD939319099BE70049096E /* authtoken.json in Resources */,
				E1E4CE0F1774563F00430844 /* misteryman.jpg in Resources */,
				855408881A6F106800DDBD79 /* app-review-prompt-notifications-disabled.json in Resources */,
				8554088A1A6F107D00DDBD79 /* app-review-prompt-global-disable.json in Resources */,
				B5AEEC7A1ACACFDA008BF2A4 /* notifications-like.json in Resources */,
				E1E4CE0617739FAB00430844 /* test-image.jpg in Resources */,
				E11330511A13BAA300D36D84 /* me-sites-with-jetpack.json in Resources */,
				855408861A6F105700DDBD79 /* app-review-prompt-all-enabled.json in Resources */,
				E131CB5616CACF1E004B0314 /* get-user-blogs_has-blog.json in Resources */,
				B5EFB1D11B33630C007608A3 /* notifications-settings.json in Resources */,
				B5AEEC7D1ACACFDA008BF2A4 /* notifications-replied-comment.json in Resources */,
				E131CB5816CACFB4004B0314 /* get-user-blogs_doesnt-have-blog.json in Resources */,
				E15618FF16DBA983006532C4 /* xmlrpc-response-newpost.xml in Resources */,
				B5AEEC7C1ACACFDA008BF2A4 /* notifications-new-follower.json in Resources */,
				B5AEEC791ACACFDA008BF2A4 /* notifications-badge.json in Resources */,
				E156190116DBABDE006532C4 /* xmlrpc-response-getpost.xml in Resources */,
			);
			runOnlyForDeploymentPostprocessing = 0;
		};
		FFF96F8019EBE7FB00DFC821 /* Resources */ = {
			isa = PBXResourcesBuildPhase;
			buildActionMask = 2147483647;
			files = (
				FFF96F9D19EBE81F00DFC821 /* gencredentials.rb in Resources */,
			);
			runOnlyForDeploymentPostprocessing = 0;
		};
/* End PBXResourcesBuildPhase section */

/* Begin PBXShellScriptBuildPhase section */
		08CDD6C52F6F4CE8B478F112 /* Copy Pods Resources */ = {
			isa = PBXShellScriptBuildPhase;
			buildActionMask = 2147483647;
			files = (
			);
			inputPaths = (
			);
			name = "Copy Pods Resources";
			outputPaths = (
			);
			runOnlyForDeploymentPostprocessing = 0;
			shellPath = /bin/sh;
			shellScript = "\"${SRCROOT}/../Pods/Target Support Files/Pods-WordPressTest/Pods-WordPressTest-resources.sh\"\n";
		};
		1433631E1B534FCE8E3401B1 /* Check Pods Manifest.lock */ = {
			isa = PBXShellScriptBuildPhase;
			buildActionMask = 2147483647;
			files = (
			);
			inputPaths = (
			);
			name = "Check Pods Manifest.lock";
			outputPaths = (
			);
			runOnlyForDeploymentPostprocessing = 0;
			shellPath = /bin/sh;
			shellScript = "diff \"${PODS_ROOT}/../Podfile.lock\" \"${PODS_ROOT}/Manifest.lock\" > /dev/null\nif [[ $? != 0 ]] ; then\n    cat << EOM\nerror: The sandbox is not in sync with the Podfile.lock. Run 'pod install' or update your CocoaPods installation.\nEOM\n    exit 1\nfi\n";
			showEnvVarsInLog = 0;
		};
		2AFAFA8761E84119A747E117 /* Copy Pods Resources */ = {
			isa = PBXShellScriptBuildPhase;
			buildActionMask = 2147483647;
			files = (
			);
			inputPaths = (
			);
			name = "Copy Pods Resources";
			outputPaths = (
			);
			runOnlyForDeploymentPostprocessing = 0;
			shellPath = /bin/sh;
			shellScript = "\"${SRCROOT}/../Pods/Target Support Files/Pods-WordPressTodayWidget/Pods-WordPressTodayWidget-resources.sh\"\n";
			showEnvVarsInLog = 0;
		};
		79289B3ECCA2441197B8D7F6 /* Copy Pods Resources */ = {
			isa = PBXShellScriptBuildPhase;
			buildActionMask = 2147483647;
			files = (
			);
			inputPaths = (
			);
			name = "Copy Pods Resources";
			outputPaths = (
			);
			runOnlyForDeploymentPostprocessing = 0;
			shellPath = /bin/sh;
			shellScript = "\"${SRCROOT}/../Pods/Target Support Files/Pods/Pods-resources.sh\"\n";
		};
		855804B81A5C5EED008D5A77 /* Generate Build Icon */ = {
			isa = PBXShellScriptBuildPhase;
			buildActionMask = 2147483647;
			files = (
			);
			inputPaths = (
			);
			name = "Generate Build Icon";
			outputPaths = (
			);
			runOnlyForDeploymentPostprocessing = 0;
			shellPath = /bin/sh;
			shellScript = "#!/bin/sh\nexport PATH=/opt/local/bin/:/opt/local/sbin:$PATH:/usr/local/bin:\nif [ \"${CONFIGURATION}\" != \"Release-Internal\" ]; then\nexit 0;\nfi\n\nconvertPath=`which convert`\necho ${convertPath}\nif [[ ! -f ${convertPath} || -z ${convertPath} ]]; then\necho \"warning: Skipping Icon versioning, you need to install ImageMagick and ghostscript (fonts) first, you can use brew to simplify process:\nbrew install imagemagick\nbrew install ghostscript\"\nexit 0;\nfi\n\ncommit=`git rev-parse --short HEAD`\nbranch=`git rev-parse --abbrev-ref HEAD`\nversion=`/usr/libexec/PlistBuddy -c \"Print CFBundleShortVersionString\" \"${INFOPLIST_FILE}\"`\nbuild_num=`/usr/libexec/PlistBuddy -c \"Print CFBundleVersion\" \"${INFOPLIST_FILE}\"`\n\nshopt -s extglob\nshopt -u extglob\ncaption=\"${version}\\n${commit}\"\necho $caption\n\nfunction abspath() { pushd . > /dev/null; if [ -d \"$1\" ]; then cd \"$1\"; dirs -l +0; else cd \"`dirname \\\"$1\\\"`\"; cur_dir=`dirs -l +0`; if [ \"$cur_dir\" == \"/\" ]; then echo \"$cur_dir`basename \\\"$1\\\"`\"; else echo \"$cur_dir/`basename \\\"$1\\\"`\"; fi; fi; popd > /dev/null; }\n\nfunction processIcon() {\n    base_file=$1\n    \n    cd \"${CONFIGURATION_BUILD_DIR}/${UNLOCALIZED_RESOURCES_FOLDER_PATH}\"\n    base_path=`find . -name ${base_file}`\n    \n    real_path=$( abspath \"${base_path}\" )\n    echo \"base path ${real_path}\"\n    \n    if [[ ! -f ${base_path} || -z ${base_path} ]]; then\n    return;\n    fi\n    \n    # TODO: if they are the same we need to fix it by introducing temp\n    target_file=`basename $base_path`\n    target_path=\"${CONFIGURATION_BUILD_DIR}/${UNLOCALIZED_RESOURCES_FOLDER_PATH}/${target_file}\"\n    \n    base_tmp_normalizedFileName=\"${base_file%.*}-normalized.${base_file##*.}\"\n    base_tmp_path=`dirname $base_path`\n    base_tmp_normalizedFilePath=\"${base_tmp_path}/${base_tmp_normalizedFileName}\"\n    \n    stored_original_file=\"${base_tmp_normalizedFilePath}-tmp\"\n    if [[ -f ${stored_original_file} ]]; then\n    echo \"found previous file at path ${stored_original_file}, using it as base\"\n    mv \"${stored_original_file}\" \"${base_path}\"\n    fi\n    \n    if [ $CONFIGURATION = \"Release\" ]; then\n    cp \"${base_path}\" \"$target_path\"\n    return 0;\n    fi\n    \n    echo \"Reverting optimized PNG to normal\"\n    # Normalize\n    echo \"xcrun -sdk iphoneos pngcrush -revert-iphone-optimizations -q ${base_path} ${base_tmp_normalizedFilePath}\"\n    xcrun -sdk iphoneos pngcrush -revert-iphone-optimizations -q \"${base_path}\" \"${base_tmp_normalizedFilePath}\"\n    \n    # move original pngcrush png to tmp file\n    echo \"moving pngcrushed png file at ${base_path} to ${stored_original_file}\"\n    #rm \"$base_path\"\n    mv \"$base_path\" \"${stored_original_file}\"\n    \n    # Rename normalized png's filename to original one\n    echo \"Moving normalized png file to original one ${base_tmp_normalizedFilePath} to ${base_path}\"\n    mv \"${base_tmp_normalizedFilePath}\" \"${base_path}\"\n    \n    width=`identify -format %w ${base_path}`\n    height=`identify -format %h ${base_path}`\n    band_height=$((($height * 33) / 100))\n    band_position=$(($height - $band_height))\n    text_position=$(($band_position - 3))\n    point_size=$(((13 * $width) / 100))\n    \n    echo \"Image dimensions ($width x $height) - band height $band_height @ $band_position - point size $point_size\"\n    \n    #\n    # blur band and text\n    #\n    convert ${base_path} -blur 10x8 /tmp/blurred.png\n    convert /tmp/blurred.png -gamma 0 -fill white -draw \"rectangle 0,$band_position,$width,$height\" /tmp/mask.png\n    convert -size ${width}x${band_height} xc:none -fill 'rgba(0,0,0,0.2)' -draw \"rectangle 0,0,$width,$band_height\" /tmp/labels-base.png\n    convert -background none -size ${width}x${band_height} -pointsize $point_size -fill white -gravity center -gravity South caption:\"$caption\" /tmp/labels.png\n    \n    convert ${base_path} /tmp/blurred.png /tmp/mask.png -composite /tmp/temp.png\n    \n    rm /tmp/blurred.png\n    rm /tmp/mask.png\n    \n    #\n    # compose final image\n    #\n    filename=New${base_file}\n    convert /tmp/temp.png /tmp/labels-base.png -geometry +0+$band_position -composite /tmp/labels.png -geometry +0+$text_position -geometry +${w}-${h} -composite \"${target_path}\"\n    \n    # clean up\n    rm /tmp/temp.png\n    rm /tmp/labels-base.png\n    rm /tmp/labels.png\n    rm $stored_original_file\n    \n    echo \"Overlayed ${target_path}\"\n}\n\nicon_count=`/usr/libexec/PlistBuddy -c \"Print CFBundleIcons:CFBundlePrimaryIcon:CFBundleIconFiles\" \"${CONFIGURATION_BUILD_DIR}/${INFOPLIST_PATH}\" | wc -l`\nlast_icon_index=$((${icon_count} - 2))\n\ni=0\nwhile [  $i -lt $last_icon_index ]; do\nicon=`/usr/libexec/PlistBuddy -c \"Print CFBundleIcons:CFBundlePrimaryIcon:CFBundleIconFiles:$i\" \"${CONFIGURATION_BUILD_DIR}/${INFOPLIST_PATH}\"`\n\nif [[ $icon == *.png ]] || [[ $icon == *.PNG ]]\nthen\nprocessIcon $icon\nelse\nprocessIcon \"${icon}.png\"\nprocessIcon \"${icon}~ipad.png\"\nprocessIcon \"${icon}@2x.png\"\nprocessIcon \"${icon}@2x~ipad.png\"\nprocessIcon \"${icon}@3x.png\"\nfi\nlet i=i+1\ndone\n\n# Workaround to fix issue#16 to use wildcard * to actually find the file\n# Only 72x72 and 76x76 that we need for ipad app icons\nprocessIcon \"AppIcon72x72~ipad*\"\nprocessIcon \"AppIcon72x72@2x~ipad*\"\nprocessIcon \"AppIcon76x76~ipad*\"\nprocessIcon \"AppIcon76x76@2x~ipad*\"\nprocessIcon \"AppIcon-Internal72x72~ipad*\"\nprocessIcon \"AppIcon-Internal72x72@2x~ipad*\"\nprocessIcon \"AppIcon-Internal76x76~ipad*\"\nprocessIcon \"AppIcon-Internal76x76@2x~ipad*\"";
		};
		A279580D198819F50031C6A3 /* ShellScript */ = {
			isa = PBXShellScriptBuildPhase;
			buildActionMask = 2147483647;
			files = (
			);
			inputPaths = (
			);
			outputPaths = (
			);
			runOnlyForDeploymentPostprocessing = 0;
			shellPath = /bin/sh;
			shellScript = "# sh ../run-oclint.sh <optional: filename to lint>\nsh ../Scripts/run-oclint.sh";
			showEnvVarsInLog = 0;
		};
		B500E3B71A3B18770071ABA8 /* App Installation Failed Workaround */ = {
			isa = PBXShellScriptBuildPhase;
			buildActionMask = 2147483647;
			files = (
			);
			inputPaths = (
			);
			name = "App Installation Failed Workaround";
			outputPaths = (
			);
			runOnlyForDeploymentPostprocessing = 0;
			shellPath = /bin/sh;
			shellScript = "#\n# This is just a workaround for the \"App Installation Failed\" AlertView.\n# For more information, please, check issue #2917\n#\necho \"Running Cocoapods Workaround\"\ntouch \"${PROJECT_DIR}/WordPressTodayWidget/TodayViewController.swift\"\n";
		};
		BD568EA7006B338911997D59 /* Copy Pods Resources */ = {
			isa = PBXShellScriptBuildPhase;
			buildActionMask = 2147483647;
			files = (
			);
			inputPaths = (
			);
			name = "Copy Pods Resources";
			outputPaths = (
			);
			runOnlyForDeploymentPostprocessing = 0;
			shellPath = /bin/sh;
			shellScript = "\"${SRCROOT}/../Pods/Target Support Files/Pods-UITests/Pods-UITests-resources.sh\"\n";
			showEnvVarsInLog = 0;
		};
		E16AB92814D978240047A2E5 /* ShellScript */ = {
			isa = PBXShellScriptBuildPhase;
			buildActionMask = 2147483647;
			files = (
			);
			inputPaths = (
			);
			outputPaths = (
			);
			runOnlyForDeploymentPostprocessing = 0;
			shellPath = /bin/sh;
			shellScript = "# Run the unit tests in this test bundle.\n\"${SYSTEM_DEVELOPER_DIR}/Tools/RunUnitTests\"\n";
		};
		E1756E61169493AD00D9EC00 /* Generate WP.com credentials */ = {
			isa = PBXShellScriptBuildPhase;
			buildActionMask = 2147483647;
			files = (
			);
			inputPaths = (
				"$(SRCROOT)/WordPressApi/gencredentials.rb",
			);
			name = "Generate WP.com credentials";
			outputPaths = (
				/tmp/WordPress.build/WordPressComApiCredentials.m,
			);
			runOnlyForDeploymentPostprocessing = 0;
			shellPath = /bin/sh;
			shellScript = "DERIVED_TMP_DIR=/tmp/WordPress.build\ncp ${SOURCE_ROOT}/WordPressApi/WordPressComApiCredentials.m ${DERIVED_TMP_DIR}/WordPressComApiCredentials.m\n\necho \"Checking for WordPress.com Oauth App Secret in $WPCOM_CONFIG\"\nif [ -a $WPCOM_CONFIG ]\nthen\necho \"Config found\"\nsource $WPCOM_CONFIG\nelse\necho \"No config found\"\nexit 0\nfi\n\nif [ -z $WPCOM_APP_ID ]\nthen\necho \"warning: Missing WPCOM_APP_ID\"\nexit 1\nfi\nif [ -z $WPCOM_APP_SECRET ]\nthen\necho \"warning: Missing WPCOM_APP_SECRET\"\nexit 1\nfi\n\necho \"Generating credentials file in ${DERIVED_TMP_DIR}/WordPressComApiCredentials.m\"\nruby ${SOURCE_ROOT}/WordPressApi/gencredentials.rb > ${DERIVED_TMP_DIR}/WordPressComApiCredentials.m\n";
			showEnvVarsInLog = 0;
		};
		E1CCFB31175D62320016BD8A /* Run Fabric/Crashlytics */ = {
			isa = PBXShellScriptBuildPhase;
			buildActionMask = 2147483647;
			files = (
			);
			inputPaths = (
			);
			name = "Run Fabric/Crashlytics";
			outputPaths = (
			);
			runOnlyForDeploymentPostprocessing = 0;
			shellPath = /bin/sh;
			shellScript = "[ -f ~/.wpcom_app_credentials ] && source ~/.wpcom_app_credentials\n \nif [[ \"Debug\" == \"${CONFIGURATION}\" ]]; then\n  echo \"Skipping Fabric\";\n  exit 0;\nfi\n \nif [ \"x$FABRIC_SCRIPT_KEY\" != \"x\" ]; then\n  ./Fabric.framework/run $FABRIC_SCRIPT_KEY\nelse\n  echo \"warning: Fabric API Key not found\"\nfi";
			showEnvVarsInLog = 0;
		};
		F538F2E32959A7F71EED0023 /* Check Pods Manifest.lock */ = {
			isa = PBXShellScriptBuildPhase;
			buildActionMask = 2147483647;
			files = (
			);
			inputPaths = (
			);
			name = "Check Pods Manifest.lock";
			outputPaths = (
			);
			runOnlyForDeploymentPostprocessing = 0;
			shellPath = /bin/sh;
			shellScript = "diff \"${PODS_ROOT}/../Podfile.lock\" \"${PODS_ROOT}/Manifest.lock\" > /dev/null\nif [[ $? != 0 ]] ; then\n    cat << EOM\nerror: The sandbox is not in sync with the Podfile.lock. Run 'pod install' or update your CocoaPods installation.\nEOM\n    exit 1\nfi\n";
			showEnvVarsInLog = 0;
		};
		FFC3F6FA1B0DBF1E00EFC359 /* Update Plist Preprocessor file */ = {
			isa = PBXShellScriptBuildPhase;
			buildActionMask = 2147483647;
			files = (
			);
			inputPaths = (
			);
			name = "Update Plist Preprocessor file";
			outputPaths = (
			);
			runOnlyForDeploymentPostprocessing = 0;
			shellPath = /bin/sh;
			shellScript = "[ -f ~/.wpcom_app_credentials ] && source ~/.wpcom_app_credentials\n touch Info.plist\n if [ \"x$CRASHLYTICS_API_KEY\" != \"x\" ]; then\n echo \"#define FABRIC_API_KEY $CRASHLYTICS_API_KEY\" > InfoPlist.h\n else\n echo \"\" > InfoPlist.h\n echo \"warning: Crashytics API Key not found\"\n fi\n";
			showEnvVarsInLog = 0;
		};
		FFF87E8219F1B6CF00206205 /* Gen Test Credentials */ = {
			isa = PBXShellScriptBuildPhase;
			buildActionMask = 2147483647;
			files = (
			);
			inputPaths = (
			);
			name = "Gen Test Credentials";
			outputPaths = (
			);
			runOnlyForDeploymentPostprocessing = 0;
			shellPath = /bin/sh;
			shellScript = "DERIVED_TMP_DIR=/tmp/WordPress.build\ncp ${SOURCE_ROOT}/UITests/WordPressTestCredentials.m ${DERIVED_TMP_DIR}/WordPressTestCredentials.m\n\necho \"Generating credentials file in ${DERIVED_TMP_DIR}/WordPressTestCredentials.m\"\nruby ${SOURCE_ROOT}/UITests/gencredentials.rb > ${DERIVED_TMP_DIR}/WordPressTestCredentials.m";
			showEnvVarsInLog = 0;
		};
/* End PBXShellScriptBuildPhase section */

/* Begin PBXSourcesBuildPhase section */
		1D60588E0D05DD3D006BFB54 /* Sources */ = {
			isa = PBXSourcesBuildPhase;
			buildActionMask = 2147483647;
			files = (
				37022D931981C19000F322B7 /* VerticallyStackedButton.m in Sources */,
				FFC6ADDA1B56F366002F3C84 /* LocalCoreDataService.m in Sources */,
				5D1D9C50198837D0009D13B7 /* RemoteReaderPost.m in Sources */,
				5D1D9C51198837D0009D13B7 /* RemoteReaderSite.m in Sources */,
				5D1D9C52198837D0009D13B7 /* RemoteReaderTopic.m in Sources */,
				C545E0A21811B9880020844C /* ContextManager.m in Sources */,
				B5F015CB195DFD7600F6ECF2 /* WordPressActivity.m in Sources */,
				1D60589B0D05DD56006BFB54 /* main.m in Sources */,
				5D1D33CF1AE56250000DE623 /* RemoteUser.m in Sources */,
				5D577D33189127BE00B964C3 /* PostGeolocationViewController.m in Sources */,
				1D3623260D0F684500981E51 /* WordPressAppDelegate.m in Sources */,
				5D6C4B211B604425005E3C43 /* WPRichContentView.m in Sources */,
				5D7DEA2919D488DD0032EE77 /* WPStyleGuide+Comments.swift in Sources */,
				E1D86E691B2B414300DD2192 /* WordPress-32-33.xcmappingmodel in Sources */,
				5DB3BA0818D11D8D00F3F3E9 /* PublishDatePickerView.m in Sources */,
				5D2B30B91B7411C700DA15F3 /* ReaderCardDiscoverAttributionView.swift in Sources */,
				319D6E7B19E447500013871C /* Suggestion.m in Sources */,
				594399931B45091000539E21 /* WPAuthTokenIssueSolver.m in Sources */,
				B5B56D3219AFB68800B4E29B /* WPStyleGuide+Reply.swift in Sources */,
				B535209F1AF7EFEC00B33BA8 /* PushAuthenticationServiceRemote.swift in Sources */,
				30EABE0918A5903400B73A9C /* WPBlogTableViewCell.m in Sources */,
				5D13FA551AF99C0300F06492 /* PageListSectionHeaderView.m in Sources */,
				B587797D19B799D800E57C5A /* UIDevice+Helpers.swift in Sources */,
				E2AA87A518523E5300886693 /* UIView+Subviews.m in Sources */,
				5D51ADAF19A832AF00539C0B /* WordPress-20-21.xcmappingmodel in Sources */,
				93C486511810445D00A24725 /* ActivityLogViewController.m in Sources */,
				ACC156CC0E10E67600D6E1A0 /* WPPostViewController.m in Sources */,
				93C1148518EDF6E100DAC95C /* BlogService.m in Sources */,
				B55853F719630D5400FAF6C3 /* NSAttributedString+Util.m in Sources */,
				ACBAB5FE0E121C7300F38795 /* PostSettingsViewController.m in Sources */,
				B535209B1AF7BBB800B33BA8 /* PushAuthenticationManager.swift in Sources */,
				319D6E8119E44C680013871C /* SuggestionsTableView.m in Sources */,
				F1A0C49C1AF65B02001B544C /* MFMessageComposeViewController+StatusBarStyle.m in Sources */,
				ACBAB6860E1247F700F38795 /* PostPreviewViewController.m in Sources */,
				5D2FB2861AE98C6600F1D4ED /* RestorePostTableViewCell.m in Sources */,
				E1A6DBE519DC7D230071AC1E /* PostService.m in Sources */,
				C58349C51806F95100B64089 /* IOS7CorrectedTextView.m in Sources */,
				594DB2951AB891A200E2E456 /* WPUserAgent.m in Sources */,
				C56636E91868D0CE00226AAB /* StatsViewController.m in Sources */,
				F128C31C1AFCC95B008C2404 /* WPMediaPickerViewController+StatusBarStyle.m in Sources */,
				313AE4A019E3F20400AAFABE /* CommentViewController.m in Sources */,
				93A379DB19FE6D3000415023 /* DDLogSwift.m in Sources */,
				A0E293F10E21027E00C6919C /* WPAddPostCategoryViewController.m in Sources */,
				5D5A6E931B613CA400DAF819 /* ReaderPostCardCell.swift in Sources */,
				5D2C05561AD2F56200A753FE /* NavBarTitleDropdownButton.m in Sources */,
				5D028F091B3468BF00474113 /* OriginalAttributionView.m in Sources */,
				B5AB733D19901F85005F5044 /* WPNoResultsView+AnimatedBox.m in Sources */,
				31C9F82E1A2368A2008BB945 /* BlogDetailHeaderView.m in Sources */,
				FF28B3F11AEB251200E11AAE /* InfoPListTranslator.m in Sources */,
				5D6C4B201B604425005E3C43 /* WPContentView.m in Sources */,
				C533CF350E6D3ADA000C3DE8 /* CommentsViewController.m in Sources */,
				B526DC291B1E47FC002A8C5F /* WPStyleGuide+WebView.m in Sources */,
				B5EFB1C51B31BAA2007608A3 /* NotificationsServiceRemote.swift in Sources */,
				B532D4EC199D4357006E4DF6 /* NoteBlockTextTableViewCell.swift in Sources */,
				B52F8CD81B43260C00D36025 /* NotificationSettingStreamsViewController.swift in Sources */,
				B53FDF6D19B8C336000723B6 /* UIScreen+Helpers.swift in Sources */,
				E1CC9B511B3006690051398F /* JetpackREST.m in Sources */,
				E149D65119349E69006A843D /* MediaServiceRemoteXMLRPC.m in Sources */,
				5D3D559A18F88C5E00782892 /* ReaderPostServiceRemote.m in Sources */,
				5DED0E181B432E0400431FCD /* SourcePostAttribution.m in Sources */,
				B52C4C7F199D74AE009FD823 /* NoteTableViewCell.swift in Sources */,
				315FC2C51A2CB29300E7CDA2 /* MeHeaderView.m in Sources */,
				C57A31A4183D2111007745B9 /* NotificationsManager.m in Sources */,
				5DED0E141B42E3E400431FCD /* RemoteSourcePostAttribution.m in Sources */,
				5DFA7EC71AF814E40072023B /* PageListTableViewCell.m in Sources */,
				5D62BAD718AA88210044E5F7 /* PageSettingsViewController.m in Sources */,
				5DF94E301962B99C00359241 /* PostSettingsSelectionViewController.m in Sources */,
				7059CD210F332B6500A0660B /* WPCategoryTree.m in Sources */,
				B5E167F419C08D18009535AA /* NSCalendar+Helpers.swift in Sources */,
				E149D64E19349E69006A843D /* AccountServiceRemoteREST.m in Sources */,
				5D9BFF0A1A856801001D6D63 /* ReaderPostRichUnattributedContentView.m in Sources */,
				5D9282F91B54697D00066CED /* RemoteReaderSiteInfo.m in Sources */,
				5DF6571B1AE6ACAC00AAA8D7 /* DisplayableImageHelper.m in Sources */,
				59DD94341AC479ED0032DD6B /* WPLogger.m in Sources */,
				313692791A5D6F7900EBE645 /* HelpshiftUtils.m in Sources */,
				CEBD3EAB0FF1BA3B00C1396E /* Blog.m in Sources */,
				85D239BC1AE5A6620074768D /* LoginViewModel.m in Sources */,
				46F8714F1838C41600BC149B /* NSDate+StringFormatting.m in Sources */,
				296526FE105810E100597FA3 /* NSString+Helpers.m in Sources */,
				5DA5BF4418E32DCF005F11F9 /* Theme.m in Sources */,
				ADF544C2195A0F620092213D /* CustomHighlightButton.m in Sources */,
				B52C4C7D199D4CD3009FD823 /* NoteBlockUserTableViewCell.swift in Sources */,
				2906F812110CDA8900169D56 /* EditCommentViewController.m in Sources */,
				591A428C1A6DC1B0003807A6 /* WPBackgroundDimmerView.m in Sources */,
				B532D4EB199D4357006E4DF6 /* NoteBlockTableViewCell.swift in Sources */,
				85D239B61AE5A6170074768D /* ReachabilityFacade.m in Sources */,
				B5899ADE1B419C560075A3D6 /* NotificationSettingDetailsViewController.swift in Sources */,
				B57B99D519A2C20200506504 /* NoteTableHeaderView.swift in Sources */,
				83418AAA11C9FA6E00ACF00C /* Comment.m in Sources */,
				E125443C12BF5A7200D87A0A /* WordPress.xcdatamodeld in Sources */,
				B56A70181B5040B9001D5815 /* SwitchTableViewCell.swift in Sources */,
				8350E49611D2C71E00A7B073 /* Media.m in Sources */,
				8370D10A11FA499A009D650F /* WPTableViewActivityCell.m in Sources */,
				5DA5BF4518E32DCF005F11F9 /* ThemeBrowserCell.m in Sources */,
				93C486501810442200A24725 /* SupportViewController.m in Sources */,
				B5509A9319CA38B3006D2E49 /* EditReplyViewController.m in Sources */,
				E1A6DBE119DC7D140071AC1E /* PostServiceRemoteREST.m in Sources */,
				83FEFC7611FF6C5A0078B462 /* SiteSettingsViewController.m in Sources */,
				838C672E1210C3C300B09CA3 /* Post.m in Sources */,
				834CAE7C122D528A003DDF49 /* UIImage+Resize.m in Sources */,
				5D9B17C519998A430047A4A2 /* ReaderBlockedTableViewCell.m in Sources */,
				5D000DDE1AC076C000A7BAF9 /* PostCardActionBar.m in Sources */,
				FFE3B2C71B2E651400E9F1E0 /* WPAndDeviceMediaLibraryDataSource.m in Sources */,
				FFC6ADD81B56F311002F3C84 /* RemoteBlogSettings.m in Sources */,
				F1FA2C4E1AED07FC00255FCD /* MFMailComposeViewController+StatusBarStyle.m in Sources */,
				E1F8E1261B0B422C0073E628 /* JetpackServiceRemote.m in Sources */,
				5D6C4B091B603E03005E3C43 /* WPTableViewHandler.m in Sources */,
				834CAE9F122D56B1003DDF49 /* UIImage+Alpha.m in Sources */,
				B54866CA1A0D7042004AC79D /* NSAttributedString+Helpers.swift in Sources */,
				834CAEA0122D56B1003DDF49 /* UIImage+RoundedCorner.m in Sources */,
				E18EE95119349EC300B0A40C /* ReaderTopicServiceRemote.m in Sources */,
				B5FD4544199D0F2800286FBB /* NotificationsViewController.m in Sources */,
				5D6C4B131B604190005E3C43 /* UITextView+RichTextView.swift in Sources */,
				FFC6ADD41B56F295002F3C84 /* AboutViewController.swift in Sources */,
				83D180FA12329B1A002DCCB0 /* EditPageViewController.m in Sources */,
				E125445612BF5B3900D87A0A /* PostCategory.m in Sources */,
				E125451812BF68F900D87A0A /* Page.m in Sources */,
				598351AE1A704E7A00B6DD4F /* WPWhatsNew.m in Sources */,
				937D9A1119F838C2007B9D5F /* AccountToAccount22to23.swift in Sources */,
				FD9A948C12FAEA2300438F94 /* DateUtils.m in Sources */,
				5D9BFF071A85584A001D6D63 /* ReaderPostUnattributedContentView.m in Sources */,
				B5B410B61B1772B000CFCF8D /* NavigationTitleView.swift in Sources */,
				E1B4A9E112FC8B1000EB3F67 /* EGORefreshTableHeaderView.m in Sources */,
				5DA3EE12192508F700294E0B /* WPImageOptimizer.m in Sources */,
				E1D458691309589C00BF0235 /* Coordinate.m in Sources */,
				5DA5BF4618E32DCF005F11F9 /* ThemeBrowserViewController.m in Sources */,
				E10A2E9B134E8AD3007643F9 /* PostAnnotation.m in Sources */,
				FFB7B8201A0012E80032E723 /* WordPressComApiCredentials.m in Sources */,
				E1B62A7B13AA61A100A6FCA4 /* WPWebViewController.m in Sources */,
				B587798119B799D800E57C5A /* UITableViewCell+Helpers.swift in Sources */,
				B587798019B799D800E57C5A /* UITableView+Helpers.swift in Sources */,
				5D157B8C1A8AB73C003ADF4C /* ReaderSiteHeaderView.m in Sources */,
				B587797E19B799D800E57C5A /* UIImageView+Animations.swift in Sources */,
				5D7B414719E482C9007D9EC7 /* WPRichTextImage.swift in Sources */,
				5DA912F41B03A6B300CBC13E /* AbstractPostListViewController.m in Sources */,
				5D6C4B221B604425005E3C43 /* WPSimpleContentAttributionView.m in Sources */,
				E1F80825146420B000726BC7 /* UIImageView+Gravatar.m in Sources */,
				5D17F0BE1A1D4C5F0087CCB8 /* PrivateSiteURLProtocol.m in Sources */,
				937D9A0F19F83812007B9D5F /* WordPress-22-23.xcmappingmodel in Sources */,
				B587798619B799EB00E57C5A /* Notification+Interface.swift in Sources */,
				B57B92BD1B73B08100DFF00B /* SeparatorsView.swift in Sources */,
				462F4E0A18369F0B0028D2F8 /* BlogDetailsViewController.m in Sources */,
				74F313EF1A9B97A200AA8B45 /* WPTooltip.m in Sources */,
				B57AF5FA1ACDC73D0075A7D2 /* NoteBlockActionsTableViewCell.swift in Sources */,
				85DA8C4418F3F29A0074C8A4 /* WPAnalyticsTrackerWPCom.m in Sources */,
				B55853FC19630E7900FAF6C3 /* Notification.m in Sources */,
				5DF94E501962BAEB00359241 /* ReaderPostAttributionView.m in Sources */,
				93C1147F18EC5DD500DAC95C /* AccountService.m in Sources */,
				FF945F701B28242300FB8AC4 /* MediaLibraryPickerDataSource.m in Sources */,
				B548458219A258890077E7A5 /* UIActionSheet+Helpers.m in Sources */,
				5D4E30D11AA4B41A000D9904 /* WPStyleGuide+Posts.m in Sources */,
				5D17530F1A97D2CA0031A082 /* PostCardTableViewCell.m in Sources */,
				5D7B414819E482C9007D9EC7 /* WPRichTextMediaAttachment.swift in Sources */,
				E13F23C314FE84600081D9CC /* NSMutableDictionary+Helpers.m in Sources */,
				5DF8D26119E82B1000A2CD95 /* ReaderCommentsViewController.m in Sources */,
				E114D79A153D85A800984182 /* WPError.m in Sources */,
				E1D04D8419374F2C002FADD7 /* BlogServiceRemoteREST.m in Sources */,
				5D6C4B1E1B604425005E3C43 /* WPContentActionView.m in Sources */,
				5DEB61B4156FCD3400242C35 /* WPWebView.m in Sources */,
				5926E1E31AC4468300964783 /* WPCrashlytics.m in Sources */,
				E16273E11B2ACEB600088AF7 /* BlogToBlog32to33.swift in Sources */,
				B55853F31962337500FAF6C3 /* NSScanner+Helpers.m in Sources */,
				5D49B03B19BE3CAD00703A9B /* SafeReaderTopicToReaderTopic.m in Sources */,
				B5EFB1C21B31B98E007608A3 /* NotificationsService.swift in Sources */,
				5903AE1B19B60A98009D5354 /* WPButtonForNavigationBar.m in Sources */,
				E1AB07AD1578D34300D6AD64 /* SettingsViewController.m in Sources */,
				E13EB7A5157D230000885780 /* WordPressComApi.m in Sources */,
				5D5D0027187DA9D30027CEF6 /* PostCategoriesViewController.m in Sources */,
				E1E4CE0B1773C59B00430844 /* WPAvatarSource.m in Sources */,
				FD75DDAD15B021C80043F12C /* UIViewController+Rotation.m in Sources */,
				85D239AE1AE5A5FC0074768D /* BlogSyncFacade.m in Sources */,
				5DB93EED19B6190700EC88EB /* ReaderCommentCell.m in Sources */,
				5D97C2F315CAF8D8009B44DD /* UINavigationController+KeyboardFix.m in Sources */,
				5D2415CB1A8842C9009BD444 /* ReaderPreviewHeaderView.m in Sources */,
				5D1EE80215E7AF3E007F1F02 /* JetpackSettingsViewController.m in Sources */,
				5D3E334E15EEBB6B005FC6F2 /* ReachabilityUtils.m in Sources */,
				B54106901B6FE38400C880D0 /* WPWebViewController+Auth.swift in Sources */,
				BE13B3E71B2B58D800A4211D /* BlogListViewController.m in Sources */,
				5DC3A44D1610B9BC00A890BE /* UINavigationController+Rotation.m in Sources */,
				B532D4E9199D4357006E4DF6 /* NoteBlockCommentTableViewCell.swift in Sources */,
				B5E06E311A9CD31D00128985 /* WPURLRequest.m in Sources */,
				E1A0FAE7162F11CF0063B098 /* UIDevice+Helpers.m in Sources */,
				5D44EB351986D695008B7175 /* ReaderSiteServiceRemote.m in Sources */,
				5DB4683B18A2E718004A89A9 /* LocationService.m in Sources */,
				E1D04D7E19374CFE002FADD7 /* BlogServiceRemoteXMLRPC.m in Sources */,
				E1249B4B1940AECC0035E895 /* CommentServiceRemoteREST.m in Sources */,
				E240859C183D82AE002EB0EF /* WPAnimatedBox.m in Sources */,
				852416CF1A12EBDD0030700C /* AppRatingUtility.m in Sources */,
				B5CC05F91962186D00975CAC /* Meta.m in Sources */,
				5D20A6531982D56600463A91 /* FollowedSitesViewController.m in Sources */,
				5D8D53F119250412003C8859 /* BlogSelectorViewController.m in Sources */,
				5D3D559718F88C3500782892 /* ReaderPostService.m in Sources */,
				B532D4EE199D4418006E4DF6 /* NoteBlockImageTableViewCell.swift in Sources */,
				93FA59DD18D88C1C001446BC /* PostCategoryService.m in Sources */,
				5DCC4CD819A50CC0003E548C /* ReaderSite.m in Sources */,
				93C4864F181043D700A24725 /* ActivityLogDetailViewController.m in Sources */,
				859F761D18F2159800EF8D5D /* WPAnalyticsTrackerMixpanelInstructionsForStat.m in Sources */,
				B57B99DE19A2DBF200506504 /* NSObject+Helpers.m in Sources */,
				E1523EB516D3B305002C5A36 /* InstapaperActivity.m in Sources */,
				E1D0D81616D3B86800E33F4C /* SafariActivity.m in Sources */,
				FF0AAE0D1A16550D0089841D /* WPMediaProgressTableViewController.m in Sources */,
				5DFA7EC11AF7CB6B0072023B /* PageListViewController.m in Sources */,
				5D6C4B111B604190005E3C43 /* NSAttributedString+RichTextView.swift in Sources */,
				E1D0D82916D3D19200E33F4C /* PocketAPI.m in Sources */,
				E1D0D82A16D3D19200E33F4C /* PocketAPILogin.m in Sources */,
				B50421E91B68170F008EEA82 /* NoteUndoOverlayView.swift in Sources */,
				5DF7F7781B223916003A05C8 /* PostToPost30To31.m in Sources */,
				E1D0D82B16D3D19200E33F4C /* PocketAPIOperation.m in Sources */,
				5D8CBC471A6F47880081F4AE /* EditImageDetailsViewController.m in Sources */,
				E1A6DBE219DC7D140071AC1E /* PostServiceRemoteXMLRPC.m in Sources */,
				46FE8276184FD8A200535844 /* WordPressComOAuthClient.m in Sources */,
				E1D0D84716D3D2EA00E33F4C /* PocketActivity.m in Sources */,
				5D6C4B081B603E03005E3C43 /* WPContentSyncHelper.swift in Sources */,
				85D239AF1AE5A5FC0074768D /* HelpshiftEnabledFacade.m in Sources */,
				E149D65019349E69006A843D /* MediaServiceRemoteREST.m in Sources */,
				FF8DDCE41B5EA6590098826F /* SettingsTextViewController.m in Sources */,
				85D8055D171631F10075EEAC /* SelectWPComLanguageViewController.m in Sources */,
				B587798719B799EB00E57C5A /* NotificationBlock+Interface.swift in Sources */,
				E23EEC5E185A72C100F4DE2A /* WPContentCell.m in Sources */,
				8525398B171761D9003F6B32 /* WPComLanguages.m in Sources */,
				37EAAF4D1A11799A006D6306 /* CircularImageView.swift in Sources */,
				E1DF5DFD19E7CFAE004E70D5 /* PostCategoryServiceRemoteREST.m in Sources */,
				FFC6ADE01B56F421002F3C84 /* WPThemeSettings.m in Sources */,
				5D7B414619E482C9007D9EC7 /* WPRichTextEmbed.swift in Sources */,
				85149741171E13DF00B87F3F /* WPAsyncBlockOperation.m in Sources */,
				858DE40F1730384F000AC628 /* LoginViewController.m in Sources */,
				B5CC05F61962150600975CAC /* Constants.m in Sources */,
				BEBFE86F1B2F50C5002C04EF /* WPSearchController.m in Sources */,
				5D146EBB189857ED0068FDC6 /* FeaturedImageViewController.m in Sources */,
				31EC15081A5B6675009FC8B3 /* WPStyleGuide+Suggestions.m in Sources */,
				5DAFEAB81AF2CA6E00B3E1D7 /* PostMetaButton.m in Sources */,
				85C720B11730CEFA00460645 /* WPWalkthroughTextField.m in Sources */,
				B587797A19B799D800E57C5A /* NSDate+Helpers.swift in Sources */,
				B535209D1AF7EB9F00B33BA8 /* PushAuthenticationService.swift in Sources */,
				5DE88FAA1A859DD9000E2CA6 /* ReaderPostUnattributedTableViewCell.m in Sources */,
				3101866B1A373B01008F7DF6 /* WPTabBarController.m in Sources */,
				85E105861731A597001071A3 /* WPWalkthroughOverlayView.m in Sources */,
				85B125461B0294F6008A3D95 /* UIAlertViewProxy.m in Sources */,
				B587797B19B799D800E57C5A /* NSIndexPath+Swift.swift in Sources */,
				85EC44D41739826A00686604 /* CreateAccountAndBlogViewController.m in Sources */,
				85AD6AEC173CCF9E002CB896 /* WPNUXPrimaryButton.m in Sources */,
				E1A6DBDB19DC7D080071AC1E /* RemotePost.m in Sources */,
				E1249B4619408D0F0035E895 /* CommentServiceRemoteXMLRPC.m in Sources */,
				85AD6AEF173CCFDC002CB896 /* WPNUXSecondaryButton.m in Sources */,
				5DBCD9D218F3569F00B32229 /* ReaderTopic.m in Sources */,
				FFC6ADDD1B56F3D2002F3C84 /* ThemeServiceRemote.m in Sources */,
				B5A6CEA619FA800E009F07DE /* AccountToAccount20to21.swift in Sources */,
				5DF94E2B1962B97D00359241 /* CommentsTableViewCell.m in Sources */,
				85B6F74F1742DA1E00CE7F3A /* WPNUXMainButton.m in Sources */,
				5DB93EEC19B6190700EC88EB /* CommentContentView.m in Sources */,
				85D239BB1AE5A6620074768D /* LoginFields.m in Sources */,
				5DAE40AD19EC70930011A0AE /* ReaderPostHeaderView.m in Sources */,
				74BB6F1A19AE7B9400FB7829 /* WPLegacyEditPageViewController.m in Sources */,
				B580E4791AEA91000091A094 /* UIViewController+Helpers.swift in Sources */,
				85B6F7521742DAE800CE7F3A /* WPNUXBackButton.m in Sources */,
				937F3E321AD6FDA7006BA498 /* WPAnalyticsTrackerAutomatticTracks.m in Sources */,
				B54E1DF01A0A7BAA00807537 /* ReplyBezierView.swift in Sources */,
				5DF738941965FAB900393584 /* SubscribedTopicsViewController.m in Sources */,
				E2E7EB46185FB140004F5E72 /* WPBlogSelectorButton.m in Sources */,
				85D239B21AE5A5FC0074768D /* WordPressComOAuthClientFacade.m in Sources */,
				5D9BFF041A8557A8001D6D63 /* ReaderPostRichContentView.m in Sources */,
				85D239B31AE5A5FC0074768D /* WordPressXMLRPCAPIFacade.m in Sources */,
				E183BD7417621D87000B0822 /* WPCookie.m in Sources */,
				E10DB0081771926D00B7A0A3 /* GooglePlusActivity.m in Sources */,
				FF0AAE0A1A150A560089841D /* WPProgressTableViewCell.m in Sources */,
				5DBCD9D518F35D7500B32229 /* ReaderTopicService.m in Sources */,
				5D42A3DF175E7452005CFF05 /* AbstractPost.m in Sources */,
				BEBFE8721B2F50E0002C04EF /* WPSearchControllerConfigurator.m in Sources */,
				5D42A3E0175E7452005CFF05 /* BasePost.m in Sources */,
				5D000DE11AC0879600A7BAF9 /* PostCardActionBarItem.m in Sources */,
				E1249B4319408C910035E895 /* RemoteComment.m in Sources */,
				93DEB88219E5BF7100F9546D /* TodayExtensionService.m in Sources */,
				5DE293C11AD8009E00825DE5 /* PostListFilter.m in Sources */,
				5D42A3E2175E7452005CFF05 /* ReaderPost.m in Sources */,
				5DA357A71B52D33B00FB724F /* OriginalSiteAttributionView.m in Sources */,
				B587797F19B799D800E57C5A /* UIImageView+Networking.swift in Sources */,
				5DA5BF4718E32DCF005F11F9 /* ThemeDetailsViewController.m in Sources */,
				E1D062D4177C685C00644185 /* ContentActionButton.m in Sources */,
				E1B289DB19F7AF7000DB0707 /* RemoteBlog.m in Sources */,
				5D0431AE1A7C31AB0025BDFD /* ReaderBrowseSiteViewController.m in Sources */,
				E1A6DBDA19DC7D080071AC1E /* RemotePostCategory.m in Sources */,
				5D0A20D41AF11A7300E5C6BC /* PhotonImageURLHelper.m in Sources */,
				85D2275918F1EB8A001DA8DA /* WPAnalyticsTrackerMixpanel.m in Sources */,
				E1DF5DFE19E7CFAE004E70D5 /* PostCategoryServiceRemoteXMLRPC.m in Sources */,
				5D6C4B0C1B604110005E3C43 /* WPChromelessWebViewController.m in Sources */,
				85D239AD1AE5A5FC0074768D /* AccountServiceFacade.m in Sources */,
				B54E1DF11A0A7BAA00807537 /* ReplyTextView.swift in Sources */,
				5DF94E461962BAA700359241 /* WPRichTextView.m in Sources */,
				5D42A3FB175E75EE005CFF05 /* ReaderPostDetailViewController.m in Sources */,
				FF8DDCE61B6148E80098826F /* SettingsMultiTextViewController.m in Sources */,
				85D239B01AE5A5FC0074768D /* LoginFacade.m in Sources */,
				B5899AE41B422D990075A3D6 /* NotificationSettings.swift in Sources */,
				5D42A3FC175E75EE005CFF05 /* ReaderPostsViewController.m in Sources */,
				5D18FE9F1AFBB17400EFEED0 /* RestorePageTableViewCell.m in Sources */,
				E1556CF2193F6FE900FC52EA /* CommentService.m in Sources */,
				5D42A3FD175E75EE005CFF05 /* ReaderPostTableViewCell.m in Sources */,
				5DB3BA0518D0E7B600F3F3E9 /* WPPickerView.m in Sources */,
				5D42A405175E76A7005CFF05 /* WPImageViewController.m in Sources */,
				931D26FE19EDA10D00114F17 /* ALIterativeMigrator.m in Sources */,
				E1F8E1231B0B411E0073E628 /* JetpackService.m in Sources */,
				5DA3EE161925090A00294E0B /* MediaService.m in Sources */,
				5D6C4B1F1B604425005E3C43 /* WPContentAttributionView.m in Sources */,
				5D42A406175E76A7005CFF05 /* WPWebVideoViewController.m in Sources */,
				5D839AA8187F0D6B00811F4A /* PostFeaturedImageCell.m in Sources */,
				B587798219B799D800E57C5A /* UIView+Helpers.swift in Sources */,
				B5B56D3319AFB68800B4E29B /* WPStyleGuide+Notifications.swift in Sources */,
				FFAB7CB11A0BD83A00765942 /* WPAssetExporter.m in Sources */,
				FFAC89101A96A85800CC06AC /* NSProcessInfo+Util.m in Sources */,
				FF8DDCDF1B5DB1C10098826F /* SettingTableViewCell.m in Sources */,
				595B02221A6C4ECD00415A30 /* WPWhatsNewView.m in Sources */,
				B52D29A51B66BEB70010BD3D /* RemoteNotificationSettings.swift in Sources */,
				5DF7F7741B22337C003A05C8 /* WordPress-30-31.xcmappingmodel in Sources */,
				5DF94E511962BAEB00359241 /* ReaderPostContentView.m in Sources */,
				5D577D361891360900B964C3 /* PostGeolocationView.m in Sources */,
				FF3DD6BE19F2B6B3003A52CB /* RemoteMedia.m in Sources */,
				B5FD4543199D0F2800286FBB /* NotificationDetailsViewController.m in Sources */,
				74D5FFD619ACDF6700389E8F /* WPLegacyEditPostViewController.m in Sources */,
				B54E1DF41A0A7BBF00807537 /* NotificationMediaDownloader.swift in Sources */,
				E174F6E6172A73960004F23A /* WPAccount.m in Sources */,
				E100C6BB1741473000AE48D8 /* WordPress-11-12.xcmappingmodel in Sources */,
				E1A03EE217422DCF0085D192 /* BlogToAccount.m in Sources */,
				5D44EB381986D8BA008B7175 /* ReaderSiteService.m in Sources */,
				E1A03F48174283E10085D192 /* BlogToJetpackAccount.m in Sources */,
				31F4F6671A1385BE00196A98 /* MeViewController.m in Sources */,
				5DA3EE13192508F700294E0B /* WPImageOptimizer+Private.m in Sources */,
				B522C4F81B3DA79B00E47B59 /* NotificationSettingsViewController.swift in Sources */,
				B587797C19B799D800E57C5A /* NSParagraphStyle+Helpers.swift in Sources */,
				5D6C4B121B604190005E3C43 /* RichTextView.swift in Sources */,
				5D119DA3176FBE040073D83A /* UIImageView+AFNetworkingExtra.m in Sources */,
				5DF59C0B1770AE3A00171208 /* UILabel+SuggestSize.m in Sources */,
				E1F5A1BC1771C90A00E0495F /* WPTableImageSource.m in Sources */,
				5948AD0E1AB734F2006E8882 /* WPAppAnalytics.m in Sources */,
				851734431798C64700A30E27 /* NSURL+Util.m in Sources */,
				5DF738971965FACD00393584 /* RecommendedTopicsViewController.m in Sources */,
				85D239B11AE5A5FC0074768D /* OnePasswordFacade.m in Sources */,
				5D1181E71B4D6DEB003F3084 /* WPStyleGuide+Reader.swift in Sources */,
				85CE4C201A703CF200780DFE /* NSBundle+VersionNumberHelper.m in Sources */,
				E1D95EB817A28F5E00A3E9F3 /* WPActivityDefaults.m in Sources */,
				591A428F1A6DC6F2003807A6 /* WPGUIConstants.m in Sources */,
				85D790AA1AE5C6790033AE83 /* MixpanelProxy.m in Sources */,
				E120D90E1B09D8C300FB9A6E /* JetpackState.m in Sources */,
				857610D618C0377300EDF406 /* StatsWebViewController.m in Sources */,
				5DBFC8A71A9BC34F00E00DE4 /* PostListViewController.m in Sources */,
				5D08B90419648C3400D5B381 /* ReaderSubscriptionViewController.m in Sources */,
				5DDC44671A72BB07007F538E /* ReaderViewController.m in Sources */,
				E1D086E2194214C600F0CC19 /* NSDate+WordPressJSON.m in Sources */,
				5D839AAB187F0D8000811F4A /* PostGeolocationCell.m in Sources */,
				5D732F971AE84E3C00CD89E7 /* PostListFooterView.m in Sources */,
				A2DC5B1A1953451B009584C3 /* WPNUXHelpBadgeLabel.m in Sources */,
				B532D4EA199D4357006E4DF6 /* NoteBlockHeaderTableViewCell.swift in Sources */,
				59E2AAE31B2096BF0051DC06 /* ServiceRemoteREST.m in Sources */,
				319D6E8519E44F7F0013871C /* SuggestionsTableViewCell.m in Sources */,
				E1AC282D18282423004D394C /* SFHFKeychainUtils.m in Sources */,
				740BD8351A0D4C3600F04D18 /* WPUploadStatusButton.m in Sources */,
				59D328FD1ACC2D0700356827 /* WPLookbackPresenter.m in Sources */,
				FF3674151AD32CE100F24857 /* WPVideoOptimizer.m in Sources */,
				319D6E7E19E447C80013871C /* SuggestionService.m in Sources */,
				598F86A71B67B7A000550C9C /* RemoteTheme.m in Sources */,
			);
			runOnlyForDeploymentPostprocessing = 0;
		};
		93E5283619A7741A003A1A9C /* Sources */ = {
			isa = PBXSourcesBuildPhase;
			buildActionMask = 2147483647;
			files = (
				93E5284119A7741A003A1A9C /* TodayViewController.swift in Sources */,
				93E5285519A778AF003A1A9C /* WPDDLogWrapper.m in Sources */,
				93E3D3C819ACE8E300B1C509 /* SFHFKeychainUtils.m in Sources */,
				934884AB19B73BA6004028D8 /* Constants.m in Sources */,
			);
			runOnlyForDeploymentPostprocessing = 0;
		};
		E16AB92514D978240047A2E5 /* Sources */ = {
			isa = PBXSourcesBuildPhase;
			buildActionMask = 2147483647;
			files = (
				5981FE051AB8A89A0009E080 /* WPUserAgentTests.m in Sources */,
				59E2AAE81B20E3EA0051DC06 /* ServiceRemoteRESTTests.m in Sources */,
				BEC8A3FF1B4BAA2C001CB8C3 /* BlogListViewControllerTests.m in Sources */,
				931D26F519ED7E6D00114F17 /* BlogJetpackTest.m in Sources */,
				93B853231B4416A30064FE72 /* WPAnalyticsTrackerAutomatticTracksTests.m in Sources */,
				5DFA7EBC1AF7B8D30072023B /* NSDateStringFormattingTest.m in Sources */,
				93A379EC19FFBF7900415023 /* KeychainTest.m in Sources */,
				59E2AAEC1B20E5CE0051DC06 /* PostServiceRemoteRESTTests.m in Sources */,
				5D7A57801AFBFD940097C028 /* BasePostTest.m in Sources */,
				8514B8D41AE85B19007E58BA /* WPAnalyticsTrackerMixpanelTests.m in Sources */,
				931D26F719ED7F7500114F17 /* ReaderPostServiceTest.m in Sources */,
				93E9050719E6F3D8005513C9 /* TestContextManager.m in Sources */,
				5D2BEB4919758102005425F7 /* WPTableImageSourceTest.m in Sources */,
				5948AD111AB73D19006E8882 /* WPAppAnalyticsTests.m in Sources */,
				85D239C01AE5A7020074768D /* LoginFacadeTests.m in Sources */,
				5DA988061AEEA594002AFB12 /* DisplayableImageHelperTest.m in Sources */,
				BE20F5E71B2F76660020694C /* WPSearchControllerConfiguratorTests.m in Sources */,
				9363113F19FA996700B0C739 /* AccountServiceTests.swift in Sources */,
				591CFB061B28A960009E61B3 /* AccountServiceRemoteRESTTests.m in Sources */,
				F1564E5B18946087009F8F97 /* NSStringHelpersTest.m in Sources */,
				93EF094C19ED533500C89770 /* ContextManagerTests.swift in Sources */,
				B5D689FD1A5EBC900063D9E5 /* NotificationsManager+TestHelper.m in Sources */,
				85F8E19B1B017AA6000859BB /* PushAuthenticationServiceRemoteTests.swift in Sources */,
				85F8E19D1B018698000859BB /* PushAuthenticationServiceTests.swift in Sources */,
				931D270019EDAE8600114F17 /* CoreDataMigrationTests.m in Sources */,
				85D239C11AE5A7020074768D /* LoginViewModelTests.m in Sources */,
				85D790AC1AE5D95E0033AE83 /* MixpanelProxyTests.m in Sources */,
				85F8E19F1B0186D0000859BB /* MockWordPressComApi.swift in Sources */,
				931D26F619ED7F7000114F17 /* BlogServiceTest.m in Sources */,
				852416D21A12ED690030700C /* AppRatingUtilityTests.m in Sources */,
				598F86AB1B67BD7600550C9C /* ThemeServiceRemoteTests.m in Sources */,
				E15618FD16DB8677006532C4 /* UIKitTestHelper.m in Sources */,
				B5EFB1C91B333C5A007608A3 /* NotificationsServiceTests.swift in Sources */,
				B5AEEC721ACACF2F008BF2A4 /* NotificationTests.m in Sources */,
				9358D15919FFD4E10094BBF5 /* WPImageOptimizerTest.m in Sources */,
				85B125411B028E34008A3D95 /* PushAuthenticationManagerTests.swift in Sources */,
				E19A10CA1B010AA0006192B0 /* WPURLRequestTest.m in Sources */,
				591CFB091B28AC8C009E61B3 /* BlogServiceRemoteRESTTests.m in Sources */,
				931D26F819ED7F7800114F17 /* ReaderTopicServiceTest.m in Sources */,
				E1E4CE0D177439D100430844 /* WPAvatarSourceTest.m in Sources */,
			);
			runOnlyForDeploymentPostprocessing = 0;
		};
		FFF96F7E19EBE7FB00DFC821 /* Sources */ = {
			isa = PBXSourcesBuildPhase;
			buildActionMask = 2147483647;
			files = (
				FFB7B81F1A0012E80032E723 /* WordPressTestCredentials.m in Sources */,
				FFF96FAB19ED724F00DFC821 /* KIFUITestActor-WPExtras.m in Sources */,
				FFF96FA019EBE81F00DFC821 /* NotificationsTests.m in Sources */,
				FFF96FA419EBE81F00DFC821 /* StatsTests.m in Sources */,
				FFF96FA319EBE81F00DFC821 /* ReaderTests.m in Sources */,
				FFF96FA619EBE81F00DFC821 /* WPUITestCase.m in Sources */,
				FFF96F9F19EBE81F00DFC821 /* MeTabTests.m in Sources */,
				FFF96F9C19EBE81F00DFC821 /* CommentsTests.m in Sources */,
				FFF96FA219EBE81F00DFC821 /* PostsTests.m in Sources */,
				FFF96FA119EBE81F00DFC821 /* PagesTests.m in Sources */,
				FFF96F9E19EBE81F00DFC821 /* LoginTests.m in Sources */,
			);
			runOnlyForDeploymentPostprocessing = 0;
		};
/* End PBXSourcesBuildPhase section */

/* Begin PBXTargetDependency section */
		93E5284519A7741A003A1A9C /* PBXTargetDependency */ = {
			isa = PBXTargetDependency;
			target = 93E5283919A7741A003A1A9C /* WordPressTodayWidget */;
			targetProxy = 93E5284419A7741A003A1A9C /* PBXContainerItemProxy */;
		};
		93E5284819A7741A003A1A9C /* PBXTargetDependency */ = {
			isa = PBXTargetDependency;
			target = 93E5283919A7741A003A1A9C /* WordPressTodayWidget */;
			targetProxy = 93E5284719A7741A003A1A9C /* PBXContainerItemProxy */;
		};
		E16AB93F14D978520047A2E5 /* PBXTargetDependency */ = {
			isa = PBXTargetDependency;
			target = 1D6058900D05DD3D006BFB54 /* WordPress */;
			targetProxy = E16AB93E14D978520047A2E5 /* PBXContainerItemProxy */;
		};
		FFC3F6FC1B0DBF7200EFC359 /* PBXTargetDependency */ = {
			isa = PBXTargetDependency;
			target = FFC3F6F41B0DBF0900EFC359 /* UpdatePlistPreprocessor */;
			targetProxy = FFC3F6FB1B0DBF7200EFC359 /* PBXContainerItemProxy */;
		};
		FFF96F8919EBE7FB00DFC821 /* PBXTargetDependency */ = {
			isa = PBXTargetDependency;
			target = 1D6058900D05DD3D006BFB54 /* WordPress */;
			targetProxy = FFF96F8819EBE7FB00DFC821 /* PBXContainerItemProxy */;
		};
/* End PBXTargetDependency section */

/* Begin PBXVariantGroup section */
		931DF4D818D09A2F00540BDD /* InfoPlist.strings */ = {
			isa = PBXVariantGroup;
			children = (
				931DF4D718D09A2F00540BDD /* en */,
				931DF4D918D09A9B00540BDD /* pt */,
				931DF4DA18D09AE100540BDD /* fr */,
				931DF4DB18D09AF600540BDD /* nl */,
				931DF4DC18D09B0100540BDD /* it */,
				931DF4DD18D09B1900540BDD /* th */,
				931DF4DE18D09B2600540BDD /* de */,
				931DF4DF18D09B3900540BDD /* id */,
				A20971B519B0BC390058F395 /* en-GB */,
				A20971B819B0BC570058F395 /* pt-BR */,
				E16228CB1B0C7A1B0048DA91 /* ar */,
				FFE69A1E1B1BD4F10073C2EB /* es */,
				FFE69A1F1B1BD6D60073C2EB /* ja */,
				FFE69A201B1BD79F0073C2EB /* sv */,
				FFE69A211B1BD9710073C2EB /* hr */,
				FFE69A221B1BD9D20073C2EB /* he */,
				FFE69A231B1BDA8B0073C2EB /* zh-Hans */,
				FFE69A241B1BDB170073C2EB /* nb */,
				FFE69A251B1BDB7A0073C2EB /* tr */,
				FFE69A261B1BE0490073C2EB /* zh-Hant */,
				FFE69A271B1BFDC40073C2EB /* hu */,
				FFE69A281B1BFDE50073C2EB /* pl */,
				FFE69A291B1BFE050073C2EB /* ru */,
				FFE69A2A1B1BFE200073C2EB /* da */,
				FFE69A2B1B1BFE620073C2EB /* ko */,
			);
			name = InfoPlist.strings;
			path = Resources;
			sourceTree = "<group>";
		};
		E16AB93214D978240047A2E5 /* InfoPlist.strings */ = {
			isa = PBXVariantGroup;
			children = (
				E16AB93314D978240047A2E5 /* en */,
				A20971B619B0BC390058F395 /* en-GB */,
				A20971B919B0BC580058F395 /* pt-BR */,
			);
			name = InfoPlist.strings;
			sourceTree = "<group>";
		};
		E1D91454134A853D0089019C /* Localizable.strings */ = {
			isa = PBXVariantGroup;
			children = (
				E1D91455134A853D0089019C /* en */,
				E1D91457134A854A0089019C /* es */,
				FDCB9A89134B75B900E5C776 /* it */,
				E17BE7A9134DEC12007285FD /* ja */,
				E1863F9A1355E0AB0031BBC8 /* pt */,
				E1457202135EC85700C7BAD2 /* sv */,
				E167745A1377F24300EE44DD /* fr */,
				E167745B1377F25500EE44DD /* nl */,
				E167745C1377F26400EE44DD /* de */,
				E167745D1377F26D00EE44DD /* hr */,
				E133DB40137AE180003C0AF9 /* he */,
				E18D8AE21397C51A00000861 /* zh-Hans */,
				E18D8AE41397C54E00000861 /* nb */,
				E1225A4C147E6D2400B4F3A0 /* tr */,
				E1225A4D147E6D2C00B4F3A0 /* id */,
				E12F95A51557C9C20067A653 /* zh-Hant */,
				E12F95A61557CA210067A653 /* hu */,
				E12F95A71557CA400067A653 /* pl */,
				E12963A8174654B2002E7744 /* ru */,
				E19853331755E461001CC6D5 /* da */,
				E19853341755E4B3001CC6D5 /* ko */,
				E1E977BC17B0FA9A00AFB867 /* th */,
				A20971B419B0BC390058F395 /* en-GB */,
				A20971B719B0BC570058F395 /* pt-BR */,
				E16228C91B0C7A090048DA91 /* ar */,
			);
			name = Localizable.strings;
			path = Resources;
			sourceTree = "<group>";
		};
/* End PBXVariantGroup section */

/* Begin XCBuildConfiguration section */
		1D6058940D05DD3E006BFB54 /* Debug */ = {
			isa = XCBuildConfiguration;
			baseConfigurationReference = AC055AD29E203B2021E7F39B /* Pods.debug.xcconfig */;
			buildSettings = {
				ASSETCATALOG_COMPILER_APPICON_NAME = AppIcon;
				ASSETCATALOG_COMPILER_LAUNCHIMAGE_NAME = LaunchImage;
				CLANG_ENABLE_MODULES = YES;
				CLANG_ENABLE_OBJC_ARC = YES;
				CLANG_WARN__ARC_BRIDGE_CAST_NONARC = NO;
				CODE_SIGN_ENTITLEMENTS = WordPress.entitlements;
				CODE_SIGN_IDENTITY = "";
				COPY_PHASE_STRIP = NO;
				DEFINES_MODULE = YES;
				FRAMEWORK_SEARCH_PATHS = (
					"$(inherited)",
					"\"$(SRCROOT)/Classes\"",
					"$(SRCROOT)",
					"$(PROJECT_DIR)",
				);
				GCC_OPTIMIZATION_LEVEL = 0;
				GCC_PREFIX_HEADER = WordPress_Prefix.pch;
				GCC_PREPROCESSOR_DEFINITIONS = (
					"$(inherited)",
					"COCOAPODS=1",
					"NSLOGGER_BUILD_USERNAME=\"${USER}\"",
					"WPCOM_SCHEME=\\@\\\"${WPCOM_SCHEME}\\\"",
				);
				GCC_SYMBOLS_PRIVATE_EXTERN = NO;
				GCC_THUMB_SUPPORT = NO;
				GCC_TREAT_WARNINGS_AS_ERRORS = NO;
				INFOPLIST_FILE = Info.plist;
				INFOPLIST_PREFIX_HEADER = InfoPlist.h;
				INFOPLIST_PREPROCESS = YES;
				IPHONEOS_DEPLOYMENT_TARGET = 7.0;
				LD_RUNPATH_SEARCH_PATHS = "$(inherited) @executable_path/Frameworks";
				OTHER_CFLAGS = (
					"$(inherited)",
					"-Wno-format-security",
					"-DDEBUG",
					"-Wno-format",
				);
				OTHER_LDFLAGS = (
					"$(inherited)",
					"-ObjC",
					"-l\"c++\"",
					"-l\"iconv\"",
					"-l\"sqlite3.0\"",
					"-l\"z\"",
				);
				PRODUCT_NAME = WordPress;
				PROVISIONING_PROFILE = "2681fc54-8aed-492b-9d8b-994d56735ec2";
				SWIFT_INCLUDE_PATHS = "";
				SWIFT_OBJC_BRIDGING_HEADER = "Classes/System/WordPress-Bridging-Header.h";
				SWIFT_OPTIMIZATION_LEVEL = "-Onone";
				TARGETED_DEVICE_FAMILY = "1,2";
				USER_HEADER_SEARCH_PATHS = "";
				WPCOM_CONFIG = $HOME/.wpcom_app_credentials;
				WPCOM_SCHEME = wpdebug;
			};
			name = Debug;
		};
		1D6058950D05DD3E006BFB54 /* Release */ = {
			isa = XCBuildConfiguration;
			baseConfigurationReference = AEFB66560B716519236CEE67 /* Pods.release.xcconfig */;
			buildSettings = {
				ASSETCATALOG_COMPILER_APPICON_NAME = AppIcon;
				ASSETCATALOG_COMPILER_LAUNCHIMAGE_NAME = LaunchImage;
				CLANG_ENABLE_MODULES = YES;
				CLANG_ENABLE_OBJC_ARC = YES;
				CLANG_WARN__ARC_BRIDGE_CAST_NONARC = NO;
				CODE_SIGN_ENTITLEMENTS = WordPress.entitlements;
				CODE_SIGN_IDENTITY = "iPhone Distribution: Automattic, Inc. (PZYM8XX95Q)";
				COPY_PHASE_STRIP = YES;
				DEFINES_MODULE = YES;
				FRAMEWORK_SEARCH_PATHS = (
					"$(inherited)",
					"\"$(SRCROOT)/Classes\"",
					"$(SRCROOT)",
					"$(PROJECT_DIR)",
				);
				GCC_PREFIX_HEADER = WordPress_Prefix.pch;
				GCC_PREPROCESSOR_DEFINITIONS = (
					"$(inherited)",
					NS_BLOCK_ASSERTIONS,
					"WPCOM_SCHEME=\\@\\\"${WPCOM_SCHEME}\\\"",
				);
				GCC_SYMBOLS_PRIVATE_EXTERN = NO;
				GCC_THUMB_SUPPORT = NO;
				GCC_TREAT_WARNINGS_AS_ERRORS = YES;
				INFOPLIST_FILE = Info.plist;
				INFOPLIST_PREFIX_HEADER = InfoPlist.h;
				INFOPLIST_PREPROCESS = YES;
				IPHONEOS_DEPLOYMENT_TARGET = 7.0;
				LD_RUNPATH_SEARCH_PATHS = "$(inherited) @executable_path/Frameworks";
				OTHER_CFLAGS = (
					"$(inherited)",
					"-Wno-format-security",
					"-Wno-format",
				);
				OTHER_LDFLAGS = (
					"$(inherited)",
					"-ObjC",
					"-l\"c++\"",
					"-l\"iconv\"",
					"-l\"sqlite3.0\"",
					"-l\"z\"",
				);
				PRODUCT_NAME = WordPress;
				PROVISIONING_PROFILE = "0ba82d47-d419-4e2c-a17e-a75537ca0769";
				SWIFT_INCLUDE_PATHS = "";
				SWIFT_OBJC_BRIDGING_HEADER = "Classes/System/WordPress-Bridging-Header.h";
				TARGETED_DEVICE_FAMILY = "1,2";
				USER_HEADER_SEARCH_PATHS = "";
				WPCOM_CONFIG = $HOME/.wpcom_app_credentials;
				WPCOM_SCHEME = wordpress;
			};
			name = Release;
		};
		2F30B4C10E342FDF00211B15 /* Distribution */ = {
			isa = XCBuildConfiguration;
			buildSettings = {
				DEFINES_MODULE = YES;
				GCC_C_LANGUAGE_STANDARD = c99;
				GCC_THUMB_SUPPORT = NO;
				GCC_TREAT_WARNINGS_AS_ERRORS = NO;
				GCC_WARN_ABOUT_RETURN_TYPE = YES;
				GCC_WARN_UNUSED_VARIABLE = YES;
				HEADER_SEARCH_PATHS = "";
				OTHER_CFLAGS = "-Wno-format-security";
				OTHER_LDFLAGS = (
					"-lxml2",
					"-licucore",
				);
				PRODUCT_MODULE_NAME = WordPress;
				SDKROOT = iphoneos;
				VALIDATE_PRODUCT = YES;
			};
			name = Distribution;
		};
		2F30B4C20E342FDF00211B15 /* Distribution */ = {
			isa = XCBuildConfiguration;
			baseConfigurationReference = 501C8A355B53A6971F731ECA /* Pods.distribution.xcconfig */;
			buildSettings = {
				ASSETCATALOG_COMPILER_APPICON_NAME = AppIcon;
				ASSETCATALOG_COMPILER_LAUNCHIMAGE_NAME = LaunchImage;
				CLANG_ENABLE_MODULES = YES;
				CLANG_ENABLE_OBJC_ARC = YES;
				CLANG_WARN__ARC_BRIDGE_CAST_NONARC = NO;
				CODE_SIGN_ENTITLEMENTS = WordPress.entitlements;
				CODE_SIGN_IDENTITY = "iPhone Distribution: Automattic, Inc. (PZYM8XX95Q)";
				COPY_PHASE_STRIP = YES;
				DEFINES_MODULE = YES;
				FRAMEWORK_SEARCH_PATHS = (
					"$(inherited)",
					"\"$(SRCROOT)/Classes\"",
					"$(SRCROOT)",
					"$(PROJECT_DIR)",
				);
				GCC_PREFIX_HEADER = WordPress_Prefix.pch;
				GCC_PREPROCESSOR_DEFINITIONS = (
					"$(inherited)",
					"COCOAPODS=1",
					"NSLOGGER_BUILD_USERNAME=\"${USER}\"",
					"WPCOM_SCHEME=\\@\\\"${WPCOM_SCHEME}\\\"",
				);
				GCC_SYMBOLS_PRIVATE_EXTERN = NO;
				GCC_THUMB_SUPPORT = NO;
				GCC_TREAT_WARNINGS_AS_ERRORS = YES;
				INFOPLIST_FILE = Info.plist;
				INFOPLIST_PREFIX_HEADER = InfoPlist.h;
				INFOPLIST_PREPROCESS = YES;
				IPHONEOS_DEPLOYMENT_TARGET = 7.0;
				LD_RUNPATH_SEARCH_PATHS = "$(inherited) @executable_path/Frameworks";
				OTHER_CFLAGS = (
					"$(inherited)",
					"-Wno-format",
					"-Wno-format-security",
				);
				OTHER_LDFLAGS = (
					"$(inherited)",
					"-ObjC",
					"-l\"c++\"",
					"-l\"iconv\"",
					"-l\"sqlite3.0\"",
					"-l\"z\"",
				);
				PRODUCT_NAME = WordPress;
				PROVISIONING_PROFILE = "0ba82d47-d419-4e2c-a17e-a75537ca0769";
				STRIP_INSTALLED_PRODUCT = NO;
				SWIFT_INCLUDE_PATHS = "";
				SWIFT_OBJC_BRIDGING_HEADER = "Classes/System/WordPress-Bridging-Header.h";
				TARGETED_DEVICE_FAMILY = "1,2";
				USER_HEADER_SEARCH_PATHS = "";
				WPCOM_CONFIG = $HOME/.wpcom_app_credentials;
				WPCOM_SCHEME = wordpress;
			};
			name = Distribution;
		};
		93DEAA9D182D567A004E34D1 /* Release-Internal */ = {
			isa = XCBuildConfiguration;
			buildSettings = {
				DEFINES_MODULE = YES;
				GCC_C_LANGUAGE_STANDARD = c99;
				GCC_THUMB_SUPPORT = NO;
				GCC_WARN_ABOUT_RETURN_TYPE = YES;
				GCC_WARN_UNUSED_VARIABLE = YES;
				HEADER_SEARCH_PATHS = "";
				OTHER_CFLAGS = "-Wno-format-security";
				OTHER_LDFLAGS = (
					"-lxml2",
					"-licucore",
				);
				PRODUCT_MODULE_NAME = WordPress;
				SDKROOT = iphoneos;
				VALIDATE_PRODUCT = YES;
			};
			name = "Release-Internal";
		};
		93DEAA9E182D567A004E34D1 /* Release-Internal */ = {
			isa = XCBuildConfiguration;
			baseConfigurationReference = C9F5071C28C57CE611E00B1F /* Pods.release-internal.xcconfig */;
			buildSettings = {
				ASSETCATALOG_COMPILER_APPICON_NAME = AppIcon;
				ASSETCATALOG_COMPILER_LAUNCHIMAGE_NAME = LaunchImage;
				CLANG_ENABLE_MODULES = YES;
				CLANG_ENABLE_OBJC_ARC = YES;
				CLANG_WARN__ARC_BRIDGE_CAST_NONARC = NO;
				CODE_SIGN_ENTITLEMENTS = "WordPress-Internal.entitlements";
				CODE_SIGN_IDENTITY = "iPhone Distribution: Automattic, Inc.";
				COPY_PHASE_STRIP = YES;
				DEFINES_MODULE = YES;
				FRAMEWORK_SEARCH_PATHS = (
					"$(inherited)",
					"\"$(SRCROOT)/Classes\"",
					"$(SRCROOT)",
					"$(PROJECT_DIR)",
				);
				GCC_PREFIX_HEADER = WordPress_Prefix.pch;
				GCC_PREPROCESSOR_DEFINITIONS = (
					"$(inherited)",
					INTERNAL_BUILD,
					LOOKBACK_ENABLED,
					"WPCOM_SCHEME=\\@\\\"${WPCOM_SCHEME}\\\"",
				);
				GCC_SYMBOLS_PRIVATE_EXTERN = NO;
				GCC_THUMB_SUPPORT = NO;
				GCC_TREAT_WARNINGS_AS_ERRORS = YES;
				INFOPLIST_FILE = "WordPress-Internal-Info.plist";
				INFOPLIST_PREFIX_HEADER = InfoPlist.h;
				INFOPLIST_PREPROCESS = YES;
				IPHONEOS_DEPLOYMENT_TARGET = 7.0;
				LD_RUNPATH_SEARCH_PATHS = "$(inherited) @executable_path/Frameworks";
				OTHER_CFLAGS = (
					"$(inherited)",
					"-Wno-format-security",
					"-Wno-format",
				);
				OTHER_LDFLAGS = (
					"$(inherited)",
					"-ObjC",
					"-l\"c++\"",
					"-l\"iconv\"",
					"-l\"sqlite3.0\"",
					"-l\"z\"",
				);
				PRODUCT_NAME = WordPress;
				PROVISIONING_PROFILE = "e2753f6d-95a0-4702-ad4d-7fbbcc1edb66";
				SWIFT_INCLUDE_PATHS = "";
				SWIFT_OBJC_BRIDGING_HEADER = "Classes/System/WordPress-Bridging-Header.h";
				TARGETED_DEVICE_FAMILY = "1,2";
				USER_HEADER_SEARCH_PATHS = "";
				WPCOM_CONFIG = $HOME/.wpcom_internal_app_credentials;
				WPCOM_SCHEME = wpinternal;
			};
			name = "Release-Internal";
		};
		93DEAAA0182D567A004E34D1 /* Release-Internal */ = {
			isa = XCBuildConfiguration;
			baseConfigurationReference = A42FAD830601402EC061BE54 /* Pods-WordPressTest.release-internal.xcconfig */;
			buildSettings = {
				BUNDLE_LOADER = "$(BUILT_PRODUCTS_DIR)/WordPress.app/WordPress";
				CLANG_ENABLE_MODULES = YES;
				CLANG_ENABLE_OBJC_ARC = YES;
				COPY_PHASE_STRIP = YES;
				FRAMEWORK_SEARCH_PATHS = (
					"$(SDKROOT)/Developer/Library/Frameworks",
					"$(inherited)",
					"$(DEVELOPER_FRAMEWORKS_DIR)",
				);
				GCC_C_LANGUAGE_STANDARD = gnu99;
				GCC_PRECOMPILE_PREFIX_HEADER = YES;
				GCC_PREFIX_HEADER = "WordPressTest/WordPressTest-Prefix.pch";
				GCC_WARN_ABOUT_MISSING_PROTOTYPES = YES;
				INFOPLIST_FILE = "WordPressTest/WordPressTest-Info.plist";
				LD_RUNPATH_SEARCH_PATHS = "$(inherited) @executable_path/Frameworks @loader_path/Frameworks";
				PRODUCT_MODULE_NAME = WordPressTests;
				PRODUCT_NAME = "$(TARGET_NAME)";
				SDKROOT = iphoneos;
				SWIFT_OBJC_BRIDGING_HEADER = "WordPressTest/WordPressTest-Bridging-Header.h";
				TEST_HOST = "$(BUNDLE_LOADER)";
			};
			name = "Release-Internal";
		};
		93E5284919A7741A003A1A9C /* Debug */ = {
			isa = XCBuildConfiguration;
			baseConfigurationReference = 0CF877DC71756EFA3346E26F /* Pods-WordPressTodayWidget.debug.xcconfig */;
			buildSettings = {
				ALWAYS_SEARCH_USER_PATHS = NO;
				CLANG_CXX_LANGUAGE_STANDARD = "gnu++0x";
				CLANG_CXX_LIBRARY = "libc++";
				CLANG_ENABLE_MODULES = YES;
				CLANG_ENABLE_OBJC_ARC = YES;
				CLANG_WARN_BOOL_CONVERSION = YES;
				CLANG_WARN_CONSTANT_CONVERSION = YES;
				CLANG_WARN_DIRECT_OBJC_ISA_USAGE = YES_ERROR;
				CLANG_WARN_EMPTY_BODY = YES;
				CLANG_WARN_ENUM_CONVERSION = YES;
				CLANG_WARN_INT_CONVERSION = YES;
				CLANG_WARN_OBJC_ROOT_CLASS = YES_ERROR;
				CLANG_WARN_UNREACHABLE_CODE = YES;
				CLANG_WARN__DUPLICATE_METHOD_MATCH = YES;
				CODE_SIGN_ENTITLEMENTS = WordPressTodayWidget/WordPressTodayWidget.entitlements;
				CODE_SIGN_IDENTITY = "";
				COPY_PHASE_STRIP = NO;
				ENABLE_STRICT_OBJC_MSGSEND = YES;
				GCC_C_LANGUAGE_STANDARD = gnu99;
				GCC_DYNAMIC_NO_PIC = NO;
				GCC_OPTIMIZATION_LEVEL = 0;
				GCC_PRECOMPILE_PREFIX_HEADER = YES;
				GCC_PREFIX_HEADER = WordPressTodayWidget/TodayWidgetPrefix.pch;
				GCC_PREPROCESSOR_DEFINITIONS = (
					"DEBUG=1",
					"$(inherited)",
					"WPCOM_SCHEME=\\@\\\"${WPCOM_SCHEME}\\\"",
				);
				GCC_SYMBOLS_PRIVATE_EXTERN = NO;
				GCC_WARN_64_TO_32_BIT_CONVERSION = YES;
				GCC_WARN_ABOUT_RETURN_TYPE = YES_ERROR;
				GCC_WARN_UNDECLARED_SELECTOR = YES;
				GCC_WARN_UNINITIALIZED_AUTOS = YES_AGGRESSIVE;
				GCC_WARN_UNUSED_FUNCTION = YES;
				INFOPLIST_FILE = WordPressTodayWidget/Info.plist;
				IPHONEOS_DEPLOYMENT_TARGET = 8.0;
				LD_RUNPATH_SEARCH_PATHS = "$(inherited) @executable_path/Frameworks @executable_path/../../Frameworks";
				MTL_ENABLE_DEBUG_INFO = YES;
				PRODUCT_MODULE_NAME = WordPressWidget;
				PRODUCT_NAME = "$(TARGET_NAME)";
				PROVISIONING_PROFILE = "9cd856b1-4594-4c7f-8b92-a08b4806088f";
				SKIP_INSTALL = YES;
				SWIFT_OBJC_BRIDGING_HEADER = "WordPressTodayWidget/WordPressTodayWidget-Bridging-Header.h";
				SWIFT_OPTIMIZATION_LEVEL = "-Onone";
				WPCOM_SCHEME = wpdebug;
			};
			name = Debug;
		};
		93E5284A19A7741A003A1A9C /* Release */ = {
			isa = XCBuildConfiguration;
			baseConfigurationReference = 2B3804821972897F0DEC4183 /* Pods-WordPressTodayWidget.release.xcconfig */;
			buildSettings = {
				ALWAYS_SEARCH_USER_PATHS = NO;
				CLANG_CXX_LANGUAGE_STANDARD = "gnu++0x";
				CLANG_CXX_LIBRARY = "libc++";
				CLANG_ENABLE_MODULES = YES;
				CLANG_ENABLE_OBJC_ARC = YES;
				CLANG_WARN_BOOL_CONVERSION = YES;
				CLANG_WARN_CONSTANT_CONVERSION = YES;
				CLANG_WARN_DIRECT_OBJC_ISA_USAGE = YES_ERROR;
				CLANG_WARN_EMPTY_BODY = YES;
				CLANG_WARN_ENUM_CONVERSION = YES;
				CLANG_WARN_INT_CONVERSION = YES;
				CLANG_WARN_OBJC_ROOT_CLASS = YES_ERROR;
				CLANG_WARN_UNREACHABLE_CODE = YES;
				CLANG_WARN__DUPLICATE_METHOD_MATCH = YES;
				CODE_SIGN_ENTITLEMENTS = WordPressTodayWidget/WordPressTodayWidget.entitlements;
				CODE_SIGN_IDENTITY = "iPhone Distribution: Automattic, Inc. (PZYM8XX95Q)";
				COPY_PHASE_STRIP = YES;
				ENABLE_NS_ASSERTIONS = NO;
				ENABLE_STRICT_OBJC_MSGSEND = YES;
				GCC_C_LANGUAGE_STANDARD = gnu99;
				GCC_PRECOMPILE_PREFIX_HEADER = YES;
				GCC_PREFIX_HEADER = WordPressTodayWidget/TodayWidgetPrefix.pch;
				GCC_PREPROCESSOR_DEFINITIONS = (
					"$(inherited)",
					"COCOAPODS=1",
					"WPCOM_SCHEME=\\@\\\"${WPCOM_SCHEME}\\\"",
				);
				GCC_WARN_64_TO_32_BIT_CONVERSION = YES;
				GCC_WARN_ABOUT_RETURN_TYPE = YES_ERROR;
				GCC_WARN_UNDECLARED_SELECTOR = YES;
				GCC_WARN_UNINITIALIZED_AUTOS = YES_AGGRESSIVE;
				GCC_WARN_UNUSED_FUNCTION = YES;
				INFOPLIST_FILE = WordPressTodayWidget/Info.plist;
				IPHONEOS_DEPLOYMENT_TARGET = 8.0;
				LD_RUNPATH_SEARCH_PATHS = "$(inherited) @executable_path/Frameworks @executable_path/../../Frameworks";
				MTL_ENABLE_DEBUG_INFO = NO;
				PRODUCT_MODULE_NAME = WordPressWidget;
				PRODUCT_NAME = "$(TARGET_NAME)";
				PROVISIONING_PROFILE = "0ba82d47-d419-4e2c-a17e-a75537ca0769";
				SKIP_INSTALL = YES;
				SWIFT_OBJC_BRIDGING_HEADER = "WordPressTodayWidget/WordPressTodayWidget-Bridging-Header.h";
				WPCOM_SCHEME = wordpress;
			};
			name = Release;
		};
		93E5284B19A7741A003A1A9C /* Release-Internal */ = {
			isa = XCBuildConfiguration;
			baseConfigurationReference = 052EFF90F810139789A446FB /* Pods-WordPressTodayWidget.release-internal.xcconfig */;
			buildSettings = {
				ALWAYS_SEARCH_USER_PATHS = NO;
				CLANG_CXX_LANGUAGE_STANDARD = "gnu++0x";
				CLANG_CXX_LIBRARY = "libc++";
				CLANG_ENABLE_MODULES = YES;
				CLANG_ENABLE_OBJC_ARC = YES;
				CLANG_WARN_BOOL_CONVERSION = YES;
				CLANG_WARN_CONSTANT_CONVERSION = YES;
				CLANG_WARN_DIRECT_OBJC_ISA_USAGE = YES_ERROR;
				CLANG_WARN_EMPTY_BODY = YES;
				CLANG_WARN_ENUM_CONVERSION = YES;
				CLANG_WARN_INT_CONVERSION = YES;
				CLANG_WARN_OBJC_ROOT_CLASS = YES_ERROR;
				CLANG_WARN_UNREACHABLE_CODE = YES;
				CLANG_WARN__DUPLICATE_METHOD_MATCH = YES;
				CODE_SIGN_ENTITLEMENTS = "WordPressTodayWidget/WordPressTodayWidget-Internal.entitlements";
				CODE_SIGN_IDENTITY = "iPhone Distribution: Automattic, Inc.";
				COPY_PHASE_STRIP = YES;
				ENABLE_NS_ASSERTIONS = NO;
				ENABLE_STRICT_OBJC_MSGSEND = YES;
				GCC_C_LANGUAGE_STANDARD = gnu99;
				GCC_PRECOMPILE_PREFIX_HEADER = YES;
				GCC_PREFIX_HEADER = WordPressTodayWidget/TodayWidgetPrefix.pch;
				GCC_PREPROCESSOR_DEFINITIONS = (
					"$(inherited)",
					"COCOAPODS=1",
					INTERNAL_BUILD,
					"WPCOM_SCHEME=\\@\\\"${WPCOM_SCHEME}\\\"",
				);
				GCC_WARN_64_TO_32_BIT_CONVERSION = YES;
				GCC_WARN_ABOUT_RETURN_TYPE = YES_ERROR;
				GCC_WARN_UNDECLARED_SELECTOR = YES;
				GCC_WARN_UNINITIALIZED_AUTOS = YES_AGGRESSIVE;
				GCC_WARN_UNUSED_FUNCTION = YES;
				INFOPLIST_FILE = "WordPressTodayWidget/Info-Internal.plist";
				IPHONEOS_DEPLOYMENT_TARGET = 8.0;
				LD_RUNPATH_SEARCH_PATHS = "$(inherited) @executable_path/Frameworks @executable_path/../../Frameworks";
				MTL_ENABLE_DEBUG_INFO = NO;
				PRODUCT_MODULE_NAME = WordPressWidget;
				PRODUCT_NAME = "$(TARGET_NAME)";
				PROVISIONING_PROFILE = "f9ad82b2-9f92-4ed0-990a-ea88898921bb";
				SKIP_INSTALL = YES;
				SWIFT_OBJC_BRIDGING_HEADER = "WordPressTodayWidget/WordPressTodayWidget-Bridging-Header.h";
				WPCOM_SCHEME = wpinternal;
			};
			name = "Release-Internal";
		};
		93E5284C19A7741A003A1A9C /* Distribution */ = {
			isa = XCBuildConfiguration;
			baseConfigurationReference = 67040029265369CB7FAE64FA /* Pods-WordPressTodayWidget.distribution.xcconfig */;
			buildSettings = {
				ALWAYS_SEARCH_USER_PATHS = NO;
				CLANG_CXX_LANGUAGE_STANDARD = "gnu++0x";
				CLANG_CXX_LIBRARY = "libc++";
				CLANG_ENABLE_MODULES = YES;
				CLANG_ENABLE_OBJC_ARC = YES;
				CLANG_WARN_BOOL_CONVERSION = YES;
				CLANG_WARN_CONSTANT_CONVERSION = YES;
				CLANG_WARN_DIRECT_OBJC_ISA_USAGE = YES_ERROR;
				CLANG_WARN_EMPTY_BODY = YES;
				CLANG_WARN_ENUM_CONVERSION = YES;
				CLANG_WARN_INT_CONVERSION = YES;
				CLANG_WARN_OBJC_ROOT_CLASS = YES_ERROR;
				CLANG_WARN_UNREACHABLE_CODE = YES;
				CLANG_WARN__DUPLICATE_METHOD_MATCH = YES;
				CODE_SIGN_ENTITLEMENTS = WordPressTodayWidget/WordPressTodayWidget.entitlements;
				CODE_SIGN_IDENTITY = "iPhone Distribution: Automattic, Inc. (PZYM8XX95Q)";
				COPY_PHASE_STRIP = YES;
				ENABLE_NS_ASSERTIONS = NO;
				ENABLE_STRICT_OBJC_MSGSEND = YES;
				GCC_C_LANGUAGE_STANDARD = gnu99;
				GCC_PRECOMPILE_PREFIX_HEADER = YES;
				GCC_PREFIX_HEADER = WordPressTodayWidget/TodayWidgetPrefix.pch;
				GCC_PREPROCESSOR_DEFINITIONS = (
					"$(inherited)",
					"COCOAPODS=1",
					"WPCOM_SCHEME=\\@\\\"${WPCOM_SCHEME}\\\"",
				);
				GCC_WARN_64_TO_32_BIT_CONVERSION = YES;
				GCC_WARN_ABOUT_RETURN_TYPE = YES_ERROR;
				GCC_WARN_UNDECLARED_SELECTOR = YES;
				GCC_WARN_UNINITIALIZED_AUTOS = YES_AGGRESSIVE;
				GCC_WARN_UNUSED_FUNCTION = YES;
				INFOPLIST_FILE = WordPressTodayWidget/Info.plist;
				IPHONEOS_DEPLOYMENT_TARGET = 8.0;
				LD_RUNPATH_SEARCH_PATHS = "$(inherited) @executable_path/Frameworks @executable_path/../../Frameworks";
				MTL_ENABLE_DEBUG_INFO = NO;
				PRODUCT_MODULE_NAME = WordPressWidget;
				PRODUCT_NAME = "$(TARGET_NAME)";
				PROVISIONING_PROFILE = "49fd1257-e84d-4b8b-8090-10563f832bc7";
				SKIP_INSTALL = YES;
				SWIFT_OBJC_BRIDGING_HEADER = "WordPressTodayWidget/WordPressTodayWidget-Bridging-Header.h";
				WPCOM_SCHEME = wordpress;
			};
			name = Distribution;
		};
		A2795808198819DE0031C6A3 /* Debug */ = {
			isa = XCBuildConfiguration;
			buildSettings = {
				PRODUCT_MODULE_NAME = OClint;
				PRODUCT_NAME = "$(TARGET_NAME)";
			};
			name = Debug;
		};
		A2795809198819DE0031C6A3 /* Release */ = {
			isa = XCBuildConfiguration;
			buildSettings = {
				PRODUCT_MODULE_NAME = OClint;
				PRODUCT_NAME = "$(TARGET_NAME)";
			};
			name = Release;
		};
		A279580A198819DE0031C6A3 /* Release-Internal */ = {
			isa = XCBuildConfiguration;
			buildSettings = {
				PRODUCT_MODULE_NAME = OClint;
				PRODUCT_NAME = "$(TARGET_NAME)";
			};
			name = "Release-Internal";
		};
		A279580B198819DE0031C6A3 /* Distribution */ = {
			isa = XCBuildConfiguration;
			buildSettings = {
				PRODUCT_MODULE_NAME = OClint;
				PRODUCT_NAME = "$(TARGET_NAME)";
			};
			name = Distribution;
		};
		C01FCF4F08A954540054247B /* Debug */ = {
			isa = XCBuildConfiguration;
			buildSettings = {
				DEFINES_MODULE = YES;
				GCC_C_LANGUAGE_STANDARD = c99;
				GCC_PREPROCESSOR_DEFINITIONS = "";
				GCC_THUMB_SUPPORT = NO;
				GCC_WARN_ABOUT_RETURN_TYPE = YES;
				GCC_WARN_UNUSED_VARIABLE = YES;
				HEADER_SEARCH_PATHS = "";
				ONLY_ACTIVE_ARCH = YES;
				OTHER_CFLAGS = (
					"-Wno-format-security",
					"-DDEBUG",
				);
				OTHER_LDFLAGS = (
					"-lxml2",
					"-licucore",
				);
				PRODUCT_MODULE_NAME = WordPress;
				SDKROOT = iphoneos;
			};
			name = Debug;
		};
		C01FCF5008A954540054247B /* Release */ = {
			isa = XCBuildConfiguration;
			buildSettings = {
				DEFINES_MODULE = YES;
				GCC_C_LANGUAGE_STANDARD = c99;
				GCC_THUMB_SUPPORT = NO;
				GCC_WARN_ABOUT_RETURN_TYPE = YES;
				GCC_WARN_UNUSED_VARIABLE = YES;
				HEADER_SEARCH_PATHS = "";
				OTHER_CFLAGS = "-Wno-format-security";
				OTHER_LDFLAGS = (
					"-lxml2",
					"-licucore",
				);
				PRODUCT_MODULE_NAME = WordPress;
				SDKROOT = iphoneos;
				VALIDATE_PRODUCT = YES;
			};
			name = Release;
		};
		E16AB93914D978240047A2E5 /* Debug */ = {
			isa = XCBuildConfiguration;
			baseConfigurationReference = B43F6A7D9B3DC5B8B4A7DDCA /* Pods-WordPressTest.debug.xcconfig */;
			buildSettings = {
				BUNDLE_LOADER = "$(BUILT_PRODUCTS_DIR)/WordPress.app/WordPress";
				CLANG_ENABLE_MODULES = YES;
				CLANG_ENABLE_OBJC_ARC = YES;
				COPY_PHASE_STRIP = NO;
				FRAMEWORK_SEARCH_PATHS = (
					"$(SDKROOT)/Developer/Library/Frameworks",
					"$(inherited)",
					"$(DEVELOPER_FRAMEWORKS_DIR)",
				);
				GCC_C_LANGUAGE_STANDARD = gnu99;
				GCC_DYNAMIC_NO_PIC = NO;
				GCC_OPTIMIZATION_LEVEL = 0;
				GCC_PRECOMPILE_PREFIX_HEADER = YES;
				GCC_PREFIX_HEADER = "WordPressTest/WordPressTest-Prefix.pch";
				GCC_PREPROCESSOR_DEFINITIONS = (
					"DEBUG=1",
					"$(inherited)",
				);
				GCC_SYMBOLS_PRIVATE_EXTERN = NO;
				GCC_WARN_ABOUT_MISSING_PROTOTYPES = YES;
				INFOPLIST_FILE = "WordPressTest/WordPressTest-Info.plist";
				LD_RUNPATH_SEARCH_PATHS = "$(inherited) @executable_path/Frameworks @loader_path/Frameworks";
				PRODUCT_MODULE_NAME = WordPressTests;
				PRODUCT_NAME = "$(TARGET_NAME)";
				SDKROOT = iphoneos;
				SWIFT_OBJC_BRIDGING_HEADER = "WordPressTest/WordPressTest-Bridging-Header.h";
				SWIFT_OPTIMIZATION_LEVEL = "-Onone";
				TEST_HOST = "$(BUNDLE_LOADER)";
			};
			name = Debug;
		};
		E16AB93A14D978240047A2E5 /* Release */ = {
			isa = XCBuildConfiguration;
			baseConfigurationReference = 9198544476D3B385673B18E9 /* Pods-WordPressTest.release.xcconfig */;
			buildSettings = {
				BUNDLE_LOADER = "$(BUILT_PRODUCTS_DIR)/WordPress.app/WordPress";
				CLANG_ENABLE_MODULES = YES;
				CLANG_ENABLE_OBJC_ARC = YES;
				COPY_PHASE_STRIP = YES;
				FRAMEWORK_SEARCH_PATHS = (
					"$(SDKROOT)/Developer/Library/Frameworks",
					"$(inherited)",
					"$(DEVELOPER_FRAMEWORKS_DIR)",
				);
				GCC_C_LANGUAGE_STANDARD = gnu99;
				GCC_PRECOMPILE_PREFIX_HEADER = YES;
				GCC_PREFIX_HEADER = "WordPressTest/WordPressTest-Prefix.pch";
				GCC_WARN_ABOUT_MISSING_PROTOTYPES = YES;
				INFOPLIST_FILE = "WordPressTest/WordPressTest-Info.plist";
				LD_RUNPATH_SEARCH_PATHS = "$(inherited) @executable_path/Frameworks @loader_path/Frameworks";
				PRODUCT_MODULE_NAME = WordPressTests;
				PRODUCT_NAME = "$(TARGET_NAME)";
				SDKROOT = iphoneos;
				SWIFT_OBJC_BRIDGING_HEADER = "WordPressTest/WordPressTest-Bridging-Header.h";
				TEST_HOST = "$(BUNDLE_LOADER)";
			};
			name = Release;
		};
		E16AB93B14D978240047A2E5 /* Distribution */ = {
			isa = XCBuildConfiguration;
			baseConfigurationReference = B6E2365A531EA4BD7025525F /* Pods-WordPressTest.distribution.xcconfig */;
			buildSettings = {
				BUNDLE_LOADER = "$(BUILT_PRODUCTS_DIR)/WordPress.app/WordPress";
				CLANG_ENABLE_MODULES = YES;
				CLANG_ENABLE_OBJC_ARC = YES;
				COPY_PHASE_STRIP = YES;
				FRAMEWORK_SEARCH_PATHS = (
					"$(SDKROOT)/Developer/Library/Frameworks",
					"$(inherited)",
					"$(DEVELOPER_FRAMEWORKS_DIR)",
				);
				GCC_C_LANGUAGE_STANDARD = gnu99;
				GCC_PRECOMPILE_PREFIX_HEADER = YES;
				GCC_PREFIX_HEADER = "WordPressTest/WordPressTest-Prefix.pch";
				GCC_WARN_ABOUT_MISSING_PROTOTYPES = YES;
				INFOPLIST_FILE = "WordPressTest/WordPressTest-Info.plist";
				LD_RUNPATH_SEARCH_PATHS = "$(inherited) @executable_path/Frameworks @loader_path/Frameworks";
				PRODUCT_MODULE_NAME = WordPressTests;
				PRODUCT_NAME = "$(TARGET_NAME)";
				SDKROOT = iphoneos;
				SWIFT_OBJC_BRIDGING_HEADER = "WordPressTest/WordPressTest-Bridging-Header.h";
				TEST_HOST = "$(BUNDLE_LOADER)";
			};
			name = Distribution;
		};
		FFC3F6F61B0DBF1000EFC359 /* Debug */ = {
			isa = XCBuildConfiguration;
			buildSettings = {
				PRODUCT_MODULE_NAME = UpdatePlistPreprocessor;
				PRODUCT_NAME = "$(TARGET_NAME)";
			};
			name = Debug;
		};
		FFC3F6F71B0DBF1000EFC359 /* Release */ = {
			isa = XCBuildConfiguration;
			buildSettings = {
				PRODUCT_MODULE_NAME = UpdatePlistPreprocessor;
				PRODUCT_NAME = "$(TARGET_NAME)";
			};
			name = Release;
		};
		FFC3F6F81B0DBF1000EFC359 /* Release-Internal */ = {
			isa = XCBuildConfiguration;
			buildSettings = {
				PRODUCT_MODULE_NAME = UpdatePlistPreprocessor;
				PRODUCT_NAME = "$(TARGET_NAME)";
			};
			name = "Release-Internal";
		};
		FFC3F6F91B0DBF1000EFC359 /* Distribution */ = {
			isa = XCBuildConfiguration;
			buildSettings = {
				PRODUCT_MODULE_NAME = UpdatePlistPreprocessor;
				PRODUCT_NAME = "$(TARGET_NAME)";
			};
			name = Distribution;
		};
		FFF96F8A19EBE7FB00DFC821 /* Debug */ = {
			isa = XCBuildConfiguration;
			baseConfigurationReference = 45A679DE2C6B64047BAF97E9 /* Pods-UITests.debug.xcconfig */;
			buildSettings = {
				ALWAYS_SEARCH_USER_PATHS = NO;
				BUNDLE_LOADER = "$(TEST_HOST)";
				CLANG_CXX_LANGUAGE_STANDARD = "gnu++0x";
				CLANG_CXX_LIBRARY = "libc++";
				CLANG_ENABLE_MODULES = YES;
				CLANG_ENABLE_OBJC_ARC = YES;
				CLANG_WARN_BOOL_CONVERSION = YES;
				CLANG_WARN_CONSTANT_CONVERSION = YES;
				CLANG_WARN_DIRECT_OBJC_ISA_USAGE = YES_ERROR;
				CLANG_WARN_EMPTY_BODY = YES;
				CLANG_WARN_ENUM_CONVERSION = YES;
				CLANG_WARN_INT_CONVERSION = YES;
				CLANG_WARN_OBJC_ROOT_CLASS = YES_ERROR;
				CLANG_WARN_UNREACHABLE_CODE = YES;
				CLANG_WARN__DUPLICATE_METHOD_MATCH = YES;
				COPY_PHASE_STRIP = NO;
				ENABLE_STRICT_OBJC_MSGSEND = YES;
				FRAMEWORK_SEARCH_PATHS = (
					"$(SDKROOT)/Developer/Library/Frameworks",
					"$(inherited)",
				);
				GCC_C_LANGUAGE_STANDARD = gnu99;
				GCC_DYNAMIC_NO_PIC = NO;
				GCC_OPTIMIZATION_LEVEL = 0;
				GCC_PREPROCESSOR_DEFINITIONS = (
					"DEBUG=1",
					"$(inherited)",
				);
				GCC_SYMBOLS_PRIVATE_EXTERN = NO;
				GCC_WARN_64_TO_32_BIT_CONVERSION = YES;
				GCC_WARN_ABOUT_RETURN_TYPE = YES_ERROR;
				GCC_WARN_UNDECLARED_SELECTOR = YES;
				GCC_WARN_UNINITIALIZED_AUTOS = YES_AGGRESSIVE;
				GCC_WARN_UNUSED_FUNCTION = YES;
				INFOPLIST_FILE = UITests/Info.plist;
				IPHONEOS_DEPLOYMENT_TARGET = 8.1;
				LD_RUNPATH_SEARCH_PATHS = "$(inherited) @executable_path/Frameworks @loader_path/Frameworks";
				MTL_ENABLE_DEBUG_INFO = YES;
				PRODUCT_MODULE_NAME = WordPressUITests;
				PRODUCT_NAME = "$(TARGET_NAME)";
				TEST_HOST = "$(BUILT_PRODUCTS_DIR)/WordPress.app/WordPress";
			};
			name = Debug;
		};
		FFF96F8B19EBE7FB00DFC821 /* Release */ = {
			isa = XCBuildConfiguration;
			baseConfigurationReference = 1E59E0C89B24D8AA3B12DEC8 /* Pods-UITests.release.xcconfig */;
			buildSettings = {
				ALWAYS_SEARCH_USER_PATHS = NO;
				BUNDLE_LOADER = "$(TEST_HOST)";
				CLANG_CXX_LANGUAGE_STANDARD = "gnu++0x";
				CLANG_CXX_LIBRARY = "libc++";
				CLANG_ENABLE_MODULES = YES;
				CLANG_ENABLE_OBJC_ARC = YES;
				CLANG_WARN_BOOL_CONVERSION = YES;
				CLANG_WARN_CONSTANT_CONVERSION = YES;
				CLANG_WARN_DIRECT_OBJC_ISA_USAGE = YES_ERROR;
				CLANG_WARN_EMPTY_BODY = YES;
				CLANG_WARN_ENUM_CONVERSION = YES;
				CLANG_WARN_INT_CONVERSION = YES;
				CLANG_WARN_OBJC_ROOT_CLASS = YES_ERROR;
				CLANG_WARN_UNREACHABLE_CODE = YES;
				CLANG_WARN__DUPLICATE_METHOD_MATCH = YES;
				COPY_PHASE_STRIP = YES;
				ENABLE_NS_ASSERTIONS = NO;
				ENABLE_STRICT_OBJC_MSGSEND = YES;
				FRAMEWORK_SEARCH_PATHS = (
					"$(SDKROOT)/Developer/Library/Frameworks",
					"$(inherited)",
				);
				GCC_C_LANGUAGE_STANDARD = gnu99;
				GCC_WARN_64_TO_32_BIT_CONVERSION = YES;
				GCC_WARN_ABOUT_RETURN_TYPE = YES_ERROR;
				GCC_WARN_UNDECLARED_SELECTOR = YES;
				GCC_WARN_UNINITIALIZED_AUTOS = YES_AGGRESSIVE;
				GCC_WARN_UNUSED_FUNCTION = YES;
				INFOPLIST_FILE = UITests/Info.plist;
				IPHONEOS_DEPLOYMENT_TARGET = 8.1;
				LD_RUNPATH_SEARCH_PATHS = "$(inherited) @executable_path/Frameworks @loader_path/Frameworks";
				MTL_ENABLE_DEBUG_INFO = NO;
				PRODUCT_MODULE_NAME = WordPressUITests;
				PRODUCT_NAME = "$(TARGET_NAME)";
				TEST_HOST = "$(BUILT_PRODUCTS_DIR)/WordPress.app/WordPress";
			};
			name = Release;
		};
		FFF96F8C19EBE7FB00DFC821 /* Release-Internal */ = {
			isa = XCBuildConfiguration;
			baseConfigurationReference = 91E1D2929A320BA8932240BF /* Pods-UITests.release-internal.xcconfig */;
			buildSettings = {
				ALWAYS_SEARCH_USER_PATHS = NO;
				BUNDLE_LOADER = "$(TEST_HOST)";
				CLANG_CXX_LANGUAGE_STANDARD = "gnu++0x";
				CLANG_CXX_LIBRARY = "libc++";
				CLANG_ENABLE_MODULES = YES;
				CLANG_ENABLE_OBJC_ARC = YES;
				CLANG_WARN_BOOL_CONVERSION = YES;
				CLANG_WARN_CONSTANT_CONVERSION = YES;
				CLANG_WARN_DIRECT_OBJC_ISA_USAGE = YES_ERROR;
				CLANG_WARN_EMPTY_BODY = YES;
				CLANG_WARN_ENUM_CONVERSION = YES;
				CLANG_WARN_INT_CONVERSION = YES;
				CLANG_WARN_OBJC_ROOT_CLASS = YES_ERROR;
				CLANG_WARN_UNREACHABLE_CODE = YES;
				CLANG_WARN__DUPLICATE_METHOD_MATCH = YES;
				COPY_PHASE_STRIP = YES;
				ENABLE_NS_ASSERTIONS = NO;
				ENABLE_STRICT_OBJC_MSGSEND = YES;
				FRAMEWORK_SEARCH_PATHS = (
					"$(SDKROOT)/Developer/Library/Frameworks",
					"$(inherited)",
				);
				GCC_C_LANGUAGE_STANDARD = gnu99;
				GCC_WARN_64_TO_32_BIT_CONVERSION = YES;
				GCC_WARN_ABOUT_RETURN_TYPE = YES_ERROR;
				GCC_WARN_UNDECLARED_SELECTOR = YES;
				GCC_WARN_UNINITIALIZED_AUTOS = YES_AGGRESSIVE;
				GCC_WARN_UNUSED_FUNCTION = YES;
				INFOPLIST_FILE = UITests/Info.plist;
				IPHONEOS_DEPLOYMENT_TARGET = 8.1;
				LD_RUNPATH_SEARCH_PATHS = "$(inherited) @executable_path/Frameworks @loader_path/Frameworks";
				MTL_ENABLE_DEBUG_INFO = NO;
				PRODUCT_MODULE_NAME = WordPressUITests;
				PRODUCT_NAME = "$(TARGET_NAME)";
				TEST_HOST = "$(BUILT_PRODUCTS_DIR)/WordPress.app/WordPress";
			};
			name = "Release-Internal";
		};
		FFF96F8D19EBE7FB00DFC821 /* Distribution */ = {
			isa = XCBuildConfiguration;
			baseConfigurationReference = 71E3F8ABCB453500748B60CE /* Pods-UITests.distribution.xcconfig */;
			buildSettings = {
				ALWAYS_SEARCH_USER_PATHS = NO;
				BUNDLE_LOADER = "$(TEST_HOST)";
				CLANG_CXX_LANGUAGE_STANDARD = "gnu++0x";
				CLANG_CXX_LIBRARY = "libc++";
				CLANG_ENABLE_MODULES = YES;
				CLANG_ENABLE_OBJC_ARC = YES;
				CLANG_WARN_BOOL_CONVERSION = YES;
				CLANG_WARN_CONSTANT_CONVERSION = YES;
				CLANG_WARN_DIRECT_OBJC_ISA_USAGE = YES_ERROR;
				CLANG_WARN_EMPTY_BODY = YES;
				CLANG_WARN_ENUM_CONVERSION = YES;
				CLANG_WARN_INT_CONVERSION = YES;
				CLANG_WARN_OBJC_ROOT_CLASS = YES_ERROR;
				CLANG_WARN_UNREACHABLE_CODE = YES;
				CLANG_WARN__DUPLICATE_METHOD_MATCH = YES;
				COPY_PHASE_STRIP = YES;
				ENABLE_NS_ASSERTIONS = NO;
				ENABLE_STRICT_OBJC_MSGSEND = YES;
				FRAMEWORK_SEARCH_PATHS = (
					"$(SDKROOT)/Developer/Library/Frameworks",
					"$(inherited)",
				);
				GCC_C_LANGUAGE_STANDARD = gnu99;
				GCC_WARN_64_TO_32_BIT_CONVERSION = YES;
				GCC_WARN_ABOUT_RETURN_TYPE = YES_ERROR;
				GCC_WARN_UNDECLARED_SELECTOR = YES;
				GCC_WARN_UNINITIALIZED_AUTOS = YES_AGGRESSIVE;
				GCC_WARN_UNUSED_FUNCTION = YES;
				INFOPLIST_FILE = UITests/Info.plist;
				IPHONEOS_DEPLOYMENT_TARGET = 8.1;
				LD_RUNPATH_SEARCH_PATHS = "$(inherited) @executable_path/Frameworks @loader_path/Frameworks";
				MTL_ENABLE_DEBUG_INFO = NO;
				PRODUCT_MODULE_NAME = WordPressUITests;
				PRODUCT_NAME = "$(TARGET_NAME)";
				TEST_HOST = "$(BUILT_PRODUCTS_DIR)/WordPress.app/WordPress";
			};
			name = Distribution;
		};
/* End XCBuildConfiguration section */

/* Begin XCConfigurationList section */
		1D6058960D05DD3E006BFB54 /* Build configuration list for PBXNativeTarget "WordPress" */ = {
			isa = XCConfigurationList;
			buildConfigurations = (
				1D6058940D05DD3E006BFB54 /* Debug */,
				1D6058950D05DD3E006BFB54 /* Release */,
				93DEAA9E182D567A004E34D1 /* Release-Internal */,
				2F30B4C20E342FDF00211B15 /* Distribution */,
			);
			defaultConfigurationIsVisible = 0;
			defaultConfigurationName = Release;
		};
		93E5284D19A7741A003A1A9C /* Build configuration list for PBXNativeTarget "WordPressTodayWidget" */ = {
			isa = XCConfigurationList;
			buildConfigurations = (
				93E5284919A7741A003A1A9C /* Debug */,
				93E5284A19A7741A003A1A9C /* Release */,
				93E5284B19A7741A003A1A9C /* Release-Internal */,
				93E5284C19A7741A003A1A9C /* Distribution */,
			);
			defaultConfigurationIsVisible = 0;
			defaultConfigurationName = Release;
		};
		A279580C198819DE0031C6A3 /* Build configuration list for PBXAggregateTarget "OCLint" */ = {
			isa = XCConfigurationList;
			buildConfigurations = (
				A2795808198819DE0031C6A3 /* Debug */,
				A2795809198819DE0031C6A3 /* Release */,
				A279580A198819DE0031C6A3 /* Release-Internal */,
				A279580B198819DE0031C6A3 /* Distribution */,
			);
			defaultConfigurationIsVisible = 0;
			defaultConfigurationName = Release;
		};
		C01FCF4E08A954540054247B /* Build configuration list for PBXProject "WordPress" */ = {
			isa = XCConfigurationList;
			buildConfigurations = (
				C01FCF4F08A954540054247B /* Debug */,
				C01FCF5008A954540054247B /* Release */,
				93DEAA9D182D567A004E34D1 /* Release-Internal */,
				2F30B4C10E342FDF00211B15 /* Distribution */,
			);
			defaultConfigurationIsVisible = 0;
			defaultConfigurationName = Release;
		};
		E16AB93D14D978240047A2E5 /* Build configuration list for PBXNativeTarget "WordPressTest" */ = {
			isa = XCConfigurationList;
			buildConfigurations = (
				E16AB93914D978240047A2E5 /* Debug */,
				E16AB93A14D978240047A2E5 /* Release */,
				93DEAAA0182D567A004E34D1 /* Release-Internal */,
				E16AB93B14D978240047A2E5 /* Distribution */,
			);
			defaultConfigurationIsVisible = 0;
			defaultConfigurationName = Release;
		};
		FFC3F6F51B0DBF1000EFC359 /* Build configuration list for PBXAggregateTarget "UpdatePlistPreprocessor" */ = {
			isa = XCConfigurationList;
			buildConfigurations = (
				FFC3F6F61B0DBF1000EFC359 /* Debug */,
				FFC3F6F71B0DBF1000EFC359 /* Release */,
				FFC3F6F81B0DBF1000EFC359 /* Release-Internal */,
				FFC3F6F91B0DBF1000EFC359 /* Distribution */,
			);
			defaultConfigurationIsVisible = 0;
			defaultConfigurationName = Release;
		};
		FFF96F8E19EBE7FB00DFC821 /* Build configuration list for PBXNativeTarget "UITests" */ = {
			isa = XCConfigurationList;
			buildConfigurations = (
				FFF96F8A19EBE7FB00DFC821 /* Debug */,
				FFF96F8B19EBE7FB00DFC821 /* Release */,
				FFF96F8C19EBE7FB00DFC821 /* Release-Internal */,
				FFF96F8D19EBE7FB00DFC821 /* Distribution */,
			);
			defaultConfigurationIsVisible = 0;
			defaultConfigurationName = Release;
		};
/* End XCConfigurationList section */

/* Begin XCVersionGroup section */
		E125443B12BF5A7200D87A0A /* WordPress.xcdatamodeld */ = {
			isa = XCVersionGroup;
			children = (
				FFC6ADE11B56F58B002F3C84 /* WordPress 36.xcdatamodel */,
				B5D607D71B55E1E900C65DF9 /* WordPress 35.xcdatamodel */,
				FFE3B2C81B38081700E9F1E0 /* WordPress 34.xcdatamodel */,
				E1D86E671B2B406600DD2192 /* WordPress 33.xcdatamodel */,
				316B99031B205AFB007963EF /* WordPress 32.xcdatamodel */,
				5DF7F7721B222068003A05C8 /* WordPress 31.xcdatamodel */,
				E1939C671B15B4D2001AFEF7 /* WordPress 30.xcdatamodel */,
				5D91D9021AE1AD12000BF163 /* WordPress 29.xcdatamodel */,
				B54810F61AA656B40081B54D /* WordPress 28.xcdatamodel */,
				5D784E741A80430D005D7388 /* WordPress 27.xcdatamodel */,
				31CCB9FD1A52ED0A00BA0733 /* WordPress 26.xcdatamodel */,
				31FA16CC1A49B3C0003E1887 /* WordPress 25.xcdatamodel */,
				93652B811A006C96006A4C47 /* WordPress 24.xcdatamodel */,
				9363113D19F9DE0700B0C739 /* WordPress 23.xcdatamodel */,
				937D9A0C19F83744007B9D5F /* WordPress 22.xcdatamodel */,
				5D229A78199AB74F00685123 /* WordPress 21.xcdatamodel */,
				DA67DF58196D8F6A005B5BC8 /* WordPress 20.xcdatamodel */,
				B5B63F3F19621A9F001601C3 /* WordPress 19.xcdatamodel */,
				5D6CF8B4193BD96E0041D28F /* WordPress 18.xcdatamodel */,
				5DB6D8F618F5DA6300956529 /* WordPress 17.xcdatamodel */,
				5DA5BF4B18E331D8005F11F9 /* WordPress 16.xcdatamodel */,
				A284044518BFE7F300D982B6 /* WordPress 15.xcdatamodel */,
				93460A36189D5091000E26CE /* WordPress 14.xcdatamodel */,
				C52812131832E071008931FD /* WordPress 13.xcdatamodel */,
				5D42A3BB175E686F005CFF05 /* WordPress 12.xcdatamodel */,
				E17B98E7171FFB450073E30D /* WordPress 11.xcdatamodel */,
				FDFB011916B1EA1C00F589A8 /* WordPress 10.xcdatamodel */,
				E1874BFE161C5DBC0058BDC4 /* WordPress 7.xcdatamodel */,
				E1C807471696F72E00E545A6 /* WordPress 9.xcdatamodel */,
				E115F2D116776A2900CCF00D /* WordPress 8.xcdatamodel */,
				FD374343156CF4B800BAB5B5 /* WordPress 6.xcdatamodel */,
				E1472EF915344A2A00D08657 /* WordPress 5.xcdatamodel */,
				FD0D42C11499F31700F5E115 /* WordPress 4.xcdatamodel */,
				E19BF8F913CC69E7004753FE /* WordPress 3.xcdatamodel */,
				8350E15911D28B4A00A7B073 /* WordPress.xcdatamodel */,
				E125443D12BF5A7200D87A0A /* WordPress 2.xcdatamodel */,
			);
			currentVersion = FFC6ADE11B56F58B002F3C84 /* WordPress 36.xcdatamodel */;
			name = WordPress.xcdatamodeld;
			path = Classes/WordPress.xcdatamodeld;
			sourceTree = "<group>";
			versionGroupType = wrapper.xcdatamodel;
		};
/* End XCVersionGroup section */
	};
	rootObject = 29B97313FDCFA39411CA2CEA /* Project object */;
}<|MERGE_RESOLUTION|>--- conflicted
+++ resolved
@@ -60,11 +60,6 @@
 		31F4F6671A1385BE00196A98 /* MeViewController.m in Sources */ = {isa = PBXBuildFile; fileRef = 31F4F6661A1385BE00196A98 /* MeViewController.m */; };
 		37022D931981C19000F322B7 /* VerticallyStackedButton.m in Sources */ = {isa = PBXBuildFile; fileRef = 37022D901981BF9200F322B7 /* VerticallyStackedButton.m */; };
 		374CB16215B93C0800DD0EBC /* AudioToolbox.framework in Frameworks */ = {isa = PBXBuildFile; fileRef = 374CB16115B93C0800DD0EBC /* AudioToolbox.framework */; };
-<<<<<<< HEAD
-		375D090D133B94C3000CC9CD /* BlogsTableViewCell.m in Sources */ = {isa = PBXBuildFile; fileRef = 375D090C133B94C3000CC9CD /* BlogsTableViewCell.m */; };
-=======
-		37B7924D16768FCC0021B3A4 /* NotificationSettingsViewController.m in Sources */ = {isa = PBXBuildFile; fileRef = 37B7924C16768FCB0021B3A4 /* NotificationSettingsViewController.m */; };
->>>>>>> 8da87f67
 		37EAAF4D1A11799A006D6306 /* CircularImageView.swift in Sources */ = {isa = PBXBuildFile; fileRef = 37EAAF4C1A11799A006D6306 /* CircularImageView.swift */; };
 		4253506E2DDC92882C721F55 /* libPods-UITests.a in Frameworks */ = {isa = PBXBuildFile; fileRef = 369D8993FF42F0A2D183A062 /* libPods-UITests.a */; };
 		45C73C25113C36F70024D0D2 /* MainWindow-iPad.xib in Resources */ = {isa = PBXBuildFile; fileRef = 45C73C24113C36F70024D0D2 /* MainWindow-iPad.xib */; };
@@ -694,13 +689,6 @@
 		37022D8F1981BF9200F322B7 /* VerticallyStackedButton.h */ = {isa = PBXFileReference; fileEncoding = 4; lastKnownFileType = sourcecode.c.h; path = VerticallyStackedButton.h; sourceTree = "<group>"; };
 		37022D901981BF9200F322B7 /* VerticallyStackedButton.m */ = {isa = PBXFileReference; fileEncoding = 4; lastKnownFileType = sourcecode.c.objc; path = VerticallyStackedButton.m; sourceTree = "<group>"; };
 		374CB16115B93C0800DD0EBC /* AudioToolbox.framework */ = {isa = PBXFileReference; includeInIndex = 1; lastKnownFileType = wrapper.framework; name = AudioToolbox.framework; path = System/Library/Frameworks/AudioToolbox.framework; sourceTree = SDKROOT; };
-<<<<<<< HEAD
-		375D090B133B94C3000CC9CD /* BlogsTableViewCell.h */ = {isa = PBXFileReference; fileEncoding = 4; lastKnownFileType = sourcecode.c.h; path = BlogsTableViewCell.h; sourceTree = "<group>"; };
-		375D090C133B94C3000CC9CD /* BlogsTableViewCell.m */ = {isa = PBXFileReference; fileEncoding = 4; lastKnownFileType = sourcecode.c.objc; path = BlogsTableViewCell.m; sourceTree = "<group>"; };
-=======
-		37B7924B16768FCB0021B3A4 /* NotificationSettingsViewController.h */ = {isa = PBXFileReference; fileEncoding = 4; lastKnownFileType = sourcecode.c.h; path = NotificationSettingsViewController.h; sourceTree = "<group>"; };
-		37B7924C16768FCB0021B3A4 /* NotificationSettingsViewController.m */ = {isa = PBXFileReference; fileEncoding = 4; lastKnownFileType = sourcecode.c.objc; path = NotificationSettingsViewController.m; sourceTree = "<group>"; };
->>>>>>> 8da87f67
 		37EAAF4C1A11799A006D6306 /* CircularImageView.swift */ = {isa = PBXFileReference; fileEncoding = 4; lastKnownFileType = sourcecode.swift; path = CircularImageView.swift; sourceTree = "<group>"; };
 		45A679DE2C6B64047BAF97E9 /* Pods-UITests.debug.xcconfig */ = {isa = PBXFileReference; includeInIndex = 1; lastKnownFileType = text.xcconfig; name = "Pods-UITests.debug.xcconfig"; path = "../Pods/Target Support Files/Pods-UITests/Pods-UITests.debug.xcconfig"; sourceTree = "<group>"; };
 		45C73C24113C36F70024D0D2 /* MainWindow-iPad.xib */ = {isa = PBXFileReference; lastKnownFileType = file.xib; name = "MainWindow-iPad.xib"; path = "Resources-iPad/MainWindow-iPad.xib"; sourceTree = "<group>"; };
