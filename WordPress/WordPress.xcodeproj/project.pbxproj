--- conflicted
+++ resolved
@@ -692,12 +692,8 @@
 		45C73C24113C36F70024D0D2 /* MainWindow-iPad.xib */ = {isa = PBXFileReference; lastKnownFileType = file.xib; name = "MainWindow-iPad.xib"; path = "Resources-iPad/MainWindow-iPad.xib"; sourceTree = "<group>"; };
 		462F4E0618369F0B0028D2F8 /* BlogDetailsViewController.h */ = {isa = PBXFileReference; fileEncoding = 4; lastKnownFileType = sourcecode.c.h; path = BlogDetailsViewController.h; sourceTree = "<group>"; };
 		462F4E0718369F0B0028D2F8 /* BlogDetailsViewController.m */ = {isa = PBXFileReference; fileEncoding = 4; lastKnownFileType = sourcecode.c.objc; lineEnding = 0; path = BlogDetailsViewController.m; sourceTree = "<group>"; xcLanguageSpecificationIdentifier = xcode.lang.objc; };
-<<<<<<< HEAD
-		462F4E0F183867AE0028D2F8 /* Merriweather-Bold.ttf */ = {isa = PBXFileReference; lastKnownFileType = file; path = "Merriweather-Bold.ttf"; sourceTree = "<group>"; };
-=======
 		462F4E0818369F0B0028D2F8 /* BlogListViewController.h */ = {isa = PBXFileReference; fileEncoding = 4; lastKnownFileType = sourcecode.c.h; path = BlogListViewController.h; sourceTree = "<group>"; };
 		462F4E0918369F0B0028D2F8 /* BlogListViewController.m */ = {isa = PBXFileReference; fileEncoding = 4; lastKnownFileType = sourcecode.c.objc; path = BlogListViewController.m; sourceTree = "<group>"; };
->>>>>>> e79af9e8
 		4645AFC41961E1FB005F7509 /* AppImages.xcassets */ = {isa = PBXFileReference; lastKnownFileType = folder.assetcatalog; name = AppImages.xcassets; path = Resources/AppImages.xcassets; sourceTree = "<group>"; };
 		46F84612185A8B7E009D0DA5 /* WPContentViewProvider.h */ = {isa = PBXFileReference; fileEncoding = 4; lastKnownFileType = sourcecode.c.h; path = WPContentViewProvider.h; sourceTree = "<group>"; };
 		46F8714D1838C41600BC149B /* NSDate+StringFormatting.h */ = {isa = PBXFileReference; fileEncoding = 4; lastKnownFileType = sourcecode.c.h; path = "NSDate+StringFormatting.h"; sourceTree = "<group>"; };
