import XCTest
@testable import WordPress

class DashboardPostsSyncManagerTests: CoreDataTestCase {

    private var blog: Blog!
    private let draftStatuses: [BasePost.Status] = [.draft, .pending]
    private let scheduledStatuses: [BasePost.Status] = [.scheduled]
    private var postService: PostServiceMock!
    private var blogService: BlogServiceMock!

    override func setUp() {
        super.setUp()
<<<<<<< HEAD
        contextManager.setUpAsSharedInstance()
=======
        contextManager = ContextManagerMock()
        contextManager.useAsSharedInstance(untilTestFinished: self)
>>>>>>> ef661aeb
        blog = BlogBuilder(contextManager.mainContext).build()
        blog.dashboardState.syncingStatuses = []
        postService = PostServiceMock()
        blogService = BlogServiceMock(managedObjectContext: contextManager.mainContext)
    }

    override func tearDown() {
        blog = nil
        super.tearDown()
    }

    func testSuccessfulSync() {
        // Given
        let postsToReturn = [PostBuilder(contextManager.mainContext).build()]
        postService.syncShouldSucceed = true
        postService.returnSyncedPosts = postsToReturn

        let manager = DashboardPostsSyncManager(postService: postService, blogService: blogService)
        let listener = SyncManagerListenerMock()
        manager.addListener(listener)

        // When
        manager.syncPosts(blog: blog, statuses: draftStatuses.strings)

        // Then
        XCTAssertTrue(listener.postsSyncedCalled)
        XCTAssertTrue(listener.postsSyncSuccess ?? false)
        XCTAssertEqual(listener.postsSyncBlog, blog)
        XCTAssertEqual(listener.postsSynced, postsToReturn)
        XCTAssertEqual(blog.dashboardState.syncingStatuses, [])
        XCTAssertTrue(postService.syncPostsCalled)
        XCTAssertFalse(blogService.syncAuthorsCalled)
    }

    func testFailingPostsSync() {
        // Given
        postService.syncShouldSucceed = false

        let manager = DashboardPostsSyncManager(postService: postService, blogService: blogService)
        let listener = SyncManagerListenerMock()
        manager.addListener(listener)

        // When
        manager.syncPosts(blog: blog, statuses: draftStatuses.strings)

        // Then
        XCTAssertTrue(listener.postsSyncedCalled)
        XCTAssertFalse(listener.postsSyncSuccess ?? false)
        XCTAssertEqual(listener.postsSyncBlog, blog)
        XCTAssertEqual(blog.dashboardState.syncingStatuses, [])
        XCTAssertTrue(postService.syncPostsCalled)
        XCTAssertFalse(blogService.syncAuthorsCalled)
    }

    func testNotSyncingIfAnotherSyncinProgress() {
        // Given
        postService.syncShouldSucceed = false
        blog.dashboardState.syncingStatuses = draftStatuses.strings

        let manager = DashboardPostsSyncManager(postService: postService, blogService: blogService)
        let listener = SyncManagerListenerMock()
        manager.addListener(listener)

        // When
        manager.syncPosts(blog: blog, statuses: draftStatuses.strings)

        // Then
        XCTAssertFalse(listener.postsSyncedCalled)
        XCTAssertFalse(postService.syncPostsCalled)
        XCTAssertFalse(blogService.syncAuthorsCalled)
    }

    func testSyncingPostsIfSomeStatusesAreNotBeingSynced() {
        // Given
        postService.syncShouldSucceed = false
        blog.dashboardState.syncingStatuses = draftStatuses.strings

        let manager = DashboardPostsSyncManager(postService: postService, blogService: blogService)
        let listener = SyncManagerListenerMock()
        manager.addListener(listener)

        // When
        let toBeSynced = draftStatuses.strings + scheduledStatuses.strings
        manager.syncPosts(blog: blog, statuses: toBeSynced)

        // Then
        XCTAssertTrue(listener.postsSyncedCalled)
        XCTAssertFalse(listener.postsSyncSuccess ?? false)
        XCTAssertEqual(listener.postsSyncBlog, blog)
        XCTAssertEqual(listener.statusesSynced, scheduledStatuses.strings)
        XCTAssertEqual(blog.dashboardState.syncingStatuses, draftStatuses.strings)
        XCTAssertTrue(postService.syncPostsCalled)
        XCTAssertFalse(blogService.syncAuthorsCalled)
    }

    func testSuccessfulSyncAfterAuthorsSync() {
        // Given
        postService.syncShouldSucceed = true
        blogService.syncShouldSucceed = true
        blog.userID = nil
        blog.isAdmin = true

        let manager = DashboardPostsSyncManager(postService: postService, blogService: blogService)
        let listener = SyncManagerListenerMock()
        manager.addListener(listener)


        // When
        manager.syncPosts(blog: blog, statuses: draftStatuses.strings)

        // Then
        XCTAssertTrue(listener.postsSyncedCalled)
        XCTAssertTrue(listener.postsSyncSuccess ?? false)
        XCTAssertEqual(listener.postsSyncBlog, blog)
        XCTAssertEqual(blog.dashboardState.syncingStatuses, [])
        XCTAssertTrue(blogService.syncAuthorsCalled)
        XCTAssertTrue(postService.syncPostsCalled)
    }

    func testFailingAuthorsSync() {
        // Given
        postService.syncShouldSucceed = true
        blogService.syncShouldSucceed = false
        blog.userID = nil
        blog.isAdmin = true

        let manager = DashboardPostsSyncManager(postService: postService, blogService: blogService)
        let listener = SyncManagerListenerMock()
        manager.addListener(listener)

        // When
        manager.syncPosts(blog: blog, statuses: draftStatuses.strings)

        // Then
        XCTAssertTrue(listener.postsSyncedCalled)
        XCTAssertFalse(listener.postsSyncSuccess ?? false)
        XCTAssertEqual(listener.postsSyncBlog, blog)
        XCTAssertEqual(blog.dashboardState.syncingStatuses, [])
        XCTAssertTrue(blogService.syncAuthorsCalled)
        XCTAssertFalse(postService.syncPostsCalled)
    }

}

class BlogServiceMock: BlogService {

    var syncAuthorsCalled = false

    var syncShouldSucceed = true

    override func syncAuthors(for blog: Blog, success: @escaping () -> Void, failure: @escaping (Error) -> Void) {
        syncAuthorsCalled = true
        if syncShouldSucceed {
            blog.userID = 1
            success()
        }
        else {
            let error = NSError(domain: "", code: 0)
            failure(error)
        }

    }
}

class SyncManagerListenerMock: DashboardPostsSyncManagerListener {

    var postsSyncedCalled = false
    var postsSyncSuccess: Bool?
    var postsSyncBlog: Blog?
    var postsSynced: [AbstractPost]?
    var statusesSynced: [String]?

    func postsSynced(success: Bool, blog: Blog, posts: [AbstractPost]?, for statuses: [String]) {
        self.postsSyncedCalled = true
        self.postsSyncSuccess = success
        self.postsSyncBlog = blog
        self.postsSynced = posts
        self.statusesSynced = statuses
    }
}<|MERGE_RESOLUTION|>--- conflicted
+++ resolved
@@ -11,12 +11,7 @@
 
     override func setUp() {
         super.setUp()
-<<<<<<< HEAD
-        contextManager.setUpAsSharedInstance()
-=======
-        contextManager = ContextManagerMock()
         contextManager.useAsSharedInstance(untilTestFinished: self)
->>>>>>> ef661aeb
         blog = BlogBuilder(contextManager.mainContext).build()
         blog.dashboardState.syncingStatuses = []
         postService = PostServiceMock()
