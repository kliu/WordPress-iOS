import XCTest
import OHHTTPStubs

@testable import WordPress

final class BloggingPromptsServiceTests: XCTestCase {
    private let siteID = 1
    private let timeout: TimeInterval = 2

<<<<<<< HEAD
    private static var dateFormatter: DateFormatter = {
        let formatter = DateFormatter()
        formatter.dateFormat = "yyyy-MM-dd"
        formatter.locale = .init(identifier: "en_US_POSIX")
        formatter.timeZone = .init(secondsFromGMT: 0)

        return formatter
    }()

    private var contextManager: TestContextManager!
=======
    private var contextManager: ContextManagerMock!
    private var context: NSManagedObjectContext {
        contextManager.mainContext
    }
>>>>>>> 8c4b3cab
    private var remote: BloggingPromptsServiceRemoteMock!
    private var service: BloggingPromptsService!
    private var blog: Blog!
    private var accountService: AccountService!

    override func setUp() {
        super.setUp()

<<<<<<< HEAD
        contextManager = TestContextManager()
=======
        contextManager = ContextManagerMock()
>>>>>>> 8c4b3cab
        remote = BloggingPromptsServiceRemoteMock()
        blog = makeBlog()
        accountService = makeAccountService()
        service = BloggingPromptsService(contextManager: contextManager, remote: remote, blog: blog)
    }

    override func tearDown() {
<<<<<<< HEAD
        ContextManager.overrideSharedInstance(nil)
        HTTPStubs.removeAllStubs()

=======
>>>>>>> 8c4b3cab
        contextManager = nil
        remote = nil
        blog = nil
        accountService = nil
        service = nil
        super.tearDown()
    }

    // MARK: - Tests

    func test_fetchPrompts_givenSuccessfulResult_callsSuccessBlock() {
        // use actual remote object so the request can be intercepted by HTTPStubs.
        service = BloggingPromptsService(contextManager: contextManager, blog: blog)
        stubFetchPromptsResponse()

        let expectation = expectation(description: "Fetch prompts should succeed")
        service.fetchPrompts(from: .init(timeIntervalSince1970: 0)) { prompts in
            XCTAssertEqual(prompts.count, 2)

            // Verify mappings for the first prompt
            let firstPrompt = prompts.first!
            XCTAssertEqual(firstPrompt.promptID, 239)
            XCTAssertEqual(firstPrompt.text, "Was there a toy or thing you always wanted as a child, during the holidays or on your birthday, but never received? Tell us about it.")
            XCTAssertEqual(firstPrompt.title, "Prompt number 1")
            XCTAssertEqual(firstPrompt.content, "<!-- wp:pullquote -->\n<figure class=\"wp-block-pullquote\"><blockquote><p>Was there a toy or thing you always wanted as a child, during the holidays or on your birthday, but never received? Tell us about it.</p><cite>(courtesy of plinky.com)</cite></blockquote></figure>\n<!-- /wp:pullquote -->")
            XCTAssertEqual(firstPrompt.attribution, "dayone")

            let firstDateComponents = firstPrompt.date.dateAndTimeComponents()
            XCTAssertEqual(firstDateComponents.year!, 2022)
            XCTAssertEqual(firstDateComponents.month!, 5)
            XCTAssertEqual(firstDateComponents.day!, 3)

            XCTAssertFalse(firstPrompt.answered)
            XCTAssertEqual(firstPrompt.answerCount, 0)
            XCTAssertNotNil(firstPrompt.displayAvatarURLs)
            XCTAssertTrue(firstPrompt.displayAvatarURLs!.isEmpty)

            // Verify mappings for the second prompt
            let secondPrompt = prompts.last!
            XCTAssertEqual(secondPrompt.promptID, 248)
            XCTAssertEqual(secondPrompt.text, "Tell us about a time when you felt out of place.")
            XCTAssertEqual(secondPrompt.title, "Prompt number 10")
            XCTAssertEqual(secondPrompt.content, "<!-- wp:pullquote -->\n<figure class=\"wp-block-pullquote\"><blockquote><p>Tell us about a time when you felt out of place.</p><cite>(courtesy of plinky.com)</cite></blockquote></figure>\n<!-- /wp:pullquote -->")
            XCTAssertTrue(secondPrompt.attribution.isEmpty)

            let secondDateComponents = secondPrompt.date.dateAndTimeComponents()
            XCTAssertEqual(secondDateComponents.year!, 2021)
            XCTAssertEqual(secondDateComponents.month!, 9)
            XCTAssertEqual(secondDateComponents.day!, 12)

            XCTAssertTrue(secondPrompt.answered)
            XCTAssertEqual(secondPrompt.answerCount, 1)
            XCTAssertNotNil(secondPrompt.displayAvatarURLs)
            XCTAssertEqual(secondPrompt.displayAvatarURLs!.count, 1)

            expectation.fulfill()

        } failure: { error in
            XCTFail("This closure shouldn't be called.")
            expectation.fulfill()
        }

        wait(for: [expectation], timeout: timeout)
    }

    func test_fetchPrompts_shouldExcludePromptsOutsideGivenDate() {
        // this should exclude the second prompt dated 2021-09-12.
        let dateParam = Self.dateFormatter.date(from: "2022-01-01")

        // use actual remote object so the request can be intercepted by HTTPStubs.
        service = BloggingPromptsService(contextManager: contextManager, blog: blog)
        stubFetchPromptsResponse()

        let expectation = expectation(description: "Fetch prompts should succeed")
        service.fetchPrompts(from: dateParam) { prompts in
            XCTAssertEqual(prompts.count, 1)

            // Ensure that the date returned is more recent than the supplied date parameter.
            let firstPrompt = prompts.first!
            let firstDateComponents = firstPrompt.date.dateAndTimeComponents()
            XCTAssertEqual(firstDateComponents.year!, 2022)
            XCTAssertEqual(firstDateComponents.month!, 5)
            XCTAssertEqual(firstDateComponents.day!, 3)

            expectation.fulfill()

        } failure: { error in
            XCTFail("This closure shouldn't be called.")
            expectation.fulfill()
        }

        wait(for: [expectation], timeout: timeout)
    }

    func test_fetchPrompts_givenFailureResult_callsFailureBlock() {
        let expectation = expectation(description: "Fetch prompts should fail")
        remote.shouldReturnSuccess = false

        service.fetchPrompts { _ in
            XCTFail("This closure shouldn't be called.")
            expectation.fulfill()
        } failure: { _ in
            expectation.fulfill()
        }

        wait(for: [expectation], timeout: timeout)
    }

    func test_fetchPrompts_givenNoParameters_assignsDefaultValue() {
        let expectedDifferenceInHours = 10 * 24 // 10 days ago.
        let expectedNumber = 24
        remote.shouldReturnSuccess = false

        // call the fetch just to trigger default parameter assignment. the completion blocks can be ignored.
        service.fetchPrompts(success: { _ in }, failure: { _ in })

        XCTAssertNotNil(remote.passedDateParameter)
        let passedDate = remote.passedDateParameter!
        let differenceInHours = Calendar.autoupdatingCurrent.dateComponents([.hour], from: passedDate, to: Date()).hour!
        XCTAssertEqual(differenceInHours, expectedDifferenceInHours)

        XCTAssertNotNil(remote.passedNumberParameter)
        XCTAssertEqual(remote.passedNumberParameter!, expectedNumber)
    }

    func test_fetchPrompts_givenValidParameters_passesThemToRemote() {
        let expectedDate = BloggingPromptsServiceRemoteMock.dateFormatter.date(from: "2022-01-02")!
        let expectedNumber = 10
        remote.shouldReturnSuccess = false

        // call the fetch just to trigger default parameter assignment. the completion blocks can be ignored.
        service.fetchPrompts(from: expectedDate, number: expectedNumber, success: { _ in }, failure: { _ in })

        XCTAssertNotNil(remote.passedDateParameter)
        XCTAssertEqual(remote.passedDateParameter!, expectedDate)

        XCTAssertNotNil(remote.passedNumberParameter)
        XCTAssertEqual(remote.passedNumberParameter!, expectedNumber)
    }
}


// MARK: - Helpers

private extension BloggingPromptsServiceTests {
    func makeAccountService() -> AccountService {
        let service = AccountService(managedObjectContext: contextManager.mainContext)
        let account = service.createOrUpdateAccount(withUsername: "testuser", authToken: "authtoken")
        account.userID = NSNumber(value: 1)
        service.setDefaultWordPressComAccount(account)

        return service
    }

    func makeBlog() -> Blog {
        return BlogBuilder(contextManager.mainContext).isHostedAtWPcom().build()
    }

    func stubFetchPromptsResponse() {
        stub(condition: isMethodGET()) { _ in
            let stubPath = OHPathForFile("blogging-prompts-fetch-success.json", type(of: self))
            return fixture(filePath: stubPath!, headers: ["Content-Type": "application/json"])
        }
    }
}

class BloggingPromptsServiceRemoteMock: BloggingPromptsServiceRemote {
    var passedSiteID: NSNumber? = nil
    var passedNumberParameter: Int? = nil
    var passedDateParameter: Date? = nil
    var shouldReturnSuccess: Bool = true
    var promptsToReturn = [RemoteBloggingPrompt]()

    override func fetchPrompts(for siteID: NSNumber,
                               number: Int? = nil,
                               fromDate: Date? = nil,
                               completion: @escaping (Result<[RemoteBloggingPrompt], Error>) -> Void) {
        passedSiteID = siteID
        passedNumberParameter = number
        passedDateParameter = fromDate

        if shouldReturnSuccess {
            completion(.success(promptsToReturn))
        } else {
            completion(.failure(Errors.failed))
        }
    }

    enum Errors: Error {
        case failed
    }

    static var dateFormatter: DateFormatter = {
        let formatter = DateFormatter()
        formatter.locale = .init(identifier: "en_US_POSIX")
        formatter.dateFormat = "yyyy-MM-dd"

        return formatter
    }()
}<|MERGE_RESOLUTION|>--- conflicted
+++ resolved
@@ -7,7 +7,6 @@
     private let siteID = 1
     private let timeout: TimeInterval = 2
 
-<<<<<<< HEAD
     private static var dateFormatter: DateFormatter = {
         let formatter = DateFormatter()
         formatter.dateFormat = "yyyy-MM-dd"
@@ -17,13 +16,10 @@
         return formatter
     }()
 
-    private var contextManager: TestContextManager!
-=======
     private var contextManager: ContextManagerMock!
     private var context: NSManagedObjectContext {
         contextManager.mainContext
     }
->>>>>>> 8c4b3cab
     private var remote: BloggingPromptsServiceRemoteMock!
     private var service: BloggingPromptsService!
     private var blog: Blog!
@@ -32,11 +28,7 @@
     override func setUp() {
         super.setUp()
 
-<<<<<<< HEAD
-        contextManager = TestContextManager()
-=======
         contextManager = ContextManagerMock()
->>>>>>> 8c4b3cab
         remote = BloggingPromptsServiceRemoteMock()
         blog = makeBlog()
         accountService = makeAccountService()
@@ -44,12 +36,9 @@
     }
 
     override func tearDown() {
-<<<<<<< HEAD
         ContextManager.overrideSharedInstance(nil)
         HTTPStubs.removeAllStubs()
 
-=======
->>>>>>> 8c4b3cab
         contextManager = nil
         remote = nil
         blog = nil
