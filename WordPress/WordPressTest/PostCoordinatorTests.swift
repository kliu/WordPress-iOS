import UIKit
import XCTest
import Nimble
import WordPressFlux

@testable import WordPress

class PostCoordinatorTests: CoreDataTestCase {

    override func setUp() {
        super.setUp()
<<<<<<< HEAD
        contextManager.setUpAsSharedInstance()
=======
        contextManager = ContextManagerMock()
        contextManager.useAsSharedInstance(untilTestFinished: self)
>>>>>>> ef661aeb
        TestAnalyticsTracker.setup()
    }

    override func tearDown() {
        super.tearDown()
        TestAnalyticsTracker.tearDown()
    }

    func testDoNotUploadAPostWithFailedMedia() {
        let postServiceMock = PostServiceMock()
        let post = PostBuilder(mainContext)
            .with(image: "test.jpeg", status: .failed)
            .with(remoteStatus: .local)
            .build()
        let mediaCoordinatorMock = MediaCoordinatorMock(media: post.media.first!, mediaState: .failed(error: NSError()))
        let postCoordinator = PostCoordinator(mainService: postServiceMock, backgroundService: postServiceMock, mediaCoordinator: mediaCoordinatorMock)

        postCoordinator.save(post)

        expect(postServiceMock.didCallMarkAsFailedAndDraftIfNeeded).toEventually(beTrue())
        expect(postServiceMock.didCallUploadPost).to(beFalse())
    }

    func testUploadAPostWithNoFailedMedia() {
        let postServiceMock = PostServiceMock()
        let postCoordinator = PostCoordinator(mainService: postServiceMock, backgroundService: postServiceMock)
        let post = PostBuilder(mainContext)
            .with(image: "test.jpeg")
            .build()

        postCoordinator.save(post)

        expect(postServiceMock.didCallUploadPost).to(beTrue())
    }

    func testEventuallyMarkThePostRemoteStatusAsUploading() {
        let postServiceMock = PostServiceMock()
        let postCoordinator = PostCoordinator(mainService: postServiceMock, backgroundService: postServiceMock)
        let post = PostBuilder(mainContext)
            .with(image: "test.jpeg")
            .build()

        postCoordinator.save(post)

        expect(post.remoteStatus).toEventually(equal(.pushing))
    }

    func testAttemptCountIsIncrementedAfterFailingToAutomaticallyUpload() {
        let postServiceMock = PostServiceMock()
        let postCoordinator = PostCoordinator(mainService: postServiceMock, backgroundService: postServiceMock)
        let post = PostBuilder(mainContext).build()

        postCoordinator.save(post, automatedRetry: true)

        expect(post.autoUploadAttemptsCount).to(equal(1))
    }

    func testAttemptCountIsResetWhenNotAutomaticallyUpload() {
        let postServiceMock = PostServiceMock()
        let postCoordinator = PostCoordinator(mainService: postServiceMock, backgroundService: postServiceMock)
        let post = PostBuilder(mainContext).with(autoUploadAttemptsCount: 3).build()

        postCoordinator.save(post, automatedRetry: false)

        expect(post.autoUploadAttemptsCount).to(equal(0))
    }

    func testReturnPostWhenServiceSucceed() {
        let postServiceMock = PostServiceMock(managedObjectContext: mainContext)
        let postCoordinator = PostCoordinator(mainService: postServiceMock, backgroundService: postServiceMock)
        let post = PostBuilder(mainContext).build()
        postServiceMock.returnPost = post
        var returnedPost: AbstractPost?

        postCoordinator.save(post) { result in
            switch result {
            case .success(let post):
                returnedPost = post
            default:
                break
            }
        }

        expect(returnedPost).toEventuallyNot(beNil())
    }

    func testReturnErrorWhenServiceFails() {
        let postServiceMock = PostServiceMock(managedObjectContext: mainContext)
        let postCoordinator = PostCoordinator(mainService: postServiceMock, backgroundService: postServiceMock)
        let post = PostBuilder(mainContext).build()
        postServiceMock.returnError = NSError(domain: "", code: 1, userInfo: nil)
        var returnedError: Error?

        postCoordinator.save(post) { result in
            switch result {
            case .failure(let error):
                returnedError = error
            default:
                break
            }
        }

        expect(returnedError).toEventuallyNot(beNil())
    }

    func testReturnErrorWhenMediaFails() {
        let postServiceMock = PostServiceMock()
        let post = PostBuilder(mainContext)
            .with(image: "test.jpeg", status: .failed)
            .with(remoteStatus: .local)
            .build()
        let mediaCoordinatorMock = MediaCoordinatorMock(media: post.media.first!, mediaState: .failed(error: NSError()))
        let postCoordinator = PostCoordinator(mainService: postServiceMock, backgroundService: postServiceMock, mediaCoordinator: mediaCoordinatorMock)
        var returnedError: Error?

        postCoordinator.save(post) { result in
            switch result {
            case .failure(let error):
                returnedError = error
            default:
                break
           }
        }

        expect(returnedError).toEventuallyNot(beNil())
    }

    func testResumeWillAutoSaveUnconfirmedExistingPosts() {
        let postServiceMock = PostServiceMock(managedObjectContext: mainContext)
        let postCoordinator = PostCoordinator(mainService: postServiceMock, backgroundService: postServiceMock)
        _ = PostBuilder(mainContext)
            .withRemote()
            .with(status: .draft)
            .with(remoteStatus: .failed)
            .supportsWPComAPI()
            .build()
        try! mainContext.save()

        postCoordinator.resume()

        expect(postServiceMock.didCallAutoSave).toEventually(beTrue())
    }

    func testResumeWillUploadUnconfirmedPublishedPostsAsDraftsOnSelfHostedSites() {
        // Arrange
        let postServiceMock = PostServiceMock(managedObjectContext: mainContext)
        let postCoordinator = PostCoordinator(mainService: postServiceMock, backgroundService: postServiceMock)
        _ = PostBuilder(mainContext)
            .with(status: .publish)
            .with(remoteStatus: .failed)
            .with(title: "Ipsam nihil")
            .build()
        try! mainContext.save()

        // Act
        postCoordinator.resume()

        // Assert
        expect(postServiceMock.didCallUploadPost).toEventually(beTrue())
        expect(postServiceMock.lastUploadPostInvocation).toEventuallyNot(beNil())

        let invocation = postServiceMock.lastUploadPostInvocation!
        expect(invocation.post.postTitle).to(equal("Ipsam nihil"))
        expect(invocation.forceDraftIfCreating).to(beTrue())
    }

    func testCancelAutoUploadOfAPost() {
        let post = PostBuilder(mainContext).confirmedAutoUpload().build()
        let postServiceMock = PostServiceMock(managedObjectContext: mainContext)
        let postCoordinator = PostCoordinator(mainService: postServiceMock, backgroundService: postServiceMock)

        postCoordinator.cancelAutoUploadOf(post)

        expect(post.shouldAttemptAutoUpload).to(beFalse())
    }

    func testCancelAutoUploadDoNotChangePostStatusToDraftWhenPostHasRemote() {
        let post = PostBuilder(mainContext)
            .withRemote()
            .with(status: .publish)
            .with(remoteStatus: .failed)
            .build()
        let postServiceMock = PostServiceMock(managedObjectContext: mainContext)
        let postCoordinator = PostCoordinator(mainService: postServiceMock, backgroundService: postServiceMock)

        postCoordinator.cancelAutoUploadOf(post)

        expect(post.status).to(equal(.publish))
    }

    func testChangeDraftToPublishWhenPublishing() {
        let post = PostBuilder(mainContext).drafted().build()
        let postServiceMock = PostServiceMock(managedObjectContext: mainContext)
        let postCoordinator = PostCoordinator(mainService: postServiceMock, backgroundService: postServiceMock)

        postCoordinator.publish(post)

        expect(post.status).to(equal(.publish))
    }

    func testDoNotChangeDateCreatedForAScheduledPost() {
        let post = PostBuilder(mainContext).with(dateCreated: Date(timeIntervalSince1970: 50)).scheduled().build()
        let postServiceMock = PostServiceMock(managedObjectContext: mainContext)
        let postCoordinator = PostCoordinator(mainService: postServiceMock, backgroundService: postServiceMock)

        postCoordinator.publish(post)

        expect(post.date_created_gmt).to(equal(Date(timeIntervalSince1970: 50)))
    }

    func testSetShouldAttemptAutoUploadToTrue() {
        let post = PostBuilder(mainContext).drafted().build()
        let postServiceMock = PostServiceMock(managedObjectContext: mainContext)
        let postCoordinator = PostCoordinator(mainService: postServiceMock, backgroundService: postServiceMock)

        postCoordinator.publish(post)

        expect(post.shouldAttemptAutoUpload).to(beTrue())
    }

    func testCallPostCoordinatorToSaveAPost() {
        let post = PostBuilder(mainContext).drafted().build()
        let postServiceMock = PostServiceMock(managedObjectContext: mainContext)
        let postCoordinator = PostCoordinator(mainService: postServiceMock, backgroundService: postServiceMock)

        postCoordinator.publish(post)

        expect(postServiceMock.didCallUploadPost).to(beTrue())
    }

    func testChangePostToDraftWhenMovingToDraft() {
        let post = PostBuilder(mainContext).published().build()
        let postServiceMock = PostServiceMock(managedObjectContext: mainContext)
        let postCoordinator = PostCoordinator(mainService: postServiceMock, backgroundService: postServiceMock)

        postCoordinator.moveToDraft(post)

        expect(post.status).to(equal(.draft))
    }

    func testTracksAutoUploadPostInvoked() {
        // Arrange
        let postServiceMock = PostServiceMock(managedObjectContext: mainContext)
        let postCoordinator = PostCoordinator(mainService: postServiceMock, backgroundService: postServiceMock)
        let interactor = PostAutoUploadInteractor()
        let post = PostBuilder(mainContext)
            .withRemote()
            .with(status: .draft)
            .with(remoteStatus: .failed)
            .supportsWPComAPI()
            .build()
        try! mainContext.save()

        let expectedAction = interactor.autoUploadAction(for: post)

        // Act
        postCoordinator.resume()
        guard let status = post.status else {
            return
        }

        // Assert
        expect(TestAnalyticsTracker.tracked.count).toEventually(equal(1))
        let trackEvent = TestAnalyticsTracker.tracked.first
        expect(trackEvent?.stat).toEventually(equal(WPAnalyticsStat.autoUploadPostInvoked))

        let propertyAction = trackEvent?.properties["upload_action"] as? String
        expect(propertyAction).toEventually(equal(expectedAction.rawValue))

        let propertyStatus = trackEvent?.properties["post_status"] as? String
        expect(propertyStatus).toEventually(equal(status.rawValue))
    }

    func testSavingSuccessfullyWillDispatchASuccessNotice() {
        // Arrange
        let post = PostBuilder(mainContext)
            .with(title: "Sint dolorem quo")
            .with(status: .publish)
            .with(remoteStatus: .local)
            .build()

        let postServiceMock = PostServiceMock(managedObjectContext: mainContext)
        postServiceMock.returnPost = post

        let actionDispatcherFacadeMock = ActionDispatcherFacadeMock()

        let postCoordinator = PostCoordinator(mainService: postServiceMock,
                                              backgroundService: postServiceMock,
                                              actionDispatcherFacade: actionDispatcherFacadeMock)

        // Act
        var result: Result<AbstractPost, Error>? = nil
        waitUntil(timeout: DispatchTimeInterval.seconds(2)) { done in
            postCoordinator.save(post) { aResult in
                result = aResult
                done()
            }
        }

        // Assert
        expect(result).notTo(beNil())
        expect(actionDispatcherFacadeMock.dispatchedActions).toEventuallyNot(beEmpty())

        guard case let NoticeAction.post(notice)? = actionDispatcherFacadeMock.dispatchedActions.first else {
            assertionFailure("The action should be a NoticeAction")
            return
        }

        expect(notice.feedbackType).to(equal(.success))
        expect(notice.message).to(contain("Sint dolorem quo"))
    }

    func testFailingToSaveWillDispatchAFailedNotice() {
        // Arrange
        let post = PostBuilder(mainContext)
            .with(title: "Sit neque qui")
            .with(status: .publish)
            .with(remoteStatus: .local)
            .build()

        let postServiceMock = PostServiceMock(managedObjectContext: mainContext)
        postServiceMock.returnError = NSError(domain: "", code: 1, userInfo: nil)

        let actionDispatcherFacadeMock = ActionDispatcherFacadeMock()

        let postCoordinator = PostCoordinator(mainService: postServiceMock,
                                              backgroundService: postServiceMock,
                                              actionDispatcherFacade: actionDispatcherFacadeMock)

        // Act
        var result: Result<AbstractPost, Error>? = nil
        waitUntil(timeout: DispatchTimeInterval.seconds(2)) { done in
            postCoordinator.save(post) { aResult in
                result = aResult
                done()
            }
        }

        // Assert
        expect(result).notTo(beNil())
        expect(actionDispatcherFacadeMock.dispatchedActions).toEventuallyNot(beEmpty())

        guard case let NoticeAction.post(notice)? = actionDispatcherFacadeMock.dispatchedActions.first else {
            assertionFailure("The action should be a NoticeAction")
            return
        }

        expect(notice.feedbackType).to(equal(.error))
        expect(notice.message).to(contain("Sit neque qui"))
    }

    func testFailingToSaveBecauseOfMediaErrorsWillDispatchAFailedNotice() {
        // Arrange
        let post = PostBuilder(mainContext)
            .with(title: "Ipsa aliquam")
            .with(image: "test.jpeg", status: .failed)
            .with(status: .publish)
            .with(remoteStatus: .local)
            .build()

        let mediaCoordinatorMock = MediaCoordinatorMock(media: post.media.first!, mediaState: .failed(error: NSError()))
        let postServiceMock = PostServiceMock(managedObjectContext: mainContext)
        let actionDispatcherFacadeMock = ActionDispatcherFacadeMock()

        let postCoordinator = PostCoordinator(mainService: postServiceMock,
                                              backgroundService: postServiceMock,
                                              mediaCoordinator: mediaCoordinatorMock,
                                              actionDispatcherFacade: actionDispatcherFacadeMock)

        // Act
        var result: Result<AbstractPost, Error>? = nil
        waitUntil(timeout: DispatchTimeInterval.seconds(2)) { done in
            postCoordinator.save(post) { aResult in
                result = aResult
                done()
            }
        }

        // Assert
        expect(result).notTo(beNil())
        expect(actionDispatcherFacadeMock.dispatchedActions).toEventuallyNot(beEmpty())

        guard case let NoticeAction.post(notice)? = actionDispatcherFacadeMock.dispatchedActions.first else {
            assertionFailure("The action should be a NoticeAction")
            return
        }

        expect(notice.feedbackType).to(equal(.error))
        expect(notice.message).to(contain("Ipsa aliquam"))
    }

    func testFailingToSaveBecauseOfMediaErrorsWillWillCallCompletionBlockOnlyOnce() {
        // Arrange
        let post = PostBuilder(mainContext)
            .with(image: "test.jpeg", status: .failed)
            .with(image: "test-002.jpeg", status: .failed)
            .build()

        let onUpdateParameters = post.media.reduce(into: [Media: MediaCoordinator.MediaState]()) { dict, media in
            dict[media] = MediaCoordinator.MediaState.failed(error: NSError())
        }
        let mediaCoordinatorMock = MediaCoordinatorMock(onUpdateParameters: onUpdateParameters)

        let postServiceMock = PostServiceMock(managedObjectContext: mainContext)

        let postCoordinator = PostCoordinator(mainService: postServiceMock,
                                              backgroundService: postServiceMock,
                                              mediaCoordinator: mediaCoordinatorMock)

        // Act
        var results = [Result<AbstractPost, Error>]()
        waitUntil(timeout: DispatchTimeInterval.seconds(2)) { done in
            postCoordinator.save(post) { aResult in
                results.append(aResult)
                done()
            }
        }

        // Assert
        expect(results).to(haveCount(1))
    }

    func testPostSavedButNotReturned() {
        let postServiceMock = PostServiceMock()
        let postCoordinator = PostCoordinator(mainService: postServiceMock, backgroundService: postServiceMock)
        let post = PostBuilder(mainContext).build()
        postServiceMock.returnNilPost = true
        var returnedError: Error?

        postCoordinator.save(post) { result in
            switch result {
            case .failure(let error):
                returnedError = error
            default:
                break
           }
        }

        expect(returnedError).toNot(beNil())
    }
}

class PostServiceMock: PostService {
    struct UploadPostInvocation {
        let post: AbstractPost
        let forceDraftIfCreating: Bool
    }

    private(set) var didCallMarkAsFailedAndDraftIfNeeded = false
    private(set) var didCallAutoSave = false

    private(set) var lastUploadPostInvocation: UploadPostInvocation?
    var didCallUploadPost: Bool {
        return lastUploadPostInvocation != nil
    }

    var returnPost: AbstractPost?
    var returnError: Error?

    /// Succeed in uploading the post but return nil
    var returnNilPost = false

    // Sync posts variables
    var syncShouldSucceed = true
    var syncPostsCalled = false
    var returnSyncedPosts: [AbstractPost]?

    override func uploadPost(_ post: AbstractPost, forceDraftIfCreating: Bool, success: ((AbstractPost?) -> Void)?, failure: ((Error?) -> Void)?) {
        lastUploadPostInvocation = UploadPostInvocation(post: post, forceDraftIfCreating: forceDraftIfCreating)

        if let post = returnPost {
            post.remoteStatus = .sync
            success?(post)
        }

        if returnNilPost {
            success?(nil)
        }

        if let error = returnError {
            post.remoteStatus = .failed
            failure?(error)
        }
    }

    override func autoSave(_ post: AbstractPost, success: ((AbstractPost, String) -> Void)?, failure: @escaping (Error?) -> Void) {
        didCallAutoSave = true
    }

    override func markAsFailedAndDraftIfNeeded(post: AbstractPost) {
        didCallMarkAsFailedAndDraftIfNeeded = true
    }

    override func syncPosts(ofType postType: PostServiceType, with options: PostServiceSyncOptions, for blog: Blog, success: @escaping PostServiceSyncSuccess, failure: @escaping PostServiceSyncFailure) {
        syncPostsCalled = true
        if syncShouldSucceed {
            success(returnSyncedPosts)
        }
        else {
            failure(nil)
        }
    }
}

private class MediaCoordinatorMock: MediaCoordinator {
    private var onUpdateParameters = [Media: MediaState]()

    init(media: Media, mediaState: MediaState) {
        onUpdateParameters[media] = mediaState
    }

    init(onUpdateParameters: [Media: MediaState]) {
        self.onUpdateParameters = onUpdateParameters
    }

    override func addObserver(_ onUpdate: @escaping MediaCoordinator.ObserverBlock, for media: Media? = nil) -> UUID {
        return UUID()
    }

    override func addObserver(_ onUpdate: @escaping MediaCoordinator.ObserverBlock, forMediaFor post: AbstractPost) -> UUID {
        DispatchQueue.main.async {
            self.onUpdateParameters.forEach { media, mediaState in
                onUpdate(media, mediaState)
            }
        }
        return UUID()
    }

    override func retryMedia(_ media: Media, automatedRetry: Bool = false, analyticsInfo: MediaAnalyticsInfo? = nil) {
        // noop
    }
}

private class ActionDispatcherFacadeMock: ActionDispatcherFacade {
    private(set) var dispatchedActions = [Action]()

    override func dispatch(_ action: Action) {
        dispatchedActions.append(action)
    }
}<|MERGE_RESOLUTION|>--- conflicted
+++ resolved
@@ -9,12 +9,7 @@
 
     override func setUp() {
         super.setUp()
-<<<<<<< HEAD
-        contextManager.setUpAsSharedInstance()
-=======
-        contextManager = ContextManagerMock()
         contextManager.useAsSharedInstance(untilTestFinished: self)
->>>>>>> ef661aeb
         TestAnalyticsTracker.setup()
     }
 
