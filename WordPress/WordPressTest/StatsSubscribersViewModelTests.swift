import XCTest
import WordPressKit
import Combine
@testable import WordPress

final class StatsSubscribersViewModelTests: XCTestCase {
    private var sut: StatsSubscribersViewModel!
    private var store: StatsSubscribersStoreMock!
    private var cancellables: Set<AnyCancellable> = []

    override func setUpWithError() throws {
        store = StatsSubscribersStoreMock()
        sut = StatsSubscribersViewModel(store: store)
        sut.addObservers()
    }

    func testTableViewSnapshot_loading() throws {
        let expectation = expectation(description: "First section should be loading")
        sut.tableViewSnapshot
            .sink(receiveValue: { snapshot in
                if let _ = snapshot.itemIdentifiers.first?.immuTableRow as? StatsGhostTopImmutableRow {
                    expectation.fulfill()
                }
            })
            .store(in: &cancellables)

        store.chartSummary.send(.loading)

        wait(for: [expectation], timeout: 1)
    }

<<<<<<< HEAD
    func testTableViewSnapshot_chartSummaryLoaded() throws {
        let expectation = expectation(description: "Chart section should be loading")
        var subscriberChartRow: SubscriberChartRow?
        sut.tableViewSnapshot
            .sink(receiveValue: { snapshot in
                if let row = snapshot.itemIdentifiers.first?.immuTableRow as? SubscriberChartRow {
                    subscriberChartRow = row
=======
    func testTableViewSnapshot_subscribersListLoaded() throws {
        let expectation = expectation(description: "First section should be TopTotalsPeriodStatsRow")
        var subscribersListRow: TopTotalsPeriodStatsRow?
        sut.tableViewSnapshot
            .sink(receiveValue: { snapshot in
                if let row = snapshot.itemIdentifiers[0].immuTableRow as? TopTotalsPeriodStatsRow {
                    subscribersListRow = row
>>>>>>> a4b6a03f
                    expectation.fulfill()
                }
            })
            .store(in: &cancellables)

<<<<<<< HEAD
        let chartSummary = StatsSubscribersSummaryData(history: [
            .init(date: Date(), count: 1),
            .init(date: Date(), count: 2),
        ])
        store.chartSummary.send(.success(chartSummary))

        wait(for: [expectation], timeout: 1)
        XCTAssertNotNil(subscriberChartRow?.chartData)
    }

    func testTableViewSnapshot_emailsSummaryLoaded() throws {
        let expectation = expectation(description: "Email section should be loading")
        var emailsSummaryRow: TopTotalsPeriodStatsRow?
        sut.tableViewSnapshot
            .sink(receiveValue: { snapshot in
                if let row = snapshot.itemIdentifiers.last?.immuTableRow as? TopTotalsPeriodStatsRow {
=======
        let subscribers: [StatsFollower] = [
            .init(name: "First Subscriber", subscribedDate: Date(), avatarURL: nil),
            .init(name: "Second Subscriber", subscribedDate: Date(), avatarURL: nil),
            .init(name: "Third Subscriber", subscribedDate: Date(), avatarURL: nil)
        ]
        store.subscribersList.send(.success(subscribers))

        wait(for: [expectation], timeout: 1)
        XCTAssertEqual(subscribersListRow?.dataRows.count, 3)
        XCTAssertEqual(subscribersListRow?.dataRows[0].name, "First Subscriber")
        XCTAssertEqual(subscribersListRow?.dataRows[2].name, "Third Subscriber")
    }

    func testTableViewSnapshot_emailsSummaryLoaded() throws {
        let expectation = expectation(description: "First section should be TopTotalsPeriodStatsRow")
        var emailsSummaryRow: TopTotalsPeriodStatsRow?
        sut.tableViewSnapshot
            .sink(receiveValue: { snapshot in
                if let row = snapshot.itemIdentifiers[1].immuTableRow as? TopTotalsPeriodStatsRow {
>>>>>>> a4b6a03f
                    emailsSummaryRow = row
                    expectation.fulfill()
                }
            })
            .store(in: &cancellables)

        let emailsSummary = StatsEmailsSummaryData(posts: [
            .init(id: 1, link: URL(string: "https://example.com")!, date: Date(), title: "Title", type: .post, opens: 1, clicks: 154),
            .init(id: 2, link: URL(string: "https://example.com")!, date: Date(), title: "Title 2", type: .post, opens: 10, clicks: 0)
        ])
        store.emailsSummary.send(.success(emailsSummary))

        wait(for: [expectation], timeout: 1)
        XCTAssertEqual(emailsSummaryRow?.dataRows.count, 2)
        XCTAssertEqual(emailsSummaryRow?.dataRows.first?.name, "Title")
        XCTAssertEqual(emailsSummaryRow?.dataRows.first?.data, "1")
        XCTAssertEqual(emailsSummaryRow?.dataRows.first?.secondData, "154")
    }
}

private class StatsSubscribersStoreMock: StatsSubscribersStoreProtocol {
    var chartSummary: CurrentValueSubject<StatsSubscribersStore.State<StatsSubscribersSummaryData>, Never> = .init(.idle)
    var emailsSummary: CurrentValueSubject<StatsSubscribersStore.State<StatsEmailsSummaryData>, Never> = .init(.idle)
<<<<<<< HEAD
    var updateChartSummaryCalled = false
=======
    var subscribersList: CurrentValueSubject<StatsSubscribersStore.State<[StatsFollower]>, Never> = .init(.idle)
>>>>>>> a4b6a03f
    var updateEmailsSummaryCalled = false
    var updateSubscribersListCalled = false

    func updateChartSummary() {
        updateChartSummaryCalled = false
    }

    func updateEmailsSummary(quantity: Int, sortField: StatsEmailsSummaryData.SortField) {
        updateEmailsSummaryCalled = true
    }

    func updateSubscribersList(quantity: Int) {
        updateSubscribersListCalled = true
    }
}<|MERGE_RESOLUTION|>--- conflicted
+++ resolved
@@ -29,29 +29,17 @@
         wait(for: [expectation], timeout: 1)
     }
 
-<<<<<<< HEAD
     func testTableViewSnapshot_chartSummaryLoaded() throws {
         let expectation = expectation(description: "Chart section should be loading")
         var subscriberChartRow: SubscriberChartRow?
         sut.tableViewSnapshot
             .sink(receiveValue: { snapshot in
-                if let row = snapshot.itemIdentifiers.first?.immuTableRow as? SubscriberChartRow {
+                if let row = snapshot.itemIdentifiers[0].immuTableRow as? SubscriberChartRow {
                     subscriberChartRow = row
-=======
-    func testTableViewSnapshot_subscribersListLoaded() throws {
-        let expectation = expectation(description: "First section should be TopTotalsPeriodStatsRow")
-        var subscribersListRow: TopTotalsPeriodStatsRow?
-        sut.tableViewSnapshot
-            .sink(receiveValue: { snapshot in
-                if let row = snapshot.itemIdentifiers[0].immuTableRow as? TopTotalsPeriodStatsRow {
-                    subscribersListRow = row
->>>>>>> a4b6a03f
                     expectation.fulfill()
                 }
             })
             .store(in: &cancellables)
-
-<<<<<<< HEAD
         let chartSummary = StatsSubscribersSummaryData(history: [
             .init(date: Date(), count: 1),
             .init(date: Date(), count: 2),
@@ -62,13 +50,18 @@
         XCTAssertNotNil(subscriberChartRow?.chartData)
     }
 
-    func testTableViewSnapshot_emailsSummaryLoaded() throws {
-        let expectation = expectation(description: "Email section should be loading")
-        var emailsSummaryRow: TopTotalsPeriodStatsRow?
+    func testTableViewSnapshot_subscribersListLoaded() throws {
+        let expectation = expectation(description: "First section should be TopTotalsPeriodStatsRow")
+        var subscribersListRow: TopTotalsPeriodStatsRow?
         sut.tableViewSnapshot
             .sink(receiveValue: { snapshot in
-                if let row = snapshot.itemIdentifiers.last?.immuTableRow as? TopTotalsPeriodStatsRow {
-=======
+                if let row = snapshot.itemIdentifiers[1].immuTableRow as? TopTotalsPeriodStatsRow {
+                    subscribersListRow = row
+                    expectation.fulfill()
+                }
+            })
+            .store(in: &cancellables)
+
         let subscribers: [StatsFollower] = [
             .init(name: "First Subscriber", subscribedDate: Date(), avatarURL: nil),
             .init(name: "Second Subscriber", subscribedDate: Date(), avatarURL: nil),
@@ -87,8 +80,7 @@
         var emailsSummaryRow: TopTotalsPeriodStatsRow?
         sut.tableViewSnapshot
             .sink(receiveValue: { snapshot in
-                if let row = snapshot.itemIdentifiers[1].immuTableRow as? TopTotalsPeriodStatsRow {
->>>>>>> a4b6a03f
+                if let row = snapshot.itemIdentifiers[2].immuTableRow as? TopTotalsPeriodStatsRow {
                     emailsSummaryRow = row
                     expectation.fulfill()
                 }
@@ -110,22 +102,19 @@
 }
 
 private class StatsSubscribersStoreMock: StatsSubscribersStoreProtocol {
+    var emailsSummary: CurrentValueSubject<StatsSubscribersStore.State<StatsEmailsSummaryData>, Never> = .init(.idle)
     var chartSummary: CurrentValueSubject<StatsSubscribersStore.State<StatsSubscribersSummaryData>, Never> = .init(.idle)
-    var emailsSummary: CurrentValueSubject<StatsSubscribersStore.State<StatsEmailsSummaryData>, Never> = .init(.idle)
-<<<<<<< HEAD
+    var subscribersList: CurrentValueSubject<StatsSubscribersStore.State<[StatsFollower]>, Never> = .init(.idle)
+    var updateEmailsSummaryCalled = false
     var updateChartSummaryCalled = false
-=======
-    var subscribersList: CurrentValueSubject<StatsSubscribersStore.State<[StatsFollower]>, Never> = .init(.idle)
->>>>>>> a4b6a03f
-    var updateEmailsSummaryCalled = false
     var updateSubscribersListCalled = false
+
+    func updateEmailsSummary(quantity: Int, sortField: StatsEmailsSummaryData.SortField) {
+        updateEmailsSummaryCalled = true
+    }
 
     func updateChartSummary() {
         updateChartSummaryCalled = false
-    }
-
-    func updateEmailsSummary(quantity: Int, sortField: StatsEmailsSummaryData.SortField) {
-        updateEmailsSummaryCalled = true
     }
 
     func updateSubscribersList(quantity: Int) {
