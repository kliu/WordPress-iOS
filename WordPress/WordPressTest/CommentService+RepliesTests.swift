import Foundation
import Nimble
import OHHTTPStubs
import XCTest

@testable import WordPress

final class CommentService_RepliesTests: CoreDataTestCase {
    private let commentID: Int = 1
    private let siteID: Int = 2
    private let authorID: Int = 99
    private let timeout: TimeInterval = 2
    private let commentsV2SuccessFilename = "comments-v2-success.json"
    private let emptyArrayFilename = "empty-array.json"

    private var endpoint: String {
        "sites/\(siteID)/comments"
    }

    private var commentService: CommentService!
    private var accountService: AccountService!

    override func setUp() {
        super.setUp()

        commentService = CommentService(coreDataStack: contextManager)
        accountService = makeAccountService()
    }

    override func tearDown() {
        HTTPStubs.removeAllStubs()

        commentService = nil
        accountService = nil
        super.tearDown()
    }

    // MARK: - Tests

    func test_getReplies_givenSuccessfulResult_callsSuccessBlock() {
        let expectation = expectation(description: "Fetch latest reply ID should succeed")
        let expectedReplyID = 54 // from comments-v2-success.json
        HTTPStubs.stubRequest(forEndpoint: endpoint, withFileAtPath: stubFilePath(commentsV2SuccessFilename))

        commentService.getLatestReplyID(for: commentID, siteID: siteID, accountService: accountService) { replyID in
            expect(replyID).to(equal(expectedReplyID))
            expectation.fulfill()
        } failure: { _ in
            XCTFail("This block shouldn't get called.")
            expectation.fulfill()
        }

        wait(for: [expectation], timeout: timeout)
    }

    func test_getReplies_givenEmptyResult_callsSuccessBlock() {
        let expectation = expectation(description: "Fetch latest reply ID should succeed")
        let expectedReplyID = 0
        HTTPStubs.stubRequest(forEndpoint: endpoint, withFileAtPath: stubFilePath(emptyArrayFilename))

        commentService.getLatestReplyID(for: commentID, siteID: siteID, accountService: accountService) { replyID in
            expect(replyID).to(equal(expectedReplyID))
            expectation.fulfill()
        } failure: { _ in
            XCTFail("This block shouldn't get called.")
            expectation.fulfill()
        }

        wait(for: [expectation], timeout: timeout)
    }

    func test_getReplies_givenFailureResult_callsFailureBlock() {
        let expectation = expectation(description: "Fetch latest reply ID should fail")
        stub(condition: isMethodGET()) { _ in
            return HTTPStubsResponse(data: Data(), statusCode: 500, headers: nil)
        }

        commentService.getLatestReplyID(for: commentID, siteID: siteID, accountService: accountService) { _ in
            XCTFail("This block shouldn't get called.")
            expectation.fulfill()
        } failure: { _ in
            expectation.fulfill()
        }

        wait(for: [expectation], timeout: timeout)
    }

    func test_getReplies_addsCommentIdInParameter() {
        var request: URLRequest?
        stub(condition: { $0.url?.absoluteString.contains("/wp/v2/sites/\(self.siteID)/comments") == true }) {
            request = $0
            return HTTPStubsResponse(error: URLError(.networkConnectionLost))
        }

        let parentKey = CommentServiceRemoteREST.RequestKeys.parent.rawValue

<<<<<<< HEAD
        self.commentService.getLatestReplyID(for: commentID,
                                     siteID: siteID,
                                     accountService: accountService,
                                     success: { _ in },
                                     failure: { _ in })
=======
        waitUntil { done in
            mockService.getLatestReplyID(
                for: self.commentID,
                siteID: self.siteID,
                accountService: self.accountService,
                success: { _ in done() },
                failure: { _ in done() }
            )
        }
>>>>>>> ce3fea57

        expect(request).toNotEventually(beNil())
        expect(request?.url?.query).to(contain("parent=\(commentID)"))
    }

    func test_replyToPost_givenSuccessfulAPICall_insertsNewComment() throws {
        let post = ReaderPost(context: mainContext)
        post.siteID = 1
        post.postID = 2
        contextManager.saveContextAndWait(mainContext)

        stub(condition: isPath("/rest/v1.1/sites/1/posts/2/replies/new")) { _ in
            HTTPStubsResponse(
                jsonObject: [
                    "id": 19,
                    "post": 2,
                    "status": "approved",
                    "type": "comment",
                    "content": "<p>test comment</p>\n",
                ] as [String: Any],
                statusCode: 200,
                headers: nil
            )
        }

        // No comment before calling the reply function
        try XCTAssertEqual(mainContext.count(for: Comment.safeFetchRequest()), 0)

        // Call the reply function and wait for the HTTP API to complete
        waitUntil { done in
            self.commentService.reply(to: post, content: "test comment") {
                done()
            } failure: { error in
                XCTFail("Unexpected error: \(String(describing: error))")
                done()
            }
        }

        // The new comment should be inserted into the database
        try XCTAssertEqual(mainContext.count(for: Comment.safeFetchRequest()), 1)
    }

    func test_replyToPost_givenFailureAPICall_callsFailureBlock() throws {
        let post = ReaderPost(context: mainContext)
        post.siteID = 1
        post.postID = 2
        contextManager.saveContextAndWait(mainContext)

        stub(condition: isPath("/rest/v1.1/sites/1/posts/2/replies/new")) { _ in
            HTTPStubsResponse(
                jsonObject: [String: Any](),
                statusCode: 400,
                headers: nil
            )
        }

        // No comment before calling the reply function
        try XCTAssertEqual(mainContext.count(for: Comment.safeFetchRequest()), 0)

        // Call the reply function and wait for the HTTP API to complete
        waitUntil { done in
            self.commentService.reply(to: post, content: "test comment") {
                XCTFail("The failure should be called instead")
                done()
            } failure: { error in
                done()
            }
        }

        // The HTTP API call failed and no comment was inserted into the database
        try XCTAssertEqual(mainContext.count(for: Comment.safeFetchRequest()), 0)
    }

    func test_replyToPostComment_givenSuccessfulAPICall_insertsNewComment() throws {
        let post = ReaderPost(context: mainContext)
        post.siteID = 1
        post.postID = 2
        let comment = Comment(context: mainContext)
        comment.commentID = 3
        comment.post = post
        contextManager.saveContextAndWait(mainContext)

        stub(condition: isPath("/rest/v1.1/sites/1/comments/3/replies/new")) { _ in
            HTTPStubsResponse(
                jsonObject: [
                    "id": 19,
                    "post": 2,
                    "status": "approved",
                    "type": "comment",
                    "content": "<p>test comment</p>\n",
                ] as [String: Any],
                statusCode: 200,
                headers: nil
            )
        }

        // Only one comment before calling the reply function
        try XCTAssertEqual(mainContext.count(for: Comment.safeFetchRequest()), 1)

        // Call the reply function and wait for the HTTP API to complete
        waitUntil { done in
            self.commentService.replyToHierarchicalComment(withID: 3, post: post, content: "test comment") {
                done()
            } failure: { error in
                XCTFail("Unexpected error: \(String(describing: error))")
                done()
            }
        }

        // The new comment should be inserted into the database
        try XCTAssertEqual(mainContext.count(for: Comment.safeFetchRequest()), 2)
    }

    func test_replyToPostComment_givenFailureAPICall_callsFailureBlock() throws {
        let post = ReaderPost(context: mainContext)
        post.siteID = 1
        post.postID = 2
        let comment = Comment(context: mainContext)
        comment.commentID = 3
        comment.post = post
        contextManager.saveContextAndWait(mainContext)

        stub(condition: isPath("/rest/v1.1/sites/1/comments/3/replies/new")) { _ in
            HTTPStubsResponse(
                jsonObject: [String: Any](),
                statusCode: 400,
                headers: nil
            )
        }

        // Only one comment before calling the reply function
        try XCTAssertEqual(mainContext.count(for: Comment.safeFetchRequest()), 1)

        // Call the reply function and wait for the HTTP API to complete
        waitUntil { done in
            self.commentService.replyToHierarchicalComment(withID: 3, post: post, content: "test comment") {
                XCTFail("The failure should be called instead")
                done()
            } failure: { error in
                done()
            }
        }

        // The HTTP API call failed and no comment was inserted into the database
        try XCTAssertEqual(mainContext.count(for: Comment.safeFetchRequest()), 1)
    }

    func test_updateRepliesVisibility() throws {
        let post = ReaderPost(context: mainContext)
        post.siteID = 3584907
        post.postID = 51399
        contextManager.saveContextAndWait(mainContext)

        HTTPStubs.stubRequest(forEndpoint: "rest/v1.1/sites/3584907/posts/51399/replies", withFileAtPath: stubFilePath("reader-post-comments-success.json"))
        waitUntil { done in
            self.commentService.syncHierarchicalComments(for: post, page: 1) { _, _ in
                done()
            } failure: { error in
                XCTFail("Unexpected error: \(String(describing: error))")
                done()
            }
        }

        // All comments are visible
        XCTAssertEqual(post.comments.count, 24)
        XCTAssertEqual(post.comments.filter({ ($0 as! Comment).visibleOnReader }).count, 24)

        // Mark a comment as spam
        let spamComment = try XCTUnwrap(post.comments.first { ($0 as! Comment).commentID == 428668 }) as! Comment
        spamComment.status = CommentStatusType.spam.description
        contextManager.saveContextAndWait(mainContext)

        waitUntil { done in
            self.commentService.updateRepliesVisibility(for: spamComment, completion: done)
        }

        // The spam comment and its two replies are no longer visible
        XCTAssertEqual(post.comments.count, 24)
        XCTAssertEqual(post.comments.filter({ ($0 as! Comment).visibleOnReader }).count, 21)
    }
}

// MARK: - Test Helpers

private extension CommentService_RepliesTests {
    // returns a mock service that never calls the success or failure block.
    // primarily used for testing the passed in parameters – see MockWordPressComRestApi
    func makeMockService() -> (CommentService, MockWordPressComRestApi) {
        let mockApi = MockWordPressComRestApi()
        let mockFactory = CommentServiceRemoteFactoryMock(restApi: mockApi)
        return (.init(coreDataStack: contextManager, commentServiceRemoteFactory: mockFactory), mockApi)
    }

    func makeAccountService() -> AccountService {
        let service = AccountService(coreDataStack: contextManager)
        let accountID = service.createOrUpdateAccount(withUsername: "testuser", authToken: "authtoken")
        let account = try! contextManager.mainContext.existingObject(with: accountID) as! WPAccount
        account.userID = NSNumber(value: authorID)
        service.setDefaultWordPressComAccount(account)

        return service
    }

    func stubFilePath(_ filename: String) -> String {
        return OHPathForFile(filename, type(of: self))!
    }
}

private class CommentServiceRemoteFactoryMock: CommentServiceRemoteFactory {
    var restApi: WordPressComRestApi

    init(restApi: WordPressComRestApi) {
        self.restApi = restApi
    }

    override func restRemote(siteID: NSNumber, api: WordPressComRestApi) -> CommentServiceRemoteREST {
        return CommentServiceRemoteREST(wordPressComRestApi: restApi, siteID: siteID)
    }
}<|MERGE_RESOLUTION|>--- conflicted
+++ resolved
@@ -94,15 +94,8 @@
 
         let parentKey = CommentServiceRemoteREST.RequestKeys.parent.rawValue
 
-<<<<<<< HEAD
-        self.commentService.getLatestReplyID(for: commentID,
-                                     siteID: siteID,
-                                     accountService: accountService,
-                                     success: { _ in },
-                                     failure: { _ in })
-=======
-        waitUntil { done in
-            mockService.getLatestReplyID(
+        waitUntil { done in
+            self.commentService.getLatestReplyID(
                 for: self.commentID,
                 siteID: self.siteID,
                 accountService: self.accountService,
@@ -110,7 +103,6 @@
                 failure: { _ in done() }
             )
         }
->>>>>>> ce3fea57
 
         expect(request).toNotEventually(beNil())
         expect(request?.url?.query).to(contain("parent=\(commentID)"))
