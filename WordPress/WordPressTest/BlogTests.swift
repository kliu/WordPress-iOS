import CoreData
import XCTest
@testable import WordPress

final class BlogTests: XCTestCase {

    private var context: NSManagedObjectContext!

    override func setUp() {
        super.setUp()

        context = TestContextManager().mainContext
    }

    override func tearDown() {
        super.tearDown()
    }


    // MARK: - Atomic Tests
    func testIsAtomic() {
        let blog = BlogBuilder(context)
            .with(atomic: true)
            .build()

        XCTAssertTrue(blog.isAtomic())
    }

    func testIsNotAtomic() {
        let blog = BlogBuilder(context)
            .with(atomic: false)
            .build()

        XCTAssertFalse(blog.isAtomic())
    }

    // MARK: - Blog Lookup
    func testThatLookupByBlogIDWorks() throws {
        let blog = BlogBuilder(context).build()
        XCTAssertNotNil(blog.dotComID)
        XCTAssertNotNil(Blog.lookup(withID: blog.dotComID!, in: context))
    }

    func testThatLookupByBlogIDFailsForInvalidBlogID() throws {
        XCTAssertNil(Blog.lookup(withID: NSNumber(integerLiteral: 1), in: context))
    }

    func testThatLookupByBlogIDWorksForIntegerBlogID() throws {
        let blog = BlogBuilder(context).build()
        XCTAssertNotNil(blog.dotComID)
        XCTAssertNotNil(try Blog.lookup(withID: blog.dotComID!.intValue, in: context))
    }

    func testThatLookupByBlogIDFailsForInvalidIntegerBlogID() throws {
        XCTAssertNil(try Blog.lookup(withID: 1, in: context))
    }

    func testThatLookupBlogIDWorksForInt64BlogID() throws {
        let blog = BlogBuilder(context).build()
        XCTAssertNotNil(blog.dotComID)
        XCTAssertNotNil(try Blog.lookup(withID: blog.dotComID!.int64Value, in: context))
    }

    func testThatLookupByBlogIDFailsForInvalidInt64BlogID() throws {
        XCTAssertNil(try Blog.lookup(withID: Int64(1), in: context))
    }

    // MARK: - Plugin Management
    func testThatPluginManagementIsDisabledForSimpleSites() {
        let blog = BlogBuilder(context)
            .with(atomic: true)
            .build()

        XCTAssertFalse(blog.supports(.pluginManagement))
    }

    func testThatPluginManagementIsEnabledForBusinessPlans() {
        let blog = BlogBuilder(context)
            .with(isHostedAtWPCom: true)
            .with(planID: 1008) // Business plan
            .with(isAdmin: true)
            .build()

        XCTAssertTrue(blog.supports(.pluginManagement))
    }

    func testThatPluginManagementIsDisabledForPrivateSites() {
        let blog = BlogBuilder(context)
            .with(isHostedAtWPCom: true)
            .with(planID: 1008) // Business plan
            .with(isAdmin: true)
            .with(siteVisibility: .private)
            .build()

        XCTAssertTrue(blog.supports(.pluginManagement))
    }

    func testThatPluginManagementIsEnabledForJetpack() {
        let blog = BlogBuilder(context)
            .withAnAccount()
            .withJetpack(version: "5.6", username: "test_user", email: "user@example.com")
            .with(isHostedAtWPCom: false)
            .with(isAdmin: true)
            .build()

        XCTAssertTrue(blog.supports(.pluginManagement))
    }

    func testThatPluginManagementIsDisabledForWordPress54AndBelow() {
        let blog = BlogBuilder(context)
            .with(wordPressVersion: "5.4")
            .with(username: "test_username")
            .with(password: "test_password")
            .with(isAdmin: true)
            .build()

        XCTAssertFalse(blog.supports(.pluginManagement))
    }

    func testThatPluginManagementIsEnabledForWordPress55AndAbove() {
        let blog = BlogBuilder(context)
            .with(wordPressVersion: "5.5")
            .with(username: "test_username")
            .with(password: "test_password")
            .with(isAdmin: true)
            .build()

        XCTAssertTrue(blog.supports(.pluginManagement))
    }

    func testThatPluginManagementIsDisabledForNonAdmins() {
        let blog = BlogBuilder(context)
            .with(wordPressVersion: "5.5")
            .with(username: "test_username")
            .with(password: "test_password")
            .with(isAdmin: false)
            .build()

        XCTAssertFalse(blog.supports(.pluginManagement))
    }

<<<<<<< HEAD
    func testStatsActiveForSitesHostedAtWPCom() {
        let blog = BlogBuilder(context)
            .isHostedAtWPcom()
            .with(modules: [""])
            .build()

        XCTAssertTrue(blog.isStatsActive())
    }

    func testStatsActiveForSitesNotHotedAtWPCom() {
        let blog = BlogBuilder(context)
            .isNotHostedAtWPcom()
            .with(modules: ["stats"])
            .build()

        XCTAssertTrue(blog.isStatsActive())
    }

    func testStatsNotActiveForSitesNotHotedAtWPCom() {
        let blog = BlogBuilder(context)
            .isNotHostedAtWPcom()
            .with(modules: [""])
            .build()

        XCTAssertFalse(blog.isStatsActive())
=======
    // MARK: - Blog.version string conversion testing
    func testTheVersionIsAStringWhenGivenANumber() {
        let blog = BlogBuilder(context)
            .set(blogOption: "software_version", value: 13.37)
            .build()

        XCTAssertTrue((blog.version as Any) is String)
        XCTAssertEqual(blog.version, "13.37")
    }

    func testTheVersionIsAStringWhenGivenAString() {
        let blog = BlogBuilder(context)
            .set(blogOption: "software_version", value: "5.5")
            .build()

        XCTAssertTrue((blog.version as Any) is String)
        XCTAssertEqual(blog.version, "5.5")
    }

    func testTheVersionDefaultsToAnEmptyStringWhenTheValueIsNotConvertible() {
        let blog = BlogBuilder(context)
            .set(blogOption: "software_version", value: NSObject())
            .build()

        XCTAssertTrue((blog.version as Any) is String)
        XCTAssertEqual(blog.version, "")
>>>>>>> cde9449f
    }
}<|MERGE_RESOLUTION|>--- conflicted
+++ resolved
@@ -15,7 +15,6 @@
     override func tearDown() {
         super.tearDown()
     }
-
 
     // MARK: - Atomic Tests
     func testIsAtomic() {
@@ -139,7 +138,6 @@
         XCTAssertFalse(blog.supports(.pluginManagement))
     }
 
-<<<<<<< HEAD
     func testStatsActiveForSitesHostedAtWPCom() {
         let blog = BlogBuilder(context)
             .isHostedAtWPcom()
@@ -165,7 +163,8 @@
             .build()
 
         XCTAssertFalse(blog.isStatsActive())
-=======
+    }
+
     // MARK: - Blog.version string conversion testing
     func testTheVersionIsAStringWhenGivenANumber() {
         let blog = BlogBuilder(context)
@@ -192,6 +191,5 @@
 
         XCTAssertTrue((blog.version as Any) is String)
         XCTAssertEqual(blog.version, "")
->>>>>>> cde9449f
     }
 }