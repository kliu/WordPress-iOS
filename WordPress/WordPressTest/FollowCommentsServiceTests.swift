import XCTest
import WordPressKit

@testable import WordPress

class FollowCommentsServiceTests: XCTestCase {

    private var contextManager: TestContextManager!
    private var context: NSManagedObjectContext!
    private let siteID = NSNumber(value: 1)
    private let postID = NSNumber(value: 1)

    // MARK: - Lifecycle

    override func setUp() {
        super.setUp()
        contextManager = TestContextManager()
        context = contextManager.mainContext
    }

    override func tearDown() {
        context = nil
        ContextManager.overrideSharedInstance(nil)
<<<<<<< HEAD

=======
>>>>>>> 4972b9ae
        contextManager = nil
        super.tearDown()
    }

    // MARK: - Tests

    func testCanFollowConverationIfReaderTeamTopic() {
        // Arrange
        let remoteMock = ReaderPostServiceRemoteMock()
        seedBlog(isWPForTeams: false)
        let testTopic = seedReaderTeamTopic()
        let testPost = seedReaderPostForTopic(testTopic)
        let followCommentsService = FollowCommentsService(post: testPost, remote: remoteMock)!

        // Act
        let canFollowConversation = followCommentsService.canFollowConversation

<<<<<<< HEAD
    func seedReaderListTopic() -> ReaderListTopic {
        let topic = NSEntityDescription.insertNewObject(forEntityName: ReaderListTopic.classNameWithoutNamespaces(), into: context) as! ReaderListTopic
        topic.path = "/list/topic1"
        topic.title = "topic1"
        topic.type = ReaderListTopic.TopicType

        do {
            try context.save()
        } catch let error as NSError {
            XCTAssertNil(error, "Error seeding list topic")
        }

        return topic
    }


    func seedReaderTeamTopic() -> ReaderTeamTopic {
        let topic = NSEntityDescription.insertNewObject(forEntityName: ReaderTeamTopic.classNameWithoutNamespaces(), into: context) as! ReaderTeamTopic
         topic.path = "/a8c/topic2"
         topic.title = "topic2"
         topic.type = ReaderTeamTopic.TopicType

        do {
            try context.save()
        } catch let error as NSError {
            XCTAssertNil(error, "Error seeding team topic")
        }

        return topic
    }

    func seedReaderPostForTopic(_ topic: ReaderAbstractTopic) -> ReaderPost {
        let post = NSEntityDescription.insertNewObject(forEntityName: ReaderPost.classNameWithoutNamespaces(), into: context) as! ReaderPost
        post.siteID = siteID
        post.postID = postID
        post.topic = topic

        do {
            try context.save()
        } catch let error as NSError {
            XCTAssertNil(error, "Error seeding post")
        }

        return post
    }

    func seedBlog(isWPForTeams: Bool) {
        let blog = NSEntityDescription.insertNewObject(forEntityName: Blog.classNameWithoutNamespaces(), into: context) as! Blog
        blog.dotComID = siteID
        blog.xmlrpc = "http://test.blog/xmlrpc.php"
        blog.url = "http://test.blog/"
        blog.options = [
            "is_wpforteams_site": [
                "value": NSNumber(value: isWPForTeams)
            ]
        ]

        do {
            try context.save()
        } catch let error as NSError {
            XCTAssertNil(error, "Error seeding blog")
        }
    }

    // MARK: - Tests
=======
        // Asert
        XCTAssertTrue(canFollowConversation, "Can follow comments on post if the topic is ReaderTeamTopic")
    }

    func testCanFollowConverationIfWPForTeams() {
        // Arrange
        let remoteMock = ReaderPostServiceRemoteMock()
        seedBlog(isWPForTeams: true)
        let testTopic = seedReaderListTopic()
        let testPost = seedReaderPostForTopic(testTopic)
        let followCommentsService = FollowCommentsService(post: testPost, remote: remoteMock)!

        // Act
        let canFollowConversation = followCommentsService.canFollowConversation

        // Asert
        XCTAssertTrue(canFollowConversation, "Can follow comments on post if blog is marked as a  P2 blog")
    }

    func testCannotFollowConveration() {
        // Arrange
        let remoteMock = ReaderPostServiceRemoteMock()
        seedBlog(isWPForTeams: false)
        let testTopic = seedReaderListTopic()
        let testPost = seedReaderPostForTopic(testTopic)
        let followCommentsService = FollowCommentsService(post: testPost, remote: remoteMock)!

        // Act
        let canFollowConversation = followCommentsService.canFollowConversation

        // Asert
        XCTAssertFalse(canFollowConversation, "Can't follow comments on post if the topic isn't a ReaderTeamTopic and the blog isn't marked as a P2 blog")
    }
>>>>>>> 4972b9ae

    func testCanFollowConverationIfReaderTeamTopic() {
        // Arrange
        let remoteMock = ReaderPostServiceRemoteMock()
        seedBlog(isWPForTeams: false)
        let testTopic = seedReaderTeamTopic()
        let testPost = seedReaderPostForTopic(testTopic)
        let followCommentsService = FollowCommentsService(post: testPost, remote: remoteMock)!

        // Act
        let canFollowConversation = followCommentsService.canFollowConversation

        // Asert
        XCTAssertTrue(canFollowConversation, "Can follow comments on post if the topic is ReaderTeamTopic")
    }

    func testCanFollowConverationIfWPForTeams() {
        // Arrange
        let remoteMock = ReaderPostServiceRemoteMock()
        seedBlog(isWPForTeams: true)
        let testTopic = seedReaderListTopic()
        let testPost = seedReaderPostForTopic(testTopic)
        let followCommentsService = FollowCommentsService(post: testPost, remote: remoteMock)!

        // Act
        let canFollowConversation = followCommentsService.canFollowConversation

        // Asert
        XCTAssertTrue(canFollowConversation, "Can follow comments on post if blog is marked as a  P2 blog")
    }

    func testCannotFollowConveration() {
        // Arrange
        let remoteMock = ReaderPostServiceRemoteMock()
        seedBlog(isWPForTeams: false)
        let testTopic = seedReaderListTopic()
        let testPost = seedReaderPostForTopic(testTopic)
        let followCommentsService = FollowCommentsService(post: testPost, remote: remoteMock)!

        // Act
        let canFollowConversation = followCommentsService.canFollowConversation

        // Asert
        XCTAssertFalse(canFollowConversation, "Can't follow comments on post if the topic isn't a ReaderTeamTopic and the blog isn't marked as a P2 blog")
    }

    func testToggleSubscriptionToUnsubscribed() {
        // Arrange
        let remoteMock = ReaderPostServiceRemoteMock()
        let testTopic = seedReaderTeamTopic()
        let testPost = seedReaderPostForTopic(testTopic)
        let followCommentsService = FollowCommentsService(post: testPost, remote: remoteMock)!
        let isSubscribed = true

        // Act
        followCommentsService.toggleSubscribed(isSubscribed, success: {}, failure: { _ in })

        // Assert
        XCTAssertFalse(remoteMock.subscribeToPostCalled, "subscribeToPost should not be called")
        XCTAssertTrue(remoteMock.unsubscribeFromPostCalled, "unsubscribeFromPost should be called")
    }

    func testToggleSubscriptionToSubscribed() {
        // Arrange
        let remoteMock = ReaderPostServiceRemoteMock()
        let testTopic = seedReaderTeamTopic()
        let testPost = seedReaderPostForTopic(testTopic)
        let followCommentsService = FollowCommentsService(post: testPost, remote: remoteMock)!
        let isSubscribed = false

        // Act
        followCommentsService.toggleSubscribed(isSubscribed, success: {}, failure: { _ in })

        // Assert
        XCTAssertTrue(remoteMock.subscribeToPostCalled, "subscribeToPost should be called")
        XCTAssertFalse(remoteMock.unsubscribeFromPostCalled, "unsubscribeFromPost should not be called")
    }

    // MARK: - Mocks / Tester

    class ReaderPostServiceRemoteMock: ReaderPostServiceRemote {

        var subscribeToPostCalled = false
        var unsubscribeFromPostCalled = false

        override func subscribeToPost(with postID: Int,
                                      for siteID: Int,
                                      success: @escaping () -> Void,
                                      failure: @escaping (Error?) -> Void) {
            subscribeToPostCalled = true
        }

        override func unsubscribeFromPost(with postID: Int,
                                          for siteID: Int,
                                          success: @escaping () -> Void,
                                          failure: @escaping (Error) -> Void) {
            unsubscribeFromPostCalled = true
        }
    }

    // MARK: - Helpers

       func seedReaderListTopic() -> ReaderListTopic {
           let topic = NSEntityDescription.insertNewObject(forEntityName: ReaderListTopic.classNameWithoutNamespaces(), into: context) as! ReaderListTopic
           topic.path = "/list/topic1"
           topic.title = "topic1"
           topic.type = ReaderListTopic.TopicType

           do {
               try context.save()
           } catch let error as NSError {
               XCTAssertNil(error, "Error seeding list topic")
           }

           return topic
       }


       func seedReaderTeamTopic() -> ReaderTeamTopic {
           let topic = NSEntityDescription.insertNewObject(forEntityName: ReaderTeamTopic.classNameWithoutNamespaces(), into: context) as! ReaderTeamTopic
            topic.path = "/a8c/topic2"
            topic.title = "topic2"
            topic.type = ReaderTeamTopic.TopicType

           do {
               try context.save()
           } catch let error as NSError {
               XCTAssertNil(error, "Error seeding team topic")
           }

           return topic
       }

       func seedReaderPostForTopic(_ topic: ReaderAbstractTopic) -> ReaderPost {
           let post = NSEntityDescription.insertNewObject(forEntityName: ReaderPost.classNameWithoutNamespaces(), into: context) as! ReaderPost
           post.siteID = siteID
           post.postID = postID
           post.topic = topic

           do {
               try context.save()
           } catch let error as NSError {
               XCTAssertNil(error, "Error seeding post")
           }

           return post
       }

       func seedBlog(isWPForTeams: Bool) {
           let blog = NSEntityDescription.insertNewObject(forEntityName: Blog.classNameWithoutNamespaces(), into: context) as! Blog
           blog.dotComID = siteID
           blog.xmlrpc = "http://test.blog/xmlrpc.php"
           blog.url = "http://test.blog/"
           blog.options = [
               "is_wpforteams_site": [
                   "value": NSNumber(value: isWPForTeams)
               ]
           ]

           do {
               try context.save()
           } catch let error as NSError {
               XCTAssertNil(error, "Error seeding blog")
           }
       }
}<|MERGE_RESOLUTION|>--- conflicted
+++ resolved
@@ -21,128 +21,11 @@
     override func tearDown() {
         context = nil
         ContextManager.overrideSharedInstance(nil)
-<<<<<<< HEAD
-
-=======
->>>>>>> 4972b9ae
         contextManager = nil
         super.tearDown()
     }
 
     // MARK: - Tests
-
-    func testCanFollowConverationIfReaderTeamTopic() {
-        // Arrange
-        let remoteMock = ReaderPostServiceRemoteMock()
-        seedBlog(isWPForTeams: false)
-        let testTopic = seedReaderTeamTopic()
-        let testPost = seedReaderPostForTopic(testTopic)
-        let followCommentsService = FollowCommentsService(post: testPost, remote: remoteMock)!
-
-        // Act
-        let canFollowConversation = followCommentsService.canFollowConversation
-
-<<<<<<< HEAD
-    func seedReaderListTopic() -> ReaderListTopic {
-        let topic = NSEntityDescription.insertNewObject(forEntityName: ReaderListTopic.classNameWithoutNamespaces(), into: context) as! ReaderListTopic
-        topic.path = "/list/topic1"
-        topic.title = "topic1"
-        topic.type = ReaderListTopic.TopicType
-
-        do {
-            try context.save()
-        } catch let error as NSError {
-            XCTAssertNil(error, "Error seeding list topic")
-        }
-
-        return topic
-    }
-
-
-    func seedReaderTeamTopic() -> ReaderTeamTopic {
-        let topic = NSEntityDescription.insertNewObject(forEntityName: ReaderTeamTopic.classNameWithoutNamespaces(), into: context) as! ReaderTeamTopic
-         topic.path = "/a8c/topic2"
-         topic.title = "topic2"
-         topic.type = ReaderTeamTopic.TopicType
-
-        do {
-            try context.save()
-        } catch let error as NSError {
-            XCTAssertNil(error, "Error seeding team topic")
-        }
-
-        return topic
-    }
-
-    func seedReaderPostForTopic(_ topic: ReaderAbstractTopic) -> ReaderPost {
-        let post = NSEntityDescription.insertNewObject(forEntityName: ReaderPost.classNameWithoutNamespaces(), into: context) as! ReaderPost
-        post.siteID = siteID
-        post.postID = postID
-        post.topic = topic
-
-        do {
-            try context.save()
-        } catch let error as NSError {
-            XCTAssertNil(error, "Error seeding post")
-        }
-
-        return post
-    }
-
-    func seedBlog(isWPForTeams: Bool) {
-        let blog = NSEntityDescription.insertNewObject(forEntityName: Blog.classNameWithoutNamespaces(), into: context) as! Blog
-        blog.dotComID = siteID
-        blog.xmlrpc = "http://test.blog/xmlrpc.php"
-        blog.url = "http://test.blog/"
-        blog.options = [
-            "is_wpforteams_site": [
-                "value": NSNumber(value: isWPForTeams)
-            ]
-        ]
-
-        do {
-            try context.save()
-        } catch let error as NSError {
-            XCTAssertNil(error, "Error seeding blog")
-        }
-    }
-
-    // MARK: - Tests
-=======
-        // Asert
-        XCTAssertTrue(canFollowConversation, "Can follow comments on post if the topic is ReaderTeamTopic")
-    }
-
-    func testCanFollowConverationIfWPForTeams() {
-        // Arrange
-        let remoteMock = ReaderPostServiceRemoteMock()
-        seedBlog(isWPForTeams: true)
-        let testTopic = seedReaderListTopic()
-        let testPost = seedReaderPostForTopic(testTopic)
-        let followCommentsService = FollowCommentsService(post: testPost, remote: remoteMock)!
-
-        // Act
-        let canFollowConversation = followCommentsService.canFollowConversation
-
-        // Asert
-        XCTAssertTrue(canFollowConversation, "Can follow comments on post if blog is marked as a  P2 blog")
-    }
-
-    func testCannotFollowConveration() {
-        // Arrange
-        let remoteMock = ReaderPostServiceRemoteMock()
-        seedBlog(isWPForTeams: false)
-        let testTopic = seedReaderListTopic()
-        let testPost = seedReaderPostForTopic(testTopic)
-        let followCommentsService = FollowCommentsService(post: testPost, remote: remoteMock)!
-
-        // Act
-        let canFollowConversation = followCommentsService.canFollowConversation
-
-        // Asert
-        XCTAssertFalse(canFollowConversation, "Can't follow comments on post if the topic isn't a ReaderTeamTopic and the blog isn't marked as a P2 blog")
-    }
->>>>>>> 4972b9ae
 
     func testCanFollowConverationIfReaderTeamTopic() {
         // Arrange
