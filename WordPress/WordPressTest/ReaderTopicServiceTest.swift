--- conflicted
+++ resolved
@@ -8,23 +8,6 @@
 
     let expectationTimeout = 5.0
 
-<<<<<<< HEAD
-    // MARK: - Lifecycle
-
-    override func setUp() {
-        super.setUp()
-        testContextManager = TestContextManager()
-        context = testContextManager?.mainContext
-    }
-
-    override func tearDown() {
-        context = nil
-        testContextManager = nil
-        super.tearDown()
-    }
-
-=======
->>>>>>> ad6511eb
     // MARK: - Config / Helpers
 
     func seedTopics() {
