import WordPressAuthenticator
import XCTest

@testable import WordPress

class StatsWidgetsStoreTests: CoreDataTestCase {
    private var sut: StatsWidgetsStore!
    private var blogService: BlogService!

    override func setUpWithError() throws {
        deleteHomeWidgetData()
<<<<<<< HEAD
        blogService = BlogService(managedObjectContext: contextManager.newDerivedContext())
=======
        blogService = BlogServiceMock(managedObjectContext: mainContext)
>>>>>>> 614c816c
        sut = StatsWidgetsStore(blogService: blogService)
    }

    override func tearDownWithError() throws {
        deleteHomeWidgetData()
        blogService = nil
        sut = nil
    }

    func testStatsWidgetsDataInitializedAfterSignDidFinish() {
        BlogBuilder(blogService.managedObjectContext)
            .with(visible: true)
            .withAnAccount()
            .isHostedAtWPcom()
            .build()
        XCTAssertFalse(statsWidgetsHaveData())

        NotificationCenter.default.post(name: NSNotification.Name(rawValue: WordPressAuthenticator.WPSigninDidFinishNotification), object: nil)

        XCTAssertTrue(statsWidgetsHaveData())
    }

    func testStatsWidgetsDeletedAfterDefaultWPAccountRemoved() {
        BlogBuilder(blogService.managedObjectContext)
            .with(visible: true)
            .withAnAccount()
            .isHostedAtWPcom()
            .build()
        NotificationCenter.default.post(name: NSNotification.Name(rawValue: WordPressAuthenticator.WPSigninDidFinishNotification), object: nil)

        NotificationCenter.default.post(name: .WPAccountDefaultWordPressComAccountChanged, object: nil)

        XCTAssertFalse(statsWidgetsHaveData())
    }
}

private extension StatsWidgetsStoreTests {
    private func statsWidgetsHaveData() -> Bool {
        return HomeWidgetTodayData.read() != nil
        || HomeWidgetThisWeekData.read() != nil
        || HomeWidgetAllTimeData.read() != nil
    }

    private func deleteHomeWidgetData() {
        HomeWidgetTodayData.delete()
        HomeWidgetThisWeekData.delete()
        HomeWidgetAllTimeData.delete()
    }
}<|MERGE_RESOLUTION|>--- conflicted
+++ resolved
@@ -9,11 +9,7 @@
 
     override func setUpWithError() throws {
         deleteHomeWidgetData()
-<<<<<<< HEAD
-        blogService = BlogService(managedObjectContext: contextManager.newDerivedContext())
-=======
-        blogService = BlogServiceMock(managedObjectContext: mainContext)
->>>>>>> 614c816c
+        blogService = BlogService(managedObjectContext: mainContext)
         sut = StatsWidgetsStore(blogService: blogService)
     }
 
