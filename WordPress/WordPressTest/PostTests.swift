--- conflicted
+++ resolved
@@ -310,7 +310,6 @@
 
     func testThatHasLocalChangesWorks() {
         let original = newTestPost()
-        original.disablePublicizeConnectionWithKeyringID(8888)
         var revision = original.createRevision() as! Post
 
         XCTAssertFalse(original.hasLocalChanges())
@@ -331,7 +330,6 @@
         revision.tags = original.tags
         XCTAssertFalse(revision.hasLocalChanges())
 
-<<<<<<< HEAD
         revision.publicizeMessage = ""
         XCTAssertFalse(revision.hasLocalChanges())
 
@@ -341,6 +339,12 @@
         revision.publicizeMessage = original.publicizeMessage
         XCTAssertFalse(revision.hasLocalChanges())
 
+        original.deleteRevision()
+        original.disablePublicizeConnectionWithKeyringID(8888)
+        revision = original.createRevision() as! Post
+
+        XCTAssertFalse(revision.hasLocalChanges())
+
         revision.disablePublicizeConnectionWithKeyringID(1234)
         XCTAssertTrue(revision.hasLocalChanges())
 
@@ -351,6 +355,12 @@
         XCTAssertTrue(revision.hasLocalChanges())
 
         revision.disablePublicizeConnectionWithKeyringID(8888)
+        XCTAssertFalse(revision.hasLocalChanges())
+
+        revision.mt_excerpt = "Say cheese"
+        XCTAssertTrue(revision.hasLocalChanges())
+
+        revision.mt_excerpt = original.mt_excerpt
         XCTAssertFalse(revision.hasLocalChanges())
     }
 
@@ -362,12 +372,5 @@
 
         post.enablePublicizeConnectionWithKeyringID(1234)
         XCTAssertFalse(post.publicizeConnectionDisabledForKeyringID(1234))
-=======
-        revision.mt_excerpt = "Say cheese"
-        XCTAssertTrue(revision.hasLocalChanges())
-
-        revision.mt_excerpt = original.mt_excerpt
-        XCTAssertFalse(revision.hasLocalChanges())
->>>>>>> 5459b7af
     }
 }