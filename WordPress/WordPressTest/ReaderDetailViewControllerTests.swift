import XCTest
import Nimble

@testable import WordPress

class ReaderDetailViewControllerTests: CoreDataTestCase {

    /// Given a post URL. returns a ReaderDetailViewController
    ///
    func testControllerWithURL() {
        let url = URL(string: "https://wpmobilep2.wordpress.com/post")!

        let controller = ReaderDetailViewController.controllerWithPostURL(url)

        expect(controller).to(beAKindOf(ReaderDetailViewController.self))
    }

    /// Starts the coordinator with the ReaderPost and call start in viewDidLoad
    ///
    func testControllerWithPostRendersPostContent() {
        let post: ReaderPost = ReaderPostBuilder(mainContext).build()
        let controller = ReaderDetailViewController.controllerWithPost(post)
        let coordinatorMock = ReaderDetailCoordinatorMock(view: controller)
        let originalCoordinator = controller.coordinator
        controller.coordinator = coordinatorMock
        _ = controller.view

        controller.viewDidLoad()

        expect(coordinatorMock.didCallStart).to(beTrue())
        expect(originalCoordinator?.post).to(equal(post))
    }

    /// Given a post and site ID, give it correctly to the coordinator
    ///
    func testControllerWithPostID() {
        let postID: NSNumber = 1
        let sideID: NSNumber = 2

        let controller = ReaderDetailViewController.controllerWithPostID(postID, siteID: sideID)

        expect(controller.coordinator?.postID).to(equal(1))
        expect(controller.coordinator?.siteID).to(equal(2))
        expect(controller.coordinator?.isFeed).to(beFalse())
    }

}

<<<<<<< HEAD
/// Builds a ReaderPost
///
class ReaderPostBuilder: PostBuilder {
    private let post: ReaderPost

    override init(_ context: NSManagedObjectContext = PostBuilder.setUpInMemoryManagedObjectContext(), blog: Blog? = nil, canBlaze: Bool = false) {
        post = NSEntityDescription.insertNewObject(forEntityName: ReaderPost.entityName(), into: context) as! ReaderPost
    }

    func build() -> ReaderPost {
        post.blogURL = "https://wordpress.com"
        post.permaLink = "https://wordpress.com"
        return post
    }
}

=======
>>>>>>> 901e6bf5
private class ReaderDetailCoordinatorMock: ReaderDetailCoordinator {
    var didCallStart = false

    override func start() {
        didCallStart = true
    }
}<|MERGE_RESOLUTION|>--- conflicted
+++ resolved
@@ -46,25 +46,8 @@
 
 }
 
-<<<<<<< HEAD
 /// Builds a ReaderPost
-///
-class ReaderPostBuilder: PostBuilder {
-    private let post: ReaderPost
 
-    override init(_ context: NSManagedObjectContext = PostBuilder.setUpInMemoryManagedObjectContext(), blog: Blog? = nil, canBlaze: Bool = false) {
-        post = NSEntityDescription.insertNewObject(forEntityName: ReaderPost.entityName(), into: context) as! ReaderPost
-    }
-
-    func build() -> ReaderPost {
-        post.blogURL = "https://wordpress.com"
-        post.permaLink = "https://wordpress.com"
-        return post
-    }
-}
-
-=======
->>>>>>> 901e6bf5
 private class ReaderDetailCoordinatorMock: ReaderDetailCoordinator {
     var didCallStart = false
 
