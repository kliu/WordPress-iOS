--- conflicted
+++ resolved
@@ -84,7 +84,6 @@
         expect(didCallOnFinishEditing).to(beTrue())
     }
 
-<<<<<<< HEAD
     func testWhenFinishEditingKeepRecordOfTheActions() {
         let mediaEditor = MediaEditor(image)
         mediaEditor.actions = [.crop]
@@ -95,8 +94,6 @@
         expect(mediaEditor.actions).to(equal([.crop, .rotate]))
     }
 
-=======
->>>>>>> fa24e37f
     // WHEN: Async image + one single capability
 
     func testRequestThumbAndFullImageQuality() {
@@ -185,8 +182,6 @@
 
         expect(asyncImage.didCallCancel).to(beTrue())
     }
-<<<<<<< HEAD
-=======
 
     func testDoNotDisplayThumbnailIfFullImageIsAlreadyVisible() {
         let asyncImage = AsyncImageMock()
@@ -200,7 +195,6 @@
         expect(mediaEditor.hub.imageView.image).toEventually(equal(fullImage))
         expect(mediaEditor.hub.imageView.image).toEventuallyNot(equal(thumbImage))
     }
->>>>>>> fa24e37f
 }
 
 class MockCapability: MediaEditorCapability {
