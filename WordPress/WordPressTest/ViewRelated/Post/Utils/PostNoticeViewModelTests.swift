--- conflicted
+++ resolved
@@ -52,12 +52,7 @@
     override func setUp() {
         super.setUp()
 
-<<<<<<< HEAD
-        contextManager.setUpAsSharedInstance()
-=======
-        contextManager = ContextManagerMock()
         contextManager.useAsSharedInstance(untilTestFinished: self)
->>>>>>> ef661aeb
         context = contextManager.newDerivedContext()
     }
 
