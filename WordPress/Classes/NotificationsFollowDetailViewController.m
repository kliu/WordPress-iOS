//
//  NotificationsLikesDetailViewController.m
//  WordPress
//
//  Created by Dan Roundhill on 11/29/12.
//  Copyright (c) 2012 WordPress. All rights reserved.
//

#import "NotificationsFollowDetailViewController.h"
#import "ContextManager.h"
#import "UIImageView+AFNetworking.h"
#import "WordPressComApi.h"
#import "NSString+XMLExtensions.h"
#import "NSString+Helpers.h"
#import "NSURL+Util.h"
#import "NotificationsFollowTableViewCell.h"
#import "WPTableHeaderViewCell.h"
#import "WPWebViewController.h"
#import <QuartzCore/QuartzCore.h>
#import "WPAccount.h"
#import "WPToast.h"
#import "NoteService.h"
#import "Note.h"
#import "NoteBodyItem.h"
#import "NoteAction.h"
<<<<<<< HEAD
#import "NoteService.h"
=======
>>>>>>> c07cbaa2



NSString *const WPNotificationFollowRestorationKey = @"WPNotificationFollowRestorationKey";
NSString *const WPNotificationHeaderCellIdentifier = @"WPNotificationHeaderCellIdentifier";
NSString *const WPNotificationFollowCellIdentifier = @"WPNotificationFollowCellIdentifier";
NSString *const WPNotificationFooterCellIdentifier = @"WPNotificationFooterCellIdentifier";

typedef NS_ENUM(NSInteger, WPNotificationSections) {
	WPNotificationSectionsFollow	= 0,
	WPNotificationSectionsFooter	= 1,
	WPNotificationSectionsCount		= 2
};

CGFloat const WPNotificationsFollowPersonCellHeight = 100.0f;
CGFloat const WPNotificationsFollowBottomCellHeight = 60.0f;


@interface NotificationsFollowDetailViewController () <UITableViewDelegate, UITableViewDataSource, UIViewControllerRestoration>

@property (nonatomic, weak) IBOutlet UITableView	*tableView;
@property (nonatomic, strong) Note					*note;
@property (nonatomic, strong) NSArray				*filteredBodyItems;

typedef void (^NoteToggleFollowBlock)(BOOL success);
- (void)toggleFollowBlog:(NoteBodyItem *)item block:(NoteToggleFollowBlock)block;

@end

@implementation NotificationsFollowDetailViewController

+ (UIViewController *)viewControllerWithRestorationIdentifierPath:(NSArray *)identifierComponents coder:(NSCoder *)coder
{
    NSString *noteID = [coder decodeObjectForKey:WPNotificationFollowRestorationKey];
    if (!noteID) {
        return nil;
	}
    
    NSManagedObjectContext *context = [[ContextManager sharedInstance] mainContext];
    NSManagedObjectID *objectID = [context.persistentStoreCoordinator managedObjectIDForURIRepresentation:[NSURL URLWithString:noteID]];
    if (!objectID) {
        return nil;
	}
    
    NSError *error = nil;
    Note *restoredNote = (Note *)[context existingObjectWithID:objectID error:&error];
    if (error || !restoredNote) {
        return nil;
    }
    
    return [[self alloc] initWithNote:restoredNote];
}

- (instancetype)initWithNote:(Note *)note
{
	NSAssert([note isKindOfClass:[Note class]], @"Invalid Note!");

	self = [super init];
    if (self) {
		_note = note;

		// Filter the first element in the body items: it's the same as the Subject Field!
		NSMutableArray *filtered = [_note.bodyItems mutableCopy];
		if (filtered.count) {
			NoteBodyItem *firstItem = filtered.firstObject;
			if (!firstItem.iconURL) {
				[filtered removeObjectAtIndex:0];
			}
		}
		self.filteredBodyItems = filtered;
						
		// Restoration Mechanism
        self.restorationIdentifier = NSStringFromClass([self class]);
        self.restorationClass = [self class];
    }
	
    return self;
}

- (void)viewDidLoad
{
    [super viewDidLoad];
    
    self.title = NSLocalizedString(@"Details", @"NotificationFollow's ViewController Title");
	
	NSAssert(self.tableView, @"Null Outlet!");
	
	[self.tableView registerClass:[WPTableHeaderViewCell class] forCellReuseIdentifier:WPNotificationHeaderCellIdentifier];
	[self.tableView registerClass:[NotificationsFollowTableViewCell class] forCellReuseIdentifier:WPNotificationFollowCellIdentifier];
	[self.tableView registerClass:[UITableViewCell class] forCellReuseIdentifier:WPNotificationFooterCellIdentifier];
	self.tableView.separatorInset = UIEdgeInsetsZero;
	
    [self.tableView setDelegate:self];
    [WPStyleGuide configureColorsForView:self.view andTableView:self.tableView];
}

- (void)viewWillAppear:(BOOL)animated
{
    [super viewWillAppear:animated];
	
	NSIndexPath *selectedIndexPath = [self.tableView indexPathForSelectedRow];
	if (selectedIndexPath) {
		[self.tableView deselectRowAtIndexPath:selectedIndexPath animated:animated];
	}
}

- (void)encodeRestorableStateWithCoder:(NSCoder *)coder
{
	NSString *noteURL = [[self.note.objectID URIRepresentation] absoluteString];
    [coder encodeObject:noteURL forKey:WPNotificationFollowRestorationKey];
    [super encodeRestorableStateWithCoder:coder];
}

#pragma mark - Table view data source

- (NSInteger)numberOfSectionsInTableView:(UITableView *)tableView
{
	// Hide the footer section if needed
	if (_note.bodyFooterText.length == 0) {
		return WPNotificationSectionsCount - 1;
	}
	
	return WPNotificationSectionsCount;
}

- (NSInteger)tableView:(UITableView *)tableView numberOfRowsInSection:(NSInteger)section
{
    if (section == WPNotificationSectionsFollow) {
        return self.filteredBodyItems.count;
    } else {
        return 1;
	}
}

- (CGFloat)tableView:(UITableView *)tableView heightForHeaderInSection:(NSInteger)section
{
	CGFloat height = 0.0f;
	if (section == WPNotificationSectionsFollow) {
		NSString *subject = [NSString decodeXMLCharactersIn:_note.subject];
		height = [WPTableHeaderViewCell cellHeightForText:subject];
	}
	
	return height;
}

- (UIView *)tableView:(UITableView *)tableView viewForHeaderInSection:(NSInteger)section
{
    if (section != WPNotificationSectionsFollow) {
		return nil;
	}
	
	UITableViewCell *cell			= [tableView dequeueReusableCellWithIdentifier:WPNotificationHeaderCellIdentifier];

	cell.textLabel.text				= [NSString decodeXMLCharactersIn:_note.subject];
	cell.textLabel.numberOfLines	= 0;
	cell.textLabel.textAlignment	= NSTextAlignmentCenter;
	cell.accessoryType				= UITableViewCellAccessoryDisclosureIndicator;
    cell.layer.borderColor			= [UIColor lightGrayColor].CGColor;
    cell.layer.borderWidth			= 1.0 / [[UIScreen mainScreen] scale];
	
	// Note that we're using this cell as a section header. Since 'didPressCellAtIndex:' method isn't gonna get called,
	// let's use a GestureRecognizer!
	cell.gestureRecognizers			= @[ [[UITapGestureRecognizer alloc] initWithTarget:self action:@selector(viewPostTitle:)] ];

	return cell;
}

- (CGFloat)tableView:(UITableView *)tableView heightForRowAtIndexPath:(NSIndexPath *)indexPath
{
    if (indexPath.section == WPNotificationSectionsFollow) {
        return WPNotificationsFollowPersonCellHeight;
    } else {
        return WPNotificationsFollowBottomCellHeight;
	}
}

- (UITableViewCell *)tableView:(UITableView *)tableView cellForRowAtIndexPath:(NSIndexPath *)indexPath
{
    if (indexPath.section == WPNotificationSectionsFollow) {
        NotificationsFollowTableViewCell *cell	= [tableView dequeueReusableCellWithIdentifier:WPNotificationFollowCellIdentifier];
        NoteBodyItem *noteItem					= self.filteredBodyItems[indexPath.row];
		__weak __typeof(self) weakSelf			= self;
		
        cell.textLabel.text			= @"";
        cell.detailTextLabel.text	= @"";
		cell.accessoryType			= UITableViewCellAccessoryNone;
		cell.onClick				= ^(NotificationsFollowTableViewCell* sender) {
			sender.following = !noteItem.action.following;
			[weakSelf toggleFollowBlog:noteItem block:^(BOOL success) {
				// On error: fallback to the previous state
				if (!success) {
					sender.following = noteItem.action.following;
				}
			}];
		};
		
		// Follow action: anyone?
		if ([noteItem.action.type isEqualToString:@"follow"]) {
			NSString *blogTitle = [NSString decodeXMLCharactersIn:noteItem.action.blogTitle];
			if (blogTitle.length == 0) {
				blogTitle = noteItem.headerText;
			}
			
			if (blogTitle.length == 0) {
				blogTitle = NSLocalizedString(@"(No Title)", @"Blog with no title");
			}

			cell.actionButton.hidden	= NO;
			[cell.actionButton setTitle:blogTitle forState:UIControlStateNormal];
			cell.following				= noteItem.action.following;
			
			if (noteItem.action.blogURL) {
				cell.detailTextLabel.text		= [noteItem.action.blogURL.host stringByReplacingOccurrencesOfString:@"http://" withString:@""];
				cell.detailTextLabel.textColor	= [WPStyleGuide newKidOnTheBlockBlue];
				cell.accessoryType				= UITableViewCellAccessoryDisclosureIndicator;
			}
		// No action available
		} else {
			cell.actionButton.hidden	= YES;
			cell.textLabel.text			= noteItem.headerText;
		}

		// Handle the Icon
		NSURL *iconURL = noteItem.iconURL;
        if (iconURL) {
			UIImage *placeholderImage		= [UIImage imageNamed:@"gravatar"];
			
            NSMutableURLRequest *request	= [NSMutableURLRequest requestWithURL:iconURL];
			request.HTTPShouldHandleCookies = NO;
            [request addValue:@"image/*" forHTTPHeaderField:@"Accept"];
            
            [cell.imageView setImageWithURLRequest:request placeholderImage:placeholderImage success:nil failure:nil];
        }
		
        return cell;
    } else {
        UITableViewCell *cell			= [tableView dequeueReusableCellWithIdentifier:WPNotificationFooterCellIdentifier];

		cell.accessoryType				= UITableViewCellAccessoryDisclosureIndicator;
        cell.backgroundColor			= [WPStyleGuide itsEverywhereGrey];
		cell.textLabel.backgroundColor	= [UIColor clearColor];
		cell.textLabel.textColor		= [WPStyleGuide newKidOnTheBlockBlue];
		cell.textLabel.font				= [WPStyleGuide regularTextFont];
		cell.textLabel.text				= _note.bodyFooterText;
		
        return cell;
    }
}

- (void)toggleFollowBlog:(NoteBodyItem *)item block:(NoteToggleFollowBlock)block
{
	NSNumber *blogID = item.action.siteID;
    if (!blogID) {
		return;
	}
	
    BOOL isFollowing = item.action.following;
	   
	// Hit the Tracker
	NSString *event = (isFollowing) ? StatsEventNotificationsDetailUnfollowBlog : StatsEventNotificationsDetailFollowBlog;
	[WPMobileStats trackEventForWPCom:event];
    
	// Hit the Backend
	WordPressComApi *restApi = [[WPAccount defaultWordPressComAccount] restApi];
	[restApi followBlog:blogID.integerValue isFollowing:isFollowing success:^(AFHTTPRequestOperation *operation, id responseObject) {
		
		NSDictionary *followResponse = (NSDictionary *)responseObject;
		BOOL success = ([followResponse[@"success"] intValue] == 1);
		if (success) {
			BOOL isFollowingNow = ([followResponse[@"is_following"] intValue] == 1);
			item.action.following = isFollowingNow;
			
			// Let's refresh the note: is_following change isn't permanent!
            NoteService *noteService = [[NoteService alloc] initWithManagedObjectContext:_note.managedObjectContext];
<<<<<<< HEAD
            [noteService refreshNote:_note success:nil failure:^(NSError *error){
                DDLogVerbose(@"[Rest API] ! %@", [error localizedDescription]);
=======
            [noteService refreshNote:_note success:nil failure:^(NSError *error) {
				DDLogVerbose(@"[Rest API] ! %@", [error localizedDescription]);
>>>>>>> c07cbaa2
            }];
		}
		
		block(success);
		
		NSString *message	= isFollowing ? NSLocalizedString(@"Unfollowed", @"User unfollowed a blog") : NSLocalizedString(@"Followed", @"User followed a blog");
		NSString *imageName = [NSString stringWithFormat:@"action_icon_%@", (isFollowing) ? @"unfollowed" : @"followed"];
		[WPToast showToastWithMessage:message andImage:[UIImage imageNamed:imageName]];
		
	} failure:^(AFHTTPRequestOperation *operation, NSError *error) {
		DDLogVerbose(@"[Rest API] ! %@", [error localizedDescription]);
		block(false);
	}];
}

- (IBAction)viewPostTitle:(id)sender
{
    [self loadWebViewWithURL:_note.bodyHeaderLink];
}

- (void)loadWebViewWithURL:(NSString*)url
{
    if (!url) {
        return;
	}
    
	WPWebViewController *webViewController = [[WPWebViewController alloc] init];
	webViewController.url = [NSURL URLWithString:url];
	[self.navigationController pushViewController:webViewController animated:YES];
}

#pragma mark - Table view delegate

- (void)tableView:(UITableView *)tableView didSelectRowAtIndexPath:(NSIndexPath *)indexPath
{
    if (indexPath.section == WPNotificationSectionsFollow) {
		NoteBodyItem *item = self.filteredBodyItems[indexPath.row];
		NSURL *blogURL = item.action.blogURL;
        if (blogURL) {
            WPWebViewController *webViewController = [[WPWebViewController alloc] init];
            if ([blogURL isWordPressDotComUrl]) {
				WPAccount *account			= [WPAccount defaultWordPressComAccount];
				webViewController.username	= account.username;
				webViewController.password	= account.password;
				webViewController.url		= [blogURL ensureSecureURL];
            } else {
				webViewController.url = blogURL;
            }
            [self.navigationController pushViewController:webViewController animated:YES];
        } else {
            [self.tableView deselectRowAtIndexPath:indexPath animated:NO];
        }
    } else {
        [self loadWebViewWithURL:_note.bodyFooterLink];
    }
}

@end<|MERGE_RESOLUTION|>--- conflicted
+++ resolved
@@ -23,10 +23,7 @@
 #import "Note.h"
 #import "NoteBodyItem.h"
 #import "NoteAction.h"
-<<<<<<< HEAD
 #import "NoteService.h"
-=======
->>>>>>> c07cbaa2
 
 
 
@@ -301,13 +298,8 @@
 			
 			// Let's refresh the note: is_following change isn't permanent!
             NoteService *noteService = [[NoteService alloc] initWithManagedObjectContext:_note.managedObjectContext];
-<<<<<<< HEAD
-            [noteService refreshNote:_note success:nil failure:^(NSError *error){
-                DDLogVerbose(@"[Rest API] ! %@", [error localizedDescription]);
-=======
             [noteService refreshNote:_note success:nil failure:^(NSError *error) {
 				DDLogVerbose(@"[Rest API] ! %@", [error localizedDescription]);
->>>>>>> c07cbaa2
             }];
 		}
 		
