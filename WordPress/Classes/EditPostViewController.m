--- conflicted
+++ resolved
@@ -7,10 +7,15 @@
 #import "WPAddCategoryViewController.h"
 #import "WPAlertView.h"
 
+#define USE_REMOTE_AUTOSAVES 0
+
 NSTimeInterval kAnimationDuration = 0.3f;
-
 NSUInteger const EditPostViewControllerCharactersChangedToAutosave = 50;
 NSUInteger const EditPostViewControllerCharactersChangedToAutosaveOnWWAN = 100;
+NSString *const EditPostViewControllerDidAutosaveNotification = @"EditPostViewControllerDidAutosaveNotification";
+NSString *const EditPostViewControllerAutosaveDidFailNotification = @"EditPostViewControllerAutosaveDidFailNotification";
+CGFloat const EditPostViewControllerStandardOffset = 15.0;
+CGFloat const EditPostViewControllerTextViewOffset = 10.0;
 
 typedef NS_ENUM(NSInteger, EditPostViewControllerAlertTag) {
     EditPostViewControllerAlertTagNone,
@@ -18,52 +23,33 @@
     EditPostViewControllerAlertTagFailedMedia,
 };
 
-NSString *const EditPostViewControllerDidAutosaveNotification = @"EditPostViewControllerDidAutosaveNotification";
-NSString *const EditPostViewControllerAutosaveDidFailNotification = @"EditPostViewControllerAutosaveDidFailNotification";
-
 @interface EditPostViewController ()
 
 @property (nonatomic, strong) WPAlertView *linkHelperAlertView;
+@property (nonatomic, weak) IBOutlet IOS7CorrectedTextView *textView;
+@property (nonatomic, weak) IBOutlet UITextField *titleTextField;
+@property (nonatomic, weak) IBOutlet UILabel *tapToStartWritingLabel;
+@property (nonatomic, weak) IBOutlet UIView *separatorView;
+@property (nonatomic, weak) IBOutlet UIBarButtonItem *previewButton;
+@property (nonatomic, weak) IBOutlet UIBarButtonItem *leftPreviewSpacer;
+@property (nonatomic, weak) IBOutlet UIBarButtonItem *rightPreviewSpacer;
+@property (nonatomic, weak) IBOutlet UIBarButtonItem *rightMediaSpacer;
+@property (nonatomic, strong) UIActionSheet *currentActionSheet;
+@property (nonatomic, strong) UIAlertView *failedMediaAlertView;
+@property (nonatomic, weak) UITextField *currentEditingTextField;
+@property (nonatomic, weak) AutosavingIndicatorView *autosavingIndicatorView;
+@property (nonatomic, weak) WPKeyboardToolbarWithoutGradient *editorToolbar;
+@property (nonatomic, assign) BOOL isShowingKeyboard;
+@property (nonatomic, assign) BOOL isExternalKeyboard;
+@property (nonatomic, assign) BOOL isAutosaved;
+@property (nonatomic, assign) BOOL isAutosaving;
 @property (nonatomic, assign) BOOL hasChangesToAutosave;
+@property (nonatomic, assign) NSUInteger charactersChanged;
+@property (nonatomic, strong) AbstractPost *backupPost;
 
 @end
 
-@implementation EditPostViewController {
-    IBOutlet IOS7CorrectedTextView *textView;
-    IBOutlet UITextField *titleTextField;
-    IBOutlet UILabel *tapToStartWritingLabel;
-    IBOutlet UIView *separatorView;
-    IBOutlet UIBarButtonItem *previewButton;
-    IBOutlet UIBarButtonItem *leftPreviewSpacer;
-    IBOutlet UIBarButtonItem *rightPreviewSpacer;
-    IBOutlet UIBarButtonItem *rightMediaSpacer;
-
-    UIActionSheet *currentActionSheet;
-    UIAlertView *_failedMediaAlertView;
-    UITextField *__weak currentEditingTextField;
-    AutosavingIndicatorView *_autosavingIndicatorView;
-    WPKeyboardToolbarBase *editorToolbar;
-
-    BOOL isShowingKeyboard;
-    BOOL isExternalKeyboard;
-    BOOL _isAutosaved;
-    BOOL _isAutosaving;
-    NSUInteger _charactersChanged;
-    AbstractPost *_backupPost;
-}
-
-#define USE_AUTOSAVES 0
-
-#pragma mark -
-#pragma mark LifeCycle Methods
-
-CGFloat const EditPostViewControllerStandardOffset = 15.0;
-CGFloat const EditPostViewControllerTextViewOffset = 10.0;
-
-- (void)dealloc {
-    _failedMediaAlertView.delegate = nil;
-    [[NSNotificationCenter defaultCenter] removeObserver:self];
-}
+@implementation EditPostViewController
 
 - (id)initWithPost:(AbstractPost *)aPost {
     self = [super initWithNibName:@"EditPostViewControlleriOS7" bundle:nil];
@@ -76,6 +62,11 @@
         }
     }
     return self;
+}
+
+- (void)dealloc {
+    _failedMediaAlertView.delegate = nil;
+    [[NSNotificationCenter defaultCenter] removeObserver:self];
 }
 
 - (void)viewDidLoad {
@@ -93,72 +84,56 @@
         [self refreshUIForCurrentPost];
     }];
    
-#if USE_AUTOSAVES
+#if USE_REMOTE_AUTOSAVES
     _backupPost = [NSEntityDescription insertNewObjectForEntityForName:[[aPost entity] name] inManagedObjectContext:[aPost managedObjectContext]];
     [_backupPost cloneFrom:aPost];
 #endif
     
-    tapToStartWritingLabel.text = NSLocalizedString(@"Tap here to begin writing", @"Placeholder for the main body text. Should hint at tapping to enter text (not specifying body text).");
-	tapToStartWritingLabel.textAlignment = NSTextAlignmentCenter;
+    self.tapToStartWritingLabel.text = NSLocalizedString(@"Tap here to begin writing", @"Placeholder for the main body text. Should hint at tapping to enter text (not specifying body text).");
+	self.tapToStartWritingLabel.textAlignment = NSTextAlignmentCenter;
 
     // Setup Line Height
     NSMutableParagraphStyle *style = [[NSMutableParagraphStyle alloc] init];
     style.minimumLineHeight = 24;
     style.maximumLineHeight = 24;
-    textView.typingAttributes = @{ NSParagraphStyleAttributeName: style };
+    self.textView.typingAttributes = @{ NSParagraphStyleAttributeName: style };
     
     // Set title frame
-    CGRect titleFrame = titleTextField.frame;
+    CGRect titleFrame = self.titleTextField.frame;
     titleFrame.origin.x = EditPostViewControllerStandardOffset;
     titleFrame.size.width = CGRectGetWidth(self.view.bounds) - 2*EditPostViewControllerStandardOffset;
-    titleTextField.frame = titleFrame;
+    self.titleTextField.frame = titleFrame;
     
     // Set separator frame
-    CGRect separatorFrame = separatorView.frame;
+    CGRect separatorFrame = self.separatorView.frame;
     separatorFrame.origin.y = CGRectGetMaxY(titleFrame);
     separatorFrame.origin.x = EditPostViewControllerStandardOffset;
     separatorFrame.size.width = CGRectGetWidth(self.view.bounds) - EditPostViewControllerStandardOffset;
-    separatorView.frame = separatorFrame;
-    separatorView.backgroundColor = [WPStyleGuide readGrey];
-    
-    textView.textContainerInset = UIEdgeInsetsMake(0.0f, EditPostViewControllerTextViewOffset, 0.0f, EditPostViewControllerTextViewOffset);
-
-    
-    if (editorToolbar == nil) {
-        CGRect frame = CGRectMake(0, 0, self.view.frame.size.width, WPKT_HEIGHT_PORTRAIT);
-        editorToolbar = [[WPKeyboardToolbarWithoutGradient alloc] initWithFrame:frame];
-        editorToolbar.delegate = self;
-    }
-    textView.inputAccessoryView = editorToolbar;
+    self.separatorView.frame = separatorFrame;
+    self.separatorView.backgroundColor = [WPStyleGuide readGrey];
+    
+    self.textView.textContainerInset = UIEdgeInsetsMake(0.0f, EditPostViewControllerTextViewOffset, 0.0f, EditPostViewControllerTextViewOffset);
+    self.textView.inputAccessoryView = self.editorToolbar;
 
 	[[NSNotificationCenter defaultCenter] addObserver:self selector:@selector(keyboardWillShow:) name:UIKeyboardWillShowNotification object:nil];
 	[[NSNotificationCenter defaultCenter] addObserver:self selector:@selector(keyboardWillHide:) name:UIKeyboardWillHideNotification object:nil];
 	[[NSNotificationCenter defaultCenter] addObserver:self selector:@selector(insertMediaAbove:) name:@"ShouldInsertMediaAbove" object:nil];
 	[[NSNotificationCenter defaultCenter] addObserver:self selector:@selector(insertMediaBelow:) name:@"ShouldInsertMediaBelow" object:nil];
-	[[NSNotificationCenter defaultCenter] addObserver:self selector:@selector(removeMedia:) name:@"ShouldRemoveMedia" object:nil];	
-	
-    if (_autosavingIndicatorView == nil) {
-        _autosavingIndicatorView = [[AutosavingIndicatorView alloc] initWithFrame:CGRectZero];
-        _autosavingIndicatorView.hidden = YES;
-        _autosavingIndicatorView.alpha = 0.9f;
-
-        [self.view addSubview:_autosavingIndicatorView];
-        [self positionAutosaveView:nil];
-    }
-    
-    titleTextField.font = [WPStyleGuide postTitleFont];
-    textView.font = [WPStyleGuide regularTextFont];
+	[[NSNotificationCenter defaultCenter] addObserver:self selector:@selector(removeMedia:) name:@"ShouldRemoveMedia" object:nil];
+    
+    self.titleTextField.font = [WPStyleGuide postTitleFont];
+    self.textView.font = [WPStyleGuide regularTextFont];
     self.view.backgroundColor = [WPStyleGuide itsEverywhereGrey];
     self.toolbar.translucent = NO;
     self.toolbar.barStyle = UIBarStyleDefault;
-    titleTextField.placeholder = NSLocalizedString(@"Enter title here", @"Label for the title of the post field. Should be the same as WP core.");
-    titleTextField.textColor = [WPStyleGuide littleEddieGrey];
-    textView.textColor = [WPStyleGuide littleEddieGrey];
+    self.titleTextField.placeholder = NSLocalizedString(@"Enter title here", @"Label for the title of the post field. Should be the same as WP core.");
+    self.titleTextField.textColor = [WPStyleGuide littleEddieGrey];
+    self.textView.textColor = [WPStyleGuide littleEddieGrey];
     self.toolbar.barTintColor = [WPStyleGuide littleEddieGrey];
     self.navigationController.navigationBar.translucent = NO;
-    leftPreviewSpacer.width = -6.5;
-    rightPreviewSpacer.width = 5.0;
-    rightMediaSpacer.width = -5.0;
+    self.leftPreviewSpacer.width = -6.5;
+    self.rightPreviewSpacer.width = 5.0;
+    self.rightMediaSpacer.width = -5.0;
     
     for (UIView *item in self.toolbar.subviews) {
         if ([item respondsToSelector:@selector(setExclusiveTouch:)]) {
@@ -178,9 +153,9 @@
 
 	[self refreshButtons];
 	
-    textView.frame = [self normalTextFrame];
-    tapToStartWritingLabel.frame = [self textviewPlaceholderFrame];
-    [textView setContentOffset:CGPointMake(0, 0)];
+    self.textView.frame = [self normalTextFrame];
+    self.tapToStartWritingLabel.frame = [self textviewPlaceholderFrame];
+    [self.textView setContentOffset:CGPointMake(0, 0)];
 
 	CABasicAnimation *animateWiggleIt;
 	animateWiggleIt = [CABasicAnimation animationWithKeyPath:@"transform.scale"];
@@ -189,16 +164,15 @@
 	animateWiggleIt.autoreverses = NO;
     animateWiggleIt.fromValue = @0.75f;
     animateWiggleIt.toValue = @1.f;
-	[tapToStartWritingLabel.layer addAnimation:animateWiggleIt forKey:@"placeholderWiggle"];
-
+	[self.tapToStartWritingLabel.layer addAnimation:animateWiggleIt forKey:@"placeholderWiggle"];
 }
 
 - (void)viewWillDisappear:(BOOL)animated {
     WPFLogMethod();
     [super viewWillDisappear:animated];
     
-	[titleTextField resignFirstResponder];
-	[textView resignFirstResponder];
+	[self.titleTextField resignFirstResponder];
+	[self.textView resignFirstResponder];
 }
 
 - (NSString *)statsPrefix {
@@ -212,8 +186,33 @@
     return [NSString stringWithFormat:@"%@ - %@", self.statsPrefix, event];
 }
 
-#pragma mark -
-#pragma mark Instance Methods
+#pragma mark - Instance Methods
+
+- (AutosavingIndicatorView *)autosavingIndicatorView {
+    if (_autosavingIndicatorView != nil) {
+        return _autosavingIndicatorView;
+    }
+    
+    AutosavingIndicatorView *autoSavingView = [[AutosavingIndicatorView alloc] init];
+    _autosavingIndicatorView = autoSavingView;
+    _autosavingIndicatorView.hidden = YES;
+    _autosavingIndicatorView.alpha = 0.9f;
+    [self positionAutosaveView:nil];
+    [self.view addSubview:_autosavingIndicatorView];
+    return _autosavingIndicatorView;
+}
+
+- (WPKeyboardToolbarBase *)editorToolbar {
+    if (_editorToolbar != nil) {
+        return _editorToolbar;
+    }
+    
+    CGRect frame = CGRectMake(0, 0, self.view.frame.size.width, WPKT_HEIGHT_PORTRAIT);
+    WPKeyboardToolbarWithoutGradient *toolbar = [[WPKeyboardToolbarWithoutGradient alloc] initWithFrame:frame];
+    _editorToolbar = toolbar;
+    _editorToolbar.delegate = self;
+    return _editorToolbar;
+}
 
 - (NSString *)editorTitle {
     NSString *title = @"";
@@ -267,13 +266,13 @@
 
 - (CGRect)normalTextFrame {
     CGFloat x = 0.0;
-    CGFloat y = CGRectGetMaxY(separatorView.frame);
+    CGFloat y = CGRectGetMaxY(self.separatorView.frame);
     CGFloat height = self.toolbar.frame.origin.y - y;
     return CGRectMake(x, y, self.view.bounds.size.width, height);
 }
 
 - (CGRect)textviewPlaceholderFrame {
-    return CGRectInset(textView.frame, 7.f, 7.f);
+    return CGRectInset(self.textView.frame, 7.f, 7.f);
 }
 
 - (void)deleteBackupPost {
@@ -302,7 +301,7 @@
 }
 
 - (void)dismissEditView {
-#if USE_AUTOSAVES
+#if USE_REMOTE_AUTOSAVES
     [self deleteBackupPost];
 #endif
     [self dismissViewControllerAnimated:YES completion:nil];
@@ -311,7 +310,6 @@
 }
 
 - (void)refreshButtons {
-    
     // If we're autosaving our first post remotely, don't mess with the save button because we want it to stay disabled
     if (![self.apost hasRemote] && _isAutosaving)
         return;
@@ -359,146 +357,25 @@
 - (void)refreshUIForCurrentPost {
     self.navigationItem.title = [self editorTitle];
     
-    titleTextField.text = self.apost.postTitle;
+    self.titleTextField.text = self.apost.postTitle;
     
     if(self.apost.content == nil || [self.apost.content isEmpty]) {
-        tapToStartWritingLabel.hidden = NO;
-        textView.text = @"";
+        self.tapToStartWritingLabel.hidden = NO;
+        self.textView.text = @"";
     } else {
-        tapToStartWritingLabel.hidden = YES;
+        self.tapToStartWritingLabel.hidden = YES;
         if ((self.apost.mt_text_more != nil) && ([self.apost.mt_text_more length] > 0)) {
-			textView.text = [NSString stringWithFormat:@"%@\n<!--more-->\n%@", self.apost.content, self.apost.mt_text_more];
+			self.textView.text = [NSString stringWithFormat:@"%@\n<!--more-->\n%@", self.apost.content, self.apost.mt_text_more];
         } else {
-			textView.text = self.apost.content;
+			self.textView.text = self.apost.content;
         }
     }
     
     [self refreshButtons];
 }
 
-<<<<<<< HEAD
-- (void)setupForiOS6 {
-    if (!self.postSettingsViewController) {
-        self.postSettingsViewController = [[PostSettingsViewController alloc] initWithPost:self.apost];
-        self.postSettingsViewController.postDetailViewController = self;
-        [self addChildViewController:self.postSettingsViewController];
-    }
-    
-    if (!self.postPreviewViewController) {
-        self.postPreviewViewController = [[PostPreviewViewController alloc] initWithPost:self.apost];
-        self.postPreviewViewController.postDetailViewController = self;
-        [self addChildViewController:self.postPreviewViewController];
-    }
-    
-    if (!self.postMediaViewController) {
-        self.postMediaViewController = [[PostMediaViewController alloc] initWithPost:self.apost];
-        self.postMediaViewController.postDetailViewController = self;
-        [self addChildViewController:self.postMediaViewController];
-    }
-    
-    self.postSettingsViewController.view.frame = editView.frame;
-    self.postMediaViewController.view.frame = editView.frame;
-    self.postPreviewViewController.view.frame = editView.frame;
-}
-
-
-- (void)populateSelectionsControllerWithCategories {
-    WPFLogMethod();
-    if (segmentedTableViewController == nil) {
-        segmentedTableViewController = [[WPSegmentedSelectionTableViewController alloc] init];
-    }
-	
-	NSArray *cats = [self.post.blog sortedCategories];
-
-	NSArray *selObject = [self.post.categories allObjects];
-	
-    [segmentedTableViewController populateDataSource:cats    //datasource
-									   havingContext:kSelectionsCategoriesContext
-									 selectedObjects:selObject
-									   selectionType:kCheckbox
-										 andDelegate:self];
-	
-    segmentedTableViewController.title = NSLocalizedString(@"Categories", @"");
-    if ([createCategoryBarButtonItem respondsToSelector:@selector(setTintColor:)]) {
-        createCategoryBarButtonItem = [[UIBarButtonItem alloc] initWithImage:[UIImage imageNamed:@"navbar_add"]
-                                                                       style:[WPStyleGuide barButtonStyleForBordered]
-                                                                      target:self 
-                                                                      action:@selector(showAddNewCategoryView:)];
-    } 
-    
-    segmentedTableViewController.navigationItem.rightBarButtonItem = createCategoryBarButtonItem;
-	
-    if (!isNewCategory) {
-		if (IS_IPAD) {
-            UINavigationController *navController;
-            if (segmentedTableViewController.navigationController) {
-                navController = segmentedTableViewController.navigationController;
-            } else {
-                navController = [[UINavigationController alloc] initWithRootViewController:segmentedTableViewController];
-            }
-            navController.navigationBar.translucent = NO;
- 			UIPopoverController *popover = [[UIPopoverController alloc] initWithContentViewController:navController];
-            popover.delegate = self;
-			CGRect popoverRect = [self.view convertRect:[categoriesButton frame] fromView:[categoriesButton superview]];
-			popoverRect.size.width = MIN(popoverRect.size.width, 100.0f); // the text field is actually really big
-            popover.popoverContentSize = CGSizeMake(320.0f, 460.0f);
-			[popover presentPopoverFromRect:popoverRect inView:self.view permittedArrowDirections:UIPopoverArrowDirectionAny animated:YES];
-			[[CPopoverManager instance] setCurrentPopoverController:popover];
-		
-        } else {
-			self.editMode = EditPostViewControllerModeEditPost;
-			[self.navigationController pushViewController:segmentedTableViewController animated:YES];
-		}
-    }
-	
-	isNewCategory = NO;
-}
-
-- (void)selectionTableViewController:(WPSelectionTableViewController *)selctionController completedSelectionsWithContext:(void *)selContext selectedObjects:(NSArray *)selectedObjects haveChanges:(BOOL)isChanged {
-    WPFLogMethod();
-    if (!isChanged) {
-        return;
-    }
-
-    if (selContext == kSelectionsCategoriesContext) {
-        [self.post.categories removeAllObjects];
-        [self.post.categories addObjectsFromArray:selectedObjects];
-        [categoriesButton setTitle:[NSString decodeXMLCharactersIn:[self.post categoriesText]] forState:UIControlStateNormal];
-    }
-
-    _hasChangesToAutosave = YES;
-    [self.apost save];
-
-	[self refreshButtons];
-}
-
-
-- (void)newCategoryCreatedNotificationReceived:(NSNotification *)notification {
-    WPFLogMethod();
-    if ([segmentedTableViewController curContext] == kSelectionsCategoriesContext) {
-        isNewCategory = YES;
-        [self populateSelectionsControllerWithCategories];
-    }
-}
-
-
-- (IBAction)showAddNewCategoryView:(id)sender
-{
-    WPFLogMethod();
-    WPAddCategoryViewController *addCategoryViewController = [[WPAddCategoryViewController alloc] initWithBlog:self.post.blog];
-	if (IS_IPAD) {
-        [segmentedTableViewController pushViewController:addCategoryViewController animated:YES];
- 	} else {
-		UINavigationController *nc = [[UINavigationController alloc] initWithRootViewController:addCategoryViewController];
-        nc.navigationBar.translucent = NO;
-        [segmentedTableViewController presentViewController:nc animated:YES completion:nil];
-	}
-}
-
-=======
->>>>>>> e4abd6e3
 - (void)discard {
-#if USE_AUTOSAVES
+#if USE_REMOTE_AUTOSAVES
     if (self.editMode == EditPostViewControllerModeEditPost) {
         [self restoreBackupPost:NO];
     }
@@ -513,9 +390,9 @@
 }
 
 - (IBAction)saveAction:(id)sender {
-    if (currentActionSheet.isVisible) {
-        [currentActionSheet dismissWithClickedButtonIndex:-1 animated:YES];
-        currentActionSheet = nil;
+    if (self.currentActionSheet.isVisible) {
+        [self.currentActionSheet dismissWithClickedButtonIndex:-1 animated:YES];
+        self.currentActionSheet = nil;
     }
     
 	if ([self isMediaInUploading] ) {
@@ -580,24 +457,24 @@
 }
 
 - (void)autosaveContent {
-    self.apost.postTitle = titleTextField.text;
+    self.apost.postTitle = self.titleTextField.text;
     self.navigationItem.title = [self editorTitle];
 
-    self.apost.content = textView.text;
+    self.apost.content = self.textView.text;
 	if ([self.apost.content rangeOfString:@"<!--more-->"].location != NSNotFound)
 		self.apost.mt_text_more = @"";
 
-    if ( self.apost.original.password != nil ) { //original post was password protected
-        if ( self.apost.password == nil || [self.apost.password isEqualToString:@""] ) { //removed the password
-            self.apost.password = @"";
-        }
+    // original post was password protected and removed the password
+    if (self.apost.original.password &&
+        (!self.apost.password || [self.apost.password isEqualToString:@""]) ) {
+        self.apost.password = @"";
     }
     
     [self.apost save];
 }
 
 - (BOOL)canAutosaveRemotely {
-#if USE_AUTOSAVES
+#if USE_REMOTE_AUTOSAVES
     return ((![self.apost.original hasRemote] || [self.apost.original.status isEqualToString:@"draft"]) && self.apost.blog.reachable);
 #else
     return NO;
@@ -675,11 +552,11 @@
 }
 
 - (void)showAutosaveIndicator {
-    [_autosavingIndicatorView startAnimating];
+    [self.autosavingIndicatorView startAnimating];
 }
 
 - (void)hideAutosaveIndicatorWithSuccess:(BOOL)success {
-    [_autosavingIndicatorView stopAnimatingWithSuccess:success];
+    [self.autosavingIndicatorView stopAnimatingWithSuccess:success];
 }
 
 - (NSUInteger)autosaveCharactersChangedThreshold {
@@ -742,14 +619,18 @@
 }
 
 - (IBAction)cancelView:(id)sender {
-    if(currentActionSheet) return;
-    
-    [textView resignFirstResponder];
-    [titleTextField resignFirstResponder];
+    if (self.currentActionSheet) {
+        return;
+    }
+    
+    [self.textView resignFirstResponder];
+    [self.titleTextField resignFirstResponder];
 	[self.postSettingsViewController endEditingAction:nil];
-#if USE_AUTOSAVES
+
+#if USE_REMOTE_AUTOSAVES
     [self restoreBackupPost:YES];
 #endif
+    
 	if ([self isMediaInUploading]) {
 		[self showMediaInUploadingalert];
 		return;
@@ -819,11 +700,11 @@
         _linkHelperAlertView = nil;
     }
     
-    NSRange range = textView.selectedRange;
+    NSRange range = self.textView.selectedRange;
     NSString *infoText = nil;
     
     if (range.length > 0)
-        infoText = [textView.text substringWithRange:range];
+        infoText = [self.textView.text substringWithRange:range];
 
     _linkHelperAlertView = [[WPAlertView alloc] initWithFrame:self.view.bounds andOverlayMode:WPAlertViewOverlayModeTwoTextFieldsTwoButtonMode];
     
@@ -848,11 +729,11 @@
     _linkHelperAlertView.secondTextField.keyboardType = UIKeyboardTypeURL;
     _linkHelperAlertView.secondTextField.autocorrectionType = UITextAutocorrectionTypeNo;
 
-    if (UIInterfaceOrientationIsLandscape(self.interfaceOrientation) && IS_IPHONE && !isExternalKeyboard) {
+    if (UIInterfaceOrientationIsLandscape(self.interfaceOrientation) && IS_IPHONE && !self.isExternalKeyboard) {
         [_linkHelperAlertView hideTitleAndDescription:YES];
     }
     
-    __block UITextView *editorTextView = textView;
+    __block UITextView *editorTextView = self.textView;
     __block id fles = self;
     _linkHelperAlertView.button1CompletionBlock = ^(WPAlertView *overlayView){
         // Cancel
@@ -931,8 +812,7 @@
     return [self.apost hasChanged];
 }
 
-#pragma mark -
-#pragma mark AlertView Delegate Methods
+#pragma mark - UIAlertView Delegate
 
 - (void)alertView:(UIAlertView *)alertView clickedButtonAtIndex:(NSInteger)buttonIndex {
     if (alertView.tag == EditPostViewControllerAlertTagFailedMedia) {
@@ -947,15 +827,14 @@
 }
 
 
-#pragma mark -
-#pragma mark ActionSheet Delegate Methods
+#pragma mark - UIActionSheet Delegate
 
 - (void)willPresentActionSheet:(UIActionSheet *)actionSheet {
-    currentActionSheet = actionSheet;
+    self.currentActionSheet = actionSheet;
 }
 
 - (void)actionSheet:(UIActionSheet *)actionSheet didDismissWithButtonIndex:(NSInteger)buttonIndex {
-    currentActionSheet = nil;
+    self.currentActionSheet = nil;
 }
 
 - (void)actionSheet:(UIActionSheet *)actionSheet clickedButtonAtIndex:(NSInteger)buttonIndex {
@@ -994,7 +873,7 @@
 
 - (void)textViewDidBeginEditing:(UITextView *)aTextView {
     WPFLogMethod();
-    [tapToStartWritingLabel removeFromSuperview];
+    [self.tapToStartWritingLabel removeFromSuperview];
 }
 
 - (BOOL)textView:(UITextView *)textView shouldChangeTextInRange:(NSRange)range replacementText:(NSString *)text {
@@ -1012,8 +891,8 @@
 - (void)textViewDidEndEditing:(UITextView *)aTextView {
     WPFLogMethod();
 	
-	if([textView.text isEqualToString:@""]) {
-        [self.view addSubview:tapToStartWritingLabel];
+	if ([self.textView.text isEqualToString:@""]) {
+        [self.view addSubview:self.tapToStartWritingLabel];
 	}
 	
     _hasChangesToAutosave = YES;
@@ -1026,11 +905,11 @@
 #pragma mark - TextField delegate
 
 - (void)textFieldDidBeginEditing:(UITextField *)textField {
-    currentEditingTextField = textField;
+    self.currentEditingTextField = textField;
 }
 
 - (void)textFieldDidEndEditing:(UITextField *)textField {
-    currentEditingTextField = nil;
+    self.currentEditingTextField = nil;
     _hasChangesToAutosave = YES;
     [self autosaveContent];
     [self autosaveRemote];
@@ -1038,7 +917,7 @@
 }
 
 - (BOOL)textField:(UITextField *)textField shouldChangeCharactersInRange:(NSRange)range replacementString:(NSString *)string {
-    if (textField == titleTextField) {
+    if (textField == self.titleTextField) {
         self.apost.postTitle = [textField.text stringByReplacingCharactersInRange:range withString:string];
         self.navigationItem.title = [self editorTitle];
     }
@@ -1049,7 +928,7 @@
 }
 
 - (BOOL)textFieldShouldReturn:(UITextField *)textField {
-    currentEditingTextField = nil;
+    self.currentEditingTextField = nil;
     [textField resignFirstResponder];
     return YES;
 }
@@ -1070,9 +949,9 @@
      */
     BOOL isLandscape = UIInterfaceOrientationIsLandscape([UIApplication sharedApplication].statusBarOrientation);
     BOOL yesOrNo = (
-                    (!IS_IPAD && !isExternalKeyboard)                  // iPhone without external keyboard
-                    || (!IS_IPAD && isLandscape && isExternalKeyboard) // iPhone Landscape with external keyboard
-                    || (IS_IPAD && isLandscape && !isExternalKeyboard) // iPad Landscape without external keyboard
+                    (!IS_IPAD && !self.isExternalKeyboard)                  // iPhone without external keyboard
+                    || (!IS_IPAD && isLandscape && self.isExternalKeyboard) // iPhone Landscape with external keyboard
+                    || (IS_IPAD && isLandscape && !self.isExternalKeyboard) // iPad Landscape without external keyboard
                     );
     return yesOrNo;
 }
@@ -1101,7 +980,7 @@
         
         newFrame = [self normalTextFrame];
 
-        if (isShowingKeyboard) {
+        if (self.isShowingKeyboard) {
 
             if ([self wantsFullScreen]) {
                 // Make the text view expand covering other fields
@@ -1113,14 +992,14 @@
             newFrame.size.height = keyboardFrame.origin.y - newFrame.origin.y;
 
             [self.toolbar setHidden:YES];
-            separatorView.hidden = YES;
+            self.separatorView.hidden = YES;
         } else {
             [self.toolbar setHidden:NO];
-            separatorView.hidden = NO;
+            self.separatorView.hidden = NO;
         }
 	}
 
-    [textView setFrame:newFrame];
+    [self.textView setFrame:newFrame];
 	
 	[UIView commitAnimations];
 }
@@ -1129,8 +1008,8 @@
     CGRect frame;
     frame.size.width = 80.f;
     frame.size.height = 20.f;
-    frame.origin.x = CGRectGetMaxX(textView.frame) - 4.f - frame.size.width;
-    frame.origin.y = CGRectGetMaxY(textView.frame) - 4.f - frame.size.height;
+    frame.origin.x = CGRectGetMaxX(self.textView.frame) - 4.f - frame.size.width;
+    frame.origin.y = CGRectGetMaxY(self.textView.frame) - 4.f - frame.size.height;
 
     NSDictionary *keyboardInfo = [notification userInfo];
     if (keyboardInfo) {
@@ -1142,18 +1021,18 @@
         }
     }
 
-    _autosavingIndicatorView.frame = frame;
+    self.autosavingIndicatorView.frame = frame;
 }
 
 - (void)willAnimateRotationToInterfaceOrientation:(UIInterfaceOrientation)interfaceOrientation duration:(NSTimeInterval)duration {
     WPFLogMethod();
-    CGRect frame = editorToolbar.frame;
+    CGRect frame = self.editorToolbar.frame;
     if (UIDeviceOrientationIsLandscape(interfaceOrientation)) {
         if (IS_IPAD) {
             frame.size.height = WPKT_HEIGHT_IPAD_LANDSCAPE;
         } else {
             frame.size.height = WPKT_HEIGHT_IPHONE_LANDSCAPE;
-            if (_linkHelperAlertView && !isExternalKeyboard) {
+            if (_linkHelperAlertView && !self.isExternalKeyboard) {
                 [_linkHelperAlertView hideTitleAndDescription:YES];
             }
         }
@@ -1168,7 +1047,7 @@
             }
         }
     }
-    editorToolbar.frame = frame;
+    self.editorToolbar.frame = frame;
 
 }
 
@@ -1186,17 +1065,17 @@
 	}
 	
 	NSMutableString *content = [[NSMutableString alloc] initWithString:media.html];
-	NSRange imgHTML = [textView.text rangeOfString: content];
+	NSRange imgHTML = [self.textView.text rangeOfString: content];
 	
-	NSRange imgHTMLPre = [textView.text rangeOfString:[NSString stringWithFormat:@"%@%@", @"<br /><br />", content]]; 
- 	NSRange imgHTMLPost = [textView.text rangeOfString:[NSString stringWithFormat:@"%@%@", content, @"<br /><br />"]]; 
+	NSRange imgHTMLPre = [self.textView.text rangeOfString:[NSString stringWithFormat:@"%@%@", @"<br /><br />", content]];
+ 	NSRange imgHTMLPost = [self.textView.text rangeOfString:[NSString stringWithFormat:@"%@%@", content, @"<br /><br />"]];
 	
 	if (imgHTMLPre.location == NSNotFound && imgHTMLPost.location == NSNotFound && imgHTML.location == NSNotFound) {
 		[content appendString:[NSString stringWithFormat:@"%@%@", prefix, self.apost.content]];
         self.apost.content = content;
 	}
 	else { 
-		NSMutableString *processedText = [[NSMutableString alloc] initWithString:textView.text]; 
+		NSMutableString *processedText = [[NSMutableString alloc] initWithString:self.textView.text];
 		if (imgHTMLPre.location != NSNotFound) 
 			[processedText replaceCharactersInRange:imgHTMLPre withString:@""];
 		else if (imgHTMLPost.location != NSNotFound) 
@@ -1219,7 +1098,7 @@
 	Media *media = (Media *)[notification object];
 	NSString *prefix = @"<br /><br />";
 	
-	if(self.apost.content == nil || [self.apost.content isEqualToString:@""]) {
+	if (self.apost.content == nil || [self.apost.content isEqualToString:@""]) {
 		self.apost.content = @"";
 		prefix = @"";
 	}
@@ -1254,9 +1133,9 @@
 
 	//remove the html string for the media object
 	Media *media = (Media *)[notification object];
-	textView.text = [textView.text stringByReplacingOccurrencesOfString:[NSString stringWithFormat:@"<br /><br />%@", media.html] withString:@""];
-	textView.text = [textView.text stringByReplacingOccurrencesOfString:[NSString stringWithFormat:@"%@<br /><br />", media.html] withString:@""];
-	textView.text = [textView.text stringByReplacingOccurrencesOfString:media.html withString:@""];
+	self.textView.text = [self.textView.text stringByReplacingOccurrencesOfString:[NSString stringWithFormat:@"<br /><br />%@", media.html] withString:@""];
+	self.textView.text = [self.textView.text stringByReplacingOccurrencesOfString:[NSString stringWithFormat:@"%@<br /><br />", media.html] withString:@""];
+	self.textView.text = [self.textView.text stringByReplacingOccurrencesOfString:media.html withString:@""];
     _hasChangesToAutosave = YES;
     [self autosaveContent];
     [self refreshUIForCurrentPost];
@@ -1267,39 +1146,39 @@
 #pragma mark - Keyboard toolbar
 
 - (void)undo {
-    [textView.undoManager undo];
+    [self.textView.undoManager undo];
     _hasChangesToAutosave = YES;
     [self autosaveContent];
 }
 
 - (void)redo {
-    [textView.undoManager redo];
+    [self.textView.undoManager redo];
     _hasChangesToAutosave = YES;
     [self autosaveContent];
 }
 
 - (void)restoreText:(NSString *)text withRange:(NSRange)range {
     DDLogVerbose(@"restoreText:%@",text);
-    NSString *oldText = textView.text;
-    NSRange oldRange = textView.selectedRange;
-    textView.scrollEnabled = NO;
+    NSString *oldText = self.textView.text;
+    NSRange oldRange = self.textView.selectedRange;
+    self.textView.scrollEnabled = NO;
     // iOS6 seems to have a bug where setting the text like so : textView.text = text;
     // will cause an infinate loop of undos.  A work around is to perform the selector
     // on the main thread.
     // textView.text = text;
-    [textView performSelectorOnMainThread:@selector(setText:) withObject:text waitUntilDone:NO];
-    textView.scrollEnabled = YES;
-    textView.selectedRange = range;
-    [[textView.undoManager prepareWithInvocationTarget:self] restoreText:oldText withRange:oldRange];
+    [self.textView performSelectorOnMainThread:@selector(setText:) withObject:text waitUntilDone:NO];
+    self.textView.scrollEnabled = YES;
+    self.textView.selectedRange = range;
+    [[self.textView.undoManager prepareWithInvocationTarget:self] restoreText:oldText withRange:oldRange];
     _hasChangesToAutosave = YES;
     [self autosaveContent];
     [self incrementCharactersChangedForAutosaveBy:MAX(text.length, range.length)];
 }
 
 - (void)wrapSelectionWithTag:(NSString *)tag {
-    NSRange range = textView.selectedRange;
+    NSRange range = self.textView.selectedRange;
     NSRange originalRange = range;
-    NSString *selection = [textView.text substringWithRange:range];
+    NSString *selection = [self.textView.text substringWithRange:range];
     NSString *prefix, *suffix;
     if ([tag isEqualToString:@"ul"] || [tag isEqualToString:@"ol"]) {
         prefix = [NSString stringWithFormat:@"<%@>\n", tag];
@@ -1317,18 +1196,18 @@
         prefix = [NSString stringWithFormat:@"<%@>", tag];
         suffix = [NSString stringWithFormat:@"</%@>", tag];        
     }
-    textView.scrollEnabled = NO;
+    self.textView.scrollEnabled = NO;
     NSString *replacement = [NSString stringWithFormat:@"%@%@%@",prefix,selection,suffix];
-    textView.text = [textView.text stringByReplacingCharactersInRange:range
+    self.textView.text = [self.textView.text stringByReplacingCharactersInRange:range
                                                            withString:replacement];
-    textView.scrollEnabled = YES;
+    self.textView.scrollEnabled = YES;
     if (range.length == 0) {                // If nothing was selected
         range.location += [prefix length]; // Place selection between tags
     } else {
         range.location += range.length + [prefix length] + [suffix length]; // Place selection after tag
         range.length = 0;
     }
-    textView.selectedRange = range;
+    self.textView.selectedRange = range;
     _hasChangesToAutosave = YES;
     [self autosaveContent];
     [self incrementCharactersChangedForAutosaveBy:MAX(replacement.length, originalRange.length)];
@@ -1341,9 +1220,9 @@
 // scrollOffset.
 - (void)refreshTextView {
     dispatch_async(dispatch_get_main_queue(), ^{
-        textView.scrollEnabled = NO;
-        [textView setNeedsDisplay];
-        textView.scrollEnabled = YES;
+        self.textView.scrollEnabled = NO;
+        [self.textView setNeedsDisplay];
+        self.textView.scrollEnabled = YES;
     });
 }
 
@@ -1353,13 +1232,13 @@
     if ([buttonItem.actionTag isEqualToString:@"link"]) {
         [self showLinkView];
     } else if ([buttonItem.actionTag isEqualToString:@"done"]) {
-        [textView resignFirstResponder];
+        [self.textView resignFirstResponder];
     } else {
-        NSString *oldText = textView.text;
-        NSRange oldRange = textView.selectedRange;
+        NSString *oldText = self.textView.text;
+        NSRange oldRange = self.textView.selectedRange;
         [self wrapSelectionWithTag:buttonItem.actionTag];
-        [[textView.undoManager prepareWithInvocationTarget:self] restoreText:oldText withRange:oldRange];
-        [textView.undoManager setActionName:buttonItem.actionName];    
+        [[self.textView.undoManager prepareWithInvocationTarget:self] restoreText:oldText withRange:oldRange];
+        [self.textView.undoManager setActionName:buttonItem.actionName];    
     }
 }
 
@@ -1393,33 +1272,32 @@
     }
 }
 
-#pragma mark -
-#pragma mark Keyboard management 
+#pragma mark - Keyboard management
 
 - (void)keyboardWillShow:(NSNotification *)notification {
     WPFLogMethod();
-	isShowingKeyboard = YES;
+	self.isShowingKeyboard = YES;
     
     CGRect originalKeyboardFrame = [[[notification userInfo] objectForKey:UIKeyboardFrameEndUserInfoKey] CGRectValue];
     CGRect keyboardFrame = [self.view convertRect:[self.view.window convertRect:originalKeyboardFrame fromWindow:nil] fromView:nil];
-    isExternalKeyboard = keyboardFrame.origin.y + keyboardFrame.size.height > self.view.bounds.size.height;
-
-    if ([textView isFirstResponder] || self.linkHelperAlertView.firstTextField.isFirstResponder || self.linkHelperAlertView.secondTextField.isFirstResponder) {
+    self.isExternalKeyboard = keyboardFrame.origin.y + keyboardFrame.size.height > self.view.bounds.size.height;
+
+    if ([self.textView isFirstResponder] || self.linkHelperAlertView.firstTextField.isFirstResponder || self.linkHelperAlertView.secondTextField.isFirstResponder) {
         [[UIApplication sharedApplication] setStatusBarHidden:YES withAnimation:UIStatusBarAnimationFade];
         if ([self wantsFullScreen]) {
             [self.navigationController setNavigationBarHidden:YES animated:YES];
         }
     }
-    if ([textView isFirstResponder]) {
+    if ([self.textView isFirstResponder]) {
         [self positionTextView:notification];
-        editorToolbar.doneButton.hidden = IS_IPAD && ! isExternalKeyboard;
+        self.editorToolbar.doneButton.hidden = IS_IPAD && ! self.isExternalKeyboard;
     }
     [self positionAutosaveView:notification];
 }
 
 - (void)keyboardWillHide:(NSNotification *)notification {
     WPFLogMethod();
-	isShowingKeyboard = NO;
+	self.isShowingKeyboard = NO;
     [[UIApplication sharedApplication] setStatusBarHidden:NO withAnimation:UIStatusBarAnimationFade];
     [self.navigationController setNavigationBarHidden:NO animated:YES];
     
@@ -1427,12 +1305,4 @@
     [self positionAutosaveView:notification];
 }
 
-#pragma mark -
-#pragma mark Memory management
-
-- (void)didReceiveMemoryWarning {
-    WPFLogMethod();
-    [super didReceiveMemoryWarning];
-}
-
 @end