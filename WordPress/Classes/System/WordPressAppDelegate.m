#import "WordPressAppDelegate.h"

// Constants
#import "Constants.h"

// Pods
#import <AFNetworking/UIKit+AFNetworking.h>
#import <Crashlytics/Crashlytics.h>
#import <GooglePlus/GooglePlus.h>
#import <HockeySDK/HockeySDK.h>
#import <Reachability/Reachability.h>
#import <Simperium/Simperium.h>
#import <SVProgressHUD/SVProgressHUD.h>
#import <UIDeviceIdentifier/UIDeviceHardware.h>
#import <WordPressApi/WordPressApi.h>
#import <WordPress-AppbotX/ABX.h>
#import <WordPress-iOS-Shared/UIImage+Util.h>

// Other third party libs
#import "PocketAPI.h"

// Analytics & crash logging
#import "WPAppAnalytics.h"
#import "WPCrashlytics.h"

// Categories & extensions
#import "NSBundle+VersionNumberHelper.h"
#import "NSProcessInfo+Util.h"
#import "NSString+Helpers.h"
#import "UIAlertView+Blocks.h"
#import "UIDevice+Helpers.h"

// Data model
#import "Blog.h"

// Data services
#import "BlogService.h"
#import "MediaService.h"
#import "ReaderPostService.h"
#import "ReaderTopicService.h"

// Logging
#import "WPLogger.h"

// Misc managers, helpers, utilities
#import "AppRatingUtility.h"
#import "ContextManager.h"
#import "HelpshiftUtils.h"
#import "WPLookbackPresenter.h"
#import "TodayExtensionService.h"
#import "WPAuthTokenIssueSolver.h"
#import "WPWhatsNew.h"
#import "WPThemeSettings.h"

// Networking
#import "WPUserAgent.h"
#import "WordPressComApiCredentials.h"

// Notifications
#import "NotificationsManager.h"

// Swift support
#import "WordPress-Swift.h"

// View controllers
#import "LoginViewController.h"
#import "ReaderViewController.h"
#import "StatsViewController.h"
#import "SupportViewController.h"
#import "WPPostViewController.h"
#import "WPTabBarController.h"
#import <WPMediaPicker/WPMediaPicker.h>

int ddLogLevel                                                  = DDLogLevelInfo;
static NSString * const MustShowWhatsNewPopup                   = @"MustShowWhatsNewPopup";

@interface WordPressAppDelegate () <UITabBarControllerDelegate, UIAlertViewDelegate, BITHockeyManagerDelegate>

@property (nonatomic, strong, readwrite) WPAppAnalytics                 *analytics;
@property (nonatomic, strong, readwrite) WPCrashlytics                  *crashlytics;
@property (nonatomic, strong, readwrite) WPLogger                       *logger;
@property (nonatomic, strong, readwrite) WPLookbackPresenter            *lookbackPresenter;
@property (nonatomic, strong, readwrite) Reachability                   *internetReachability;
@property (nonatomic, strong, readwrite) Simperium                      *simperium;
@property (nonatomic, assign, readwrite) UIBackgroundTaskIdentifier     bgTask;
@property (nonatomic, assign, readwrite) BOOL                           connectionAvailable;
@property (nonatomic, strong, readwrite) WPUserAgent                    *userAgent;
@property (nonatomic, assign, readwrite) BOOL                           shouldRestoreApplicationState;

/**
 *  @brief      Flag that signals wether Whats New is on screen or not.
 *  @details    Won't be necessary once WPWhatsNew is changed to inherit from UIViewController
 *              https://github.com/wordpress-mobile/WordPress-iOS/issues/3218
 */
@property (nonatomic, assign, readwrite) BOOL                           wasWhatsNewShown;

@end

@implementation WordPressAppDelegate

+ (WordPressAppDelegate *)sharedInstance
{
    return (WordPressAppDelegate *)[[UIApplication sharedApplication] delegate];
}

- (void)dealloc
{
    [[NSNotificationCenter defaultCenter] removeObserver:self];
}

#pragma mark - UIApplicationDelegate

- (BOOL)application:(UIApplication *)application willFinishLaunchingWithOptions:(NSDictionary *)launchOptions
{
    [WordPressAppDelegate fixKeychainAccess];

    // Basic networking setup
    [self setupReachability];
    
    // Set the main window up
    CGRect bounds = [[UIScreen mainScreen] bounds];
    [self.window setFrame:bounds];
    [self.window setBounds:bounds];
    [self.window makeKeyAndVisible];
    
    // Simperium: Wire CoreData Stack
    [self configureSimperiumWithLaunchOptions:launchOptions];
    
    // Local Notifications
    [self listenLocalNotifications];

    WPAuthTokenIssueSolver *authTokenIssueSolver = [[WPAuthTokenIssueSolver alloc] init];
    
    __weak __typeof(self) weakSelf = self;

    BOOL isFixingAuthTokenIssue = [authTokenIssueSolver fixAuthTokenIssueAndDo:^{
        [weakSelf runStartupSequenceWithLaunchOptions:launchOptions];
    }];
    
<<<<<<< HEAD
    self.window.rootViewController = [WPTabBarController sharedInstance];
=======
    self.shouldRestoreApplicationState = !isFixingAuthTokenIssue;

>>>>>>> f9059b78
    return YES;
}

- (BOOL)application:(UIApplication *)application didFinishLaunchingWithOptions:(NSDictionary *)launchOptions
{
    DDLogVerbose(@"didFinishLaunchingWithOptions state: %d", application.applicationState);

    // Launched by tapping a notification
    if (application.applicationState == UIApplicationStateActive) {
        [NotificationsManager handleNotificationForApplicationLaunch:launchOptions];
    }

    [self.window makeKeyAndVisible];
    [self showWelcomeScreenIfNeededAnimated:NO];
    [self setupLookback];
    [self setupAppbotX];

    return YES;
}

- (void)setupLookback
{
#ifdef LOOKBACK_ENABLED
    // Kick this off on a background thread so as to not slow down the app initialization
    dispatch_async(dispatch_get_global_queue(DISPATCH_QUEUE_PRIORITY_BACKGROUND, 0), ^{
        
        NSString *lookbackToken = [WordPressComApiCredentials lookbackToken];
        
        if ([lookbackToken length] > 0) {
            UIWindow *keyWindow = [UIApplication sharedApplication].keyWindow;

            NSManagedObjectContext *context = [[ContextManager sharedInstance] mainContext];
            
            [context performBlock:^{
                AccountService *accountService = [[AccountService alloc] initWithManagedObjectContext:context];
                WPAccount *account = [accountService defaultWordPressComAccount];

                self.lookbackPresenter = [[WPLookbackPresenter alloc] initWithToken:lookbackToken
                                                                             userId:account.username
                                                                             window:keyWindow];
            }];
        }
    });
#endif
}

- (void)setupAppbotX
{
    if ([WordPressComApiCredentials appbotXAPIKey].length > 0) {
        [[ABXApiClient instance] setApiKey:[WordPressComApiCredentials appbotXAPIKey]];
    }
}

- (BOOL)application:(UIApplication *)application openURL:(NSURL *)url sourceApplication:(NSString *)sourceApplication annotation:(id)annotation
{
    BOOL returnValue = NO;

    if ([[BITHockeyManager sharedHockeyManager].authenticator handleOpenURL:url
                                                          sourceApplication:sourceApplication
                                                                 annotation:annotation]) {
        returnValue = YES;
    }

    if ([[GPPShare sharedInstance] handleURL:url sourceApplication:sourceApplication annotation:annotation]) {
        returnValue = YES;
    }

    if ([[PocketAPI sharedAPI] handleOpenURL:url]) {
        returnValue = YES;
    }

    if ([WordPressApi handleOpenURL:url]) {
        returnValue = YES;
    }

    if ([url isKindOfClass:[NSURL class]] && [[url absoluteString] hasPrefix:WPCOM_SCHEME]) {
        NSString *URLString = [url absoluteString];
        DDLogInfo(@"Application launched with URL: %@", URLString);

        if ([URLString rangeOfString:@"newpost"].length) {
            returnValue = [self handleNewPostRequestWithURL:url];
        } else if ([URLString rangeOfString:@"viewpost"].length) {
            // View the post specified by the shared blog ID and post ID
            NSDictionary *params = [[url query] dictionaryFromQueryString];
            
            if (params.count) {
                NSNumber *blogId = [params numberForKey:@"blogId"];
                NSNumber *postId = [params numberForKey:@"postId"];

                WPTabBarController *tabBarController = [WPTabBarController sharedInstance];
                [tabBarController.readerViewController.navigationController popToRootViewControllerAnimated:NO];
                [tabBarController showReaderTab];
                [tabBarController.readerViewController openPost:postId onBlog:blogId];
                
                returnValue = YES;
            }
        } else if ([URLString rangeOfString:@"viewstats"].length) {
            // View the post specified by the shared blog ID and post ID
            NSDictionary *params = [[url query] dictionaryFromQueryString];
            
            if (params.count) {
                NSNumber *siteId = [params numberForKey:@"siteId"];
                
                BlogService *blogService = [[BlogService alloc] initWithManagedObjectContext:[[ContextManager sharedInstance] mainContext]];
                Blog *blog = [blogService blogByBlogId:siteId];
                
                if (blog) {
                    returnValue = YES;
                    
                    StatsViewController *statsViewController = [[StatsViewController alloc] init];
                    statsViewController.blog = blog;
                    statsViewController.dismissBlock = ^{
                        [[WPTabBarController sharedInstance] dismissViewControllerAnimated:YES completion:nil];
                    };
                    
                    UINavigationController *navController = [[UINavigationController alloc] initWithRootViewController:statsViewController];
                    navController.modalPresentationStyle = UIModalPresentationCurrentContext;
                    navController.navigationBar.translucent = NO;
                    [[WPTabBarController sharedInstance] presentViewController:navController animated:YES completion:nil];
                }
            }
        } else if ([URLString rangeOfString:@"debugging"].length) {
            NSDictionary *params = [[url query] dictionaryFromQueryString];

            if (params.count > 0) {
                NSString *debugType = [params stringForKey:@"type"];
                NSString *debugKey = [params stringForKey:@"key"];

                if ([[WordPressComApiCredentials debuggingKey] isEqualToString:@""] || [debugKey isEqualToString:@""]) {
                    return NO;
                }

                if ([debugKey isEqualToString:[WordPressComApiCredentials debuggingKey]]) {
                    if ([debugType isEqualToString:@"crashlytics_crash"]) {
                        [[Crashlytics sharedInstance] crash];
                    }
                }
            }
        } else if ([WPThemeSettings shouldHandleURL:url]) {
            returnValue = [WPThemeSettings handleURL:url];
            
            if (returnValue) {
                if ([WPThemeSettings isEnabled]) {
                    [SVProgressHUD showSuccessWithStatus:@"Themes enabled."];
                } else {
                    [SVProgressHUD showSuccessWithStatus:@"Themes disabled."];
                }
            }
        }
    }

    return returnValue;
}

- (void)applicationWillTerminate:(UIApplication *)application
{
    DDLogInfo(@"%@ %@", self, NSStringFromSelector(_cmd));
}

- (void)applicationDidEnterBackground:(UIApplication *)application
{
    DDLogInfo(@"%@ %@", self, NSStringFromSelector(_cmd));

    // Let the app finish any uploads that are in progress
    UIApplication *app = [UIApplication sharedApplication];
    if (_bgTask != UIBackgroundTaskInvalid) {
        [app endBackgroundTask:_bgTask];
        _bgTask = UIBackgroundTaskInvalid;
    }

    _bgTask = [app beginBackgroundTaskWithExpirationHandler:^{
        // Synchronize the cleanup call on the main thread in case
        // the task actually finishes at around the same time.
        dispatch_async(dispatch_get_main_queue(), ^{
            if (_bgTask != UIBackgroundTaskInvalid) {
                [app endBackgroundTask:_bgTask];
                _bgTask = UIBackgroundTaskInvalid;
            }
        });
    }];
}

- (NSString *)currentlySelectedScreen
{
    // Check if the post editor or login view is up
    UIViewController *rootViewController = self.window.rootViewController;
    if ([rootViewController.presentedViewController isKindOfClass:[UINavigationController class]]) {
        UINavigationController *navController = (UINavigationController *)rootViewController.presentedViewController;
        UIViewController *firstViewController = [navController.viewControllers firstObject];
        if ([firstViewController isKindOfClass:[WPPostViewController class]]) {
            return @"Post Editor";
        } else if ([firstViewController isKindOfClass:[LoginViewController class]]) {
            return @"Login View";
        }
    }

    return [[WPTabBarController sharedInstance] currentlySelectedScreen];
}

- (void)applicationWillEnterForeground:(UIApplication *)application
{
    DDLogInfo(@"%@ %@", self, NSStringFromSelector(_cmd));
}

- (void)applicationWillResignActive:(UIApplication *)application
{
    DDLogInfo(@"%@ %@", self, NSStringFromSelector(_cmd));
}

- (void)applicationDidBecomeActive:(UIApplication *)application
{
    DDLogInfo(@"%@ %@", self, NSStringFromSelector(_cmd));
    
    [self showWhatsNewIfNeeded];
}

- (BOOL)application:(UIApplication *)application shouldSaveApplicationState:(NSCoder *)coder
{
    return YES;
}

- (BOOL)application:(UIApplication *)application shouldRestoreApplicationState:(NSCoder *)coder
{
    return self.shouldRestoreApplicationState;
}

#pragma mark - Application startup

- (void)runStartupSequenceWithLaunchOptions:(NSDictionary *)launchOptions
{
    // Crash reporting, logging
    self.logger = [[WPLogger alloc] init];
    [self configureHockeySDK];
    [self configureCrashlytics];
    [self initializeAppRatingUtility];
    
    // Analytics
    [self configureAnalytics];
    
    // Start Simperium
    [self loginSimperium];
    
    // Debugging
    [self printDebugLaunchInfoWithLaunchOptions:launchOptions];
    [self toggleExtraDebuggingIfNeeded];
    [self removeCredentialsForDebug];
    
    // Stats and feedback
    [SupportViewController checkIfFeedbackShouldBeEnabled];
    
    [HelpshiftUtils setup];
    
    [[GPPSignIn sharedInstance] setClientID:[WordPressComApiCredentials googlePlusClientId]];
    
    // Networking setup
    [[AFNetworkActivityIndicatorManager sharedManager] setEnabled:YES];
    self.userAgent = [[WPUserAgent alloc] init];
    [self setupSingleSignOn];
    
    [self customizeAppearance];
    
    // Push notifications
    [NotificationsManager registerForPushNotifications];
    
    // Deferred tasks to speed up app launch
    dispatch_async(dispatch_get_global_queue(DISPATCH_QUEUE_PRIORITY_BACKGROUND, 0), ^{
        [MediaService cleanUnusedMediaFileFromTmpDir];
        [[PocketAPI sharedAPI] setConsumerKey:[WordPressComApiCredentials pocketConsumerKey]];
    });
    
    // Configure Today Widget
    [self determineIfTodayWidgetIsConfiguredAndShowAppropriately];
    
    if ([WPPostViewController makeNewEditorAvailable]) {
        [self setMustShowWhatsNewPopup:YES];
    }
    
    self.window.rootViewController = [WPTabBarController sharedInstance];
}

#pragma mark - Push Notification delegate

- (void)application:(UIApplication *)application didRegisterForRemoteNotificationsWithDeviceToken:(NSData *)deviceToken
{
    [NotificationsManager registerDeviceToken:deviceToken];
}

- (void)application:(UIApplication *)application didFailToRegisterForRemoteNotificationsWithError:(NSError *)error
{
    [NotificationsManager registrationDidFail:error];
}

- (void)application:(UIApplication *)application didReceiveRemoteNotification:(NSDictionary *)userInfo
{
    DDLogMethod();

    [NotificationsManager handleNotification:userInfo forState:application.applicationState completionHandler:nil];
}

- (void)application:(UIApplication *)application didReceiveRemoteNotification:(NSDictionary *)userInfo fetchCompletionHandler:(void (^)(UIBackgroundFetchResult))completionHandler
{
    DDLogMethod();

    [NotificationsManager handleNotification:userInfo forState:[UIApplication sharedApplication].applicationState completionHandler:completionHandler];
}

- (void)application:(UIApplication *)application handleActionWithIdentifier:(NSString *)identifier
                                        forRemoteNotification:(NSDictionary *)remoteNotification
                                            completionHandler:(void (^)())completionHandler
{
    [NotificationsManager handleActionWithIdentifier:identifier forRemoteNotification:remoteNotification];
    
    completionHandler();
}

#pragma mark - OpenURL helpers

/**
 *  @brief      Handle the a new post request by URL.
 *  
 *  @param      url     The URL with the request info.  Cannot be nil.
 *
 *  @return     YES if the request was handled, NO otherwise.
 */
- (BOOL)handleNewPostRequestWithURL:(NSURL*)url
{
    NSParameterAssert([url isKindOfClass:[NSURL class]]);
    
    BOOL handled = NO;
    
    // Create a new post from data shared by a third party application.
    NSDictionary *params = [[url query] dictionaryFromQueryString];
    DDLogInfo(@"App launched for new post with params: %@", params);
    
    params = [self sanitizeNewPostParameters:params];
    
    if ([params count]) {
        [[WPTabBarController sharedInstance] showPostTabWithOptions:params];
        handled = YES;
    }
	
    return handled;
}

/**
 *	@brief		Sanitizes a 'new post' parameters dictionary.
 *	@details	Prevent HTML injections like the one in:
 *				https://github.com/wordpress-mobile/WordPress-iOS-Editor/issues/211
 *
 *	@param		parameters		The new post parameters to sanitize.  Cannot be nil.
 *
 *  @returns    The sanitized dictionary.
 */
- (NSDictionary*)sanitizeNewPostParameters:(NSDictionary*)parameters
{
    NSParameterAssert([parameters isKindOfClass:[NSDictionary class]]);
	
    NSUInteger parametersCount = [parameters count];
    
    NSMutableDictionary* sanitizedDictionary = [[NSMutableDictionary alloc] initWithCapacity:parametersCount];
    
    for (NSString* key in [parameters allKeys])
    {
        NSString* value = [parameters objectForKey:key];
        
        if ([key isEqualToString:WPNewPostURLParamContentKey]) {
            value = [value stringByStrippingHTML];
        } else if ([key isEqualToString:WPNewPostURLParamTagsKey]) {
            value = [value stringByStrippingHTML];
        }
        
        [sanitizedDictionary setObject:value forKey:key];
    }
    
    return [NSDictionary dictionaryWithDictionary:sanitizedDictionary];
}

#pragma mark - Custom methods

- (void)showWelcomeScreenIfNeededAnimated:(BOOL)animated
{
    if (self.isWelcomeScreenVisible || !([self noSelfHostedBlogs] && [self noWordPressDotComAccount])) {
        return;
    }
    
    UIViewController *presenter = self.window.rootViewController;
    // Check if the presentedVC is UIAlertController because in iPad we show a Sign-out button in UIActionSheet
    // and it's not dismissed before the check and `dismissViewControllerAnimated` does not work for it
    if (presenter.presentedViewController && ![presenter.presentedViewController isKindOfClass:[UIAlertController class]]) {
        [presenter dismissViewControllerAnimated:animated completion:^{
            [self showWelcomeScreenAnimated:animated thenEditor:NO];
        }];
    } else {
        [self showWelcomeScreenAnimated:animated thenEditor:NO];
    }
}

- (void)showWelcomeScreenAnimated:(BOOL)animated thenEditor:(BOOL)thenEditor
{
    BOOL hasWordpressAccountButNoSelfHostedBlogs = [self noSelfHostedBlogs] && ![self noWordPressDotComAccount];
    
    __weak __typeof(self) weakSelf = self;
    
    LoginViewController *loginViewController = [[LoginViewController alloc] init];
    loginViewController.showEditorAfterAddingSites = thenEditor;
    loginViewController.cancellable = hasWordpressAccountButNoSelfHostedBlogs;
    loginViewController.dismissBlock = ^(BOOL cancelled){
        
        __strong __typeof(weakSelf) strongSelf = self;
        
        [strongSelf.window.rootViewController dismissViewControllerAnimated:YES completion:nil];
        [strongSelf showWhatsNewIfNeeded];
    };

    UINavigationController *navigationController = [[UINavigationController alloc] initWithRootViewController:loginViewController];
    navigationController.navigationBar.translucent = NO;

    [self.window.rootViewController presentViewController:navigationController animated:animated completion:nil];
}

- (BOOL)isWelcomeScreenVisible
{
    UINavigationController *presentedViewController = (UINavigationController *)self.window.rootViewController.presentedViewController;
    if (![presentedViewController isKindOfClass:[UINavigationController class]]) {
        return NO;
    }
    
    return [presentedViewController.visibleViewController isKindOfClass:[LoginViewController class]];
}

- (BOOL)noWordPressDotComAccount
{
    NSManagedObjectContext *context = [[ContextManager sharedInstance] mainContext];
    AccountService *accountService = [[AccountService alloc] initWithManagedObjectContext:context];
    WPAccount *defaultAccount = [accountService defaultWordPressComAccount];

    return !defaultAccount;
}

- (BOOL)noSelfHostedBlogs
{
    NSManagedObjectContext *context = [[ContextManager sharedInstance] mainContext];
    BlogService *blogService = [[BlogService alloc] initWithManagedObjectContext:context];
    
    NSInteger blogCount = [blogService blogCountSelfHosted];
    return blogCount == 0;
}


- (void)customizeAppearance
{
    UIColor *defaultTintColor = self.window.tintColor;
    self.window.backgroundColor = [WPStyleGuide itsEverywhereGrey];
    self.window.tintColor = [WPStyleGuide wordPressBlue];

    [[UINavigationBar appearance] setBarTintColor:[WPStyleGuide wordPressBlue]];
    [[UINavigationBar appearance] setTintColor:[UIColor whiteColor]];

    [[UINavigationBar appearanceWhenContainedIn:[MFMailComposeViewController class], nil] setBarTintColor:[UIColor whiteColor]];
    [[UINavigationBar appearanceWhenContainedIn:[MFMailComposeViewController class], nil] setTintColor:defaultTintColor];

    [[UITabBar appearance] setShadowImage:[UIImage imageWithColor:[UIColor colorWithRed:210.0/255.0 green:222.0/255.0 blue:230.0/255.0 alpha:1.0]]];
    [[UITabBar appearance] setTintColor:[WPStyleGuide newKidOnTheBlockBlue]];

    [[UINavigationBar appearance] setTitleTextAttributes:@{NSForegroundColorAttributeName: [UIColor whiteColor], NSFontAttributeName: [WPFontManager openSansBoldFontOfSize:16.0]} ];

    [[UINavigationBar appearance] setBackgroundImage:[UIImage imageWithColor:[WPStyleGuide wordPressBlue]] forBarMetrics:UIBarMetricsDefault];
    [[UINavigationBar appearance] setShadowImage:[UIImage imageWithColor:[UIColor UIColorFromHex:0x007eb1]]];
    [[UINavigationBar appearance] setBarStyle:UIBarStyleBlack];

    [[UIBarButtonItem appearance] setTintColor:[UIColor whiteColor]];
    [[UIBarButtonItem appearance] setTitleTextAttributes:@{NSFontAttributeName: [WPStyleGuide regularTextFont], NSForegroundColorAttributeName: [UIColor whiteColor]} forState:UIControlStateNormal];
    [[UIBarButtonItem appearance] setTitleTextAttributes:@{NSFontAttributeName: [WPStyleGuide regularTextFont], NSForegroundColorAttributeName: [UIColor colorWithWhite:1.0 alpha:0.25]} forState:UIControlStateDisabled];
    
    [[UISegmentedControl appearance] setTitleTextAttributes:@{NSFontAttributeName: [WPStyleGuide regularTextFont]} forState:UIControlStateNormal];
    [[UIToolbar appearance] setBarTintColor:[WPStyleGuide wordPressBlue]];
    [[UISwitch appearance] setOnTintColor:[WPStyleGuide wordPressBlue]];
    [[UITabBarItem appearance] setTitleTextAttributes:@{NSFontAttributeName: [WPFontManager openSansRegularFontOfSize:10.0], NSForegroundColorAttributeName: [WPStyleGuide allTAllShadeGrey]} forState:UIControlStateNormal];
    [[UITabBarItem appearance] setTitleTextAttributes:@{NSForegroundColorAttributeName: [WPStyleGuide wordPressBlue]} forState:UIControlStateSelected];

    [[UINavigationBar appearanceWhenContainedIn:[UIReferenceLibraryViewController class], nil] setBackgroundImage:nil forBarMetrics:UIBarMetricsDefault];
    [[UINavigationBar appearanceWhenContainedIn:[UIReferenceLibraryViewController class], nil] setBarTintColor:[WPStyleGuide wordPressBlue]];
    [[UIToolbar appearanceWhenContainedIn:[UIReferenceLibraryViewController class], nil] setBarTintColor:[UIColor darkGrayColor]];
    
    [[UIToolbar appearanceWhenContainedIn:[WPEditorViewController class], nil] setBarTintColor:[UIColor whiteColor]];

    [[UITextField appearanceWhenContainedIn:[UISearchBar class], nil] setDefaultTextAttributes:[WPStyleGuide defaultSearchBarTextAttributes:[WPStyleGuide littleEddieGrey]]];
    
    // SVProgressHUD styles    
    [SVProgressHUD setBackgroundColor:[[WPStyleGuide littleEddieGrey] colorWithAlphaComponent:0.95]];
    [SVProgressHUD setForegroundColor:[UIColor whiteColor]];
    [SVProgressHUD setFont:[WPFontManager openSansRegularFontOfSize:18.0]];
    [SVProgressHUD setErrorImage:[UIImage imageNamed:@"hud_error"]];
    [SVProgressHUD setSuccessImage:[UIImage imageNamed:@"hud_success"]];
    
    // Media Picker styles
    UIBarButtonItem *barButtonItem = [UIBarButtonItem appearanceWhenContainedIn:[WPMediaPickerViewController class], nil];
    [barButtonItem setTitleTextAttributes:@{NSForegroundColorAttributeName: [UIColor whiteColor], NSFontAttributeName : [WPFontManager openSansSemiBoldFontOfSize:16.0]} forState:UIControlStateNormal];
    [barButtonItem setTitleTextAttributes:@{NSForegroundColorAttributeName: [UIColor whiteColor], NSFontAttributeName : [WPFontManager openSansSemiBoldFontOfSize:16.0]} forState:UIControlStateDisabled];
    [[UICollectionView appearanceWhenContainedIn:[WPMediaPickerViewController class],nil] setBackgroundColor:[WPStyleGuide greyLighten30]];
    [[WPMediaCollectionViewCell appearanceWhenContainedIn:[WPMediaCollectionViewController class],nil] setBackgroundColor:[WPStyleGuide lightGrey]];
}

#pragma mark - Analytics

- (void)configureAnalytics
{
    __weak __typeof(self) weakSelf = self;
 
    self.analytics = [[WPAppAnalytics alloc] initWithLastVisibleScreenBlock:^NSString*{
        return [weakSelf currentlySelectedScreen];
    }];
}

#pragma mark - App Rating

- (void)initializeAppRatingUtility
{
    // Dont start App Tracking if we are running the test suite
    if ([NSProcessInfo isRunningTests]) {
        return;
    }
    
    NSString *version = [[[NSBundle mainBundle] infoDictionary] objectForKey:@"CFBundleShortVersionString"];
    [AppRatingUtility registerSection:@"notifications" withSignificantEventCount:5];
    [AppRatingUtility setSystemWideSignificantEventsCount:10];
    [AppRatingUtility initializeForVersion:version];
    [AppRatingUtility checkIfAppReviewPromptsHaveBeenDisabled:nil failure:^{
        DDLogError(@"Was unable to retrieve data about throttling");
    }];
}

#pragma mark - Crashlytics configuration

- (void)configureCrashlytics
{
#if defined(INTERNAL_BUILD) || defined(DEBUG)
    return;
#endif
    
    NSString* apiKey = [WordPressComApiCredentials crashlyticsApiKey];
    
    if (apiKey) {
        self.crashlytics = [[WPCrashlytics alloc] initWithAPIKey:apiKey];
    }
}

- (void)configureHockeySDK
{
#ifndef INTERNAL_BUILD
    return;
#endif
    [[BITHockeyManager sharedHockeyManager] configureWithIdentifier:[WordPressComApiCredentials hockeyappAppId]
                                                           delegate:self];
    [[BITHockeyManager sharedHockeyManager].authenticator setIdentificationType:BITAuthenticatorIdentificationTypeDevice];
    [[BITHockeyManager sharedHockeyManager] startManager];
    [[BITHockeyManager sharedHockeyManager].authenticator authenticateInstallation];
}

#pragma mark - BITCrashManagerDelegate

- (NSString *)applicationLogForCrashManager:(BITCrashManager *)crashManager
{
    NSString *description = [self.logger getLogFilesContentWithMaxSize:5000]; // 5000 bytes should be enough!
    if ([description length] == 0) {
        return nil;
    }

    return description;
}

#pragma mark - Networking setup

- (void)setupSingleSignOn
{
    NSManagedObjectContext *context = [[ContextManager sharedInstance] mainContext];
    AccountService *accountService = [[AccountService alloc] initWithManagedObjectContext:context];
    WPAccount *defaultAccount = [accountService defaultWordPressComAccount];
    WPComOAuthController *oAuthController = [WPComOAuthController sharedController];
    
    [oAuthController setWordPressComUsername:defaultAccount.username];
    [oAuthController setWordPressComAuthToken:defaultAccount.authToken];
}

- (void)setupReachability
{
    // Setup Reachability
    self.internetReachability = [Reachability reachabilityForInternetConnection];

    __weak __typeof(self) weakSelf = self;
    
    void (^internetReachabilityBlock)(Reachability *) = ^(Reachability *reach) {
        NSString *wifi = reach.isReachableViaWiFi ? @"Y" : @"N";
        NSString *wwan = reach.isReachableViaWWAN ? @"Y" : @"N";

        DDLogInfo(@"Reachability - Internet - WiFi: %@  WWAN: %@", wifi, wwan);
        weakSelf.connectionAvailable = reach.isReachable;
    };
    self.internetReachability.reachableBlock = internetReachabilityBlock;
    self.internetReachability.unreachableBlock = internetReachabilityBlock;

    // Start the Notifier
    [self.internetReachability startNotifier];
    
    self.connectionAvailable = [self.internetReachability isReachable];
}

#pragma mark - Simperium

- (void)configureSimperiumWithLaunchOptions:(NSDictionary *)launchOptions
{
	ContextManager* manager         = [ContextManager sharedInstance];
    NSString *bucketName            = [self notificationsBucketNameFromLaunchOptions:launchOptions];
    NSDictionary *bucketOverrides   = @{ NSStringFromClass([Notification class]) : bucketName };
    
    self.simperium = [[Simperium alloc] initWithModel:manager.managedObjectModel
											  context:manager.mainContext
										  coordinator:manager.persistentStoreCoordinator
                                                label:[NSString string]
                                      bucketOverrides:bucketOverrides];

    // Note: Nuke Simperium's metadata in case of a faulty Core Data migration
    if (manager.didMigrationFail) {
        [self.simperium resetMetadata];
    }

#ifdef DEBUG
	self.simperium.verboseLoggingEnabled = false;
#endif
}

- (void)loginSimperium
{
    NSManagedObjectContext *context = [[ContextManager sharedInstance] mainContext];
    AccountService *accountService  = [[AccountService alloc] initWithManagedObjectContext:context];
    WPAccount *account              = [accountService defaultWordPressComAccount];
    NSString *apiKey                = [WordPressComApiCredentials simperiumAPIKey];

    if (!account.authToken.length || !apiKey.length) {
        return;
    }

    NSString *simperiumToken = [NSString stringWithFormat:@"WPCC/%@/%@", apiKey, account.authToken];
    NSString *simperiumAppID = [WordPressComApiCredentials simperiumAppId];
    [self.simperium authenticateWithAppID:simperiumAppID token:simperiumToken];
}

- (void)logoutSimperiumAndResetNotifications
{
    [self.simperium signOutAndRemoveLocalData:YES completion:nil];
}

- (NSString *)notificationsBucketNameFromLaunchOptions:(NSDictionary *)launchOptions
{
    NSURL *launchURL = launchOptions[UIApplicationLaunchOptionsURLKey];
    NSString *name = nil;
    
    if ([launchURL.host isEqualToString:@"notifications"]) {
        name = [[launchURL.query dictionaryFromQueryString] stringForKey:@"bucket_name"];
    }
    
    return name ?: WPNotificationsBucketName;
}

#pragma mark - Keychain

+ (void)fixKeychainAccess
{
    NSDictionary *query = @{
                            (__bridge id)kSecClass: (__bridge id)kSecClassGenericPassword,
                            (__bridge id)kSecAttrAccessible: (__bridge id)kSecAttrAccessibleWhenUnlocked,
                            (__bridge id)kSecReturnAttributes: @YES,
                            (__bridge id)kSecMatchLimit: (__bridge id)kSecMatchLimitAll
                            };

    CFTypeRef result = NULL;
    OSStatus status = SecItemCopyMatching((__bridge CFDictionaryRef)query, &result);
    if (status != errSecSuccess) {
        return;
    }
    DDLogVerbose(@"Fixing keychain items with wrong access requirements");
    for (NSDictionary *item in (__bridge_transfer NSArray *)result) {
        NSDictionary *itemQuery = @{
                                    (__bridge id)kSecClass: (__bridge id)kSecClassGenericPassword,
                                    (__bridge id)kSecAttrAccessible: (__bridge id)kSecAttrAccessibleWhenUnlocked,
                                    (__bridge id)kSecAttrService: item[(__bridge id)kSecAttrService],
                                    (__bridge id)kSecAttrAccount: item[(__bridge id)kSecAttrAccount],
                                    (__bridge id)kSecReturnAttributes: @YES,
                                    (__bridge id)kSecReturnData: @YES,
                                    };

        CFTypeRef itemResult = NULL;
        status = SecItemCopyMatching((__bridge CFDictionaryRef)itemQuery, &itemResult);
        if (status == errSecSuccess) {
            NSDictionary *itemDictionary = (__bridge NSDictionary *)itemResult;
            NSDictionary *updateQuery = @{
                                          (__bridge id)kSecClass: (__bridge id)kSecClassGenericPassword,
                                          (__bridge id)kSecAttrAccessible: (__bridge id)kSecAttrAccessibleWhenUnlocked,
                                          (__bridge id)kSecAttrService: item[(__bridge id)kSecAttrService],
                                          (__bridge id)kSecAttrAccount: item[(__bridge id)kSecAttrAccount],
                                          };
            NSDictionary *updatedAttributes = @{
                                                (__bridge id)kSecValueData: itemDictionary[(__bridge id)kSecValueData],
                                                (__bridge id)kSecAttrAccessible: (__bridge id)kSecAttrAccessibleAfterFirstUnlock,
                                                };
            status = SecItemUpdate((__bridge CFDictionaryRef)updateQuery, (__bridge CFDictionaryRef)updatedAttributes);
            if (status == errSecSuccess) {
                DDLogInfo(@"Migrated keychain item %@", item);
            } else {
                DDLogError(@"Error migrating keychain item: %d", status);
            }
        } else {
            DDLogError(@"Error migrating keychain item: %d", status);
        }
    }
    DDLogVerbose(@"End keychain fixing");
}

#pragma mark - Debugging

- (void)printDebugLaunchInfoWithLaunchOptions:(NSDictionary *)launchOptions
{
    UIDevice *device = [UIDevice currentDevice];
    NSInteger crashCount = [[NSUserDefaults standardUserDefaults] integerForKey:@"crashCount"];
    NSArray *languages = [[NSUserDefaults standardUserDefaults] objectForKey:@"AppleLanguages"];
    NSString *currentLanguage = [languages objectAtIndex:0];
    BOOL extraDebug = [[NSUserDefaults standardUserDefaults] boolForKey:@"extra_debug"];
    BlogService *blogService = [[BlogService alloc] initWithManagedObjectContext:[[ContextManager sharedInstance] mainContext]];
    NSArray *blogs = [blogService blogsForAllAccounts];
    
    DDLogInfo(@"===========================================================================");
    DDLogInfo(@"Launching WordPress for iOS %@...", [[NSBundle bundleForClass:[self class]] detailedVersionNumber]);
    DDLogInfo(@"Crash count:       %d", crashCount);
#ifdef DEBUG
    DDLogInfo(@"Debug mode:  Debug");
#else
    DDLogInfo(@"Debug mode:  Production");
#endif
    DDLogInfo(@"Extra debug: %@", extraDebug ? @"YES" : @"NO");
    DDLogInfo(@"Device model: %@ (%@)", [UIDeviceHardware platformString], [UIDeviceHardware platform]);
    DDLogInfo(@"OS:        %@ %@", device.systemName, device.systemVersion);
    DDLogInfo(@"Language:  %@", currentLanguage);
    DDLogInfo(@"UDID:      %@", device.wordPressIdentifier);
    DDLogInfo(@"APN token: %@", [NotificationsManager registeredPushNotificationsToken]);
    DDLogInfo(@"Launch options: %@", launchOptions);
    
    if (blogs.count > 0) {
        DDLogInfo(@"All blogs on device:");
        for (Blog *blog in blogs) {
            DDLogInfo(@"%@", [blog logDescription]);
        }
    } else {
        DDLogInfo(@"No blogs configured on device.");
    }
    
    DDLogInfo(@"===========================================================================");
}

- (void)removeCredentialsForDebug
{
#if DEBUG
    /*
     A dictionary containing the credentials for all available protection spaces.
     The dictionary has keys corresponding to the NSURLProtectionSpace objects.
     The values for the NSURLProtectionSpace keys consist of dictionaries where the keys are user name strings, and the value is the corresponding NSURLCredential object.
     */
    [[[NSURLCredentialStorage sharedCredentialStorage] allCredentials] enumerateKeysAndObjectsUsingBlock:^(NSURLProtectionSpace *ps, NSDictionary *dict, BOOL *stop) {
        [dict enumerateKeysAndObjectsUsingBlock:^(id key, NSURLCredential *credential, BOOL *stop) {
            DDLogVerbose(@"Removing credential %@ for %@", [credential user], [ps host]);
            [[NSURLCredentialStorage sharedCredentialStorage] removeCredential:credential forProtectionSpace:ps];
        }];
    }];
#endif
}

- (void)toggleExtraDebuggingIfNeeded
{
    if ([self noSelfHostedBlogs] && [self noWordPressDotComAccount]) {
        // When there are no blogs in the app the settings screen is unavailable.
        // In this case, enable extra_debugging by default to help troubleshoot any issues.
        if ([[NSUserDefaults standardUserDefaults] objectForKey:@"orig_extra_debug"] != nil) {
            return; // Already saved. Don't save again or we could loose the original value.
        }

        NSString *origExtraDebug = [[NSUserDefaults standardUserDefaults] boolForKey:@"extra_debug"] ? @"YES" : @"NO";
        [[NSUserDefaults standardUserDefaults] setObject:origExtraDebug forKey:@"orig_extra_debug"];
        [[NSUserDefaults standardUserDefaults] setBool:YES forKey:@"extra_debug"];
        ddLogLevel = DDLogLevelVerbose;
        [NSUserDefaults resetStandardUserDefaults];
    } else {
        NSString *origExtraDebug = [[NSUserDefaults standardUserDefaults] stringForKey:@"orig_extra_debug"];
        if (origExtraDebug == nil) {
            return;
        }

        // Restore the original setting and remove orig_extra_debug.
        [[NSUserDefaults standardUserDefaults] setBool:[origExtraDebug boolValue] forKey:@"extra_debug"];
        [[NSUserDefaults standardUserDefaults] removeObjectForKey:@"orig_extra_debug"];
        [NSUserDefaults resetStandardUserDefaults];

        if ([origExtraDebug boolValue]) {
            ddLogLevel = DDLogLevelVerbose;
        }
    }
}

#pragma mark - Local Notifications Helpers

- (void)listenLocalNotifications
{
    NSNotificationCenter *notificationCenter = [NSNotificationCenter defaultCenter];
    
    [notificationCenter addObserver:self
                           selector:@selector(handleDefaultAccountChangedNote:)
                               name:WPAccountDefaultWordPressComAccountChangedNotification
                             object:nil];
    
    [notificationCenter addObserver:self
                           selector:@selector(handleLowMemoryWarningNote:)
                               name:UIApplicationDidReceiveMemoryWarningNotification
                             object:nil];
}

- (void)handleDefaultAccountChangedNote:(NSNotification *)notification
{
    // If the notification object is not nil, then it's a login
    if (notification.object) {
        [self loginSimperium];

        NSManagedObjectContext *context     = [[ContextManager sharedInstance] newDerivedContext];
        ReaderTopicService *topicService    = [[ReaderTopicService alloc] initWithManagedObjectContext:context];
        [context performBlock:^{
            ReaderTopic *topic              = topicService.currentTopic;
            if (topic) {
                ReaderPostService *service  = [[ReaderPostService alloc] initWithManagedObjectContext:context];
                [service fetchPostsForTopic:topic success:nil failure:nil];
            }
        }];
    } else {
        if ([self noSelfHostedBlogs] && [self noWordPressDotComAccount]) {
            [WPAnalytics track:WPAnalyticsStatLogout];
        }
        
        if (self.simperium.user.authenticated) {
            [self logoutSimperiumAndResetNotifications];
        } else {
            [self resetSimperiumOnAuthTokenIssue];
        }
        
        [self removeTodayWidgetConfiguration];
        [self showWelcomeScreenIfNeededAnimated:NO];
    }
    
    [self toggleExtraDebuggingIfNeeded];
    [self setupSingleSignOn];
    
    [WPAnalytics track:WPAnalyticsStatDefaultAccountChanged];
}

- (void)handleLowMemoryWarningNote:(NSNotification *)notification
{
    [WPAnalytics track:WPAnalyticsStatLowMemoryWarning];
}


#pragma mark - Today Extension

- (void)determineIfTodayWidgetIsConfiguredAndShowAppropriately
{
    TodayExtensionService *service = [TodayExtensionService new];
    [service hideTodayWidgetIfNotConfigured];
}

- (void)removeTodayWidgetConfiguration
{
    TodayExtensionService *service = [TodayExtensionService new];
    [service removeTodayWidgetConfiguration];
}

#pragma mark - Simperium helpers

/**
 *  @brief      This code exists for the sole purpose of fixing the missing-auth-token issue in
 *              WPiOS 5.3.
 *  @details    Read this: https://github.com/wordpress-mobile/WordPress-iOS/issues/3964
 *  @todo       Remove this once enough version numbers have passed :)
 */
- (void)resetSimperiumOnAuthTokenIssue
{
    SPBucket *notesBucket = [self.simperium bucketForName:NSStringFromClass([Notification class])];
    [notesBucket deleteAllObjects];
    [self.simperium saveWithoutSyncing];
}

#pragma mark - What's new

/**
 *  @brief      Shows the What's New popup if needed.
 *  @details    Takes care of saving the user defaults that signal that What's New was already
 *              shown.  Also adds a slight delay before showing anything.  Also does nothing if
 *              the user is not logged in.
 */
- (void)showWhatsNewIfNeeded
{
    if (!self.wasWhatsNewShown) {
        BOOL userIsLoggedIn = !([self noSelfHostedBlogs] && [self noWordPressDotComAccount]);
        
        if (userIsLoggedIn) {
            if ([self mustShowWhatsNewPopup]) {
                
                static NSString* const WhatsNewUserDefaultsKey = @"WhatsNewUserDefaultsKey";
                static const CGFloat WhatsNewShowDelay = 1.0f;
                
                NSUserDefaults* userDefaults = [NSUserDefaults standardUserDefaults];
                
                BOOL whatsNewAlreadyShown = [userDefaults boolForKey:WhatsNewUserDefaultsKey];
                
                if (!whatsNewAlreadyShown) {
                    dispatch_after(dispatch_time(DISPATCH_TIME_NOW, (int64_t)(WhatsNewShowDelay * NSEC_PER_SEC)), dispatch_get_main_queue(), ^{
                        self.wasWhatsNewShown = YES;
                        
                        WPWhatsNew* whatsNew = [[WPWhatsNew alloc] init];
                        
                        [whatsNew showWithDismissBlock:^{
                            [userDefaults setBool:YES forKey:WhatsNewUserDefaultsKey];
                        }];
                    });
                }
            }
        }
    }
}

- (BOOL)mustShowWhatsNewPopup
{
    return [[NSUserDefaults standardUserDefaults] boolForKey:MustShowWhatsNewPopup];
}

- (void)setMustShowWhatsNewPopup:(BOOL)mustShow
{
    [[NSUserDefaults standardUserDefaults] setBool:mustShow forKey:MustShowWhatsNewPopup];
}

@end<|MERGE_RESOLUTION|>--- conflicted
+++ resolved
@@ -136,13 +136,9 @@
     BOOL isFixingAuthTokenIssue = [authTokenIssueSolver fixAuthTokenIssueAndDo:^{
         [weakSelf runStartupSequenceWithLaunchOptions:launchOptions];
     }];
-    
-<<<<<<< HEAD
-    self.window.rootViewController = [WPTabBarController sharedInstance];
-=======
+
     self.shouldRestoreApplicationState = !isFixingAuthTokenIssue;
 
->>>>>>> f9059b78
     return YES;
 }
 
