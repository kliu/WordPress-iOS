--- conflicted
+++ resolved
@@ -128,36 +128,10 @@
     // Local Notifications
     [self listenLocalNotifications];
 
-<<<<<<< HEAD
-    // Stats and feedback    
-    [SupportViewController checkIfFeedbackShouldBeEnabled];
-
-    [HelpshiftUtils setup];
-
-    [[GPPSignIn sharedInstance] setClientID:[WordPressComApiCredentials googlePlusClientId]];
-
-    // Networking setup
-    [[AFNetworkActivityIndicatorManager sharedManager] setEnabled:YES];
-    [self setupReachability];
-    self.userAgent = [[WPUserAgent alloc] init];
-    [self setupSingleSignOn];
-
-    [self customizeAppearance];
-
-    // Push notifications
-    [NotificationsManager registerForPushNotifications];
-
-    // Deferred tasks to speed up app launch
-    dispatch_async(dispatch_get_global_queue(DISPATCH_QUEUE_PRIORITY_BACKGROUND, 0), ^{
-        [MediaService cleanUnusedMediaFileFromTmpDir];
-        [[PocketAPI sharedAPI] setConsumerKey:[WordPressComApiCredentials pocketConsumerKey]];
-    });
-=======
     WPAuthTokenIssueSolver *authTokenIssueSolver = [[WPAuthTokenIssueSolver alloc] init];
     
     __weak __typeof(self) weakSelf = self;
->>>>>>> cb445744
-    
+
     BOOL isFixingAuthTokenIssue = [authTokenIssueSolver fixAuthTokenIssueAndDo:^{
         [weakSelf runStartupSequenceWithLaunchOptions:launchOptions];
     }];
@@ -402,9 +376,6 @@
     [self toggleExtraDebuggingIfNeeded];
     [self removeCredentialsForDebug];
     
-    // Stop Storing WordPress.com passwords
-    [self removeWordPressComPassword];
-    
     // Stats and feedback
     [SupportViewController checkIfFeedbackShouldBeEnabled];
     
@@ -424,9 +395,7 @@
     
     // Deferred tasks to speed up app launch
     dispatch_async(dispatch_get_global_queue(DISPATCH_QUEUE_PRIORITY_BACKGROUND, 0), ^{
-        [WPAppFilesManager changeWorkingDirectoryToWordPressSubdirectory];
         [MediaService cleanUnusedMediaFileFromTmpDir];
-        
         [[PocketAPI sharedAPI] setConsumerKey:[WordPressComApiCredentials pocketConsumerKey]];
     });
     
