--- conflicted
+++ resolved
@@ -860,10 +860,6 @@
                                                          inManagedObjectContext:self.managedObjectContext];
     }
     postSubscription.siteTopic = topic;
-<<<<<<< HEAD
-    postSubscription.sendPosts = siteInfo.postSubscription.sendPosts;
-=======
->>>>>>> 216e3a3d
     return postSubscription;
 }
 
@@ -881,10 +877,6 @@
     emailSubscription.sendPosts = siteInfo.emailSubscription.sendPosts;
     emailSubscription.sendComments = siteInfo.emailSubscription.sendComments;
     emailSubscription.postDeliveryFrequency = siteInfo.emailSubscription.postDeliveryFrequency;
-<<<<<<< HEAD
-    emailSubscription.siteTopic = topic;
-=======
->>>>>>> 216e3a3d
     return emailSubscription;
 }
 
