--- conflicted
+++ resolved
@@ -15,46 +15,6 @@
 + (instancetype)serviceWithMainContext;
 
 - (instancetype) init __attribute__((unavailable("must use initWithManagedObjectContext")));
-
-/**
-<<<<<<< HEAD
- Returns the blog currently flagged as the one last used, or the primary blog,
- or the first blog in an alphanumerically sorted list, whichever is found first.
- */
-- (nullable Blog *)lastUsedOrFirstBlog;
-
-/**
- Returns the blog currently flagged as the one last used, or the primary blog,
- or the first blog in an alphanumerically sorted list that supports the given
- feature, whichever is found first.
- */
-- (nullable Blog *)lastUsedOrFirstBlogThatSupports:(BlogFeature)feature;
-
-/**
- Returns the blog currently flaged as the one last used.
- */
-- (nullable Blog *)lastUsedBlog;
-
-/**
- Returns the first blog in an alphanumerically sorted list.
- */
-- (nullable Blog *)firstBlog;
-
-/**
- Returns the default WPCom blog.
- */
-- (nullable Blog *)primaryBlog;
-
-=======
- Returns the blog that matches with a given blogID and account.username
- */
-- (nullable Blog *)blogByBlogId:(NSNumber *)blogID andUsername:(NSString *)username;
-
-/**
- Returns the blog that matches with a given hostname
- */
-- (nullable Blog *)blogByHostname:(NSString *)hostname;
->>>>>>> 7624caf3
 
 /**
  *  Sync all available blogs for an acccount
