#import "PostTagService.h"
#import "Blog.h"
#import "RemotePostTag.h"
#import "PostTag.h"
#import "ContextManager.h"
#import "TaxonomyServiceRemote.h"
#import "TaxonomyServiceRemoteREST.h"
#import "TaxonomyServiceRemoteXMLRPC.h"
#import "RemoteTaxonomyPaging.h"

NS_ASSUME_NONNULL_BEGIN

<<<<<<< HEAD
=======
@interface PostTagService ()

>>>>>>> 0f61f5a0
@end

@implementation PostTagService

- (void)syncTagsForBlog:(Blog *)blog
                success:(nullable void (^)())success
                failure:(nullable void (^)(NSError *error))failure
{
    id<TaxonomyServiceRemote> remote = [self remoteForBlog:blog];
    NSManagedObjectID *blogObjectID = blog.objectID;
    [remote getTagsWithSuccess:^(NSArray <RemotePostTag *> *remoteTags) {
        [self.managedObjectContext performBlock:^{
            NSError *error;
            Blog *blog = (Blog *)[self.managedObjectContext existingObjectWithID:blogObjectID error:&error];
            if (!blog || error) {
                [self handleError:error forBlog:blog withFailure:failure];
                return;
            }
            
            [self mergeTagsWithRemoteTags:remoteTags blog:blog];
            [[ContextManager sharedInstance] saveContext:self.managedObjectContext];
            
            if (success) {
                success();
            }
        }];
    } failure:failure];
}

- (void)syncTagsForBlog:(Blog *)blog
<<<<<<< HEAD
                 number:(NSNumber *)number
                 offset:(NSNumber *)offset
                success:(void (^)(NSArray <PostTag *> *tags))success
                failure:(void (^)(NSError *error))failure
=======
                 number:(nullable NSNumber *)number
                 offset:(nullable NSNumber *)offset
                success:(nullable void (^)(NSArray <PostTag *> *tags))success
                failure:(nullable void (^)(NSError *error))failure
>>>>>>> 0f61f5a0
{
    RemoteTaxonomyPaging *paging = [[RemoteTaxonomyPaging alloc] init];
    paging.number = number ?: @(100);
    paging.offset = offset ?: @(0);
    
    id<TaxonomyServiceRemote> remote = [self remoteForBlog:blog];
    NSManagedObjectID *blogObjectID = blog.objectID;
    [remote getTagsWithPaging:paging
                      success:^(NSArray<RemotePostTag *> *remoteTags) {
                          NSError *error;
                          Blog *blog = (Blog *)[self.managedObjectContext existingObjectWithID:blogObjectID error:&error];
                          if (!blog || error) {
                              [self handleError:error forBlog:blog withFailure:failure];
                              return;
                          }
                          
                          NSArray *tags = [self mergeTagsWithRemoteTags:remoteTags blog:blog];
                          [[ContextManager sharedInstance] saveContext:self.managedObjectContext];
                          
                          if (success) {
                              success(tags);
                          }
                      } failure:failure];
}

- (void)searchTagsWithName:(NSString *)nameQuery
                      blog:(Blog *)blog
                   success:(nullable void (^)(NSArray <PostTag *> *tags))success
                   failure:(nullable void (^)(NSError *error))failure
{
    NSParameterAssert(nameQuery.length > 0);
    id<TaxonomyServiceRemote> remote = [self remoteForBlog:blog];
    NSManagedObjectID *blogObjectID = blog.objectID;
    [remote searchTagsWithName:nameQuery
                       success:^(NSArray<RemotePostTag *> *remoteTags) {
                           NSError *error;
                           Blog *blog = (Blog *)[self.managedObjectContext existingObjectWithID:blogObjectID error:&error];
                           if (!blog || error) {
                               [self handleError:error forBlog:blog withFailure:failure];
                               return;
                           }
                           
                           NSArray *tags = [self mergeTagsWithRemoteTags:remoteTags blog:blog];
                           [[ContextManager sharedInstance] saveContext:self.managedObjectContext];
                           
                           if (success) {
                               success(tags);
                           }
                           
                       } failure:failure];
}

#pragma mark - helpers

- (id<TaxonomyServiceRemote>)remoteForBlog:(Blog *)blog {
    if (blog.restApi) {
        return [[TaxonomyServiceRemoteREST alloc] initWithApi:blog.restApi siteID:blog.dotComID];
    } else {
        return [[TaxonomyServiceRemoteXMLRPC alloc] initWithApi:blog.api username:blog.username password:blog.password];
    }
}

- (nullable NSArray <PostTag *> *)mergeTagsWithRemoteTags:(NSArray<RemotePostTag *> *)remoteTags
                                                     blog:(Blog *)blog
{
    if (!remoteTags.count) {
        return nil;
    }
    
    NSMutableArray *tags = [NSMutableArray arrayWithCapacity:remoteTags.count];
    for (RemotePostTag *remoteTag in remoteTags) {
        [tags addObject:[self tagFromRemoteTag:remoteTag blog:blog]];
    }
    
    return [NSArray arrayWithArray:tags];
}

- (PostTag *)tagFromRemoteTag:(RemotePostTag *)remoteTag
                         blog:(Blog *)blog
{
    PostTag *tag = [self existingTagForRemoteTag:remoteTag blog:blog];
    if (!tag) {
        NSEntityDescription *entityDescription = [NSEntityDescription entityForName:[PostTag entityName]
                                                             inManagedObjectContext:self.managedObjectContext];
        tag = [[PostTag alloc] initWithEntity:entityDescription insertIntoManagedObjectContext:self.managedObjectContext];
        tag.tagID = remoteTag.tagID;
        tag.blog = blog;
    }
    
    tag.name = remoteTag.name;
    tag.slug = remoteTag.slug;
    
    return tag;
}

- (nullable PostTag *)existingTagForRemoteTag:(RemotePostTag *)remoteTag
                                         blog:(Blog *)blog
{
    NSFetchRequest *request = [NSFetchRequest fetchRequestWithEntityName:[PostTag entityName]];
    request.predicate = [NSPredicate predicateWithFormat:@"blog = %@ AND tagID = %@", blog, remoteTag.tagID];
    NSError *error;
    NSArray *tags = [self.managedObjectContext executeFetchRequest:request error:&error];
    if (error) {
        DDLogError(@"Error when retrieving PostTag by tagID: %@", error);
        return nil;
    }
    
    return [tags firstObject];
}

- (void)handleError:(nullable NSError *)error forBlog:(nullable Blog *)blog withFailure:(nullable void(^)(NSError *error))failure
{
    DDLogError(@"Error occurred with %@ - error: %@", [self class], error);
    if (failure) {
        failure(error);
    }
}

@end

NS_ASSUME_NONNULL_END<|MERGE_RESOLUTION|>--- conflicted
+++ resolved
@@ -10,11 +10,8 @@
 
 NS_ASSUME_NONNULL_BEGIN
 
-<<<<<<< HEAD
-=======
 @interface PostTagService ()
 
->>>>>>> 0f61f5a0
 @end
 
 @implementation PostTagService
@@ -45,17 +42,10 @@
 }
 
 - (void)syncTagsForBlog:(Blog *)blog
-<<<<<<< HEAD
-                 number:(NSNumber *)number
-                 offset:(NSNumber *)offset
-                success:(void (^)(NSArray <PostTag *> *tags))success
-                failure:(void (^)(NSError *error))failure
-=======
                  number:(nullable NSNumber *)number
                  offset:(nullable NSNumber *)offset
                 success:(nullable void (^)(NSArray <PostTag *> *tags))success
                 failure:(nullable void (^)(NSError *error))failure
->>>>>>> 0f61f5a0
 {
     RemoteTaxonomyPaging *paging = [[RemoteTaxonomyPaging alloc] init];
     paging.number = number ?: @(100);
