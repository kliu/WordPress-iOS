import Foundation

@objc enum EditorSettingsServiceError: Int, Swift.Error {
    case mobileEditorNotSet
}

@objc class EditorSettingsService: LocalCoreDataService {
<<<<<<< HEAD
    let wpcomApi: WordPressComRestApi?

    @objc convenience override init(managedObjectContext: NSManagedObjectContext) {
        self.init(managedObjectContext: managedObjectContext, wpcomApi: nil)
    }

    init(managedObjectContext: NSManagedObjectContext, wpcomApi: WordPressComRestApi? = nil) {
        self.wpcomApi = wpcomApi
        super.init(managedObjectContext: managedObjectContext)
    }

    @objc(syncEditorSettingsForBlog:success:failure:)
    func syncEditorSettings(for blog: Blog, success: @escaping () -> Void, failure: @escaping (Swift.Error) -> Void) {
        guard
            let api = wpcomApi ?? blog.wordPressComRestApi(),
            let siteID = blog.dotComID?.intValue
        else {
            let error = NSError(domain: "EditorSettingsService", code: 0, userInfo: [NSDebugDescriptionErrorKey: "Api or dotCom Site ID not found"])
            failure(error)
            return
=======
    @objc func syncEditorSettings(for blog: Blog, success: @escaping () -> Void, failure: @escaping (Swift.Error) -> Void) {
        guard let api = blog.wordPressComRestApi() else {
            // SelfHosted non-jetpack sites won't sync with remote.
            return success()
        }
        guard let siteID = blog.dotComID?.intValue else {
            let error = NSError(domain: "EditorSettingsService", code: 0, userInfo: [NSDebugDescriptionErrorKey: "dotCom Site ID not found"])
            return failure(error)
>>>>>>> 8286b693
        }

        let service = EditorServiceRemote(wordPressComRestApi: api)
        service.getEditorSettings(siteID, success: { (settings) in
            do {
                try self.saveRemoteEditorSettings(settings, on: blog)
                ContextManager.sharedInstance().save(self.managedObjectContext)
                success()
            } catch EditorSettingsServiceError.mobileEditorNotSet {
                self.migrateLocalSettingToRemote(for: blog, success: success, failure: failure)
            } catch {
                failure(error)
            }
        }, failure: failure)
    }

    private func saveRemoteEditorSettings(_ settings: EditorSettings, on blog: Blog) throws {
        guard settings.mobile != .notSet else {
            throw EditorSettingsServiceError.mobileEditorNotSet
        }
        blog.mobileEditor = settings.mobile.rawValue
        blog.webEditor = settings.web.rawValue
    }

    private func migrateLocalSettingToRemote(for blog: Blog, success: @escaping () -> Void, failure: @escaping (Swift.Error) -> Void) {
        if blog.editor.mobile == nil {
            let settings = GutenbergSettings()
            let defaultEditor = settings.getDefaultEditor(for: blog)
            settings.setGutenbergEnabled(defaultEditor == .gutenberg, for: blog)
        }
        postEditorSetting(for: blog, success: success, failure: failure)
    }

    func postEditorSetting(for blog: Blog, success: @escaping () -> Void, failure: @escaping (Swift.Error) -> Void) {
        guard
            let selectedEditor = blog.editor.mobile,
            let remoteEditor = EditorSettings.Mobile(rawValue: selectedEditor.rawValue),
            let api = wpcomApi ?? blog.wordPressComRestApi(),
            let siteID = blog.dotComID?.intValue
        else {
            let error = NSError(domain: "EditorSettingsService", code: 0, userInfo: [NSDebugDescriptionErrorKey: "Api or dotCom Site ID not found"])
            failure(error)
            return
        }
        let service = EditorServiceRemote(wordPressComRestApi: api)
        service.postDesignateMobileEditor(siteID, editor: remoteEditor, success: { _ in
            success()
        }, failure: failure)
    }
}<|MERGE_RESOLUTION|>--- conflicted
+++ resolved
@@ -5,7 +5,6 @@
 }
 
 @objc class EditorSettingsService: LocalCoreDataService {
-<<<<<<< HEAD
     let wpcomApi: WordPressComRestApi?
 
     @objc convenience override init(managedObjectContext: NSManagedObjectContext) {
@@ -19,23 +18,13 @@
 
     @objc(syncEditorSettingsForBlog:success:failure:)
     func syncEditorSettings(for blog: Blog, success: @escaping () -> Void, failure: @escaping (Swift.Error) -> Void) {
-        guard
-            let api = wpcomApi ?? blog.wordPressComRestApi(),
-            let siteID = blog.dotComID?.intValue
-        else {
-            let error = NSError(domain: "EditorSettingsService", code: 0, userInfo: [NSDebugDescriptionErrorKey: "Api or dotCom Site ID not found"])
-            failure(error)
-            return
-=======
-    @objc func syncEditorSettings(for blog: Blog, success: @escaping () -> Void, failure: @escaping (Swift.Error) -> Void) {
-        guard let api = blog.wordPressComRestApi() else {
+        guard let api = wpcomApi ?? blog.wordPressComRestApi() else {
             // SelfHosted non-jetpack sites won't sync with remote.
             return success()
         }
         guard let siteID = blog.dotComID?.intValue else {
             let error = NSError(domain: "EditorSettingsService", code: 0, userInfo: [NSDebugDescriptionErrorKey: "dotCom Site ID not found"])
             return failure(error)
->>>>>>> 8286b693
         }
 
         let service = EditorServiceRemote(wordPressComRestApi: api)
