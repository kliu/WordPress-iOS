import CoreData
import WordPressComAnalytics

public extension Blog
{
    /// Only WordPress.com hosted sites we administer may be managed
    ///
    /// - Returns: Whether site management is permitted
    ///
    func supportsSiteManagementServices() -> Bool {
        return isHostedAtWPcom && isAdmin
    }
}

/// SiteManagementService handles operations for managing a WordPress.com site.
///
public class SiteManagementService : LocalCoreDataService
{
    /// Deletes the specified WordPress.com site.
    ///
    /// - Parameters:
    ///     - blog: The Blog whose site to delete
    ///     - success: Optional success block with no parameters
    ///     - failure: Optional failure block with NSError
    ///
    public func deleteSiteForBlog(blog: Blog, success: (() -> Void)?, failure: (NSError -> Void)?) {
        guard let remote = siteManagementServiceRemoteForBlog(blog) else {
            return
        }
<<<<<<< HEAD
        remote.deleteSite(blog.dotComID,
=======
        remote.deleteSite(blog.dotComID!,
>>>>>>> a2daead1
            success: {
                self.managedObjectContext.performBlock {
                    let blogService = BlogService(managedObjectContext: self.managedObjectContext)
                    blogService.removeBlog(blog)

                    ContextManager.sharedInstance().saveContext(self.managedObjectContext, withCompletionBlock: {
                        success?()
                    })
                }
            },
            failure: { error in
                failure?(error)
            })
    }

    /// Triggers content export of the specified WordPress.com site.
    ///
    /// - Note: An email will be sent with download link when export completes.
    ///
    /// - Parameters:
    ///     - blog: The Blog whose content to export
    ///     - success: Optional success block with no parameters
    ///     - failure: Optional failure block with NSError
    ///
    public func exportContentForBlog(blog: Blog, success: (() -> Void)?, failure: (NSError -> Void)?) {
        guard let remote = siteManagementServiceRemoteForBlog(blog) else {
            return
        }
<<<<<<< HEAD
        remote.exportContent(blog.dotComID,
=======
        remote.exportContent(blog.dotComID!,
>>>>>>> a2daead1
            success: {
                success?()
            },
            failure: { error in
                failure?(error)
            })
    }

    /// Gets the list of active purchases of the specified WordPress.com site.
    ///
    /// - Parameters:
    ///     - blog:    The Blog whose site to retrieve purchases for
    ///     - success: Optional success block with array of purchases (if any)
    ///     - failure: Optional failure block with NSError
    ///
    public func getActivePurchasesForBlog(blog: Blog, success: (([SitePurchase]) -> Void)?, failure: (NSError -> Void)?) {
        guard let remote = siteManagementServiceRemoteForBlog(blog) else {
            return
        }
<<<<<<< HEAD
        remote.getActivePurchases(blog.dotComID,
=======
        remote.getActivePurchases(blog.dotComID!,
>>>>>>> a2daead1
            success: { purchases in
                success?(purchases)
            },
            failure: { error in
                failure?(error)
            })
    }

    /// Creates a remote service for site management
    ///
    /// - Note: Only WordPress.com API supports site management
    ///
    /// - Parameter blog: The Blog currently at the site
    ///
    /// - Returns: Remote service for site management
    ///
    func siteManagementServiceRemoteForBlog(blog: Blog) -> SiteManagementServiceRemote? {
        guard let api = blog.restApi() else {
            return nil
        }

        return SiteManagementServiceRemote(api: api)
    }
}<|MERGE_RESOLUTION|>--- conflicted
+++ resolved
@@ -27,11 +27,7 @@
         guard let remote = siteManagementServiceRemoteForBlog(blog) else {
             return
         }
-<<<<<<< HEAD
-        remote.deleteSite(blog.dotComID,
-=======
         remote.deleteSite(blog.dotComID!,
->>>>>>> a2daead1
             success: {
                 self.managedObjectContext.performBlock {
                     let blogService = BlogService(managedObjectContext: self.managedObjectContext)
@@ -60,11 +56,7 @@
         guard let remote = siteManagementServiceRemoteForBlog(blog) else {
             return
         }
-<<<<<<< HEAD
-        remote.exportContent(blog.dotComID,
-=======
         remote.exportContent(blog.dotComID!,
->>>>>>> a2daead1
             success: {
                 success?()
             },
@@ -84,11 +76,7 @@
         guard let remote = siteManagementServiceRemoteForBlog(blog) else {
             return
         }
-<<<<<<< HEAD
-        remote.getActivePurchases(blog.dotComID,
-=======
         remote.getActivePurchases(blog.dotComID!,
->>>>>>> a2daead1
             success: { purchases in
                 success?(purchases)
             },
