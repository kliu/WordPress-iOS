--- conflicted
+++ resolved
@@ -35,22 +35,11 @@
     /// - returns: The progress coordinator for the specified post. If a coordinator
     ///            does not exist, one will be created.
     private func coordinator(for post: AbstractPost) -> MediaProgressCoordinator {
-<<<<<<< HEAD
         if let cachedCoordinator = cachedCoordinator(for: post) {
-=======
-        var cachedCoordinator: MediaProgressCoordinator?
-
-        // Use the original post so we don't create new coordinators for post revisions
+            return cachedCoordinator
+        }
+
         let original = post.original ?? post
-
-        progressCoordinatorQueue.sync {
-            cachedCoordinator = postMediaProgressCoordinators[original]
-        }
-
-        if let cachedCoordinator = cachedCoordinator {
->>>>>>> d2f9d59b
-            return cachedCoordinator
-        }
 
         let coordinator = MediaProgressCoordinator()
         coordinator.delegate = self
@@ -65,8 +54,11 @@
     /// - returns: The progress coordinator for the specified post, or nil
     ///            if one does not exist.
     private func cachedCoordinator(for post: AbstractPost) -> MediaProgressCoordinator? {
+        // Use the original post so we don't create new coordinators for post revisions
+        let original = post.original ?? post
+
         return progressCoordinatorQueue.sync {
-            return postMediaProgressCoordinators[post]
+            return postMediaProgressCoordinators[original]
         }
     }
 
