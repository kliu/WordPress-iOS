--- conflicted
+++ resolved
@@ -66,15 +66,10 @@
     } failure:^(NSError *error) {
         NSDictionary *properties = @{ @"multifactor" : @(loginFields.shouldDisplayMultifactor) };
         [WPAnalytics track:WPAnalyticsStatLoginFailed withProperties:properties];
-<<<<<<< HEAD
-
+        [WPAppAnalytics track:WPAnalyticsStatLoginFailed error:error];
         if ([self.delegate respondsToSelector:@selector(displayRemoteError:)]) {
             [self.delegate displayRemoteError:error];
         }
-=======
-        [WPAppAnalytics track:WPAnalyticsStatLoginFailed error:error];
-        [self.delegate displayRemoteError:error];
->>>>>>> f42392ce
     }];
 }
 
