--- conflicted
+++ resolved
@@ -657,11 +657,15 @@
                     completion();
                 }
                 return;
-<<<<<<< HEAD
             }
             blog.options = [NSDictionary dictionaryWithDictionary:options];
-            blog.siteVisibility = (SiteVisibility)([[blog getOptionValue:@"blog_public"] integerValue]);
-            blog.isAdmin = YES;
+			blog.siteVisibility = (SiteVisibility)([[blog getOptionValue:@"blog_public"] integerValue]);
+            //HACK:Sergio Estevao (2015-08-31): Because there is no direct way to
+            // know if a user has permissions to change the options we check if the blog title property is read only or not.
+            if ([blog.options numberForKeyPath:@"blog_title.readonly"]) {
+                blog.isAdmin = ![[blog.options numberForKeyPath:@"blog_title.readonly"] boolValue];
+            }
+
             float version = [[blog version] floatValue];
             if (version < [MinimumVersion floatValue]) {
                 if (blog.lastUpdateWarning == nil
@@ -672,32 +676,12 @@
                                         message:[NSString stringWithFormat:NSLocalizedString(@"The site at %@ uses WordPress %@. We recommend to update to the latest version, or at least %@", @""), [blog hostname], [blog version], MinimumVersion]];
                     blog.lastUpdateWarning = MinimumVersion;
                 }
-=======
-            }
-            blog.options = [NSDictionary dictionaryWithDictionary:options];
-            //HACK:Sergio Estevao (2015-08-31): Because there is no direct way to
-            // know if a user has permissions to change the options we check if the blog title property is read only or not.
-            if ([blog.options numberForKeyPath:@"blog_title.readonly"]) {
-                blog.isAdmin = ![[blog.options numberForKeyPath:@"blog_title.readonly"] boolValue];
-            }
-
-            float version = [[blog version] floatValue];
-            if (version < [MinimumVersion floatValue]) {
-                if (blog.lastUpdateWarning == nil
-                    || [blog.lastUpdateWarning floatValue] < [MinimumVersion floatValue])
-                {
-                    // TODO :: Remove UI call from service layer
-                    [WPError showAlertWithTitle:NSLocalizedString(@"WordPress version too old", @"")
-                                        message:[NSString stringWithFormat:NSLocalizedString(@"The site at %@ uses WordPress %@. We recommend to update to the latest version, or at least %@", @""), [blog hostname], [blog version], MinimumVersion]];
-                    blog.lastUpdateWarning = MinimumVersion;
-                }
             }
 
             [[ContextManager sharedInstance] saveContext:self.managedObjectContext];
             
             if (completion) {
                 completion();
->>>>>>> b7b8e87a
             }
 
             [[ContextManager sharedInstance] saveContext:self.managedObjectContext];
