--- conflicted
+++ resolved
@@ -33,15 +33,6 @@
 
 // Restore draft reply
 - (Comment * _Nullable)restoreReplyForComment:(Comment *)comment;
-
-<<<<<<< HEAD
-// Find cached comments
-- (NSSet *)findCommentsWithPostID:(NSNumber *)postID inBlog:(Blog *)blog;
-=======
-- (Comment * _Nullable)findCommentWithID:(NSNumber *)commentID inBlog:(Blog *)blog;
-
-- (Comment * _Nullable)findCommentWithID:(NSNumber *)commentID fromPost:(ReaderPost *)post;
->>>>>>> b114ed86
 
 // Sync comments
 - (void)syncCommentsForBlog:(Blog *)blog
