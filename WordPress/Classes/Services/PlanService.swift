--- conflicted
+++ resolved
@@ -92,11 +92,7 @@
 
         let remote = PlansRemote(api: api)
         let featuresRemote = PlanFeaturesRemote(api: api)
-<<<<<<< HEAD
-        
-=======
 
->>>>>>> c96f77ee
         self.init(store: store, remote: remote, featuresRemote: featuresRemote)
     }
 }
