import Foundation


/// Service providing access to the People Management WordPress.com API.
///
struct PeopleService {
    /// MARK: - Public Properties
    ///
    let siteID: Int

    /// MARK: - Private Properties
    ///
    private let context: NSManagedObjectContext
    private let remote: PeopleRemote


    /// Designated Initializer.
    ///
    /// - Parameters:
    ///     - blog: Target Blog Instance
    ///     - context: CoreData context to be used.
    ///
    init?(blog: Blog, context: NSManagedObjectContext) {
        guard let api = blog.wordPressComRestApi(), dotComID = blog.dotComID as? Int else {
            return nil
        }

        self.remote = PeopleRemote(wordPressComRestApi: api)
        self.siteID = dotComID
        self.context = context
    }

    /// Refreshes the Users associated to the current blog.
    ///
    /// - Parameters:
    ///     - success: Closure to be executed on success.
    ///     - failure: Closure to be executed on failure.
    ///
    func refreshUsers(success: ((retrieved: Int, shouldLoadMore: Bool) -> Void), failure: (ErrorType -> Void)? = nil) {
        remote.getUsers(siteID, success: { users, hasMore in
            // Note:
            // Since we support Infinite Scrolling, on refresh, always purgue and just keep the top N results.
            //
            self.mergePeople(users)
<<<<<<< HEAD
            success(shouldLoadMore: hasMore)
=======
            self.purgePeople(users)
            success(retrieved: users.count, shouldLoadMore: hasMore)
>>>>>>> e5046c8d

        }, failure: { error in
            DDLogSwift.logError(String(error))
            failure?(error)
        })
    }

    /// Refreshes the Followers associated to the current blog.
    ///
    /// - Parameters:
    ///     - success: Closure to be executed on success.
    ///     - failure: Closure to be executed on failure.
    ///
    func refreshFollowers(success: ((retrieved: Int, shouldLoadMore: Bool) -> Void), failure: (ErrorType -> Void)? = nil) {
        remote.getFollowers(siteID, success: { followers, hasMore in
            // Note:
            // Since we support Infinite Scrolling, on refresh, always purgue and just keep the top N results.
            //
            self.mergePeople(followers)
<<<<<<< HEAD
            success(shouldLoadMore: hasMore)
=======
            self.purgePeople(followers)
            success(retrieved: followers.count, shouldLoadMore: hasMore)
>>>>>>> e5046c8d

        }, failure: { error in
            DDLogSwift.logError(String(error))
            failure?(error)
        })
    }

    /// Attempts to retrieve more users from the backend.
    ///
    /// - Parameters:
    ///     - offset: Number of records to skip
    ///     - success: Closure to be executed on success.
    ///     - failure: Closure to be executed on failure.
    ///
    func loadMoreUsers(offset: Int, success: ((retrieved: Int, shouldLoadMore: Bool) -> Void), failure: (ErrorType -> Void)? = nil) {
        remote.getUsers(siteID, offset: offset, success: { (users, hasMore) in
            self.mergePeople(users)
            success(retrieved: users.count, shouldLoadMore: hasMore)

        }, failure: { error in
            DDLogSwift.logError(String(error))
            failure?(error)
        })
    }

    /// Attempts to retrieve more followers from the backend.
    ///
    /// - Parameters:
    ///     - offset: Number of records to skip
    ///     - success: Closure to be executed on success.
    ///     - failure: Closure to be executed on failure.
    ///
    func loadMoreFollowers(offset: Int, success: ((retrieved: Int, shouldLoadMore: Bool) -> Void), failure: (ErrorType -> Void)? = nil) {
        remote.getFollowers(siteID, offset: offset, success: { (followers, hasMore) in
            self.mergePeople(followers)
            success(retrieved: followers.count, shouldLoadMore: hasMore)

        }, failure: { error in
            DDLogSwift.logError(String(error))
            failure?(error)
        })
    }


    /// Updates a given User with the specified role.
    ///
    /// - Parameters:
    ///     - user: Instance of the person to be updated.
    ///     - role: New role that should be assigned
    ///     - failure: Optional closure, to be executed in case of error
    ///
    /// - Returns: A new Person instance, with the new Role already assigned.
    ///
    func updateUser(user: User, role: Role, failure: ((ErrorType, User) -> Void)?) -> User {
        guard let managedPerson = managedPersonFromPerson(user) else {
            return user
        }

        // OP Reversal
        let pristineRole = managedPerson.role

        // Hit the Backend
        remote.updateUserRole(siteID, userID: user.ID, newRole: role, success: nil, failure: { error in

            DDLogSwift.logError("### Error while updating person \(user.ID) in blog \(self.siteID): \(error)")

            guard let managedPerson = self.managedPersonFromPerson(user) else {
                DDLogSwift.logError("### Person with ID \(user.ID) deleted before update")
                return
            }

            managedPerson.role = pristineRole

            let reloadedPerson = User(managedPerson: managedPerson)
            failure?(error, reloadedPerson)
        })

        // Pre-emptively update the role
        managedPerson.role = role.description

        return User(managedPerson: managedPerson)
    }

    /// Deletes a given User.
    ///
    /// - Parameters:
    ///     - user: The person that should be deleted
    ///     - failure: Closure to be executed on error
    ///
    func deleteUser(user: User, failure: (ErrorType -> Void)? = nil) {
        guard let managedPerson = managedPersonFromPerson(user) else {
            return
        }

        // Hit the Backend
        remote.deleteUser(siteID, userID: user.ID, failure: { error in

            DDLogSwift.logError("### Error while deleting person \(user.ID) from blog \(self.siteID): \(error)")

            // Revert the deletion
            self.createManagedPerson(user)

            failure?(error)
        })

        // Pre-emptively nuke the entity
        context.deleteObject(managedPerson)
    }

    /// Retrieves the collection of Roles, available for a given site
    ///
    /// - Parameters:
    ///     - success: Closure to be executed in case of success. The collection of Roles will be passed on.
    ///     - failure: Closure to be executed in case of error
    ///
    func loadAvailableRoles(success: ([Role] -> Void), failure: (ErrorType -> Void)) {
        remote.getUserRoles(siteID, success: { roles in
            success(roles)

        }, failure: { error in
            failure(error)
        })
    }

    /// Validates Invitation Recipients.
    ///
    /// - Parameters:
    ///     - usernameOrEmail: Recipient that should be validated.
    ///     - role: Role that would be granted to the recipient.
    ///     - success: Closure to be executed on success
    ///     - failure: Closure to be executed on error.
    ///
    func validateInvitation(usernameOrEmail: String,
                            role: Role,
                            success: (Void -> Void),
                            failure: (ErrorType -> Void))
    {
        remote.validateInvitation(siteID,
                                  usernameOrEmail: usernameOrEmail,
                                  role: role,
                                  success: success,
                                  failure: failure)
    }


    /// Sends an Invitation to a specified recipient, to access a Blog.
    ///
    /// - Parameters:
    ///     - usernameOrEmail: Recipient that should be validated.
    ///     - role: Role that would be granted to the recipient.
    ///     - message: String that should be sent to the users.
    ///     - success: Closure to be executed on success
    ///     - failure: Closure to be executed on error.
    ///
    func sendInvitation(usernameOrEmail: String,
                        role: Role,
                        message: String = "",
                        success: (Void -> Void),
                        failure: (ErrorType -> Void))
    {
        remote.sendInvitation(siteID,
                              usernameOrEmail: usernameOrEmail,
                              role: role,
                              message: message,
                              success: success,
                              failure: failure)
    }
}


/// Encapsulates all of the PeopleService Private Methods.
///
private extension PeopleService {
    /// Updates the Core Data collection of users, to match with the array of People received.
    ///
    func mergePeople<T : Person>(remotePeople: [T]) {
        for remotePerson in remotePeople {
            if let existingPerson = managedPersonFromPerson(remotePerson) {
                existingPerson.updateWith(remotePerson)
                DDLogSwift.logDebug("Updated person \(existingPerson)")
            } else {
                createManagedPerson(remotePerson)
            }
        }
    }

    /// Retrieves the collection of users, persisted in Core Data, associated with the current blog.
    ///
    func loadPeople<T : Person>(siteID: Int, type: T.Type) -> [T] {
        let isFollower = type.isFollower
        let request = NSFetchRequest(entityName: "Person")
        request.predicate = NSPredicate(format: "siteID = %@ AND isFollower = %@", NSNumber(integer: siteID), isFollower)
        let results: [ManagedPerson]
        do {
            results = try context.executeFetchRequest(request) as! [ManagedPerson]
        } catch {
            DDLogSwift.logError("Error fetching all people: \(error)")
            results = []
        }

        return results.map { return T(managedPerson: $0) }
    }

    /// Retrieves a Person from Core Data, with the specifiedID.
    ///
    func managedPersonFromPerson(person: Person) -> ManagedPerson? {
        let request = NSFetchRequest(entityName: "Person")
        let isFollower = person.dynamicType.isFollower
        request.predicate = NSPredicate(format: "siteID = %@ AND userID = %@ AND isFollower = %@",
                                                NSNumber(integer: siteID),
                                                NSNumber(integer: person.ID),
                                                NSNumber(bool: isFollower))
        request.fetchLimit = 1

        let results = (try? context.executeFetchRequest(request) as! [ManagedPerson]) ?? []
        return results.first
    }

    /// Nukes the set of users, from Core Data, with the specified ID's.
    ///
    func removeManagedPeopleWithIDs<T : Person>(ids: Set<Int>, type: T.Type) {
        if ids.isEmpty {
            return
        }

        let follower = type.isFollower
        let numberIDs = ids.map { return NSNumber(integer: $0) }
        let request = NSFetchRequest(entityName: "Person")
        request.predicate = NSPredicate(format: "siteID = %@ AND isFollower = %@ AND userID IN %@",
                                        NSNumber(integer: siteID),
                                        NSNumber(bool: follower),
                                        numberIDs)

        let objects = (try? context.executeFetchRequest(request) as! [NSManagedObject]) ?? []
        for object in objects {
            DDLogSwift.logDebug("Removing person: \(object)")
            context.deleteObject(object)
        }
    }

    /// Inserts a new Person instance into Core Data, with the specified payload.
    ///
    func createManagedPerson(person: Person) {
        let managedPerson = NSEntityDescription.insertNewObjectForEntityForName("Person", inManagedObjectContext: context) as! ManagedPerson
        managedPerson.updateWith(person)
        DDLogSwift.logDebug("Created person \(managedPerson)")
    }
}<|MERGE_RESOLUTION|>--- conflicted
+++ resolved
@@ -33,21 +33,14 @@
     /// Refreshes the Users associated to the current blog.
     ///
     /// - Parameters:
+    ///     - offset: Number of records to skip
     ///     - success: Closure to be executed on success.
     ///     - failure: Closure to be executed on failure.
     ///
-    func refreshUsers(success: ((retrieved: Int, shouldLoadMore: Bool) -> Void), failure: (ErrorType -> Void)? = nil) {
-        remote.getUsers(siteID, success: { users, hasMore in
-            // Note:
-            // Since we support Infinite Scrolling, on refresh, always purgue and just keep the top N results.
-            //
+    func loadUsers(offset: Int = 0, success: ((retrieved: Int, shouldLoadMore: Bool) -> Void), failure: (ErrorType -> Void)? = nil) {
+        remote.getUsers(siteID, offset: offset, success: { users, hasMore in
             self.mergePeople(users)
-<<<<<<< HEAD
-            success(shouldLoadMore: hasMore)
-=======
-            self.purgePeople(users)
             success(retrieved: users.count, shouldLoadMore: hasMore)
->>>>>>> e5046c8d
 
         }, failure: { error in
             DDLogSwift.logError(String(error))
@@ -61,61 +54,16 @@
     ///     - success: Closure to be executed on success.
     ///     - failure: Closure to be executed on failure.
     ///
-    func refreshFollowers(success: ((retrieved: Int, shouldLoadMore: Bool) -> Void), failure: (ErrorType -> Void)? = nil) {
-        remote.getFollowers(siteID, success: { followers, hasMore in
-            // Note:
-            // Since we support Infinite Scrolling, on refresh, always purgue and just keep the top N results.
-            //
+    func loadFollowers(offset: Int = 0, success: ((retrieved: Int, shouldLoadMore: Bool) -> Void), failure: (ErrorType -> Void)? = nil) {
+        remote.getFollowers(siteID, offset: offset, success: { followers, hasMore in
             self.mergePeople(followers)
-<<<<<<< HEAD
-            success(shouldLoadMore: hasMore)
-=======
-            self.purgePeople(followers)
             success(retrieved: followers.count, shouldLoadMore: hasMore)
->>>>>>> e5046c8d
 
         }, failure: { error in
             DDLogSwift.logError(String(error))
             failure?(error)
         })
     }
-
-    /// Attempts to retrieve more users from the backend.
-    ///
-    /// - Parameters:
-    ///     - offset: Number of records to skip
-    ///     - success: Closure to be executed on success.
-    ///     - failure: Closure to be executed on failure.
-    ///
-    func loadMoreUsers(offset: Int, success: ((retrieved: Int, shouldLoadMore: Bool) -> Void), failure: (ErrorType -> Void)? = nil) {
-        remote.getUsers(siteID, offset: offset, success: { (users, hasMore) in
-            self.mergePeople(users)
-            success(retrieved: users.count, shouldLoadMore: hasMore)
-
-        }, failure: { error in
-            DDLogSwift.logError(String(error))
-            failure?(error)
-        })
-    }
-
-    /// Attempts to retrieve more followers from the backend.
-    ///
-    /// - Parameters:
-    ///     - offset: Number of records to skip
-    ///     - success: Closure to be executed on success.
-    ///     - failure: Closure to be executed on failure.
-    ///
-    func loadMoreFollowers(offset: Int, success: ((retrieved: Int, shouldLoadMore: Bool) -> Void), failure: (ErrorType -> Void)? = nil) {
-        remote.getFollowers(siteID, offset: offset, success: { (followers, hasMore) in
-            self.mergePeople(followers)
-            success(retrieved: followers.count, shouldLoadMore: hasMore)
-
-        }, failure: { error in
-            DDLogSwift.logError(String(error))
-            failure?(error)
-        })
-    }
-
 
     /// Updates a given User with the specified role.
     ///
