import Aztec
import Foundation
import WordPressFlux

class PostCoordinator: NSObject {

    @objc static let shared = PostCoordinator()

    private(set) var backgroundContext: NSManagedObjectContext = {
        let context = ContextManager.sharedInstance().newDerivedContext()
        context.automaticallyMergesChangesFromParent = true
        return context
    }()

    private let mainContext = ContextManager.sharedInstance().mainContext

    private let queue = DispatchQueue(label: "org.wordpress.postcoordinator")

    private var observerUUIDs: [AbstractPost: UUID] = [:]

    private lazy var mediaCoordinator: MediaCoordinator = {
        return MediaCoordinator.shared
    }()

    /// Saves the post to both the local database and the server if available.
    /// If media is still uploading it keeps track of the ongoing media operations and updates the post content when they finish
    ///
    /// - Parameter post: the post to save
    func save(post postToSave: AbstractPost) {
        var post = postToSave
        if postToSave.isRevision() && !postToSave.hasRemote(), let originalPost = postToSave.original {
            post = originalPost
            post.applyRevision()
            post.deleteRevision()
        }

        change(post: post, status: .pushing)

        if mediaCoordinator.isUploadingMedia(for: post) {
            change(post: post, status: .pushingMedia)
            // Only observe if we're not already
            guard !isObserving(post: post) else {
                return
            }

            let uuid = mediaCoordinator.addObserver({ [weak self](media, state) in
                guard let `self` = self else {
                    return
                }
                switch state {
                case .ended:
                    let successHandler = {
                        self.updateReferences(to: media, in: post)
                        // Let's check if media uploading is still going, if all finished with success then we can upload the post
                        if !self.mediaCoordinator.isUploadingMedia(for: post) && !post.hasFailedMedia {
                            self.removeObserver(for: post)
                            self.upload(post: post)
                        }
                    }
                    switch media.mediaType {
                    case .video:
                        EditorMediaUtility.fetchRemoteVideoURL(for: media, in: post) { [weak self] (result) in
                            switch result {
                            case .error:
                                self?.change(post: post, status: .failed)
                            case .success(let value):
                                media.remoteURL = value.videoURL.absoluteString
                                successHandler()
                            }
                        }
                    default:
                        successHandler()
                    }
                case .failed:
                    self.change(post: post, status: .failed)
                default:
                    DDLogInfo("Post Coordinator -> Media state: \(state)")
                }
            }, forMediaFor: post)
            trackObserver(receipt: uuid, for: post)
            return
        }

        upload(post: post)
    }

    func cancelAnyPendingSaveOf(post: AbstractPost) {
        removeObserver(for: post)
    }

    func isUploading(post: AbstractPost) -> Bool {
        return post.remoteStatus == .pushing
    }

    func posts(for blog: Blog, wichTitleContains value: String) -> NSFetchedResultsController<AbstractPost> {
        let context = self.mainContext
        let fetchRequest = NSFetchRequest<AbstractPost>(entityName: "AbstractPost")

        fetchRequest.sortDescriptors = [NSSortDescriptor(key: "date_created_gmt", ascending: false)]

        let blogPredicate = NSPredicate(format: "blog == %@", blog)
        let urlPredicate = NSPredicate(format: "permaLink != NULL")
        let noVersionPredicate = NSPredicate(format: "original == NULL")
        var compoundPredicates = [blogPredicate, urlPredicate, noVersionPredicate]
        if !value.trimmingCharacters(in: CharacterSet.whitespacesAndNewlines).isEmpty {
            compoundPredicates.append(NSPredicate(format: "postTitle contains[c] %@", value))
        }
        let resultPredicate = NSCompoundPredicate(andPredicateWithSubpredicates: compoundPredicates)

        fetchRequest.predicate = resultPredicate

        let controller = NSFetchedResultsController(fetchRequest: fetchRequest, managedObjectContext: context, sectionNameKeyPath: nil, cacheName: nil)
        do {
            try controller.performFetch()
        } catch {
            fatalError("Failed to fetch entities: \(error)")
        }
        return controller
    }

    func titleOfPost(withPermaLink value: String, in blog: Blog) -> String? {
        let context = self.mainContext
        let fetchRequest = NSFetchRequest<AbstractPost>(entityName: "AbstractPost")

        fetchRequest.sortDescriptors = [NSSortDescriptor(key: "date_created_gmt", ascending: false)]

        let blogPredicate = NSPredicate(format: "blog == %@", blog)
        let urlPredicate = NSPredicate(format: "permaLink == %@", value)
        let noVersionPredicate = NSPredicate(format: "original == NULL")
        let compoundPredicates = [blogPredicate, urlPredicate, noVersionPredicate]

        let resultPredicate = NSCompoundPredicate(andPredicateWithSubpredicates: compoundPredicates)

        fetchRequest.predicate = resultPredicate

        let result = try? context.fetch(fetchRequest)

        guard let post = result?.first else {
            return nil
        }

        return post.titleForDisplay()
    }

    /// Retries the upload and save of the post and any associated media with it.
    ///
    /// - Parameter post: the post to retry the upload
    ///
    @objc func retrySave(of post: AbstractPost) {
        for media in post.media {
            guard media.remoteStatus == .failed else {
                continue
            }
            mediaCoordinator.retryMedia(media)
        }
        save(post: post)
    }

    /// This method checks the status of all post objects and updates them to the correct status if needed.
    /// The main cause of wrong status is the app being killed while uploads of posts are happening.
    ///
    @objc func refreshPostStatus() {
        let service = PostService(managedObjectContext: backgroundContext)
        service.refreshPostStatus()
    }

    private func upload(post: AbstractPost) {
        let postService = PostService(managedObjectContext: mainContext)
        postService.uploadPost(post, success: { uploadedPost in
            print("Post Coordinator -> upload succesfull: \(String(describing: uploadedPost.content))")

            SearchManager.shared.indexItem(uploadedPost)

            let model = PostNoticeViewModel(post: uploadedPost)
            ActionDispatcher.dispatch(NoticeAction.post(model.notice))
        }, failure: { error in
            let model = PostNoticeViewModel(post: post)
            ActionDispatcher.dispatch(NoticeAction.post(model.notice))

            print("Post Coordinator -> upload error: \(String(describing: error))")
        })
    }

    private func updateReferences(to media: Media, in post: AbstractPost) {
        guard var postContent = post.content,
            let mediaID = media.mediaID?.intValue,
            let remoteURLStr = media.remoteURL else {
            return
        }

        let mediaUploadID = media.uploadID
        let gutenbergMediaUploadID = media.gutenbergUploadID
        if media.remoteStatus == .failed {
            return
        }
        if media.mediaType == .image {
            let imgPostUploadProcessor = ImgUploadProcessor(mediaUploadID: mediaUploadID, remoteURLString: remoteURLStr, width: media.width?.intValue, height: media.height?.intValue)
            postContent = imgPostUploadProcessor.process(postContent)
            let gutenbergImgPostUploadProcessor = GutenbergImgUploadProcessor(mediaUploadID: gutenbergMediaUploadID, serverMediaID: mediaID, remoteURLString: remoteURLStr)
            postContent = gutenbergImgPostUploadProcessor.process(postContent)
        } else if media.mediaType == .video {
            let videoPostUploadProcessor = VideoUploadProcessor(mediaUploadID: mediaUploadID, remoteURLString: remoteURLStr, videoPressID: media.videopressGUID)
            postContent = videoPostUploadProcessor.process(postContent)
            let gutenbergVideoPostUploadProcessor = GutenbergVideoUploadProcessor(mediaUploadID: gutenbergMediaUploadID, serverMediaID: mediaID, remoteURLString: remoteURLStr, localURLString: media.absoluteThumbnailLocalURL?.absoluteString)
            postContent = gutenbergVideoPostUploadProcessor.process(postContent)
        } else if let remoteURL = URL(string: remoteURLStr) {
            let documentTitle = remoteURL.lastPathComponent
            let documentUploadProcessor = DocumentUploadProcessor(mediaUploadID: mediaUploadID, remoteURLString: remoteURLStr, title: documentTitle)
            postContent = documentUploadProcessor.process(postContent)
        }

        post.content = postContent
    }

    private func trackObserver(receipt: UUID, for post: AbstractPost) {
        queue.sync {
            observerUUIDs[post] = receipt
        }
    }

    private func removeObserver(for post: AbstractPost) {
        queue.sync {
            let uuid = observerUUIDs[post]

            observerUUIDs.removeValue(forKey: post)

            if let uuid = uuid {
                mediaCoordinator.removeObserver(withUUID: uuid)
            }
        }
    }

    private func isObserving(post: AbstractPost) -> Bool {
        var result = false
        queue.sync {
            result = observerUUIDs[post] != nil
        }
        return result
    }

    private func change(post: AbstractPost, status: AbstractPostRemoteStatus) {
        post.managedObjectContext?.perform {
            post.remoteStatus = status
            try? post.managedObjectContext?.save()
        }
    }

    /// Cancel active and pending automatic uploads of the post.
    func cancelAutoUploadOf(_ post: AbstractPost) {
        cancelAnyPendingSaveOf(post: post)

        // nil-ing this out will make the `shouldAttemptAutoUpload` property to return false.
        post.confirmedChangesHash = nil

        let moc = post.managedObjectContext

        moc?.perform {
            try? moc?.save()
        }
    }
}

// MARK: - Automatic Uploads

extension PostCoordinator: Uploader {
    func resume() {
        let fetcher = FailedPostsFetcher(mainContext)
        fetcher.getFailedPostsAndRetryActions { [weak self] postsAndActions in
            guard let self = self else {
                return
            }

            postsAndActions.forEach { post, action in
                switch action {
                case .upload:
                    self.retrySave(of: post)
                case .autoSave:
                    // TODO: Create a revision for the post
                    return
                case .nothing:
                    return
                }
            }
        }
    }
<<<<<<< HEAD
=======

    /// Cancel active and pending automatic uploads of the post.
    func cancelAutoUploadOf(_ post: AbstractPost) {
        cancelAnyPendingSaveOf(post: post)

        post.shouldAttemptAutoUpload = false

        let moc = post.managedObjectContext

        moc?.perform {
            try? moc?.save()
        }
    }
>>>>>>> 0e42cff4
}

extension PostCoordinator {
    /// Fetches failed posts that should be retried when there is an internet connection.
    class FailedPostsFetcher {
        private let postService: PostService

        init(_ postService: PostService) {
            self.postService = postService
        }

        init(_ managedObjectContext: NSManagedObjectContext) {
            postService = PostService(managedObjectContext: managedObjectContext)
        }

        func getFailedPostsAndRetryActions(result: @escaping ([AbstractPost: PostAutoUploadInteractor.AutoUploadAction]) -> Void) {
            let interactor = PostAutoUploadInteractor()

            postService.getFailedPosts { posts in
                let postsAndActions = posts.reduce(into: [AbstractPost: PostAutoUploadInteractor.AutoUploadAction]()) { result, post in
                    result[post] = interactor.autoUploadAction(for: post)
                }

                result(postsAndActions)
            }
        }
    }
}<|MERGE_RESOLUTION|>--- conflicted
+++ resolved
@@ -249,8 +249,7 @@
     func cancelAutoUploadOf(_ post: AbstractPost) {
         cancelAnyPendingSaveOf(post: post)
 
-        // nil-ing this out will make the `shouldAttemptAutoUpload` property to return false.
-        post.confirmedChangesHash = nil
+        post.shouldAttemptAutoUpload = false
 
         let moc = post.managedObjectContext
 
@@ -283,22 +282,6 @@
             }
         }
     }
-<<<<<<< HEAD
-=======
-
-    /// Cancel active and pending automatic uploads of the post.
-    func cancelAutoUploadOf(_ post: AbstractPost) {
-        cancelAnyPendingSaveOf(post: post)
-
-        post.shouldAttemptAutoUpload = false
-
-        let moc = post.managedObjectContext
-
-        moc?.perform {
-            try? moc?.save()
-        }
-    }
->>>>>>> 0e42cff4
 }
 
 extension PostCoordinator {
