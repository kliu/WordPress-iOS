--- conflicted
+++ resolved
@@ -311,33 +311,21 @@
 
 extension PostCoordinator: Uploader {
     func resume() {
-<<<<<<< HEAD
         let fetcher = FailedPostsFetcher(mainContext)
         fetcher.getFailedPostsAndRetryActions { [weak self] postsAndActions in
-=======
-        mainService.getFailedPosts { [weak self] posts in
->>>>>>> 1d158952
             guard let self = self else {
                 return
             }
 
-<<<<<<< HEAD
             postsAndActions.forEach { post, action in
                 switch action {
                 case .upload:
-                    self.retrySave(of: post)
+                    self.save(post, automatedRetry: true)
                 case .autoSave:
                     // TODO: Create a revision for the post
                     return
                 case .nothing:
                     return
-=======
-            posts.forEach() { post in
-                let shouldRetry = post.status == .draft && !post.hasRemote()
-
-                if shouldRetry {
-                    self.save(post, automatedRetry: true)
->>>>>>> 1d158952
                 }
             }
         }
