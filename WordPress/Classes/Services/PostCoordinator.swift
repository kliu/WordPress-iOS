import Aztec
import Foundation
import WordPressFlux

class PostCoordinator: NSObject {

    @objc static let shared = PostCoordinator()

    private(set) var backgroundContext: NSManagedObjectContext = {
        let context = ContextManager.sharedInstance().newDerivedContext()
        context.automaticallyMergesChangesFromParent = true
        return context
    }()

    private let mainContext = ContextManager.sharedInstance().mainContext

    private let queue = DispatchQueue(label: "org.wordpress.postcoordinator")

    private var observerUUIDs: [AbstractPost: UUID] = [:]

    private lazy var mediaCoordinator: MediaCoordinator = {
        return MediaCoordinator.shared
    }()

    /// Saves the post to both the local database and the server if available.
    /// If media is still uploading it keeps track of the ongoing media operations and updates the post content when they finish
    ///
    /// - Parameter post: the post to save
    func save(post postToSave: AbstractPost) {
        var post = postToSave
        if postToSave.isRevision() && !postToSave.hasRemote(), let originalPost = postToSave.original {
            post = originalPost
            post.applyRevision()
            post.deleteRevision()
        }

        change(post: post, status: .pushing)

        if mediaCoordinator.isUploadingMedia(for: post) {
            change(post: post, status: .pushingMedia)
            // Only observe if we're not already
            guard !isObserving(post: post) else {
                return
            }

            let uuid = mediaCoordinator.addObserver({ [weak self](media, state) in
                guard let `self` = self else {
                    return
                }
                switch state {
                case .ended:
                    let successHandler = {
                        self.updateReferences(to: media, in: post)
                        // Let's check if media uploading is still going, if all finished with success then we can upload the post
                        if !self.mediaCoordinator.isUploadingMedia(for: post) && !post.hasFailedMedia {
                            self.removeObserver(for: post)
                            self.upload(post: post)
                        }
                    }
                    switch media.mediaType {
                    case .video:
                        EditorMediaUtility.fetchRemoteVideoURL(for: media, in: post) { [weak self] (result) in
                            switch result {
                            case .error:
                                self?.change(post: post, status: .failed)
                            case .success(let value):
                                media.remoteURL = value.videoURL.absoluteString
                                successHandler()
                            }
                        }
                    default:
                        successHandler()
                    }
                case .failed:
                    self.change(post: post, status: .failed)
                default:
                    DDLogInfo("Post Coordinator -> Media state: \(state)")
                }
            }, forMediaFor: post)
            trackObserver(receipt: uuid, for: post)
            return
        }

        upload(post: post)
    }

    func cancelAnyPendingSaveOf(post: AbstractPost) {
        removeObserver(for: post)
    }

    func isUploading(post: AbstractPost) -> Bool {
        return post.remoteStatus == .pushing
    }

    func posts(for blog: Blog, wichTitleContains value: String) -> NSFetchedResultsController<AbstractPost> {
        let context = self.mainContext
        let fetchRequest = NSFetchRequest<AbstractPost>(entityName: "AbstractPost")

        fetchRequest.sortDescriptors = [NSSortDescriptor(key: "date_created_gmt", ascending: false)]

        let blogPredicate = NSPredicate(format: "blog == %@", blog)
        let urlPredicate = NSPredicate(format: "permaLink != NULL")
        let noVersionPredicate = NSPredicate(format: "original == NULL")
        var compoundPredicates = [blogPredicate, urlPredicate, noVersionPredicate]
        if !value.trimmingCharacters(in: CharacterSet.whitespacesAndNewlines).isEmpty {
            compoundPredicates.append(NSPredicate(format: "postTitle contains[c] %@", value))
        }
        let resultPredicate = NSCompoundPredicate(andPredicateWithSubpredicates: compoundPredicates)

        fetchRequest.predicate = resultPredicate

        let controller = NSFetchedResultsController(fetchRequest: fetchRequest, managedObjectContext: context, sectionNameKeyPath: nil, cacheName: nil)
        do {
            try controller.performFetch()
        } catch {
            fatalError("Failed to fetch entities: \(error)")
        }
        return controller
    }

    func titleOfPost(withPermaLink value: String, in blog: Blog) -> String? {
        let context = self.mainContext
        let fetchRequest = NSFetchRequest<AbstractPost>(entityName: "AbstractPost")

        fetchRequest.sortDescriptors = [NSSortDescriptor(key: "date_created_gmt", ascending: false)]

        let blogPredicate = NSPredicate(format: "blog == %@", blog)
        let urlPredicate = NSPredicate(format: "permaLink == %@", value)
        let noVersionPredicate = NSPredicate(format: "original == NULL")
        let compoundPredicates = [blogPredicate, urlPredicate, noVersionPredicate]

        let resultPredicate = NSCompoundPredicate(andPredicateWithSubpredicates: compoundPredicates)

        fetchRequest.predicate = resultPredicate

        let result = try? context.fetch(fetchRequest)

        guard let post = result?.first else {
            return nil
        }

        return post.titleForDisplay()
    }

    /// Retries the upload and save of the post and any associated media with it.
    ///
    /// - Parameter post: the post to retry the upload
    ///
    @objc func retrySave(of post: AbstractPost) {
        for media in post.media {
            guard media.remoteStatus == .failed else {
                continue
            }
            mediaCoordinator.retryMedia(media)
        }
        save(post: post)
    }

    /// This method checks the status of all post objects and updates them to the correct status if needed.
    /// The main cause of wrong status is the app being killed while uploads of posts are happening.
    ///
    @objc func refreshPostStatus() {
        let service = PostService(managedObjectContext: backgroundContext)
        service.refreshPostStatus()
    }

    private func upload(post: AbstractPost) {
        let postService = PostService(managedObjectContext: mainContext)
        postService.uploadPost(post, success: { uploadedPost in
            print("Post Coordinator -> upload succesfull: \(String(describing: uploadedPost.content))")

            SearchManager.shared.indexItem(uploadedPost)

            let model = PostNoticeViewModel(post: uploadedPost)
            ActionDispatcher.dispatch(NoticeAction.post(model.notice))
        }, failure: { error in
            let model = PostNoticeViewModel(post: post)
            ActionDispatcher.dispatch(NoticeAction.post(model.notice))

            print("Post Coordinator -> upload error: \(String(describing: error))")
        })
    }

    private func updateReferences(to media: Media, in post: AbstractPost) {
        guard var postContent = post.content,
            let mediaID = media.mediaID?.intValue,
            let remoteURLStr = media.remoteURL else {
            return
        }

        let mediaUploadID = media.uploadID
        let gutenbergMediaUploadID = media.gutenbergUploadID
        if media.remoteStatus == .failed {
            return
        }
        if media.mediaType == .image {
            let imgPostUploadProcessor = ImgUploadProcessor(mediaUploadID: mediaUploadID, remoteURLString: remoteURLStr, width: media.width?.intValue, height: media.height?.intValue)
            postContent = imgPostUploadProcessor.process(postContent)
            let gutenbergImgPostUploadProcessor = GutenbergImgUploadProcessor(mediaUploadID: gutenbergMediaUploadID, serverMediaID: mediaID, remoteURLString: remoteURLStr)
            postContent = gutenbergImgPostUploadProcessor.process(postContent)
        } else if media.mediaType == .video {
            let videoPostUploadProcessor = VideoUploadProcessor(mediaUploadID: mediaUploadID, remoteURLString: remoteURLStr, videoPressID: media.videopressGUID)
            postContent = videoPostUploadProcessor.process(postContent)
            let gutenbergVideoPostUploadProcessor = GutenbergVideoUploadProcessor(mediaUploadID: gutenbergMediaUploadID, serverMediaID: mediaID, remoteURLString: remoteURLStr, localURLString: media.absoluteThumbnailLocalURL?.absoluteString)
            postContent = gutenbergVideoPostUploadProcessor.process(postContent)
        } else if let remoteURL = URL(string: remoteURLStr) {
            let documentTitle = remoteURL.lastPathComponent
            let documentUploadProcessor = DocumentUploadProcessor(mediaUploadID: mediaUploadID, remoteURLString: remoteURLStr, title: documentTitle)
            postContent = documentUploadProcessor.process(postContent)
        }

        post.content = postContent
    }

    private func trackObserver(receipt: UUID, for post: AbstractPost) {
        queue.sync {
            observerUUIDs[post] = receipt
        }
    }

    private func removeObserver(for post: AbstractPost) {
        queue.sync {
            let uuid = observerUUIDs[post]

            observerUUIDs.removeValue(forKey: post)

            if let uuid = uuid {
                mediaCoordinator.removeObserver(withUUID: uuid)
            }
        }
    }

    private func isObserving(post: AbstractPost) -> Bool {
        var result = false
        queue.sync {
            result = observerUUIDs[post] != nil
        }
        return result
    }

    private func change(post: AbstractPost, status: AbstractPostRemoteStatus) {
        post.managedObjectContext?.perform {
            post.remoteStatus = status
            try? post.managedObjectContext?.save()
        }
    }

    /// Cancel active and pending automatic uploads of the post.
    func cancelAutoUploadOf(_ post: AbstractPost) {
        cancelAnyPendingSaveOf(post: post)

        post.shouldAttemptAutoUpload = false

        let moc = post.managedObjectContext

        moc?.perform {
            try? moc?.save()
        }
    }
}

// MARK: - Automatic Uploads

extension PostCoordinator: Uploader {
    func resume() {
        let fetcher = FailedPostsFetcher(mainContext)
        fetcher.getFailedPostsAndRetryActions { [weak self] postsAndActions in
            guard let self = self else {
                return
            }

            postsAndActions.forEach { post, action in
                switch action {
                case .upload:
                    self.retrySave(of: post)
                case .autoSave:
                    // TODO: Create a revision for the post
                    return
                case .nothing:
                    return
                }
            }
        }
    }
<<<<<<< HEAD
=======

    /// Cancel active and pending automatic uploads of the post.
    func cancelAutoUploadOf(_ post: AbstractPost) {
        cancelAnyPendingSaveOf(post: post)

        post.shouldAttemptAutoUpload = false

        let moc = post.managedObjectContext

        moc?.perform {
            try? moc?.save()
        }

        let notice = Notice(title: NSLocalizedString("Changes will not be published", comment: "title for notice displayed on cancel auto-upload"), message: "")
        ActionDispatcher.dispatch(NoticeAction.post(notice))
    }
>>>>>>> a80193a8
}

extension PostCoordinator {
    /// Fetches failed posts that should be retried when there is an internet connection.
    class FailedPostsFetcher {
        private let postService: PostService

        init(_ postService: PostService) {
            self.postService = postService
        }

        init(_ managedObjectContext: NSManagedObjectContext) {
            postService = PostService(managedObjectContext: managedObjectContext)
        }

        func getFailedPostsAndRetryActions(result: @escaping ([AbstractPost: PostAutoUploadInteractor.AutoUploadAction]) -> Void) {
            let interactor = PostAutoUploadInteractor()

            postService.getFailedPosts { posts in
                let postsAndActions = posts.reduce(into: [AbstractPost: PostAutoUploadInteractor.AutoUploadAction]()) { result, post in
                    result[post] = interactor.autoUploadAction(for: post)
                }

                result(postsAndActions)
            }
        }
    }
}<|MERGE_RESOLUTION|>--- conflicted
+++ resolved
@@ -256,6 +256,9 @@
         moc?.perform {
             try? moc?.save()
         }
+
+        let notice = Notice(title: NSLocalizedString("Changes will not be published", comment: "title for notice displayed on cancel auto-upload"), message: "")
+        ActionDispatcher.dispatch(NoticeAction.post(notice))
     }
 }
 
@@ -282,25 +285,6 @@
             }
         }
     }
-<<<<<<< HEAD
-=======
-
-    /// Cancel active and pending automatic uploads of the post.
-    func cancelAutoUploadOf(_ post: AbstractPost) {
-        cancelAnyPendingSaveOf(post: post)
-
-        post.shouldAttemptAutoUpload = false
-
-        let moc = post.managedObjectContext
-
-        moc?.perform {
-            try? moc?.save()
-        }
-
-        let notice = Notice(title: NSLocalizedString("Changes will not be published", comment: "title for notice displayed on cancel auto-upload"), message: "")
-        ActionDispatcher.dispatch(NoticeAction.post(notice))
-    }
->>>>>>> a80193a8
 }
 
 extension PostCoordinator {
