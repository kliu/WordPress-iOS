--- conflicted
+++ resolved
@@ -13,17 +13,13 @@
         case nothing
     }
 
-<<<<<<< HEAD
-    private static let disallowedStatuses: [BasePost.Status] = [.trash, .deleted]
-=======
     enum AutoUploadAttemptState {
         case attempted
         case reachedLimit
         case notAttempted
     }
 
-    private static let allowedStatuses: [BasePost.Status] = [.draft, .publish]
->>>>>>> bff1ea98
+    private static let disallowedStatuses: [BasePost.Status] = [.trash, .deleted]
 
     static let maxNumberOfAttempts = 3
 
@@ -38,13 +34,8 @@
     func autoUploadAction(for post: AbstractPost) -> AutoUploadAction {
         guard post.isFailed,
             let status = post.status,
-<<<<<<< HEAD
             !PostAutoUploadInteractor.disallowedStatuses.contains(status),
-            post.autoUploadAttemptsCount.intValue < maxNumberOfAttempts else {
-=======
-            PostAutoUploadInteractor.allowedStatuses.contains(status),
             post.autoUploadAttemptsCount.intValue < PostAutoUploadInteractor.maxNumberOfAttempts else {
->>>>>>> bff1ea98
                 return .nothing
         }
 
