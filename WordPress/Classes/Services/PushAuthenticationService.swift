import Foundation


/// The purpose of this service is to encapsulate the Restful API that performs Mobile 2FA
/// Code Verification.
///
@objc public class PushAuthenticationService : LocalCoreDataService {

    public var authenticationServiceRemote: PushAuthenticationServiceRemote?

    /// Designated Initializer
    ///
    /// - Parameter managedObjectContext: A Reference to the MOC that should be used to interact with
    ///                                   the Core Data Persistent Store.
    ///
    public required override init(managedObjectContext: NSManagedObjectContext) {
        super.init(managedObjectContext: managedObjectContext)
        self.authenticationServiceRemote = PushAuthenticationServiceRemote(wordPressComRestApi: apiForRequest())
    }

    /// Authorizes a WordPress.com Login Attempt (2FA Protected Accounts)
    ///
    /// - Parameters:
    ///     - token: The Token sent over by the backend, via Push Notifications.
    ///     - completion: The completion block to be executed when the remote call finishes.
    ///
    public func authorizeLogin(token: String, completion: ((Bool) -> ())) {
        if self.authenticationServiceRemote == nil {
            return
        }

        self.authenticationServiceRemote!.authorizeLogin(token,
            success:    {
                            completion(true)
                        },
            failure:    {
                            completion(false)
                        })

    }

    /// Helper method to get the WordPress.com REST Api, if any
    ///
    /// - Returns: WordPressComRestApi instance.  It can be an anonymous API instance if there are no credentials.
    ///
    private func apiForRequest() -> WordPressComRestApi {

        var api : WordPressComRestApi? = nil

        let accountService = AccountService(managedObjectContext: managedObjectContext)
        if let unwrappedRestApi = accountService.defaultWordPressComAccount()?.wordPressComRestApi {
            if unwrappedRestApi.hasCredentials() {
                api = unwrappedRestApi
            }
        }

        if api == nil {
<<<<<<< HEAD
            api = WordPressComRestApi()
=======
            api = WordPressComRestApi.anonymousApi()
>>>>>>> 32a89830
        }

        return api!
    }
}<|MERGE_RESOLUTION|>--- conflicted
+++ resolved
@@ -55,11 +55,7 @@
         }
 
         if api == nil {
-<<<<<<< HEAD
-            api = WordPressComRestApi()
-=======
             api = WordPressComRestApi.anonymousApi()
->>>>>>> 32a89830
         }
 
         return api!
