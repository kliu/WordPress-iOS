--- conflicted
+++ resolved
@@ -13,34 +13,4 @@
 
 @property (nonatomic, strong) NSNumber * parentID;
 
-<<<<<<< HEAD
-#pragma mark Class Methods
-/**
- Creates an empty local post associated with blog
- */
-+ (Page *)newDraftForBlog:(Blog *)blog;
-
-/**
- Retrieves the page with the specified `pageID` for a given blog
-
- @returns the specified page. Returns nil if there is no page with that id on the blog
- */
-+ (Page *)findWithBlog:(Blog *)blog andPageID:(NSNumber *)pageID withContext:(NSManagedObjectContext*)context;
-
-/**
- Retrieves the page with the specified `pageID` for a given blog. If the specified page doesn't exist, a new empty one is created
-
- @returns the specified page.
- */
-+ (Page *)findOrCreateWithBlog:(Blog *)blog andPageID:(NSNumber *)pageID withContext:(NSManagedObjectContext*)context;
-
-/**
- Updates the page properties with the results of a XML-RPC call
-
- @param pageInfo a dictionary with values returned from wp.getPages
- */
-- (void)updateFromDictionary:(NSDictionary *)pageInfo;
-
-=======
->>>>>>> 646897c6
 @end