--- conflicted
+++ resolved
@@ -73,20 +73,13 @@
     
     @IBOutlet weak var headerInfoStackView: UIStackView!
 
-<<<<<<< HEAD
-    class func controllerWithPlan(plan: Plan, siteID: Int) -> PlanDetailViewController {
-=======
-    class func controllerWithPlan(plan: Plan, isActive: Bool) -> PlanDetailViewController {
->>>>>>> 4c5d6336
+    class func controllerWithPlan(plan: Plan, siteID: Int, isActive: Bool) -> PlanDetailViewController {
         let storyboard = UIStoryboard(name: "Plans", bundle: NSBundle.mainBundle())
         let controller = storyboard.instantiateViewControllerWithIdentifier(NSStringFromClass(self)) as! PlanDetailViewController
         
         controller.plan = plan
-<<<<<<< HEAD
         controller.siteID = siteID
-=======
         controller.isActivePlan = isActive
->>>>>>> 4c5d6336
         
         return controller
     }
@@ -172,32 +165,8 @@
     //MARK: - IBActions
     
     @IBAction private func purchaseTapped() {
-<<<<<<< HEAD
         guard let identifier = plan.productIdentifier else {
             return
-=======
-        purchaseButton.selected = true
-        
-        // TODO (@frosty 2016-02-26): This is a temporary fake StoreKit
-        // transaction process to simulate navigation to the post purchase screens.
-        // This should be removed when we integrate StoreKit.
-        func showSuccessAlert() {
-            guard let plan = plan else { return }
-            
-            let alert = UIAlertController(title: "Thank You", message: "Your purchase was successful.", preferredStyle: .Alert)
-            alert.addActionWithTitle("OK", style: .Default, handler: { action in })
-            
-            let postPurchase = PlanPostPurchaseViewController(plan: plan)
-            let navigationController = RotationAwareNavigationViewController(rootViewController: postPurchase)
-            navigationController.modalTransitionStyle = .CrossDissolve
-            navigationController.modalPresentationStyle = .FormSheet
-            navigationController.navigationBar.shadowImage = UIImage(color: UIColor.clearColor(), havingSize: CGSize(width: 1, height: 1))
-            presentViewController(navigationController, animated: true, completion: nil)
-
-            navigationController.presentViewController(alert, animated: true, completion: nil)
-            
-            purchaseButton.selected = false
->>>>>>> 4c5d6336
         }
         purchaseButton.selected = true
         let store = StoreKitStore()
@@ -227,9 +196,12 @@
                 }
                 
                 return ImmuTable(sections: groups.map { group in
-                    let features = group.slugs.map { PlanService.featureForPlan(plan, withSlug: $0) }
+                    let rows: [ImmuTableRow] = group.slugs.map { slug in
+                        let feature = PlanService<StoreKitStore>.featureForPlan(plan, withSlug: slug)
+                        return TextRow(title: feature!.title, value: feature!.description)
+                    }
                     
-                    return ImmuTableSection(headerText: group.title, rows: features.map({ TextRow(title: $0!.title, value: $0!.description) }), footerText: nil)
+                    return ImmuTableSection(headerText: group.title, rows: rows, footerText: nil)
                 })
             }
         }
