--- conflicted
+++ resolved
@@ -1,186 +1,6 @@
 import UIKit
 import WordPressShared
 
-<<<<<<< HEAD
-=======
-struct PlanListRow: ImmuTableRow {
-    static let cell = ImmuTableCell.Class(WPTableViewCellSubtitle)
-    static let customHeight: Float? = 92
-    private let iconSize = CGSize(width: 60, height: 60)
-
-    let title: String
-    let active: Bool
-    let price: String
-    let description: String
-    let iconUrl: NSURL
-
-    let action: ImmuTableAction?
-
-    func configureCell(cell: UITableViewCell) {
-        WPStyleGuide.configureTableViewSmallSubtitleCell(cell)
-        cell.imageView?.downloadResizedImage(iconUrl, placeholderImage: UIImage(named: "plan-placeholder")!, pointSize: iconSize)
-        cell.textLabel?.attributedText = attributedTitle
-        cell.textLabel?.adjustsFontSizeToFitWidth = true
-        cell.detailTextLabel?.text = description
-        cell.detailTextLabel?.textColor = WPStyleGuide.grey()
-        cell.detailTextLabel?.font = WPFontManager.systemRegularFontOfSize(14.0)
-        cell.separatorInset = UIEdgeInsetsZero
-    }
-
-    private var attributedTitle: NSAttributedString {
-        return Formatter.attributedTitle(title, price: price, active: active)
-    }
-
-    struct Formatter {
-        static let titleAttributes = [
-            NSFontAttributeName: WPStyleGuide.tableviewTextFont(),
-            NSForegroundColorAttributeName: WPStyleGuide.tableViewActionColor()
-        ]
-        static let priceAttributes = [
-            NSFontAttributeName: WPFontManager.systemRegularFontOfSize(14.0),
-            NSForegroundColorAttributeName: WPStyleGuide.darkGrey()
-        ]
-        static let pricePeriodAttributes = [
-            NSFontAttributeName: WPFontManager.systemItalicFontOfSize(14.0),
-            NSForegroundColorAttributeName: WPStyleGuide.grey()
-        ]
-
-        static func attributedTitle(title: String, price: String, active: Bool) -> NSAttributedString {
-            let planTitle = NSAttributedString(string: title, attributes: titleAttributes)
-
-            let attributedTitle = NSMutableAttributedString(attributedString: planTitle)
-
-            if active {
-                let currentPlanAttributes = [
-                    NSFontAttributeName: WPFontManager.systemSemiBoldFontOfSize(11.0),
-                    NSForegroundColorAttributeName: WPStyleGuide.validGreen()
-                ]
-                let currentPlan = NSLocalizedString("Current Plan", comment: "").uppercaseStringWithLocale(NSLocale.currentLocale())
-                let attributedCurrentPlan = NSAttributedString(string: currentPlan, attributes: currentPlanAttributes)
-                attributedTitle.appendString(" ")
-                attributedTitle.appendAttributedString(attributedCurrentPlan)
-            } else if !price.isEmpty {
-                attributedTitle.appendString(" ")
-                let attributedPrice = NSAttributedString(string: price, attributes: priceAttributes)
-                attributedTitle.appendAttributedString(attributedPrice)
-
-                attributedTitle.appendString(" ")
-                let pricePeriod = NSAttributedString(string: NSLocalizedString("per year", comment: ""), attributes: pricePeriodAttributes)
-                attributedTitle.appendAttributedString(pricePeriod)
-            }
-            return attributedTitle
-        }
-    }
-}
-
-enum PlanListViewModel {
-    case Loading
-    case Ready(SitePricedPlans)
-    case Error(String)
-
-    var noResultsViewModel: WPNoResultsView.Model? {
-        switch self {
-        case .Loading:
-            return WPNoResultsView.Model(
-                title: NSLocalizedString("Loading Plans...", comment: "Text displayed while loading plans details")
-            )
-        case .Ready(_):
-            return nil
-        case .Error(_):
-            return WPNoResultsView.Model(
-                title: NSLocalizedString("Oops", comment: ""),
-                message: NSLocalizedString("There was an error loading plans", comment: ""),
-                buttonTitle: NSLocalizedString("Contact support", comment: "")
-            )
-        }
-    }
-
-    func tableFooterViewModelWithPresenter(presenter: UIViewController) -> (title: NSAttributedString, action: () -> Void)? {
-        switch self {
-        case .Ready:
-            let action = { [weak presenter] in
-                let webViewController = WPWebViewController(URL: NSURL(string: WPAutomatticTermsOfServiceURL)!)
-                let navController = UINavigationController(rootViewController: webViewController)
-                presenter?.presentViewController(navController, animated: true, completion: nil)
-            }
-
-            return (footerTitle, action)
-        default:
-            return nil
-        }
-    }
-
-    private var footerTitle: NSAttributedString {
-        let bodyColor = WPStyleGuide.greyDarken10().hexString()
-        let linkColor = WPStyleGuide.wordPressBlue().hexString()
-
-        let bodyStyles = "body { font-family: -apple-system; font-size: 12px; color: \(bodyColor); }"
-        let linkStyles = "a { text-decoration: none; color: \(linkColor); }"
-
-        // Non-breaking space entity prevents an orphan word if the text wraps
-        let tos = NSLocalizedString("By checking out, you agree to our <a>fascinating terms and&nbsp;conditions</a>.", comment: "Terms of Service link displayed when a user is making a purchase. Text inside <a> tags will be highlighted.")
-        let styledTos = "<style>" + bodyStyles + linkStyles + "</style>" + tos
-
-        let attributedTos = try! NSMutableAttributedString(
-            data: styledTos.dataUsingEncoding(NSUTF8StringEncoding)!,
-            options: [NSDocumentTypeDocumentAttribute: NSHTMLTextDocumentType],
-            documentAttributes: nil)
-
-        // Apply a paragaraph style to remove extra padding at the top and bottom
-        let paragraphStyle = NSMutableParagraphStyle()
-        paragraphStyle.paragraphSpacing = 0
-        paragraphStyle.paragraphSpacingBefore = 0
-
-        attributedTos.addAttribute(NSParagraphStyleAttributeName,
-                                   value: paragraphStyle,
-                                   range: NSMakeRange(0, attributedTos.string.characters.count - 1))
-
-        return attributedTos
-    }
-
-    func tableViewModelWithPresenter(presenter: ImmuTablePresenter?, planService: PlanService<StoreKitStore>?) -> ImmuTable {
-        switch self {
-        case .Loading, .Error(_):
-            return ImmuTable.Empty
-        case .Ready(let siteID, let activePlan, let plans):
-            let rows: [ImmuTableRow] = plans.map({ (plan, price) in
-                let active = (activePlan == plan)
-                let iconUrl = active ? plan.activeIconUrl : plan.iconUrl
-                var action: ImmuTableAction? = nil
-                if let presenter = presenter,
-                    let planService = planService {
-                    let sitePricedPlans = (siteID: siteID, activePlan: activePlan, availablePlans: plans)
-                    action = presenter.present(self.controllerForPlanDetails(sitePricedPlans, initialPlan: plan, planService: planService))
-                }
-
-                return PlanListRow(
-                    title: plan.title,
-                    active: active,
-                    price: price,
-                    description: plan.tagline,
-                    iconUrl: iconUrl,
-                    action: action
-                )
-            })
-            return ImmuTable(sections: [
-                ImmuTableSection(
-                    headerText: NSLocalizedString("WordPress.com Plans", comment: "Title for the Plans list header"),
-                    rows: rows)
-                ])
-        }
-    }
-
-    func controllerForPlanDetails(sitePricedPlans: SitePricedPlans, initialPlan: Plan, planService: PlanService<StoreKitStore>) -> ImmuTableRowControllerGenerator {
-        return { row in
-            let planVC = PlanComparisonViewController(sitePricedPlans: sitePricedPlans, initialPlan: initialPlan, service: planService)
-            let navigationVC = RotationAwareNavigationViewController(rootViewController: planVC)
-            navigationVC.modalPresentationStyle = .FormSheet
-            return navigationVC
-        }
-    }
-}
-
->>>>>>> 80327374
 final class PlanListViewController: UITableViewController, ImmuTablePresenter {
     private lazy var handler: ImmuTableViewHandler = {
         return ImmuTableViewHandler(takeOver: self)
