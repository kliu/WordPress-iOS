import UIKit
import WordPressShared

final class PlanListViewController: UITableViewController, ImmuTablePresenter {
    private lazy var handler: ImmuTableViewHandler = {
        return ImmuTableViewHandler(takeOver: self)
    }()
    private var viewModel: PlanListViewModel = .Loading {
        didSet {
            handler.viewModel = viewModel.tableViewModelWithPresenter(self, planService: service)
            updateNoResults()
            updateFooterView()
        }
    }

    func updateFooterView() {
        let footerViewModel = viewModel.tableFooterViewModelWithPresenter(self)

        tableView.tableFooterView = tableFooterViewWithViewModel(footerViewModel)
    }

    private var footerTapAction: (() -> Void)?
    private func tableFooterViewWithViewModel(viewModel: (title: NSAttributedString, action: () -> Void)?) -> UIView? {
        guard let viewModel = viewModel else { return nil }

        let footerView = WPTableViewSectionHeaderFooterView(reuseIdentifier: "ToSFooterView", style: .Footer)

        let title = viewModel.title
        footerView.attributedTitle = title
        footerView.frame.size.height = WPTableViewSectionHeaderFooterView.heightForFooter(title.string, width: footerView.bounds.width)

        // Don't add a recognizer if we already have one
        let recognizers = footerView.gestureRecognizers
        if recognizers == nil || recognizers?.count == 0 {
            footerTapAction = viewModel.action

            let tapRecognizer = UITapGestureRecognizer(target: self, action: #selector(footerTapped))
            footerView.addGestureRecognizer(tapRecognizer)
        }

        return footerView
    }

    private let noResultsView = WPNoResultsView()

    func updateNoResults() {
        if let noResultsViewModel = viewModel.noResultsViewModel {
            showNoResults(noResultsViewModel)
        } else {
            hideNoResults()
        }
    }

    func showNoResults(viewModel: WPNoResultsView.Model) {
        noResultsView.bindViewModel(viewModel)
        if noResultsView.isDescendantOfView(tableView) {
            noResultsView.centerInSuperview()
        } else {
            tableView.addSubviewWithFadeAnimation(noResultsView)
        }
    }

    func hideNoResults() {
        noResultsView.removeFromSuperview()
    }

    static let restorationIdentifier = "PlanList"
    /// Reference to the blog object if initialized with a blog. Used for state restoration only.
    private var restorationBlogURL: NSURL? = nil

    convenience init?(blog: Blog) {
        precondition(blog.dotComID != nil)
        guard let service = PlanService(blog: blog, store: StoreKitStore()) else {
            return nil
        }
<<<<<<< HEAD
        self.init(siteID: Int(blog.dotComID!), service: service)
=======
        self.init(siteID: Int(blog.dotComID), service: service)
        restorationBlogURL = blog.objectID.URIRepresentation()
>>>>>>> 138d7785
    }

    let siteID: Int
    let service: PlanService<StoreKitStore>
    init(siteID: Int, service: PlanService<StoreKitStore>) {
        self.siteID = siteID
        self.service = service
        super.init(style: .Grouped)
        title = NSLocalizedString("Plans", comment: "Title for the plan selector")
        restorationIdentifier = PlanListViewController.restorationIdentifier
        restorationClass = PlanListViewController.self
        noResultsView.delegate = self
    }

    required init?(coder aDecoder: NSCoder) {
        fatalError("init(coder:) has not been implemented")
    }

    override func viewDidLoad() {
        super.viewDidLoad()
        WPStyleGuide.resetReadableMarginsForTableView(tableView)
        WPStyleGuide.configureColorsForView(view, andTableView: tableView)
        ImmuTable.registerRows([PlanListRow.self], tableView: tableView)
        handler.viewModel = viewModel.tableViewModelWithPresenter(self, planService: service)
        updateNoResults()
    }

    override func viewDidAppear(animated: Bool) {
        super.viewDidAppear(animated)

        service.plansWithPricesForBlog(siteID,
            success: { result in
                self.viewModel = .Ready(result)
            },
            failure: { error in
                self.viewModel = .Error(String(error))
            }
        )
    }

    func footerTapped() {
        footerTapAction?()
    }
}

// MARK: - WPNoResultsViewDelegate

extension PlanListViewController: WPNoResultsViewDelegate {
    func didTapNoResultsView(noResultsView: WPNoResultsView!) {
        SupportViewController.showFromTabBar()
    }
}

// MARK: - UIViewControllerRestoration

extension PlanListViewController: UIViewControllerRestoration {
    enum EncodingKey {
        static let blogURL = "blogURL"
    }

    static func viewControllerWithRestorationIdentifierPath(identifierComponents: [AnyObject], coder: NSCoder) -> UIViewController? {
        guard let identifier = identifierComponents.last as? String where identifier == PlanListViewController.restorationIdentifier else {
            return nil
        }

        guard let blogURL = coder.decodeObjectForKey(EncodingKey.blogURL) as? NSURL else {
            return nil
        }

        let context = ContextManager.sharedInstance().mainContext
        guard let objectID = context.persistentStoreCoordinator?.managedObjectIDForURIRepresentation(blogURL),
            let object = try? context.existingObjectWithID(objectID),
            let blog = object as? Blog else {
                return nil
        }
        return PlanListViewController(blog: blog)
    }

    override func encodeRestorableStateWithCoder(coder: NSCoder) {
        super.encodeRestorableStateWithCoder(coder)
        if let blogURL = restorationBlogURL {
            coder.encodeObject(blogURL, forKey: EncodingKey.blogURL)
        }
    }
}<|MERGE_RESOLUTION|>--- conflicted
+++ resolved
@@ -73,12 +73,9 @@
         guard let service = PlanService(blog: blog, store: StoreKitStore()) else {
             return nil
         }
-<<<<<<< HEAD
+        
         self.init(siteID: Int(blog.dotComID!), service: service)
-=======
-        self.init(siteID: Int(blog.dotComID), service: service)
         restorationBlogURL = blog.objectID.URIRepresentation()
->>>>>>> 138d7785
     }
 
     let siteID: Int
