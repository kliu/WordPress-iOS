--- conflicted
+++ resolved
@@ -2,11 +2,6 @@
 import DesignSystem
 
 struct NotificationsTableViewCellContent: View {
-<<<<<<< HEAD
-=======
-    static let reuseIdentifier = String(describing: Self.self)
-
->>>>>>> 6625943a
     enum Style {
         struct Regular {
             let title: AttributedString?
