
class FindOutMoreCell: UITableViewCell {

    private lazy var findOutMoreButton: UIButton = {
        let button = UIButton()
        button.translatesAutoresizingMaskIntoConstraints = false
        button.setTitle(Appearance.buttonTitle, for: .normal)
        button.contentHorizontalAlignment = .leading
        button.setTitleColor(.primary, for: .normal)
        button.addTarget(self, action: #selector(buttonTapped), for: .touchUpInside)
        return button
    }()

    private var findOutMoreUrl: URL?

    override init(style: UITableViewCell.CellStyle, reuseIdentifier: String?) {
        super.init(style: style, reuseIdentifier: reuseIdentifier)

        contentView.addSubview(findOutMoreButton)

        NSLayoutConstraint.activate([
            contentView.safeAreaLayoutGuide.leadingAnchor.constraint(equalTo: findOutMoreButton.leadingAnchor),
            contentView.safeAreaLayoutGuide.topAnchor.constraint(equalTo: findOutMoreButton.topAnchor, constant: Appearance.topMargin),
            contentView.safeAreaLayoutGuide.bottomAnchor.constraint(equalTo: findOutMoreButton.bottomAnchor)
        ])
    }

    required init?(coder: NSCoder) {
        fatalError("init(coder:) has not been implemented")
    }

    func configure(with url: URL?) {
        self.findOutMoreUrl = url
    }
}

// Appearance
private extension FindOutMoreCell {
    enum Appearance {
        static let buttonTitle = NSLocalizedString("Find out more", comment: "Title for the find out more button in the What's New page.")
        static let buttonFont = UIFont(descriptor: .preferredFontDescriptor(withTextStyle: .callout), size: 16)
        static let topMargin: CGFloat = -8
    }

    @objc func buttonTapped() {
<<<<<<< HEAD
        WPAnalytics.track(.whatIsNewFindOutMoreTapped)
=======
        WPAnalytics.track(.featureAnnouncementButtonTapped, properties: ["button": "find_out_more"])
>>>>>>> 2a98ad5b

        guard let url = self.findOutMoreUrl else {
            return
        }
        // TODO - WHATSNEW: we should probably present the post in a WebView
        UIApplication.shared.open(url)
    }
}<|MERGE_RESOLUTION|>--- conflicted
+++ resolved
@@ -43,11 +43,7 @@
     }
 
     @objc func buttonTapped() {
-<<<<<<< HEAD
-        WPAnalytics.track(.whatIsNewFindOutMoreTapped)
-=======
         WPAnalytics.track(.featureAnnouncementButtonTapped, properties: ["button": "find_out_more"])
->>>>>>> 2a98ad5b
 
         guard let url = self.findOutMoreUrl else {
             return
