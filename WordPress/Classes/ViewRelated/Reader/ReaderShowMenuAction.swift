--- conflicted
+++ resolved
@@ -69,29 +69,18 @@
 
         // Seen
         if FeatureFlag.unseenPosts.enabled {
-<<<<<<< HEAD
-            alertController.addActionWithTitle(post.isSeen ? ReaderPostMenuButtonTitles.markUnseen : ReaderPostMenuButtonTitles.markSeen,
-                                               style: .default,
-                                               handler: { (action: UIAlertAction) in
-                                                if let post: ReaderPost = ReaderActionHelpers.existingObject(for: post.objectID, in: context) {
-                                                    ReaderSeenAction().execute(with: post, context: context, failure: { _ in
-                                                        ReaderHelpers.dispatchToggleSeenError(post: post)
-                                                    })
-                                                }
-                                               })
-=======
             // Only show option for posts that are followed
             if post.feedItemID != nil {
-
                 alertController.addActionWithTitle(post.isSeen ? ReaderPostMenuButtonTitles.markUnseen : ReaderPostMenuButtonTitles.markSeen,
                                                    style: .default,
                                                    handler: { (action: UIAlertAction) in
                                                     if let post: ReaderPost = ReaderActionHelpers.existingObject(for: post.objectID, in: context) {
-                                                        ReaderSeenAction().execute(with: post, context: context)
+                                                        ReaderSeenAction().execute(with: post, context: context, failure: { _ in
+                                                            ReaderHelpers.dispatchToggleSeenError(post: post)
+                                                        })
                                                     }
                                                    })
             }
->>>>>>> d319f4e5
         }
 
         // Visit
