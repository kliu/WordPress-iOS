--- conflicted
+++ resolved
@@ -173,13 +173,9 @@
             return
         }
 
-<<<<<<< HEAD
-        guard let host = URL(string: post.blogURL)?.host else {
-=======
         // If the user is an admin on the post's site do not bump the page view unless
         // the the post is private.
         if !post.isPrivate() && isUserAdminOnSiteWithID(siteID) {
->>>>>>> 7eddbb4a
             return
         }
 
