import Foundation
import CocoaLumberjack
import Gridicons
import WordPressShared


/// The menu for the reader.
///
@objc class ReaderMenuViewController: UITableViewController, UIViewControllerRestoration {

    @objc static let restorationIdentifier = "ReaderMenuViewController"
    @objc static let selectedIndexPathRestorationIdentifier = "ReaderMenuSelectedIndexPathKey"
    @objc static let currentReaderStreamIdentifier = "ReaderMenuCurrentStream"

    @objc let defaultCellIdentifier = "DefaultCellIdentifier"
    @objc let actionCellIdentifier = "ActionCellIdentifier"
    @objc let manageCellIdentifier = "ManageCellIdentifier"

    @objc var isSyncing = false
    @objc var didSyncTopics = false

    @objc var currentReaderStream: ReaderStreamViewController?

    fileprivate var defaultIndexPath: IndexPath {
        return viewModel.indexPathOfDefaultMenuItemWithOrder(order: .followed)
    }

    fileprivate var restorableSelectedIndexPath: IndexPath?

    @objc lazy var viewModel: ReaderMenuViewModel = {
        let vm = ReaderMenuViewModel()
        vm.delegate = self
        return vm
    }()

    /// A convenience method for instantiating the controller.
    ///
    /// - Returns: An instance of the controller.
    ///
    @objc static func controller() -> ReaderMenuViewController {
        return ReaderMenuViewController(style: .grouped)
    }

    // MARK: - Restoration Methods


    static func viewController(withRestorationIdentifierPath identifierComponents: [Any], coder: NSCoder) -> UIViewController? {
        return WPTabBarController.sharedInstance().readerMenuViewController
    }

    override func encodeRestorableState(with coder: NSCoder) {
        coder.encode(restorableSelectedIndexPath, forKey: type(of: self).selectedIndexPathRestorationIdentifier)
        coder.encode(currentReaderStream, forKey: type(of: self).currentReaderStreamIdentifier)

        super.encodeRestorableState(with: coder)
    }

    override func decodeRestorableState(with coder: NSCoder) {
        decodeRestorableSelectedIndexPathWithCoder(coder: coder)
        decodeRestorableCurrentStreamWithCoder(coder: coder)

        super.decodeRestorableState(with: coder)
    }

    fileprivate func decodeRestorableSelectedIndexPathWithCoder(coder: NSCoder) {
        if let indexPath = coder.decodeObject(forKey: type(of: self).selectedIndexPathRestorationIdentifier) as? IndexPath {
            restorableSelectedIndexPath = indexPath
        }
    }

    fileprivate func decodeRestorableCurrentStreamWithCoder(coder: NSCoder) {
        if let currentStream = coder.decodeObject(forKey: type(of: self).currentReaderStreamIdentifier) as? ReaderStreamViewController {
            currentReaderStream = currentStream
        }
    }

    // MARK: - Lifecycle Methods


    deinit {
        NotificationCenter.default.removeObserver(self)
    }


    override init(style: UITableViewStyle) {
        super.init(style: style)
        // Need to use `super` to work around a Swift compiler bug
        // https://bugs.swift.org/browse/SR-3465
        super.restorationIdentifier = ReaderMenuViewController.restorationIdentifier
        restorationClass = ReaderMenuViewController.self

        clearsSelectionOnViewWillAppear = false

        if restorableSelectedIndexPath == nil {
            restorableSelectedIndexPath = defaultIndexPath
        }

        setupRefreshControl()
        setupAccountChangeNotificationObserver()
        setupApplicationWillTerminateNotificationObserver()
    }


    required convenience init() {
        self.init(style: .grouped)
    }


    required init?(coder aDecoder: NSCoder) {
        fatalError("init(coder:) has not been implemented")
    }


    override func viewDidLoad() {
        super.viewDidLoad()
        navigationItem.title = NSLocalizedString("Reader", comment: "")

        configureTableView()
        syncTopics()
    }

    override func viewWillAppear(_ animated: Bool) {
        super.viewWillAppear(animated)

        // We shouldn't show a selection if our split view is collapsed
        if splitViewControllerIsHorizontallyCompact {
            animateDeselectionInteractively()

            restorableSelectedIndexPath = defaultIndexPath
        }

        reloadTableViewPreservingSelection()
    }

    override func viewDidAppear(_ animated: Bool) {
        super.viewDidAppear(animated)

        registerUserActivity()
    }

    override func traitCollectionDidChange(_ previousTraitCollection: UITraitCollection?) {
        super.traitCollectionDidChange(previousTraitCollection)

        reloadTableViewPreservingSelection()
    }

    // MARK: - Configuration


    @objc func setupRefreshControl() {
        if refreshControl != nil {
            return
        }

        refreshControl = UIRefreshControl()
        refreshControl?.addTarget(self, action: #selector(type(of: self).syncTopics), for: .valueChanged)
    }


    @objc func setupApplicationWillTerminateNotificationObserver() {
        NotificationCenter.default.addObserver(self, selector: #selector(type(of: self).handleApplicationWillTerminate), name: NSNotification.Name.UIApplicationWillTerminate, object: nil)
    }


    @objc func setupAccountChangeNotificationObserver() {
        NotificationCenter.default.addObserver(self, selector: #selector(type(of: self).handleAccountChanged), name: NSNotification.Name.WPAccountDefaultWordPressComAccountChanged, object: nil)
    }


    @objc func configureTableView() {

        tableView.register(WPTableViewCell.self, forCellReuseIdentifier: defaultCellIdentifier)
        tableView.register(WPTableViewCell.self, forCellReuseIdentifier: actionCellIdentifier)

        WPStyleGuide.configureColors(for: view, andTableView: tableView)
        WPStyleGuide.configureAutomaticHeightRows(for: tableView)
    }


    // MARK: - Cleanup Methods


    /// Clears the inUse flag from any topics or posts so marked.
    ///
    @objc func unflagInUseContent() {
        let context = ContextManager.sharedInstance().mainContext
        ReaderPostService(managedObjectContext: context).clearInUseFlags()
        ReaderTopicService(managedObjectContext: context).clearInUseFlags()
    }


    /// Clean up topics that do not belong in the menu and posts that have no topic
    /// This is merely a convenient place to perform this task.
    ///
    @objc func cleanupStaleContent(removeAllTopics removeAll: Bool) {
        let context = ContextManager.sharedInstance().mainContext
        ReaderPostService(managedObjectContext: context).deletePostsWithNoTopic()

        if removeAll {
            ReaderTopicService(managedObjectContext: context).deleteAllTopics()
        } else {
            ReaderTopicService(managedObjectContext: context).deleteNonMenuTopics()
        }
    }


    // MARK: - Instance Methods


    /// Handle the UIApplicationWillTerminate notification.
    //
    @objc func handleApplicationWillTerminate(_ notification: Foundation.Notification) {
        // Its important to clean up stale content before unflagging, otherwise
        // content we want to preserve for state restoration might also be
        // deleted.
        cleanupStaleContent(removeAllTopics: false)
        unflagInUseContent()
    }

    /// When logged out return the nav stack to the menu
    ///
    @objc func handleAccountChanged(_ notification: Foundation.Notification) {
        // Reset the selected index path
        restorableSelectedIndexPath = defaultIndexPath

        // Clean up obsolete content.
        unflagInUseContent()
        cleanupStaleContent(removeAllTopics: true)

        // Clean up stale search history
        let context = ContextManager.sharedInstance().mainContext
        ReaderSearchSuggestionService(managedObjectContext: context).deleteAllSuggestions()

        // Sync the menu fresh
        syncTopics()
    }

    /// Sync the Reader's menu and fetch followed site list
    ///
    @objc func syncTopics() {
        if isSyncing {
            return
        }

        isSyncing = true

        let dispatchGroup = DispatchGroup()
        let service = ReaderTopicService(managedObjectContext: ContextManager.sharedInstance().mainContext)

        dispatchGroup.enter()
        service.fetchReaderMenu(success: { [weak self] in
                self?.didSyncTopics = true
                dispatchGroup.leave()
            }, failure: { (error) in
                dispatchGroup.leave()
                DDLogError("Error syncing menu: \(String(describing: error))")
        })

        dispatchGroup.enter()
        service.fetchFollowedSites(success: {
            dispatchGroup.leave()
        }, failure: { (error) in
            dispatchGroup.leave()
            DDLogError("Could not sync sites: \(String(describing: error))")
        })

        dispatchGroup.notify(queue: .main) { [weak self] in
<<<<<<< HEAD
            DDLogInfo("Both functions complete 👍")
=======
>>>>>>> 0856e7cc
            self?.cleanupAfterSync()
        }
    }


    /// Reset's state after a sync.
    ///
    @objc func cleanupAfterSync() {
        refreshControl?.endRefreshing()
        isSyncing = false
    }


    /// Presents the detail view controller for the specified post on the specified
    /// blog. This is a convenience method for use with Notifications (for example).
    ///
    /// - Parameters:
    ///     - postID: The ID of the post on the specified blog.
    ///     - blogID: The ID of the blog.
    ///
    @objc func openPost(_ postID: NSNumber, onBlog blogID: NSNumber) {
        showDetailViewController(viewControllerForPost(postID, siteID: blogID), sender: self)
    }

    fileprivate func viewControllerForPost(_ postID: NSNumber, siteID: NSNumber) -> ReaderDetailViewController {
        return ReaderDetailViewController.controllerWithPostID(postID, siteID: siteID)
    }

    /// Presents the post list for the specified topic.
    ///
    /// - Parameters:
    ///     - topic: The topic to show.
    ///
    @objc func showPostsForTopic(_ topic: ReaderAbstractTopic) {
        showDetailViewController(viewControllerForTopic(topic), sender: self)
    }

    fileprivate func viewControllerForTopic(_ topic: ReaderAbstractTopic) -> ReaderStreamViewController {
        return ReaderStreamViewController.controllerWithTopic(topic)
    }

    /// Presents the reader's search view controller.
    ///
    @objc func showReaderSearch() {
        showDetailViewController(viewControllerForSearch(), sender: self)
    }

    fileprivate func viewControllerForSearch() -> ReaderSearchViewController {
        return ReaderSearchViewController.controller()
    }

    /// Presents a new view controller for subscribing to a new tag.
    ///
    @objc func showAddTag() {
        let placeholder = NSLocalizedString("Add any tag", comment: "Placeholder text. A call to action for the user to type any tag to which they would like to subscribe.")
        let controller = SettingsTextViewController(text: nil, placeholder: placeholder, hint: nil)
        controller.title = NSLocalizedString("Add a Tag", comment: "Title of a feature to add a new tag to the tags subscribed by the user.")
        controller.onValueChanged = { value in
            if value.trim().count > 0 {
                self.followTagNamed(value.trim())
            }
        }
        controller.mode = .lowerCaseText
        controller.displaysActionButton = true
        controller.actionText = NSLocalizedString("Add Tag", comment: "Button Title. Tapping subscribes the user to a new tag.")
        controller.onActionPress = {
            self.dismissModal()
        }

        let cancelButton = UIBarButtonItem(barButtonSystemItem: .cancel, target: self, action: #selector(ReaderMenuViewController.dismissModal))
        controller.navigationItem.leftBarButtonItem = cancelButton

        let navController = UINavigationController(rootViewController: controller)
        navController.modalPresentationStyle = .formSheet

        present(navController, animated: true, completion: nil)
    }


    /// Dismisses a presented view controller.
    ///
    @objc func dismissModal() {
        dismiss(animated: true, completion: nil)
    }

    // MARK: - Tag Wrangling


    /// Prompts the user to confirm unfolowing a tag.
    ///
    /// - Parameters:
    ///     - topic: The tag topic that is to be unfollowed.
    ///
    @objc func promptUnfollowTagTopic(_ topic: ReaderTagTopic) {
        let title = NSLocalizedString("Remove", comment: "Title of a prompt asking the user to confirm they no longer wish to subscribe to a certain tag.")
        let template = NSLocalizedString("Are you sure you wish to remove the tag '%@'?", comment: "A short message asking the user if they wish to unfollow the specified tag. The %@ is a placeholder for the name of the tag.")
        let message = String(format: template, topic.title)
        let alert = UIAlertController(title: title, message: message, preferredStyle: .alert)
        alert.addCancelActionWithTitle(NSLocalizedString("Cancel", comment: "Title of a cancel button.")) { (action) in
            self.tableView.setEditing(false, animated: true)
        }
        alert.addDestructiveActionWithTitle(NSLocalizedString("Remove", comment: "Verb. Button title. Unfollows / unsubscribes the user from a topic in the reader.")) { (action) in
            self.unfollowTagTopic(topic)
        }
        alert.presentFromRootViewController()
    }


    /// Tells the ReaderTopicService to unfollow the specified topic.
    ///
    /// - Parameters:
    ///     - topic: The tag topic that is to be unfollowed.
    ///
    @objc func unfollowTagTopic(_ topic: ReaderTagTopic) {
        let service = ReaderTopicService(managedObjectContext: ContextManager.sharedInstance().mainContext)
        service.unfollowTag(topic, withSuccess: nil) { (error) in
            DDLogError("Could not unfollow topic \(topic), \(String(describing: error))")

            let title = NSLocalizedString("Could Not Remove Tag", comment: "Title of a prompt informing the user there was a probem unsubscribing from a tag in the reader.")
            let message = error?.localizedDescription
            let alert = UIAlertController(title: title, message: message, preferredStyle: .alert)
            alert.addCancelActionWithTitle(NSLocalizedString("OK", comment: "Button title. An acknowledgement of the message displayed in a prompt."))
            alert.presentFromRootViewController()
        }
    }


    /// Follow a new tag with the specified tag name.
    ///
    /// - Parameters:
    ///     - tagName: The name of the tag to follow.
    ///
    @objc func followTagNamed(_ tagName: String) {
        let service = ReaderTopicService(managedObjectContext: ContextManager.sharedInstance().mainContext)

        let generator = UINotificationFeedbackGenerator()
        generator.prepare()

        service.followTagNamed(tagName, withSuccess: { [weak self] in
            generator.notificationOccurred(.success)

            // A successful follow makes the new tag the currentTopic.
            if let tag = service.currentTopic as? ReaderTagTopic {
                self?.scrollToTag(tag)
            }

            }, failure: { (error) in
                DDLogError("Could not follow tag named \(tagName) : \(String(describing: error))")

                generator.notificationOccurred(.error)

                let title = NSLocalizedString("Could Not Follow Tag", comment: "Title of a prompt informing the user there was a probem unsubscribing from a tag in the reader.")
                let message = error?.localizedDescription
                let alert = UIAlertController(title: title, message: message, preferredStyle: .alert)
                alert.addCancelActionWithTitle(NSLocalizedString("OK", comment: "Button title. An acknowledgement of the message displayed in a prompt."))
                alert.presentFromRootViewController()
        })
    }


    /// Scrolls the tableView so the specified tag is in view.
    ///
    /// - Paramters:
    ///     - tag: The tag to scroll into view.
    ///
    @objc func scrollToTag(_ tag: ReaderTagTopic) {
        guard let indexPath = viewModel.indexPathOfTag(tag) else {
            return
        }

        tableView.flashRowAtIndexPath(indexPath, scrollPosition: .middle, completion: {
            if !self.splitViewControllerIsHorizontallyCompact {
                self.tableView(self.tableView, didSelectRowAt: indexPath)
            }
        })
    }


    // MARK: - TableView Delegate Methods


    override func numberOfSections(in tableView: UITableView) -> Int {
        return viewModel.numberOfSectionsInMenu()
    }


    override func tableView(_ tableView: UITableView, numberOfRowsInSection section: Int) -> Int {
        return viewModel.numberOfItemsInSection(section)
    }

    override func tableView(_ tableView: UITableView, titleForHeaderInSection section: Int) -> String? {
        return viewModel.titleForSection(section)
    }

    override func tableView(_ tableView: UITableView, willDisplayHeaderView view: UIView, forSection section: Int) {
        WPStyleGuide.configureTableViewSectionHeader(view)
    }

    override func tableView(_ tableView: UITableView, cellForRowAt indexPath: IndexPath) -> UITableViewCell {
        let menuItem = viewModel.menuItemAtIndexPath(indexPath)
        if menuItem?.type == .addItem {
            let cell = tableView.dequeueReusableCell(withIdentifier: actionCellIdentifier)!
            configureActionCell(cell, atIndexPath: indexPath)
            return cell
        }

        let cell = tableView.dequeueReusableCell(withIdentifier: defaultCellIdentifier)!
        configureCell(cell, atIndexPath: indexPath)
        return cell
    }


    override func tableView(_ tableView: UITableView, didSelectRowAt indexPath: IndexPath) {
        guard let menuItem = viewModel.menuItemAtIndexPath(indexPath) else {
            return
        }

        if menuItem.type == .addItem {
            tableView.deselectSelectedRowWithAnimation(true)
            showAddTag()
            return
        }

        restorableSelectedIndexPath = indexPath

        if let viewController = viewControllerForMenuItem(menuItem) {
            showDetailViewController(viewController, sender: self)
        }
    }

    fileprivate func viewControllerForMenuItem(_ menuItem: ReaderMenuItem) -> UIViewController? {
        if let topic = menuItem.topic {
            currentReaderStream = viewControllerForTopic(topic)
            return currentReaderStream
        }

        if menuItem.type == .search {
            currentReaderStream = nil
            return viewControllerForSearch()
        }

        return nil
    }


    @objc func configureCell(_ cell: UITableViewCell, atIndexPath indexPath: IndexPath) {
        guard let menuItem = viewModel.menuItemAtIndexPath(indexPath) else {
            return
        }

        WPStyleGuide.configureTableViewCell(cell)
        cell.accessoryView = nil
        cell.accessoryType = (splitViewControllerIsHorizontallyCompact) ? .disclosureIndicator : .none
        cell.selectionStyle = .default
        cell.textLabel?.text = menuItem.title
        cell.imageView?.image = menuItem.icon
    }


    @objc func configureActionCell(_ cell: UITableViewCell, atIndexPath indexPath: IndexPath) {
        guard let menuItem = viewModel.menuItemAtIndexPath(indexPath) else {
            return
        }

        WPStyleGuide.configureTableViewActionCell(cell)

        if cell.accessoryView == nil {
            let image = Gridicon.iconOfType(.plus)
            let imageView = UIImageView(image: image)
            imageView.tintColor = WPStyleGuide.wordPressBlue()
            cell.accessoryView = imageView
        }

        cell.selectionStyle = .default
        cell.imageView?.image = menuItem.icon
        cell.imageView?.tintColor = WPStyleGuide.wordPressBlue()
        cell.textLabel?.text = menuItem.title
    }


    override func tableView(_ tableView: UITableView, canEditRowAt indexPath: IndexPath) -> Bool {
        if !ReaderHelpers.isLoggedIn() {
            return false
        }

        guard let menuItem = viewModel.menuItemAtIndexPath(indexPath) else {
            return false
        }

        guard let topic = menuItem.topic else {
            return false
        }

        return ReaderHelpers.isTopicTag(topic)
    }


    override func tableView(_ tableView: UITableView, commit editingStyle: UITableViewCellEditingStyle, forRowAt indexPath: IndexPath) {
        guard let menuItem = viewModel.menuItemAtIndexPath(indexPath) else {
            return
        }

        guard let topic = menuItem.topic as? ReaderTagTopic else {
            return
        }

        promptUnfollowTagTopic(topic)
    }


    override func tableView(_ tableView: UITableView, editingStyleForRowAt indexPath: IndexPath) -> UITableViewCellEditingStyle {
        return .delete
    }


    override func tableView(_ tableView: UITableView, titleForDeleteConfirmationButtonForRowAt indexPath: IndexPath) -> String? {
        return NSLocalizedString("Remove", comment: "Label of the table view cell's delete button, when unfollowing tags.")
    }
}


extension ReaderMenuViewController: ReaderMenuViewModelDelegate {

    @objc func menuDidReloadContent() {
        reloadTableViewPreservingSelection()
    }

    @objc func menuSectionDidChangeContent(_ index: Int) {
        reloadTableViewPreservingSelection()
    }

    @objc func reloadTableViewPreservingSelection() {
        let selectedIndexPath = restorableSelectedIndexPath

        tableView.reloadData()

        // Show the current selection if our split view isn't collapsed
        if !splitViewControllerIsHorizontallyCompact {
            tableView.selectRow(at: selectedIndexPath,
                                           animated: false, scrollPosition: .none)
        }
    }

}

extension ReaderMenuViewController: WPSplitViewControllerDetailProvider {
    func initialDetailViewControllerForSplitView(_ splitView: WPSplitViewController) -> UIViewController? {
        if restorableSelectedIndexPath == defaultIndexPath {
            let service = ReaderTopicService(managedObjectContext: ContextManager.sharedInstance().mainContext)
            if let topic = service.topicForFollowedSites() {
                return viewControllerForTopic(topic)
            } else {
                restorableSelectedIndexPath = IndexPath(row: 0, section: 0)
                if let item = viewModel.menuItemAtIndexPath(restorableSelectedIndexPath!) {
                    return viewControllerForMenuItem(item)
                }
            }
        }

        return nil
    }
}

// MARK: - SearchableActivity Conformance

extension ReaderMenuViewController: SearchableActivityConvertable {
    var activityType: String {
        return WPActivityType.reader.rawValue
    }

    var activityTitle: String {
        return NSLocalizedString("Reader", comment: "Title of the 'Reader' tab - used for spotlight indexing on iOS.")
    }

    var activityKeywords: Set<String>? {
        let keyWordString = NSLocalizedString("wordpress, reader, articles, posts, blog post, followed, discover, likes, my likes, tags, topics",
                                              comment: "This is a comma separated list of keywords used for spotlight indexing of the 'Reader' tab.")
        let keywordArray = keyWordString.arrayOfTags()

        guard !keywordArray.isEmpty else {
            return nil
        }

        return Set(keywordArray)
    }
}<|MERGE_RESOLUTION|>--- conflicted
+++ resolved
@@ -265,10 +265,6 @@
         })
 
         dispatchGroup.notify(queue: .main) { [weak self] in
-<<<<<<< HEAD
-            DDLogInfo("Both functions complete 👍")
-=======
->>>>>>> 0856e7cc
             self?.cleanupAfterSync()
         }
     }
