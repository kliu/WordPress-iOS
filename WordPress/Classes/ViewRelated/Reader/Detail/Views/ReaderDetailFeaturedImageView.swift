--- conflicted
+++ resolved
@@ -393,14 +393,6 @@
     }
 
     private func resetStatusBarStyle() {
-<<<<<<< HEAD
-        guard useCompatibilityMode == false else {
-            currentStatusBarStyle = .lightContent
-            return
-        }
-
-=======
->>>>>>> f136f093
         let isDark = traitCollection.userInterfaceStyle == .dark
 
         currentStatusBarStyle = isDark ? .lightContent : .darkContent
