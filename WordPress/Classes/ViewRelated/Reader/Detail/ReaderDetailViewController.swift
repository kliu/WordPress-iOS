import UIKit

typealias RelatedPostsSection = [Int: [RemoteReaderSimplePost]]

protocol ReaderDetailView: class {
    func render(_ post: ReaderPost)
    func renderRelatedPosts(_ posts: [RemoteReaderSimplePost])
    func showLoading()
    func showError()
    func showErrorWithWebAction()
    func scroll(to: String)
    func updateHeader()
}

class ReaderDetailViewController: UIViewController, ReaderDetailView {

    /// Content scroll view
    @IBOutlet weak var scrollView: UIScrollView!

    /// A ReaderWebView
    @IBOutlet weak var webView: ReaderWebView!

    /// WebView height constraint
    @IBOutlet weak var webViewHeight: NSLayoutConstraint!

    /// The table view that displays Related Posts
    @IBOutlet weak var tableView: IntrinsicTableView!

    /// Header container
    @IBOutlet weak var headerContainerView: UIView!

    /// Wrapper for the toolbar
    @IBOutlet weak var toolbarContainerView: UIView!

    /// The loading view, which contains all the ghost views
    @IBOutlet weak var loadingView: UIView!

    /// The loading view, which contains all the ghost views
    @IBOutlet weak var actionStackView: UIStackView!

    /// Attribution view for Discovery posts
    @IBOutlet weak var attributionView: ReaderCardDiscoverAttributionView!

    /// The actual header
    private let featuredImage: ReaderDetailFeaturedImageView = .loadFromNib()

    /// The actual header
    private let header: ReaderDetailHeaderView = .loadFromNib()

    /// Bottom toolbar
    private let toolbar: ReaderDetailToolbar = .loadFromNib()

    /// A view that fills the bottom portion outside of the safe area
    @IBOutlet weak var toolbarSafeAreaView: UIView!

    /// View used to show errors
    private let noResultsViewController = NoResultsViewController.controller()

    /// An observer of the content size of the webview
    private var scrollObserver: NSKeyValueObservation?

    /// The coordinator, responsible for the logic
    var coordinator: ReaderDetailCoordinator?

    /// Hide the comments button in the toolbar
    @objc var shouldHideComments: Bool = false {
        didSet {
            toolbar.shouldHideComments = shouldHideComments
        }
    }

    /// The post being shown
    @objc var post: ReaderPost? {
        return coordinator?.post
    }

    /// The related posts for the post being shown
    var relatedPosts: RelatedPostsSection = [:]

    /// Called if the view controller's post fails to load
    var postLoadFailureBlock: (() -> Void)? {
        didSet {
            coordinator?.postLoadFailureBlock = postLoadFailureBlock
        }
    }

    var currentPreferredStatusBarStyle = UIStatusBarStyle.lightContent {
        didSet {
            setNeedsStatusBarAppearanceUpdate()
        }
    }

    override open var preferredStatusBarStyle: UIStatusBarStyle {
        return currentPreferredStatusBarStyle
    }

    override var hidesBottomBarWhenPushed: Bool {
        set { }
        get { true }
    }

    /// Tracks whether the webview has called -didFinish:navigation
    var isLoadingWebView = true

    /// Temporary work around until white headers are shipped app-wide,
    /// allowing Reader Detail to use a blue navbar.
    var useCompatibilityMode: Bool {
        // Use compatibility mode if not presented within the Reader
        return WPTabBarController.sharedInstance()?.readerNavigationController.viewControllers.contains(self) == false
    }

    override func viewDidLoad() {
        super.viewDidLoad()

        configureNavigationBar()
        applyStyles()
        configureWebView()
        configureFeaturedImage()
        configureHeader()
        configureRelatedPosts()
        configureToolbar()
        configureNoResultsViewController()
        observeWebViewHeight()
        configureNotifications()

        coordinator?.start()

        // Fixes swipe to go back not working when leftBarButtonItem is set
        navigationController?.interactivePopGestureRecognizer?.delegate = self
    }

    override func viewWillAppear(_ animated: Bool) {
        super.viewWillAppear(animated)
        configureFeaturedImage()

        featuredImage.configure(scrollView: scrollView,
                                navigationBar: navigationController?.navigationBar)

        featuredImage.applyTransparentNavigationBarAppearance(to: navigationController?.navigationBar)

        guard !featuredImage.isLoaded else {
            return
        }

        // Load the image
        featuredImage.load { [unowned self] in
            self.hideLoading()
        }
    }

    override func viewWillDisappear(_ animated: Bool) {
        super.viewWillDisappear(animated)

        guard let controller = navigationController, !controller.isBeingDismissed else {
            return
        }

        featuredImage.viewWillDisappear()
    }

    override func viewDidAppear(_ animated: Bool) {
        super.viewDidAppear(animated)

        ReaderTracker.shared.start(.readerPost)

        // Reapply the appearance, this reset the navbar after presenting a view
        featuredImage.applyTransparentNavigationBarAppearance(to: navigationController?.navigationBar)
    }

    override func viewDidDisappear(_ animated: Bool) {
        super.viewDidAppear(animated)

        ReaderTracker.shared.stop(.readerPost)
    }

    override func viewWillTransition(to size: CGSize, with coordinator: UIViewControllerTransitionCoordinator) {
        super.viewWillTransition(to: size, with: coordinator)

        coordinator.animate(alongsideTransition: { _ in
            self.featuredImage.deviceDidRotate()
        })
    }

    override func traitCollectionDidChange(_ previousTraitCollection: UITraitCollection?) {
        super.traitCollectionDidChange(previousTraitCollection)

        // Bar items may change if we're moving single pane to split view
        self.configureNavigationBar()
    }

    override func accessibilityPerformEscape() -> Bool {
        navigationController?.popViewController(animated: true)
        return true
    }

    func render(_ post: ReaderPost) {
        configureDiscoverAttribution(post)

        featuredImage.configure(for: post, with: self)
        toolbar.configure(for: post, in: self)
        header.configure(for: post)

        if let postURLString = post.permaLink,
           let postURL = URL(string: postURLString) {
            webView.postURL = postURL
        }

        coordinator?.storeAuthenticationCookies(in: webView) { [weak self] in
            self?.webView.loadHTMLString(post.contentForDisplay())
        }

        guard !featuredImage.isLoaded else {
            return
        }

        // Load the image
        featuredImage.load { [weak self] in
            self?.hideLoading()
        }
    }

    func renderRelatedPosts(_ posts: [RemoteReaderSimplePost]) {
        relatedPosts = Dictionary(grouping: posts, by: { $0.postType.rawValue })
        tableView.reloadData()
        tableView.invalidateIntrinsicContentSize()
    }

    /// Show ghost cells indicating the content is loading
    func showLoading() {
        let style = GhostStyle(beatDuration: GhostStyle.Defaults.beatDuration,
                               beatStartColor: .placeholderElement,
                               beatEndColor: .placeholderElementFaded)

        loadingView.startGhostAnimation(style: style)
    }

    /// Hide the ghost cells
    func hideLoading() {
        guard !featuredImage.isLoading, !isLoadingWebView else {
            return
        }

        UIView.animate(withDuration: 0.3, animations: {
            self.loadingView.alpha = 0.0
        }) { (_) in
            self.loadingView.isHidden = true
            self.loadingView.stopGhostAnimation()
            self.loadingView.alpha = 1.0
        }

        guard let post = post else {
            return
        }

        coordinator?.fetchRelatedPosts(for: post)
    }

    /// Shown an error
    func showError() {
        isLoadingWebView = false
        hideLoading()

        displayLoadingView(title: LoadingText.errorLoadingTitle)
    }

    /// Shown an error with a button to open the post on the browser
    func showErrorWithWebAction() {
        displayLoadingViewWithWebAction(title: LoadingText.errorLoadingTitle)
    }

    @objc func willEnterForeground() {
        guard isViewOnScreen() else {
            return
        }

        ReaderTracker.shared.start(.readerPost)
    }

    /// Scroll the content to a given #hash
    ///
    func scroll(to hash: String) {
        webView.evaluateJavaScript("document.getElementById('\(hash)').offsetTop", completionHandler: { [unowned self] height, _ in
            guard let height = height as? CGFloat else {
                return
            }

            self.scrollView.setContentOffset(CGPoint(x: 0, y: height + self.webView.frame.origin.y), animated: true)
        })
    }

    func updateHeader() {
        header.refreshFollowButton()
    }

    deinit {
        scrollObserver?.invalidate()
        NotificationCenter.default.removeObserver(self)
    }

    /// Apply view styles
    private func applyStyles() {
        guard let readableGuide = webView.superview?.readableContentGuide else {
            return
        }

        NSLayoutConstraint.activate([
            webView.rightAnchor.constraint(equalTo: readableGuide.rightAnchor, constant: -Constants.margin),
            webView.leftAnchor.constraint(equalTo: readableGuide.leftAnchor, constant: Constants.margin)
        ])

        webView.translatesAutoresizingMaskIntoConstraints = false

        // Webview is scroll is done by it's superview
        webView.scrollView.isScrollEnabled = false
    }

    /// Configure the webview
    private func configureWebView() {
        webView.navigationDelegate = self
    }

    /// Updates the webview height constraint with it's height
    private func observeWebViewHeight() {
        scrollObserver = webView.scrollView.observe(\.contentSize, options: .new) { [weak self] _, change in
            guard let height = change.newValue?.height else {
                return
            }

            /// ScrollHeight returned by JS is always more accurated as the value from the contentSize
            /// (except for a few times when it returns a very big weird number)
            /// We use that value so the content is not displayed with weird empty space at the bottom
            ///
            self?.webView.evaluateJavaScript("document.body.scrollHeight", completionHandler: { (webViewHeight, error) in
                guard let webViewHeight = webViewHeight as? CGFloat else {
                    self?.webViewHeight.constant = height
                    return
                }

                self?.webViewHeight.constant = min(height, webViewHeight)
            })
        }
    }

    private func configureFeaturedImage() {
        guard featuredImage.superview == nil else {
            return
        }

        featuredImage.useCompatibilityMode = useCompatibilityMode

        featuredImage.delegate = coordinator

        view.insertSubview(featuredImage, belowSubview: loadingView)

        NSLayoutConstraint.activate([
            featuredImage.leadingAnchor.constraint(equalTo: view.leadingAnchor, constant: 0),
            featuredImage.trailingAnchor.constraint(equalTo: view.trailingAnchor, constant: 0),
            featuredImage.topAnchor.constraint(equalTo: view.topAnchor, constant: 0)
        ])

        headerContainerView.translatesAutoresizingMaskIntoConstraints = false
    }

    private func configureHeader() {
        header.useCompatibilityMode = useCompatibilityMode
        header.delegate = coordinator
        headerContainerView.addSubview(header)
        headerContainerView.translatesAutoresizingMaskIntoConstraints = false

        headerContainerView.pinSubviewToAllEdges(header)
        headerContainerView.heightAnchor.constraint(equalTo: header.heightAnchor).isActive = true
    }

    private func configureRelatedPosts() {
        tableView.isScrollEnabled = false
        tableView.separatorStyle = .none

        tableView.register(ReaderRelatedPostsCell.defaultNib,
                           forCellReuseIdentifier: ReaderRelatedPostsCell.defaultReuseID)
        tableView.register(ReaderRelatedPostsSectionHeaderView.defaultNib,
                           forHeaderFooterViewReuseIdentifier: ReaderRelatedPostsSectionHeaderView.defaultReuseID)

        tableView.dataSource = self
        tableView.delegate = self
    }

    private func configureToolbar() {
        toolbarContainerView.addSubview(toolbar)
        toolbarContainerView.translatesAutoresizingMaskIntoConstraints = false

        toolbarContainerView.pinSubviewToAllEdges(toolbar)
        toolbarSafeAreaView.backgroundColor = toolbar.backgroundColor
    }

    private func configureDiscoverAttribution(_ post: ReaderPost) {
        if post.sourceAttributionStyle() == .none {
            attributionView.isHidden = true
        } else {
            attributionView.displayAsLink = true
            attributionView.translatesAutoresizingMaskIntoConstraints = false
            attributionView.configureViewWithVerboseSiteAttribution(post)
            attributionView.delegate = self
            attributionView.backgroundColor = .clear
        }
    }

    /// Configure the NoResultsViewController
    ///
    private func configureNoResultsViewController() {
        noResultsViewController.delegate = self
    }

    private func configureNotifications() {
        NotificationCenter.default.addObserver(self,
                                               selector: #selector(willEnterForeground),
                                               name: UIApplication.willEnterForegroundNotification,
                                               object: nil)

        NotificationCenter.default.addObserver(self,
                                               selector: #selector(siteBlocked(_:)),
                                               name: .ReaderSiteBlocked,
                                               object: nil)
    }

    @objc private func siteBlocked(_ notification: Foundation.Notification) {
        navigationController?.popViewController(animated: true)
        dismiss(animated: true, completion: nil)
    }

    /// Ask the coordinator to present the share sheet
    ///
    @objc func didTapShareButton(_ sender: UIButton) {
        coordinator?.share(fromView: sender)
    }

    @objc func didTapMenuButton(_ sender: UIButton) {
        coordinator?.didTapMenuButton(sender)
    }

    @objc func didTapBrowserButton(_ sender: UIButton) {
        coordinator?.openInBrowser()
    }

    /// A View Controller that displays a Post content.
    ///
    /// Use this method to present content for the user.
    /// - Parameter postID: a post identification
    /// - Parameter siteID: a site identification
    /// - Parameter isFeed: a Boolean indicating if the site is an external feed (not hosted at WPcom and not using Jetpack)
    /// - Returns: A `ReaderDetailViewController` instance
    @objc class func controllerWithPostID(_ postID: NSNumber, siteID: NSNumber, isFeed: Bool = false) -> ReaderDetailViewController {
        let controller = ReaderDetailViewController.loadFromStoryboard()
        let coordinator = ReaderDetailCoordinator(view: controller)
        coordinator.set(postID: postID, siteID: siteID, isFeed: isFeed)
        controller.coordinator = coordinator

        return controller
    }

    /// A View Controller that displays a Post content.
    ///
    /// Use this method to present content for the user.
    /// - Parameter url: an URL of the post.
    /// - Returns: A `ReaderDetailViewController` instance
    @objc class func controllerWithPostURL(_ url: URL) -> ReaderDetailViewController {
        let controller = ReaderDetailViewController.loadFromStoryboard()
        let coordinator = ReaderDetailCoordinator(view: controller)
        coordinator.postURL = url
        controller.coordinator = coordinator

        return controller
    }


    /// Creates an instance from a Related post / Simple Post
    /// - Parameter simplePost: The related post object
    /// - Returns: If the related post URL is not valid
    class func controllerWithSimplePost(_ simplePost: RemoteReaderSimplePost) -> ReaderDetailViewController? {
        guard !simplePost.postUrl.isEmpty(), let url = URL(string: simplePost.postUrl) else {
            return nil
        }

        let controller = ReaderDetailViewController.loadFromStoryboard()
        let coordinator = ReaderDetailCoordinator(view: controller)
        coordinator.postURL = url
        coordinator.remoteSimplePost = simplePost
        controller.coordinator = coordinator

        return controller
    }

    /// A View Controller that displays a Post content.
    ///
    /// Use this method to present content for the user.
    /// - Parameter post: a Reader Post
    /// - Returns: A `ReaderDetailViewController` instance
    @objc class func controllerWithPost(_ post: ReaderPost) -> ReaderDetailViewController {
        if post.sourceAttributionStyle() == .post &&
            post.sourceAttribution.postID != nil &&
            post.sourceAttribution.blogID != nil {
            return ReaderDetailViewController.controllerWithPostID(post.sourceAttribution.postID!, siteID: post.sourceAttribution.blogID!)
        } else if post.isCross() {
            return ReaderDetailViewController.controllerWithPostID(post.crossPostMeta.postID, siteID: post.crossPostMeta.siteID)
        } else {
            let controller = ReaderDetailViewController.loadFromStoryboard()
            let coordinator = ReaderDetailCoordinator(view: controller)
            coordinator.post = post
            controller.coordinator = coordinator
            return controller
        }
    }

    private enum Constants {
        static let margin: CGFloat = UIDevice.isPad() ? 0 : 8
        static let bottomMargin: CGFloat = 16
        static let toolbarHeight: CGFloat = 50
        static let delay: Double = 50
    }
}

// MARK: - StoryboardLoadable

extension ReaderDetailViewController: StoryboardLoadable {
    static var defaultStoryboardName: String {
        return "ReaderDetailViewController"
    }
}

// MARK: - Related Posts

extension ReaderDetailViewController: UITableViewDataSource, UITableViewDelegate {

    func numberOfSections(in tableView: UITableView) -> Int {
        return relatedPosts.count
    }

    func tableView(_ tableView: UITableView, numberOfRowsInSection section: Int) -> Int {
        return relatedPosts[section]?.count ?? 0
    }

    func tableView(_ tableView: UITableView, cellForRowAt indexPath: IndexPath) -> UITableViewCell {
        guard let cell = tableView.dequeueReusableCell(withIdentifier: ReaderRelatedPostsCell.defaultReuseID, for: indexPath) as? ReaderRelatedPostsCell else {
            fatalError("Expected RelatedPostsTableViewCell with identifier: \(ReaderRelatedPostsCell.defaultReuseID)")
        }

        let section = relatedPosts[indexPath.section]
        guard let post = section?[indexPath.row] else {
            fatalError("Expected post for section: \(indexPath.section), row: \(indexPath.row)")
        }

        cell.configure(for: post)
        return cell
    }

    func tableView(_ tableView: UITableView, heightForRowAt indexPath: IndexPath) -> CGFloat {
        return UITableView.automaticDimension
    }

    func tableView(_ tableView: UITableView, viewForHeaderInSection section: Int) -> UIView? {
        guard let title = getSectionTitle(for: section),
              let header = tableView.dequeueReusableHeaderFooterView(withIdentifier: ReaderRelatedPostsSectionHeaderView.defaultReuseID) as? ReaderRelatedPostsSectionHeaderView else {
            return UIView(frame: .zero)
        }

        header.titleLabel.text = title

        return header
    }

    func tableView(_ tableView: UITableView, heightForHeaderInSection section: Int) -> CGFloat {
        return ReaderRelatedPostsSectionHeaderView.height
    }

    func tableView(_ tableView: UITableView, didSelectRowAt indexPath: IndexPath) {
        tableView.deselectRow(at: indexPath, animated: true)

        let section = relatedPosts[indexPath.section]
        guard let post = section?[indexPath.row],
              let controller = ReaderDetailViewController.controllerWithSimplePost(post)
        else {
            return
        }

        // Related posts should be presented in its own nav stack,
        // so that a user can return to the original post by dismissing the related posts nav stack.
        if navigationController?.viewControllers.first is ReaderDetailViewController {
            navigationController?.pushViewController(controller, animated: true)
        } else {
            let nav = UINavigationController(rootViewController: controller)
            self.present(nav, animated: true)
        }
    }

    private func getSectionTitle(for section: Int) -> String? {
        switch RemoteReaderSimplePost.PostType(rawValue: section) {
        case .local:
            guard let blogName = post?.blogNameForDisplay() else {
                return nil
            }
            return String(format: Strings.localPostsSectionTitle, blogName)
        case .global:
            return Strings.globalPostsSectionTitle
        default:
            return nil
        }
    }
}

// MARK: - UIGestureRecognizerDelegate
extension ReaderDetailViewController: UIGestureRecognizerDelegate {
    func gestureRecognizer(_ gestureRecognizer: UIGestureRecognizer, shouldBeRequiredToFailBy otherGestureRecognizer: UIGestureRecognizer) -> Bool {
        return true
    }
}

// MARK: - Reader Card Discover

extension ReaderDetailViewController: ReaderCardDiscoverAttributionViewDelegate {
    public func attributionActionSelectedForVisitingSite(_ view: ReaderCardDiscoverAttributionView) {
        coordinator?.showMore()
    }
}

// MARK: - UpdatableStatusBarStyle
extension ReaderDetailViewController: UpdatableStatusBarStyle {
    func updateStatusBarStyle(to style: UIStatusBarStyle) {
        guard style != currentPreferredStatusBarStyle else {
            return
        }

        currentPreferredStatusBarStyle = style
    }
}

// MARK: - Transitioning Delegate

extension ReaderDetailViewController: UIViewControllerTransitioningDelegate {
    public func presentationController(forPresented presented: UIViewController, presenting: UIViewController?, source: UIViewController) -> UIPresentationController? {
        guard presented is FancyAlertViewController else {
            return nil
        }

        return FancyAlertPresentationController(presentedViewController: presented, presenting: presenting)
    }
}

// MARK: - Navigation Delegate

extension ReaderDetailViewController: WKNavigationDelegate {
    func webView(_ webView: WKWebView, didFinish navigation: WKNavigation!) {
        coordinator?.webViewDidLoad()
        self.webView.loadMedia()

        isLoadingWebView = false
        hideLoading()
    }

    func webView(_ webView: WKWebView, decidePolicyFor navigationAction: WKNavigationAction, decisionHandler: @escaping (WKNavigationActionPolicy) -> Void) {
        if navigationAction.navigationType == .linkActivated {
            if let url = navigationAction.request.url {
                coordinator?.handle(url)
            }
            decisionHandler(.cancel)
        } else {
            decisionHandler(.allow)
        }
    }
}

// MARK: - Error View Handling (NoResultsViewController)

private extension ReaderDetailViewController {
    func displayLoadingView(title: String, accessoryView: UIView? = nil) {
        noResultsViewController.configure(title: title, accessoryView: accessoryView)
        showLoadingView()
    }

    func displayLoadingViewWithWebAction(title: String, accessoryView: UIView? = nil) {
        noResultsViewController.configure(title: title,
                                          buttonTitle: LoadingText.errorLoadingPostURLButtonTitle,
                                          accessoryView: accessoryView)
        showLoadingView()
    }

    func showLoadingView() {
        hideLoadingView()
        addChild(noResultsViewController)
        view.addSubview(withFadeAnimation: noResultsViewController.view)
        noResultsViewController.didMove(toParent: self)

        noResultsViewController.view.translatesAutoresizingMaskIntoConstraints = false
        view.pinSubviewToAllEdges(noResultsViewController.view)
    }

    func hideLoadingView() {
        noResultsViewController.removeFromView()
    }

    struct LoadingText {
        static let errorLoadingTitle = NSLocalizedString("Error Loading Post", comment: "Text displayed when load post fails.")
        static let errorLoadingPostURLButtonTitle = NSLocalizedString("Open in browser", comment: "Button title to load a post in an in-app web view")
    }

}

// MARK: - Navigation Bar Configuration
private extension ReaderDetailViewController {

    func configureNavigationBar() {
        let rightItems = [
            moreButtonItem(),
            shareButtonItem(),
            safariButtonItem()
        ]

<<<<<<< HEAD
        if navigationController?.viewControllers.first != self {
            navigationItem.leftBarButtonItem = backButtonItem()
        } else {
            navigationItem.leftBarButtonItem = nil
=======
        if !isModal() {
            navigationItem.leftBarButtonItem = backButtonItem()
        } else {
            navigationItem.leftBarButtonItem = dismissButtonItem()
>>>>>>> f136f093
        }

        navigationItem.rightBarButtonItems = rightItems.compactMap({ $0 })
    }

    func backButtonItem() -> UIBarButtonItem {
        let button = barButtonItem(with: .gridicon(.chevronLeft), action: #selector(didTapBackButton(_:)))
        button.accessibilityLabel = Strings.backButtonAccessibilityLabel

        return button
    }

    @objc func didTapBackButton(_ sender: UIButton) {
        navigationController?.popViewController(animated: true)
    }

    func dismissButtonItem() -> UIBarButtonItem {
        let button = barButtonItem(with: .gridicon(.chevronDown), action: #selector(didTapDismissButton(_:)))
        button.accessibilityLabel = Strings.dismissButtonAccessibilityLabel

        return button
    }

    @objc func didTapDismissButton(_ sender: UIButton) {
        dismiss(animated: true)
    }

    func safariButtonItem() -> UIBarButtonItem? {
        let button = barButtonItem(with: .gridicon(.globe), action: #selector(didTapBrowserButton(_:)))
        button.accessibilityLabel = Strings.safariButtonAccessibilityLabel

        return button
    }

    func moreButtonItem() -> UIBarButtonItem? {
        guard let icon = UIImage(named: "icon-menu-vertical-ellipsis") else {
            return nil
        }

        let button = barButtonItem(with: icon, action: #selector(didTapMenuButton(_:)))
        button.accessibilityLabel = Strings.moreButtonAccessibilityLabel
        return button
    }

    func shareButtonItem() -> UIBarButtonItem? {
        let button = barButtonItem(with: .gridicon(.shareiOS), action: #selector(didTapShareButton(_:)))
        button.accessibilityLabel = Strings.shareButtonAccessibilityLabel

        return button
    }

    func barButtonItem(with image: UIImage, action: Selector) -> UIBarButtonItem {
        let image = image.withRenderingMode(.alwaysTemplate)
        let button = UIButton(frame: CGRect(x: 0, y: 0, width: 44.0, height: image.size.height))
        button.setImage(image, for: UIControl.State())
        button.addTarget(self, action: action, for: .touchUpInside)

        return UIBarButtonItem(customView: button)
    }
}

// MARK: - NoResultsViewControllerDelegate
///
extension ReaderDetailViewController: NoResultsViewControllerDelegate {
    func actionButtonPressed() {
        coordinator?.openInBrowser()
    }
}

// MARK: - State Restoration

extension ReaderDetailViewController: UIViewControllerRestoration {
    public static func viewController(withRestorationIdentifierPath identifierComponents: [String],
                                      coder: NSCoder) -> UIViewController? {
        return ReaderDetailCoordinator.viewController(withRestorationIdentifierPath: identifierComponents, coder: coder)
    }


    open override func encodeRestorableState(with coder: NSCoder) {
        coordinator?.encodeRestorableState(with: coder)

        super.encodeRestorableState(with: coder)
    }

    open override func awakeAfter(using aDecoder: NSCoder) -> Any? {
        restorationClass = type(of: self)

        return super.awakeAfter(using: aDecoder)
    }
}

// MARK: - Strings
extension ReaderDetailViewController {

    private struct Strings {
        static let backButtonAccessibilityLabel = NSLocalizedString("Back", comment: "Spoken accessibility label")
        static let dismissButtonAccessibilityLabel = NSLocalizedString("Dismiss", comment: "Spoken accessibility label")
        static let safariButtonAccessibilityLabel = NSLocalizedString("Open in Safari", comment: "Spoken accessibility label")
        static let shareButtonAccessibilityLabel = NSLocalizedString("Share", comment: "Spoken accessibility label")
        static let moreButtonAccessibilityLabel = NSLocalizedString("More", comment: "Spoken accessibility label")
        static let localPostsSectionTitle = NSLocalizedString("More from %1$@", comment: "Section title for local related posts. %1$@ is a placeholder for the blog display name.")
        static let globalPostsSectionTitle = NSLocalizedString("More on WordPress.com", comment: "Section title for global related posts.")
    }
}

// MARK: - DefinesVariableStatusBarStyle
// Allows this VC to control the statusbar style dynamically
extension ReaderDetailViewController: DefinesVariableStatusBarStyle {}<|MERGE_RESOLUTION|>--- conflicted
+++ resolved
@@ -713,17 +713,10 @@
             safariButtonItem()
         ]
 
-<<<<<<< HEAD
-        if navigationController?.viewControllers.first != self {
-            navigationItem.leftBarButtonItem = backButtonItem()
-        } else {
-            navigationItem.leftBarButtonItem = nil
-=======
         if !isModal() {
             navigationItem.leftBarButtonItem = backButtonItem()
         } else {
             navigationItem.leftBarButtonItem = dismissButtonItem()
->>>>>>> f136f093
         }
 
         navigationItem.rightBarButtonItems = rightItems.compactMap({ $0 })
