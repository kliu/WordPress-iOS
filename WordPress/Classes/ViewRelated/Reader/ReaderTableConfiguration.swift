/// Registration and dequeuing of cells for table views in Reader
final class ReaderTableConfiguration {
    private let footerViewNibName = "PostListFooterView"
    private let readerCardCellNibName = "OldReaderPostCardCell"
    private let oldReaderCardCellReuseIdentifier = "OldReaderCardCellReuseIdentifier"
    private let readerCardCellReuseIdentifier = "ReaderCardCellReuseIdentifier"
    private let readerBlockedCellNibName = "ReaderBlockedSiteCell"
    private let readerBlockedCellReuseIdentifier = "ReaderBlockedCellReuseIdentifier"
    private let readerGapMarkerCellNibName = "ReaderGapMarkerCell"
    private let readerGapMarkerCellReuseIdentifier = "ReaderGapMarkerCellReuseIdentifier"
    private let readerCrossPostCellNibName = "ReaderCrossPostCell"
    private let readerCrossPostCellReuseIdentifier = "ReaderCrossPostCellReuseIdentifier"

    private let oldRowHeight = CGFloat(300.0)
    private let rowHeight = CGFloat(415.0)

    func setup(_ tableView: UITableView) {
        setupAccessibility(tableView)
        setUpSeparator(tableView)
        setUpCardCell(tableView)
        setUpBlockerCell(tableView)
        setUpGapMarkerCell(tableView)
        setUpCrossPostCell(tableView)
    }

    private func setupAccessibility(_ tableView: UITableView) {
        tableView.accessibilityIdentifier = "Reader"
    }

    private func setUpSeparator(_ tableView: UITableView) {
        tableView.separatorStyle = .none
    }

    private func setUpCardCell(_ tableView: UITableView) {
<<<<<<< HEAD
        if RemoteFeatureFlag.readerImprovements.enabled() {
            tableView.register(ReaderPostCardCell.self, forCellReuseIdentifier: readerCardCellReuseIdentifier)
        } else {
            let nib = UINib(nibName: readerCardCellNibName, bundle: nil)
            tableView.register(nib, forCellReuseIdentifier: oldReaderCardCellReuseIdentifier)
        }
=======
        tableView.register(ReaderPostCardCell.self, forCellReuseIdentifier: readerCardCellReuseIdentifier)

        // TODO: Delete when we remove the Reader Improvements v1 (`readerImprovements`) feature flag
        let nib = UINib(nibName: readerCardCellNibName, bundle: nil)
        tableView.register(nib, forCellReuseIdentifier: oldReaderCardCellReuseIdentifier)
>>>>>>> d23d3417
    }

    private func setUpBlockerCell(_ tableView: UITableView) {
        let nib = UINib(nibName: readerBlockedCellNibName, bundle: nil)
        tableView.register(nib, forCellReuseIdentifier: readerBlockedCellReuseIdentifier)
    }

    private func setUpGapMarkerCell(_ tableView: UITableView) {
        let nib = UINib(nibName: readerGapMarkerCellNibName, bundle: nil)
        tableView.register(nib, forCellReuseIdentifier: readerGapMarkerCellReuseIdentifier)
    }

    private func setUpCrossPostCell(_ tableView: UITableView) {
        let nib = UINib(nibName: readerCrossPostCellNibName, bundle: nil)
        tableView.register(nib, forCellReuseIdentifier: readerCrossPostCellReuseIdentifier)
    }

    func footer() -> PostListFooterView {
        guard let footer = Bundle.main.loadNibNamed(footerViewNibName, owner: nil, options: nil)?.first as? PostListFooterView else {
            assertionFailure("Failed to load view from nib named \(footerViewNibName)")
            return PostListFooterView()
        }
        return footer
    }

    func estimatedRowHeight() -> CGFloat {
        return RemoteFeatureFlag.readerImprovements.enabled() ? rowHeight : oldRowHeight
    }

    func crossPostCell(_ tableView: UITableView) -> ReaderCrossPostCell {
        return tableView.dequeueReusableCell(withIdentifier: readerCrossPostCellReuseIdentifier) as! ReaderCrossPostCell
    }

    func postCardCell(_ tableView: UITableView) -> ReaderPostCardCell {
        return tableView.dequeueReusableCell(withIdentifier: readerCardCellReuseIdentifier) as! ReaderPostCardCell
    }

    func oldPostCardCell(_ tableView: UITableView) -> OldReaderPostCardCell {
        return tableView.dequeueReusableCell(withIdentifier: oldReaderCardCellReuseIdentifier) as! OldReaderPostCardCell
    }

    func gapMarkerCell(_ tableView: UITableView) -> ReaderGapMarkerCell {
        return tableView.dequeueReusableCell(withIdentifier: readerGapMarkerCellReuseIdentifier) as! ReaderGapMarkerCell
    }

    func blockedSiteCell(_ tableView: UITableView) -> ReaderBlockedSiteCell {
        return tableView.dequeueReusableCell(withIdentifier: readerBlockedCellReuseIdentifier) as! ReaderBlockedSiteCell
    }
}<|MERGE_RESOLUTION|>--- conflicted
+++ resolved
@@ -32,20 +32,11 @@
     }
 
     private func setUpCardCell(_ tableView: UITableView) {
-<<<<<<< HEAD
-        if RemoteFeatureFlag.readerImprovements.enabled() {
-            tableView.register(ReaderPostCardCell.self, forCellReuseIdentifier: readerCardCellReuseIdentifier)
-        } else {
-            let nib = UINib(nibName: readerCardCellNibName, bundle: nil)
-            tableView.register(nib, forCellReuseIdentifier: oldReaderCardCellReuseIdentifier)
-        }
-=======
         tableView.register(ReaderPostCardCell.self, forCellReuseIdentifier: readerCardCellReuseIdentifier)
 
         // TODO: Delete when we remove the Reader Improvements v1 (`readerImprovements`) feature flag
         let nib = UINib(nibName: readerCardCellNibName, bundle: nil)
         tableView.register(nib, forCellReuseIdentifier: oldReaderCardCellReuseIdentifier)
->>>>>>> d23d3417
     }
 
     private func setUpBlockerCell(_ tableView: UITableView) {
