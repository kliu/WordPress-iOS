import Foundation

import CocoaLumberjack
import SVProgressHUD
import WordPressShared
import WordPressFlux
import UIKit
import Combine

/// Displays a list of posts for a particular reader topic.
/// - note:
///   - Pull to refresh will load new content above the current content, preserving what is currently visible.
///   - Gaps in content are represented by a "Gap Marker" cell.
///   - This controller uses MULTIPLE NSManagedObjectContexts to manage syncing and state.
///     - The topic exists in the main context
///     - Syncing is performed on a derived (background) context.
///   - Row heights are auto-calculated via UITableViewAutomaticDimension and estimated heights
///         are cached via willDisplayCell.
///
@objc class ReaderStreamViewController: UIViewController, UIViewControllerRestoration, ReaderSiteBlockingControllerDelegate {
    @objc static let restorationClassIdentifier = "ReaderStreamViewControllerRestorationIdentifier"
    @objc static let restorableTopicPathKey: String = "RestorableTopicPathKey"

    // MARK: - Micro Controllers

    /// Object responsible for encapsulating and facililating the site blocking logic.
    ///
    /// Currently some of the site blocking logic is still performed by `ReaderStreamViewController`
    /// but the goal is to move that logic to `ReaderSiteBlockingController`.
    ///
    /// There is nothing really wrong with keeping the blocking logic in `ReaderSiteBlockingController` but this
    /// view controller is very large, with over 2000 lines of code!
    private let siteBlockingController = ReaderPostBlockingController()

    /// Facilitates sharing of a blog via `ReaderStreamViewController+Sharing.swift`.
    private let sharingController = PostSharingController()

    // MARK: - Services

    private lazy var readerPostService = ReaderPostService(managedObjectContext: coreDataStack.mainContext)

    // MARK: - Properties

    /// Called if the stream or tag fails to load
    var streamLoadFailureBlock: (() -> Void)? = nil

    var shouldShowCommentSpotlight: Bool = false

    var tableView: UITableView! {
        return tableViewController.tableView
    }

    var jetpackBannerView: JetpackBannerView?

    private var syncHelpers: [ReaderAbstractTopic: WPContentSyncHelper] = [:]

    private var syncHelper: WPContentSyncHelper? {
        guard let topic = readerTopic else {
            return nil
        }
        let currentHelper = syncHelpers[topic] ?? WPContentSyncHelper()
        syncHelpers[topic] = currentHelper
        return currentHelper
    }

    private var noResultsStatusViewController = NoResultsViewController.controller()
    private var noFollowedSitesViewController: NoResultsViewController?

    private lazy var readerPostStreamService = ReaderPostStreamService(coreDataStack: coreDataStack)

    var resultsStatusView: NoResultsViewController {
        get {
            guard let noFollowedSitesVC = noFollowedSitesViewController else {
                return noResultsStatusViewController
            }

            return noFollowedSitesVC
        }
    }

    private var coreDataStack: CoreDataStack {
        ContextManager.shared
    }

    /// An alias for the apps's main context
    private var viewContext: NSManagedObjectContext {
        coreDataStack.mainContext
    }

    private(set) lazy var footerView: PostListFooterView = {
        return tableConfiguration.footer()
    }()

    private let tableViewController = UITableViewController(style: .plain)

    private lazy var refreshControl: UIRefreshControl = {
        let refreshControl = UIRefreshControl()
        tableViewController.refreshControl = refreshControl
        return refreshControl
    }()

    private var noTopicController: UIViewController?

    private let loadMoreThreashold = 4

    private let refreshInterval = 300
    private var cleanupAndRefreshAfterScrolling = false
    private let recentlyBlockedSitePostObjectIDs = NSMutableArray()
    private let frameForEmptyHeaderView = CGRect(x: 0.0, y: 0.0, width: 320.0, height: 30.0)
    private let heightForFooterView = CGFloat(34.0)
    private let estimatedHeightsCache = NSCache<AnyObject, AnyObject>()
    private var isLoggedIn = false
    private var isFeed = false
    private var syncIsFillingGap = false
    private var indexPathForGapMarker: IndexPath?
    private var didSetupView = false
    private var didBumpStats = false
    internal let scrollViewTranslationPublisher = PassthroughSubject<Bool, Never>()

    /// Content management
    let content = ReaderTableContent()
    /// Configuration of table view and registration of cells
    private let tableConfiguration = ReaderTableConfiguration()
    /// Configuration of cells
    private let cellConfiguration = ReaderCellConfiguration()
    /// Actions
    private var postCellActions: ReaderPostCellActions?

    private var siteID: NSNumber? {
        didSet {
            if siteID != nil {
                fetchSiteTopic()
            }
        }
    }

    private var tagSlug: String? {
        didSet {
            if tagSlug != nil {
                // Fixes https://github.com/wordpress-mobile/WordPress-iOS/issues/5223
                title = NSLocalizedString("Topic", comment: "Topic page title")

                fetchTagTopic()
            }
        }
    }

    private var isShowingResultStatusView: Bool {
        return resultsStatusView.view?.superview != nil
    }

    private var isLoadingDiscover: Bool {
        return readerTopic == nil &&
            contentType == .topic &&
            siteID == ReaderHelpers.discoverSiteID
    }

    /// The topic can be nil while a site or tag topic is being fetched, hence, optional.
    @objc var readerTopic: ReaderAbstractTopic? {
        didSet {
            if let oldValue = oldValue {
                oldValue.inUse = false
                syncHelpers[oldValue]?.delegate = nil
            }
            syncHelper?.delegate = self

            if let newTopic = readerTopic,
               let context = newTopic.managedObjectContext {
                newTopic.inUse = true
                ContextManager.sharedInstance().save(context)
            }

            if readerTopic != nil && readerTopic != oldValue {
                if didSetupView {
                    updateContent()
                    if let syncHelper = syncHelper, syncHelper.isSyncing, !isShowingResultStatusView {
                        displayLoadingViewIfNeeded()
                    }
                }
                // Discard the siteID (if there was one) now that we have a good topic
                siteID = nil
                tagSlug = nil
            }
        }
    }

    var isContentFiltered: Bool = false

    var contentType: ReaderContentType = .topic {
        didSet {
            if oldValue != .saved, contentType == .saved {
                updateContent(synchronize: false)
                trackSavedListAccessed()
            }
            postCellActions?.visibleConfirmation = contentType != .saved
        }
    }

    /// Used for the `source` property in Stats.
    /// Indicates where the view was shown from.
    enum StatSource: String {
        case reader
        case notif_like_list_user_profile
    }
    var statSource: StatSource = .reader

    let ghostableTableView = UITableView()

    private var cancellables = Set<AnyCancellable>()

    // MARK: - Factory Methods

    /// Convenience method for instantiating an instance of ReaderStreamViewController
    /// for a existing topic.
    ///
    /// - Parameters:
    ///     - topic: Any subclass of ReaderAbstractTopic
    ///
    /// - Returns: An instance of the controller
    ///
    @objc class func controllerWithTopic(_ topic: ReaderAbstractTopic) -> ReaderStreamViewController {
        // if a default discover topic is provided, treat it as a site to retrieve the header
        if ReaderHelpers.topicIsDiscover(topic) {
            return controllerWithSiteID(ReaderHelpers.discoverSiteID, isFeed: false)
        }

        let controller = ReaderStreamViewController()
        controller.readerTopic = topic
        return controller
    }


    /// Convenience method for instantiating an instance of ReaderStreamViewController
    /// for previewing the content of a site.
    ///
    /// - Parameters:
    ///     - siteID: The siteID of a blog to preview
    ///     - isFeed: If the site is an external feed (not hosted at WPcom and not using Jetpack)
    ///
    /// - Returns: An instance of the controller
    ///
    @objc class func controllerWithSiteID(_ siteID: NSNumber, isFeed: Bool) -> ReaderStreamViewController {
        let controller = ReaderStreamViewController()
        controller.isFeed = isFeed
        controller.siteID = siteID

        return controller
    }

    /// Convenience method for instantiating an instance of ReaderStreamViewController
    /// to preview a tag.
    ///
    /// - Parameters:
    ///     - tagSlug: The slug of a tag to preview.
    ///
    /// - Returns: An instance of the controller
    ///
    @objc class func controllerWithTagSlug(_ tagSlug: String) -> ReaderStreamViewController {
        let storyboard = UIStoryboard(name: "Reader", bundle: Bundle.main)
        let controller = storyboard.instantiateViewController(withIdentifier: "ReaderStreamViewController") as! ReaderStreamViewController
        controller.tagSlug = tagSlug

        return controller
    }

    /// Convenience method to create an instance for saved posts
    class func controllerForContentType(_ contentType: ReaderContentType) -> ReaderStreamViewController {
        let controller = ReaderStreamViewController()
        controller.contentType = contentType
        return controller
    }


    // MARK: - State Restoration


    public static func viewController(withRestorationIdentifierPath identifierComponents: [String],
                                      coder: NSCoder) -> UIViewController? {
        guard let path = coder.decodeObject(forKey: restorableTopicPathKey) as? String else {
            return nil
        }

        guard let topic = try? ReaderAbstractTopic.lookup(withPath: path, in: ContextManager.shared.mainContext) else {
            return nil
        }

        let storyboard = UIStoryboard(name: "Reader", bundle: Bundle.main)
        let controller = storyboard.instantiateViewController(withIdentifier: "ReaderStreamViewController") as! ReaderStreamViewController
        controller.readerTopic = topic
        return controller
    }


    override func encodeRestorableState(with coder: NSCoder) {
        if let topic = readerTopic {
            coder.encode(topic.path, forKey: type(of: self).restorableTopicPathKey)
        }
        super.encodeRestorableState(with: coder)
    }


    // MARK: - LifeCycle Methods

    deinit {
        if let topic = readerTopic {
            topic.inUse = false
            ContextManager.sharedInstance().save(topic.managedObjectContext!)
        }

        NotificationCenter.default.removeObserver(self)
    }


    override func awakeAfter(using aDecoder: NSCoder) -> Any? {
        restorationIdentifier = type(of: self).restorationClassIdentifier
        restorationClass = type(of: self)

        return super.awakeAfter(using: aDecoder)
    }

    override func viewDidLoad() {
        super.viewDidLoad()

        // Setup Site Blocking Controller
        self.siteBlockingController.delegate = self

        // Disable the view until we have a topic.  This prevents a premature
        // pull to refresh animation.
        view.isUserInteractionEnabled = readerTopic != nil

        navigationItem.largeTitleDisplayMode = .never

        NotificationCenter.default.addObserver(self, selector: #selector(defaultAccountDidChange(_:)), name: NSNotification.Name.WPAccountDefaultWordPressComAccountChanged, object: nil)

        NotificationCenter.default.addObserver(self, selector: #selector(postSeenToggled(_:)), name: .ReaderPostSeenToggled, object: nil)

        refreshImageRequestAuthToken()

        configureCloseButtonIfNeeded()
        setupStackView()
        setupFooterView()
        setupContentHandler()
        setupResultsStatusView()

        observeNetworkStatus()

        WPStyleGuide.configureColors(view: view, tableView: tableView)

        didSetupView = true

        NotificationCenter.default.addObserver(self, selector: #selector(willEnterForeground), name: UIApplication.willEnterForegroundNotification, object: nil)

        guard !shouldDisplayNoTopicController else {
            return
        }

        if readerTopic != nil || contentType == .saved {
            // Do not perform a sync since a sync will be executed in viewWillAppear anyway. This
            // prevents a possible internet connection error being shown twice.
            updateContent(synchronize: false)
        } else if (siteID != nil || tagSlug != nil) && isShowingResultStatusView == false {
            displayLoadingStream()
        }

        // Make sure the header is in-sync with the `readerTopic` object if it exists.
        readerTopic?
            .objectWillChange
            .sink { [weak self] _ in
                self?.updateStreamHeaderIfNeeded()
            }
            .store(in: &cancellables)
    }


    override func viewWillAppear(_ animated: Bool) {
        super.viewWillAppear(animated)

        JetpackFeaturesRemovalCoordinator.presentOverlayIfNeeded(in: self, source: .reader)

        syncIfAppropriate()
    }

    override func viewDidAppear(_ animated: Bool) {
        super.viewDidAppear(animated)

        let mainContext = ContextManager.sharedInstance().mainContext
        NotificationCenter.default.removeObserver(self, name: NSNotification.Name.NSManagedObjectContextDidSave, object: mainContext)

        bumpStats()
        registerUserActivity()
    }


    override func viewWillDisappear(_ animated: Bool) {
        super.viewWillDisappear(animated)

        if contentType == .saved {
            postCellActions?.clearRemovedPosts()
        }

        if shouldShowCommentSpotlight {
            resetReaderDiscoverNudgeFlow()
        }

        dismissNoNetworkAlert()

        ReaderTracker.shared.stop(.filteredList)
    }

    override func viewWillTransition(to size: CGSize, with coordinator: UIViewControllerTransitionCoordinator) {
        super.viewWillTransition(to: size, with: coordinator)
        coordinator.animate(alongsideTransition: { _ in
            if self.isShowingResultStatusView {
                self.resultsStatusView.updateAccessoryViewsVisibility()
            }

            self.tableView.beginUpdates()
            self.tableView.endUpdates()
        })
    }

    override func viewDidLayoutSubviews() {
        super.viewDidLayoutSubviews()

        // There appears to be a scenario where this method can be called prior to
        // the view being fully setup in viewDidLoad.
        // See: https://github.com/wordpress-mobile/WordPress-iOS/issues/4419
        if didSetupView {
            refreshTableViewHeaderLayout()
        }
    }

    @objc func willEnterForeground() {
        guard isViewOnScreen() else {
            return
        }

        ReaderTracker.shared.start(.filteredList)
    }


    // MARK: - Topic acquisition

    /// Fetches a site topic for the value of the `siteID` property.
    ///
    private func fetchSiteTopic() {
        guard let siteID = siteID else {
            DDLogError("A siteID is required before fetching a site topic")
            return
        }

        if isViewLoaded {
            displayLoadingStream()
        }

        let service = ReaderTopicService(coreDataStack: ContextManager.shared)
        service.siteTopicForSite(withID: siteID,
            isFeed: isFeed,
            success: { [weak self] (objectID: NSManagedObjectID?, isFollowing: Bool) in

                let context = ContextManager.sharedInstance().mainContext
                guard let objectID = objectID,
                      let topic = (try? context.existingObject(with: objectID)) as? ReaderAbstractTopic else {
                    DDLogError("Reader: Error retriving an existing site topic by its objectID")
                    if self?.isLoadingDiscover ?? false {
                        self?.updateContent(synchronize: false)
                    }
                    self?.displayLoadingStreamFailed()
                    self?.reportStreamLoadFailure()
                    return
                }
                self?.readerTopic = topic

            },
            failure: { [weak self] (error: Error?) in
                if self?.isLoadingDiscover ?? false {
                    self?.updateContent(synchronize: false)
                }
                self?.displayLoadingStreamFailed()
                self?.reportStreamLoadFailure()
            })
    }


    /// Fetches a tag topic for the value of the `tagSlug` property
    ///
    // TODO: - READERNAV - Remove this when the new reader is released
    private func fetchTagTopic() {
        if isViewLoaded {
            displayLoadingStream()
        }
        assert(tagSlug != nil, "A tag slug is requred before fetching a tag topic")
        let service = ReaderTopicService(coreDataStack: ContextManager.shared)
        service.tagTopicForTag(withSlug: tagSlug,
            success: { [weak self] (objectID: NSManagedObjectID?) in

                let context = ContextManager.sharedInstance().mainContext
                guard let objectID = objectID, let topic = (try? context.existingObject(with: objectID)) as? ReaderAbstractTopic else {
                    DDLogError("Reader: Error retriving an existing tag topic by its objectID")
                    self?.displayLoadingStreamFailed()
                    self?.reportStreamLoadFailure()
                    return
                }
                self?.readerTopic = topic

            },
            failure: { [weak self] (error: Error?) in
                self?.displayLoadingStreamFailed()
                self?.reportStreamLoadFailure()
            })
    }


    // MARK: - Setup

    private func setupStackView() {
        let stackView = UIStackView()
        stackView.axis = .vertical
        stackView.translatesAutoresizingMaskIntoConstraints = false

        setupTableView(stackView: stackView)
        setupJetpackBanner(stackView: stackView)

        view.addSubview(stackView)
        view.pinSubviewToAllEdges(stackView)
    }

    private func setupJetpackBanner(stackView: UIStackView) {
        /// If being presented in a modal, don't show a Jetpack banner
        if let nav = navigationController, nav.isModal() {
            return
        }

        guard JetpackBrandingVisibility.all.enabled else {
            return
        }
        let textProvider = JetpackBrandingTextProvider(screen: JetpackBannerScreen.reader)
        let bannerView = JetpackBannerView()
        bannerView.configure(title: textProvider.brandingText()) { [unowned self] in
            JetpackBrandingCoordinator.presentOverlay(from: self)
            JetpackBrandingAnalyticsHelper.trackJetpackPoweredBannerTapped(screen: .reader)
        }
        jetpackBannerView = bannerView
        addTranslationObserver(bannerView)
        stackView.addArrangedSubview(bannerView)
    }

    private func setupTableView(stackView: UIStackView) {
        configureRefreshControl()

        stackView.addArrangedSubview(tableViewController.view)
        tableViewController.didMove(toParent: self)
        tableConfiguration.setup(tableView)
        tableView.delegate = self
        setupUndoCell(tableView)
    }

    @objc func configureRefreshControl() {
        refreshControl.addTarget(self, action: #selector(ReaderStreamViewController.handleRefresh(_:)), for: .valueChanged)
    }

    private func setupContentHandler() {
        assert(tableView != nil, "A tableView must be assigned before configuring a handler")

        content.initializeContent(tableView: tableView, delegate: self)
    }

    private func setupResultsStatusView() {
        resultsStatusView.delegate = self
    }

    private func setupFooterView() {
        footerView.showSpinner(false)
        var frame = footerView.frame
        frame.size.height = heightForFooterView
        footerView.frame = frame
        tableView.tableFooterView = footerView
        footerView.isHidden = true
    }

    // MARK: - Configuration / Topic Presentation

    @objc private func configureStreamHeader() {
        guard let topic = readerTopic else {
            assertionFailure()
            return
        }

        guard let header = headerForStream(topic, isLoggedIn: isLoggedIn, container: tableViewController) else {
            tableView.tableHeaderView = nil
            return
        }

        if let tableHeaderView = tableView.tableHeaderView {
            header.isHidden = tableHeaderView.isHidden
        }

        tableView.tableHeaderView = header

        // This feels somewhat hacky, but it is the only way I found to insert a stack view into the header without breaking the autolayout constraints.
        let centerConstraint = header.centerXAnchor.constraint(equalTo: tableView.centerXAnchor)
        let topConstraint = header.topAnchor.constraint(equalTo: tableView.topAnchor)
        let headerWidthConstraint = header.widthAnchor.constraint(equalTo: tableView.widthAnchor)
        headerWidthConstraint.priority = UILayoutPriority(999)
        centerConstraint.priority = UILayoutPriority(999)

        NSLayoutConstraint.activate([
            centerConstraint,
            headerWidthConstraint,
            topConstraint
        ])
        tableView.tableHeaderView?.layoutIfNeeded()
        tableView.tableHeaderView = tableView.tableHeaderView
    }


    // Refresh the header of a site topic when returning in case the
    // topic's following status changed.
    private func refreshTableHeaderIfNeeded() {
        guard let _ = readerTopic else {
            return
        }
        configureStreamHeader()
    }


    /// Updates the content based on the values of `readerTopic` and `contentType`
    private func updateContent(synchronize: Bool = true) {
        // if the view has not been loaded yet, this will be called in viewDidLoad
        guard isViewLoaded else {
            return
        }
        // Enable the view now that we have a topic.
        view.isUserInteractionEnabled = true

        if let topic = readerTopic, ReaderHelpers.isTopicSearchTopic(topic) {
            // Disable pull to refresh for search topics.
            // Searches are a snap shot in time, and ephemeral. There should be no
            // need to refresh.
            tableViewController.refreshControl = nil
        }

        // saved posts are local so do not need a pull to refresh
        if contentType == .saved {
            tableViewController.refreshControl = nil
        }

        // Rather than repeatedly creating a service to check if the user is logged in, cache it here.
        isLoggedIn = AccountHelper.isDotcomAvailable()

        configureTitleForTopic()
        configureShareButtonIfNeeded()
        hideResultsStatus()
        recentlyBlockedSitePostObjectIDs.removeAllObjects()
        updateAndPerformFetchRequest()
        if readerTopic != nil {
            configureStreamHeader()
        } else {
            tableView.tableHeaderView = nil
        }
        tableView.setContentOffset(CGPoint.zero, animated: false)
        content.refresh()
        refreshTableViewHeaderLayout()

        if synchronize {
            syncIfAppropriate()
        }

        bumpStats()

        // Make sure we're showing the no results view if appropriate
        if let syncHelper = syncHelper, !syncHelper.isSyncing, content.isEmpty {
            displayNoResultsView()
        } else if contentType == .saved, content.isEmpty {
            displayNoResultsView()
        }
    }


    private func configureTitleForTopic() {
        guard let topic = readerTopic else {
            title = NSLocalizedString("Reader", comment: "The default title of the Reader")
            return
        }

        if ReaderHelpers.isTopicTag(topic) {
             title = NSLocalizedString("Topic", comment: "Topic page title")
        } else {
            title = topic.title
        }
    }

    private func configureCloseButtonIfNeeded() {
        if isModal() {
            navigationItem.leftBarButtonItem = UIBarButtonItem(image: .gridicon(.cross),
                                                               style: .plain,
                                                               target: self,
                                                               action: #selector(closeButtonTapped))
        }
    }

    @objc private func closeButtonTapped() {
        dismiss(animated: true)
    }

    /// Fetch and cache the current defaultAccount authtoken, if available.
    private func refreshImageRequestAuthToken() {
        let account = try? WPAccount.lookupDefaultWordPressComAccount(in: ContextManager.shared.mainContext)
        postCellActions?.imageRequestAuthToken = account?.authToken
    }


    // MARK: - Instance Methods


    /// Retrieve an instance of the specified post from the main NSManagedObjectContext.
    ///
    /// - Parameters:
    ///     - post: The post to retrieve.
    ///
    /// - Returns: The post fetched from the main context or nil if the post does not exist in the context.
    ///
    private func postInMainContext(_ post: ReaderPost) -> ReaderPost? {
        guard let post = (try? ContextManager.sharedInstance().mainContext.existingObject(with: post.objectID)) as? ReaderPost else {
            DDLogError("Error retrieving an exsting post from the main context by its object ID.")
            return nil
        }
        return post
    }


    /// Refreshes the layout of the header.  Required for sizing the tableHeaderView according
    /// to its intrinsic content layout, and after major layout changes on the viewcontroller itself.
    ///
    private func refreshTableViewHeaderLayout() {
        guard let headerView = tableView.tableHeaderView else {
            return
        }

        // The tableView may need to layout, run this layout now, if needed.
        // This ensures the proper margins, such as readable margins, are
        // inherited and calculated by the headerView.
        tableView.layoutIfNeeded()

        // Start with the provided UILayoutFittingCompressedSize to let iOS handle its own magic
        // number for a "compressed" height, meaning we want our fitting size to be the minimal height.
        var fittingSize = UIView.layoutFittingCompressedSize

        // Set the width to the tableView's width since this is a known width for the headerView.
        // Otherwise, the layout will try and adopt 'any' width and may break based on the how
        // the constraints are set up in the nib.
        fittingSize.width = tableView.frame.size.width

        // Require horizontal fitting since our width is known.
        // Use the lower fitting size priority as we want to minimize our height consumption
        // according to the layout's contraints and intrinsic size.
        let size = headerView.systemLayoutSizeFitting(fittingSize,
                                                      withHorizontalFittingPriority: .required,
                                                      verticalFittingPriority: .fittingSizeLevel)
        // Update the tableHeaderView itself. Classic.
        var headerFrame = headerView.frame
        headerFrame.size.height = size.height
        headerView.frame = headerFrame
        tableView.tableHeaderView = headerView
    }


    /// Scrolls to the top of the list of posts.
    ///
    @objc func scrollViewToTop() {
        tableView.setContentOffset(.zero, animated: true)
    }


    /// Returns the analytics property dictionary for the current topic.
    private func topicPropertyForStats() -> [AnyHashable: Any]? {
        guard let topic = readerTopic else {
            assertionFailure("A reader topic is required")
            return nil
        }

        let title = topic.title
        var key: String = "list"

        if ReaderHelpers.isTopicTag(topic) {
            key = "tag"
        } else if ReaderHelpers.isTopicSite(topic) {
            key = "site"
        }

        return [key: title, "source": statSource.rawValue]
    }

    /// The fetch request can need a different predicate depending on how the content
    /// being displayed has changed (blocking sites for instance).  Call this method to
    /// update the fetch request predicate and then perform a new fetch.
    ///
    private func updateAndPerformFetchRequest() {
        assert(Thread.isMainThread, "ReaderStreamViewController Error: updating fetch request on a background thread.")
        removeBlockedPosts()
        content.updateAndPerformFetchRequest(predicate: predicateForFetchRequest())
    }

    private func removeBlockedPosts() {
        // Fetch account
        guard let account = try? WPAccount.lookupDefaultWordPressComAccount(in: viewContext) else {
            return
        }

        // Author Predicate
        var predicates = [NSPredicate]()
        let blockedAuthors = BlockedAuthor.find(.accountID(account.userID), context: viewContext).map { $0.authorID }
        if !blockedAuthors.isEmpty {
            predicates.append(NSPredicate(format: "\(#keyPath(ReaderPost.authorID)) IN %@", blockedAuthors))
        }

        // Site Predicate
        if let topic = readerTopic as? ReaderSiteTopic,
           let blocked = BlockedSite.findOne(accountID: account.userID, blogID: topic.siteID, context: viewContext) {
            predicates.append(NSPredicate(format: "\(#keyPath(ReaderPost.siteID)) = %@", blocked.blogID))
        }

        // Execute
        let request = NSFetchRequest<ReaderPost>(entityName: ReaderPost.entityName())
        request.predicate = NSCompoundPredicate(orPredicateWithSubpredicates: predicates)
        let result = (try? viewContext.fetch(request)) ?? []
        for post in result {
            viewContext.deleteObject(post)
        }
        try? viewContext.save()
    }

    func updateStreamHeaderIfNeeded() {
        guard let topic = readerTopic else {
            assertionFailure("A reader topic is required")
            return
        }
        guard let header = tableView.tableHeaderView as? ReaderStreamHeader else {
            return
        }
        header.configureHeader(topic)
    }

    func showManageSites(animated: Bool = true) {
        let controller = ReaderFollowedSitesViewController.controller()
        navigationController?.pushViewController(controller, animated: animated)
    }

    private func showFollowing() {
        RootViewCoordinator.sharedPresenter.switchToFollowedSites()
    }

    // MARK: - Blocking

    /// Update the post card when a site is blocked from post details.
    ///
    func readerSiteBlockingController(_ controller: ReaderPostBlockingController, didBlockSiteOfPost post: ReaderPost, result: Result<Void, Error>) {
        guard case .success = result,
              let post = (try? viewContext.existingObject(with: post.objectID)) as? ReaderPost,
              let indexPath = content.indexPath(forObject: post)
        else {
            return
        }
        recentlyBlockedSitePostObjectIDs.remove(post.objectID)
        updateAndPerformFetchRequest()
        tableView.reloadRows(at: [indexPath], with: UITableView.RowAnimation.fade)
    }

    func readerSiteBlockingController(_ controller: ReaderPostBlockingController, didEndBlockingPostAuthor post: ReaderPost, result: Result<Void, Error>) {
        guard case .success = result,
              let post = (try? viewContext.existingObject(with: post.objectID)) as? ReaderPost,
              let indexPath = content.indexPath(forObject: post)
        else {
            return
        }
        recentlyBlockedSitePostObjectIDs.remove(post.objectID)
        updateAndPerformFetchRequest()
        tableView.reloadRows(at: [indexPath], with: UITableView.RowAnimation.fade)
    }

    private func unblockSiteForPost(_ post: ReaderPost) {
        guard let indexPath = content.indexPath(forObject: post) else {
            return
        }

        let objectID = post.objectID
        recentlyBlockedSitePostObjectIDs.remove(objectID)

        tableView.reloadRows(at: [indexPath], with: UITableView.RowAnimation.fade)

        ReaderBlockSiteAction(asBlocked: false).execute(with: post, context: viewContext) { [weak self] in
            self?.recentlyBlockedSitePostObjectIDs.add(objectID)
            self?.tableView.reloadRows(at: [indexPath], with: UITableView.RowAnimation.fade)
        }
    }


    // MARK: - Actions


    /// Handles the user initiated pull to refresh action.
    ///
    @objc func handleRefresh(_ sender: UIRefreshControl) {
        if !canSync() {
            cleanupAfterSync()

            /// Delay presenting the alert, so that the refreshControl can end its own dismissal animation, and the table view scroll back to its original offset
            let _ = DispatchDelayedAction(delay: .milliseconds(200)) { [weak self] in
                self?.handleConnectionError()
            }

            return
        }
        if isLoadingDiscover {
            fetchSiteTopic()
            return
        }
        syncHelper?.syncContentWithUserInteraction(true)
        WPAnalytics.trackReader(.readerPullToRefresh, properties: topicPropertyForStats() ?? [:])
    }


    // MARK: - Analytics


    /// Bump tracked analytics stats if necessary.
    ///
    private func bumpStats() {
        if didBumpStats {
            return
        }

        guard let topic = readerTopic,
              let properties = topicPropertyForStats(),
              isViewLoaded && view.window != nil else {
            return
        }

        didBumpStats = true
        ReaderHelpers.trackLoadedTopic(topic, withProperties: properties)
    }


    // MARK: - Sync Methods


    /// Updates the last synced date for a topic.  Since its possible for a sync
    /// to complete *after* the current topic is changed we fetch the correct topic
    /// via its objectID.
    ///
    /// - Parameters:
    ///     - objectID: The objectID of the topic that was synced.
    ///
    private func updateLastSyncedForTopic(_ objectID: NSManagedObjectID) {
        let context = ContextManager.sharedInstance().mainContext
        guard let topic = (try? context.existingObject(with: objectID)) as? ReaderAbstractTopic else {
            DDLogError("Failed to retrive an existing topic when updating last sync date.")
            return
        }
        topic.lastSynced = Date()
        ContextManager.sharedInstance().save(context)
    }


    private func canSync() -> Bool {
        return (readerTopic != nil || isLoadingDiscover) && connectionAvailable()
    }

    @objc func connectionAvailable() -> Bool {
        return WordPressAppDelegate.shared?.connectionAvailable ?? false
    }


    /// Kicks off a "background" sync without updating the UI if certain conditions
    /// are met.
    /// - There must be a topic
    /// - The controller must be the active controller.
    /// - The app must have a internet connection.
    /// - The app must be running on the foreground.
    /// - The current time must be greater than the last sync interval.
    ///
    func syncIfAppropriate(forceSync: Bool = false) {
        guard UIApplication.shared.isRunningTestSuite() == false else {
            return
        }

        guard WordPressAppDelegate.shared?.runningInBackground == false else {
            return
        }

        guard let topic = readerTopic else {
            return
        }

        if ReaderHelpers.isTopicSearchTopic(topic) && topicPostsCount > 0 {
            // We only perform an initial sync if the topic has no results.
            // The rest of the time it should just support infinite scroll.
            // Normal the newly added topic will have no existing posts. The
            // exception is state restoration of a search topic that was being
            // viewed when the app was backgrounded.
            return
        }

        let lastSynced = topic.lastSynced ?? Date(timeIntervalSince1970: 0)
        let interval = Int( Date().timeIntervalSince(lastSynced))

        if forceSync || (canSync() && (interval >= refreshInterval || topicPostsCount == 0)) {
            syncHelper?.syncContentWithUserInteraction(false)
        } else {
            handleConnectionError()
        }
    }

    /// Returns the number of posts for the current topic
    /// This allows the count to be overriden by subclasses
    var topicPostsCount: Int {
        return readerTopic?.posts.count ?? 0
    }
    /// Used to fetch new content in response to a background refresh event.
    /// Not intended for use as part of a user interaction. See syncIfAppropriate instead.
    ///
    @objc func backgroundFetch(_ completionHandler: @escaping ((UIBackgroundFetchResult) -> Void)) {
        let lastSeenPostID = (content.content?.first as? ReaderPost)?.postID ?? -1

        syncHelper?.backgroundSync(success: { [weak self, weak lastSeenPostID] in
            let newestFetchedPostID = (self?.content.content?.first as? ReaderPost)?.postID ?? -1
            if lastSeenPostID == newestFetchedPostID {
                completionHandler(.noData)
            } else {
                if let numberOfRows = self?.tableView?.numberOfRows(inSection: 0), numberOfRows > 0 {
                    self?.tableView.scrollToRow(at: IndexPath(row: 0, section: 0), at: .top, animated: false)
                }
                completionHandler(.newData)
            }
        }, failure: { (_) in
            completionHandler(.failed)
        })
    }

    private func syncFillingGap(_ indexPath: IndexPath) {
        if !canSync() {
            let alertTitle = NSLocalizedString("Unable to Load Posts", comment: "Title of a prompt saying the app needs an internet connection before it can load posts")
            let alertMessage = NSLocalizedString("Please check your internet connection and try again.", comment: "Politely asks the user to check their internet connection before trying again. ")
            let cancelTitle = NSLocalizedString("OK", comment: "Title of a button that dismisses a prompt")
            let alertController = UIAlertController(title: alertTitle,
                message: alertMessage,
                preferredStyle: .alert)
            alertController.addCancelActionWithTitle(cancelTitle, handler: nil)
            alertController.presentFromRootViewController()

            return
        }
        if let syncHelper = syncHelper, syncHelper.isSyncing {
            let alertTitle = NSLocalizedString("Busy", comment: "Title of a prompt letting the user know that they must wait until the current aciton completes.")
            let alertMessage = NSLocalizedString("Please wait til the current fetch completes.", comment: "Asks the usre to wait until the currently running fetch request completes.")
            let cancelTitle = NSLocalizedString("OK", comment: "Title of a button that dismisses a prompt")
            let alertController = UIAlertController(title: alertTitle,
                message: alertMessage,
                preferredStyle: .alert)
            alertController.addCancelActionWithTitle(cancelTitle, handler: nil)
            alertController.presentFromRootViewController()

            return
        }
        indexPathForGapMarker = indexPath
        syncIsFillingGap = true
        syncHelper?.syncContentWithUserInteraction(true)
    }

    private func syncItems(_ success: ((_ hasMore: Bool) -> Void)?, failure: ((_ error: NSError) -> Void)?) {
        guard let topic = readerTopic else {
            DDLogError("Error: Reader tried to sync items when the topic was nil.")
            return
        }

        let objectID = topic.objectID

        let successBlock = { [weak self] (count: Int, hasMore: Bool) in
            DispatchQueue.main.async {
                if let strongSelf = self {
                    if strongSelf.recentlyBlockedSitePostObjectIDs.count > 0 {
                        strongSelf.recentlyBlockedSitePostObjectIDs.removeAllObjects()
                        strongSelf.updateAndPerformFetchRequest()
                    }
                    strongSelf.updateLastSyncedForTopic(objectID)
                }
                success?(hasMore)
            }
        }

        let failureBlock = { (error: Error?) in
            DispatchQueue.main.async {
                if let error = error {
                    failure?(error as NSError)
                }
            }
        }

        self.fetch(for: topic, success: successBlock, failure: failureBlock)
    }

    func fetch(for originalTopic: ReaderAbstractTopic, success: @escaping ((_ count: Int, _ hasMore: Bool) -> Void), failure: @escaping ((_ error: Error?) -> Void)) {
        coreDataStack.performAndSave { context in
            guard let topic = (try? context.existingObject(with: originalTopic.objectID)) as? ReaderAbstractTopic else {
                DDLogError("Error: Could not retrieve an existing topic via its objectID")
                return
            }

            if ReaderHelpers.isTopicSearchTopic(topic) {
                let service = ReaderPostService(coreDataStack: ContextManager.shared)
                service.fetchPosts(for: topic, atOffset: 0, deletingEarlier: false, success: success, failure: failure)
            } else if let topic = topic as? ReaderTagTopic {
                self.readerPostStreamService.fetchPosts(for: topic, success: success, failure: failure)
            } else {
<<<<<<< HEAD
                let service = ReaderPostService(coreDataStack: ContextManager.shared)
                service.fetchPosts(for: topic, earlierThan: Date(), success: success, failure: failure)
=======
                if FeatureFlag.readerUserBlocking.enabled {
                    self.readerPostService.fetchUnblockedPosts(topic: topic, earlierThan: Date(), forceRetry: true, success: success, failure: failure)
                } else {
                    let service = ReaderPostService(managedObjectContext: context)
                    service.fetchPosts(for: topic, earlierThan: Date(), success: success, failure: failure)
                }
>>>>>>> 66ae6b6f
            }
        }
    }

    private func syncItemsForGap(_ success: ((_ hasMore: Bool) -> Void)?, failure: ((_ error: NSError) -> Void)?) {
        assert(syncIsFillingGap)
        guard let topic = readerTopic else {
            assertionFailure("Tried to fill a gap when the topic was nil.")
            return
        }

        guard let indexPath = indexPathForGapMarker else {
            DDLogError("Error: Tried to sync a gap when the index path for the gap was nil.")
            return
        }

        guard let post: ReaderGapMarker = content.object(at: indexPath) else {
            DDLogError("Error: Unable to retrieve an existing reader gap marker.")
            return
        }

        // Reload the gap cell so it will start animating.
        tableView.reloadRows(at: [indexPath], with: .none)

        let sortDate = post.sortDate

        coreDataStack.performAndSave { [weak self] context in
            guard let topicInContext = (try? context.existingObject(with: topic.objectID)) as? ReaderAbstractTopic else {
                DDLogError("Error: Could not retrieve an existing topic via its objectID")
                return
            }

            let successBlock = { [weak self] (count: Int, hasMore: Bool) in
                DispatchQueue.main.async {
                    if let strongSelf = self {
                        if strongSelf.recentlyBlockedSitePostObjectIDs.count > 0 {
                            strongSelf.recentlyBlockedSitePostObjectIDs.removeAllObjects()
                            strongSelf.updateAndPerformFetchRequest()
                        }
                    }

                    success?(hasMore)
                }
            }

            let failureBlock = { (error: Error?) in
                guard let error = error as NSError? else {
                    return
                }

                DispatchQueue.main.async {
                    failure?(error as NSError)
                }
            }

            let service = ReaderPostService(coreDataStack: ContextManager.shared)
            if ReaderHelpers.isTopicSearchTopic(topicInContext) {
                assertionFailure("Search topics should no have a gap to fill.")
                service.fetchPosts(for: topicInContext, atOffset: 0, deletingEarlier: true, success: successBlock, failure: failureBlock)
            } else {
                service.fetchPosts(for: topicInContext, earlierThan: sortDate, deletingEarlier: true, success: successBlock, failure: failureBlock)
            }
        }
    }


    func loadMoreItems(_ success: ((_ hasMore: Bool) -> Void)?, failure: ((_ error: NSError) -> Void)?) {
        guard let topic = readerTopic else {
            assertionFailure("Tried to fill a gap when the topic was nil.")
            return
        }

        footerView.showSpinner(true)

        let successBlock = { (count: Int, hasMore: Bool) in
            DispatchQueue.main.async(execute: {
                success?(hasMore)
            })
        }

        let failureBlock = { (error: Error?) in
            guard let error = error else {
                return
            }

            DispatchQueue.main.async(execute: {
                failure?(error as NSError)
            })
        }

        self.fetchMore(for: topic, success: successBlock, failure: failureBlock)

        if let properties = topicPropertyForStats() {
            WPAppAnalytics.track(.readerInfiniteScroll, withProperties: properties)
        }
    }

    private func fetchMore(for originalTopic: ReaderAbstractTopic, success: @escaping ((Int, Bool) -> Void), failure: @escaping ((Error?) -> Void)) {
        guard
            let posts = content.content,
            let post = posts.last as? ReaderPost,
            let sortDate = post.sortDate
        else {
            DDLogError("Error: Unable to retrieve an existing reader gap marker.")
            return
        }

        coreDataStack.performAndSave { context in
            guard let topic = (try? context.existingObject(with: originalTopic.objectID)) as? ReaderAbstractTopic else {
                DDLogError("Error: Could not retrieve an existing topic via its objectID")
                return
            }

            if ReaderHelpers.isTopicSearchTopic(topic) {
                let service = ReaderPostService(coreDataStack: ContextManager.shared)
                let offset = UInt(self.content.contentCount)
                service.fetchPosts(for: topic, atOffset: UInt(offset), deletingEarlier: false, success: success, failure: failure)
            } else if let topic = topic as? ReaderTagTopic {
                self.readerPostStreamService.fetchPosts(for: topic, isFirstPage: false, success: success, failure: failure)
            } else {
<<<<<<< HEAD
                let service = ReaderPostService(coreDataStack: ContextManager.shared)
                let earlierThan = sortDate
                service.fetchPosts(for: topic, earlierThan: earlierThan, success: success, failure: failure)
=======
                if FeatureFlag.readerUserBlocking.enabled {
                    self.readerPostService.fetchUnblockedPosts(topic: topic, earlierThan: sortDate, success: success, failure: failure)
                } else {
                    let service = ReaderPostService(managedObjectContext: context)
                    service.fetchPosts(for: topic, earlierThan: sortDate, success: success, failure: failure)
                }
>>>>>>> 66ae6b6f
            }
        }
    }

    private func cleanupAfterSync(refresh: Bool = true) {
        syncIsFillingGap = false
        indexPathForGapMarker = nil
        cleanupAndRefreshAfterScrolling = false
        if refresh {
            content.refreshPreservingOffset()
        }
        refreshControl.endRefreshing()
        footerView.showSpinner(false)
    }


    // MARK: - Notifications

    @objc private func defaultAccountDidChange(_ notification: Foundation.Notification) {
        refreshImageRequestAuthToken()
    }

    @objc private func postSeenToggled(_ notification: Foundation.Notification) {

        // When a post's seen status is toggled outside the stream (ex: post details),
        // refresh the post in the stream so the card options menu has the correct
        // mark as seen/unseen option.

        guard let userInfo = notification.userInfo,
              let post = userInfo[ReaderNotificationKeys.post] as? ReaderPost,
              let indexPath = content.indexPath(forObject: post),
              let cellPost: ReaderPost = content.object(at: indexPath) else {
            return
        }

        cellPost.isSeen = post.isSeen
        tableView.reloadRows(at: [indexPath], with: .fade)
    }

    // MARK: - Helpers for TableViewHandler


    func predicateForFetchRequest() -> NSPredicate {
        // If readerTopic is nil return a predicate that is valid, but still
        // avoids returning readerPosts that do not belong to a topic (e.g. those
        // loaded from a notification). We can do this by specifying that self
        // has to exist within an empty set.
        let predicateForNilTopic = contentType == .saved ?
            NSPredicate(format: "isSavedForLater == YES") :
            NSPredicate(format: "topic = NULL AND SELF in %@", [])

        guard let topic = readerTopic else {
            return predicateForNilTopic
        }

        guard let topicInContext = (try? viewContext.existingObject(with: topic.objectID)) as? ReaderAbstractTopic else {
            DDLogError("Error: Could not retrieve an existing topic via its objectID")
            return predicateForNilTopic
        }

        if recentlyBlockedSitePostObjectIDs.count > 0 {
            return NSPredicate(format: "topic = %@ AND (isSiteBlocked = NO OR SELF in %@)", topicInContext, recentlyBlockedSitePostObjectIDs)
        }

        return NSPredicate(format: "topic = %@ AND isSiteBlocked = NO", topicInContext)
    }


    func sortDescriptorsForFetchRequest(ascending: Bool = false) -> [NSSortDescriptor] {
        let sortDescriptor = NSSortDescriptor(key: "sortRank", ascending: ascending)
        return [sortDescriptor]
    }


    private func configurePostCardCell(_ cell: UITableViewCell, post: ReaderPost) {
        if postCellActions == nil {
            postCellActions = ReaderPostCellActions(context: viewContext, origin: self, topic: readerTopic)
        }
        postCellActions?.isLoggedIn = isLoggedIn
        postCellActions?.savedPostsDelegate = self

        // Restrict the topics header to only display on the Discover, and tag detail views
        var displayTopics = false

        if let topic = readerTopic {
            let type = ReaderHelpers.topicType(topic)

            switch type {
            case .discover, .tag:
                displayTopics = true
            default:
                displayTopics = false
            }
        }

        cellConfiguration.configurePostCardCell(cell,
                                                withPost: post,
                                                topic: readerTopic ?? post.topic,
                                                delegate: postCellActions,
                                                loggedInActionVisibility: .visible(enabled: isLoggedIn),
                                                topicChipsDelegate: self,
                                                displayTopics: displayTopics)

    }

    // MARK: - Helpers for ReaderStreamHeader
    public func toggleFollowingForTopic(_ topic: ReaderAbstractTopic?, completion: ((Bool) -> Void)?) {
        if let topic = topic as? ReaderTagTopic {
            toggleFollowingForTag(topic, completion: completion)
        } else if let topic = topic as? ReaderSiteTopic {
            toggleFollowingForSite(topic, completion: completion)
        } else if let topic = topic as? ReaderDefaultTopic, ReaderHelpers.topicIsFollowing(topic) {
            showManageSites()
        }
    }

    private func toggleFollowingForTag(_ topic: ReaderTagTopic, completion: ((Bool) -> Void)?) {
        let generator = UINotificationFeedbackGenerator()
        generator.prepare()

        if !topic.following {
            generator.notificationOccurred(.success)
        }

        let service = ReaderTopicService(coreDataStack: ContextManager.shared)
        service.toggleFollowing(forTag: topic, success: {
            completion?(true)
        }, failure: { (error: Error?) in
            generator.notificationOccurred(.error)
            completion?(false)
        })
    }

    private func toggleFollowingForSite(_ topic: ReaderSiteTopic, completion: ((Bool) -> Void)?) {
        if topic.following {
            ReaderSubscribingNotificationAction().execute(for: siteID, context: viewContext, subscribe: false)
        }

        let service = ReaderTopicService(coreDataStack: ContextManager.shared)
        service.toggleFollowing(forSite: topic, success: { follow in
            ReaderHelpers.dispatchToggleFollowSiteMessage(site: topic, follow: follow, success: true)
            completion?(true)
        }, failure: { (follow, error) in
            ReaderHelpers.dispatchToggleFollowSiteMessage(site: topic, follow: follow, success: false)
            completion?(false)
        })
    }
}


// MARK: - ReaderStreamHeaderDelegate

extension ReaderStreamViewController: ReaderStreamHeaderDelegate {

    func handleFollowActionForHeader(_ header: ReaderStreamHeader, completion: @escaping () -> Void) {
        toggleFollowingForTopic(readerTopic) { [weak self] success in
            if success {
                self?.syncHelper?.syncContent()
            }

            self?.updateStreamHeaderIfNeeded()
            completion()
        }
    }
}

// MARK: - WPContentSyncHelperDelegate

extension ReaderStreamViewController: WPContentSyncHelperDelegate {

    func syncHelper(_ syncHelper: WPContentSyncHelper, syncContentWithUserInteraction userInteraction: Bool, success: ((_ hasMore: Bool) -> Void)?, failure: ((_ error: NSError) -> Void)?) {
        displayLoadingViewIfNeeded()
        if syncIsFillingGap {
            syncItemsForGap(success, failure: failure)
        } else {
            syncItems(success, failure: failure)
        }
    }


    func syncHelper(_ syncHelper: WPContentSyncHelper, syncMoreWithSuccess success: ((_ hasMore: Bool) -> Void)?, failure: ((_ error: NSError) -> Void)?) {
        loadMoreItems(success, failure: failure)
    }


    func syncContentEnded(_ syncHelper: WPContentSyncHelper) {
        if content.isScrolling {
            cleanupAndRefreshAfterScrolling = true
            return
        }
        cleanupAfterSync()
    }


    func syncContentFailed(_ syncHelper: WPContentSyncHelper) {
        cleanupAfterSync(refresh: false)

        if let count = content.content?.count,
            count == 0 {
            displayLoadingStreamFailed()
            reportStreamLoadFailure()
        }
    }

    private func reportStreamLoadFailure() {
        streamLoadFailureBlock?()

        // We'll nil out the failure block so we don't perform multiple callbacks
        streamLoadFailureBlock = nil
    }
}

// MARK: - WPTableViewHandlerDelegate

extension ReaderStreamViewController: WPTableViewHandlerDelegate {

    // MARK: Scrolling Related

    func scrollViewWillBeginDragging(_ scrollView: UIScrollView) {
        if refreshControl.isRefreshing {
            refreshControl.endRefreshing()
        }
    }


    func scrollViewDidEndDragging(_ scrollView: UIScrollView, willDecelerate decelerate: Bool) {
        if decelerate {
            return
        }
        if cleanupAndRefreshAfterScrolling {
            cleanupAfterSync()
        }
    }


    func scrollViewDidEndDecelerating(_ scrollView: UIScrollView) {
        if cleanupAndRefreshAfterScrolling {
            cleanupAfterSync()
        }
    }


    // MARK: - Fetched Results Related

    func managedObjectContext() -> NSManagedObjectContext {
        assert(Thread.isMainThread, "WPTableViewHandler should use Core Data on the main thread")
        return viewContext
    }


    func fetchRequest() -> NSFetchRequest<NSFetchRequestResult> {
        let fetchRequest = NSFetchRequest<NSFetchRequestResult>(entityName: ReaderPost.classNameWithoutNamespaces())
        fetchRequest.predicate = predicateForFetchRequest()
        fetchRequest.sortDescriptors = sortDescriptorsForFetchRequest()
        return fetchRequest
    }


    func tableViewDidChangeContent(_ tableView: UITableView) {
        if content.contentCount == 0 {
            displayNoResultsView()
        }
    }


    // MARK: - Refresh Bookends

    func tableViewHandlerWillRefreshTableViewPreservingOffset(_ tableViewHandler: WPTableViewHandler) {
        // Reload the table view to reflect new content.
        updateAndPerformFetchRequest()
    }

    func tableViewHandlerDidRefreshTableViewPreservingOffset(_ tableViewHandler: WPTableViewHandler) {
        hideResultsStatus()
        if tableViewHandler.resultsController.fetchedObjects?.count == 0 {
            if let syncHelper = syncHelper, syncHelper.isSyncing {
                return
            }
            displayNoResultsView()
        } else {
            tableView.flashScrollIndicators()
        }
    }


    // MARK: - TableView Related
    func tableView(_ tableView: UITableView, estimatedHeightForRowAt indexPath: IndexPath) -> CGFloat {
        // When using UITableViewAutomaticDimension for auto-sizing cells, UITableView
        // likes to reload rows in a strange way.
        // It uses the estimated height as a starting value for reloading animations.
        // So this estimated value needs to be as accurate as possible to avoid any "jumping" in
        // the cell heights during reload animations.
        // Note: There may (and should) be a way to get around this, but there is currently no obvious solution.
        // Brent C. August 8/2016
        if let height = estimatedHeightsCache.object(forKey: indexPath as AnyObject) as? CGFloat {
            // Return the previously known height as it was cached via willDisplayCell.
            return height
        }
        return tableConfiguration.estimatedRowHeight()
    }

    func tableView(_ aTableView: UITableView, heightForRowAt indexPath: IndexPath) -> CGFloat {
        return UITableView.automaticDimension
    }

    func tableView(_ tableView: UITableView, heightForHeaderInSection section: Int) -> CGFloat {
        return 0.0
    }

    func tableView(_ tableView: UITableView, heightForFooterInSection section: Int) -> CGFloat {
        return 0.0
    }

    func tableView(_ tableView: UITableView, cellForRowAt indexPath: IndexPath) -> UITableViewCell {
        guard let posts = content.content as? [ReaderPost] else {
            return UITableViewCell()
        }

        let post = posts[indexPath.row]

        return cell(for: post, at: indexPath)
    }

    func cell(for post: ReaderPost, at indexPath: IndexPath) -> UITableViewCell {
        if post.isKind(of: ReaderGapMarker.self) {
            let cell = tableConfiguration.gapMarkerCell(tableView)
            cellConfiguration.configureGapMarker(cell, filling: syncIsFillingGap)
            return cell
        }

        if recentlyBlockedSitePostObjectIDs.contains(post.objectID) {
            let cell = tableConfiguration.blockedSiteCell(tableView)
            cellConfiguration.configureBlockedCell(cell,
                                                   withContent: content,
                                                   atIndexPath: indexPath)
            return cell
        }

        if post.isCross() {
            let cell = tableConfiguration.crossPostCell(tableView)
            cellConfiguration.configureCrossPostCell(cell,
                                                     withContent: content,
                                                     atIndexPath: indexPath)
            return cell
        }

        if contentType == .saved, postCellActions?.postIsRemoved(post) == true {
            let cell = undoCell(tableView)
            configureUndoCell(cell, with: post)
            return cell
        }

        let cell = tableConfiguration.postCardCell(tableView)
        configurePostCardCell(cell, post: post)

        if let topic = readerTopic,
           ReaderHelpers.topicIsDiscover(topic),
           indexPath.row == 0,
           shouldShowCommentSpotlight {
            cell.spotlightIsShown = true
        } else {
            cell.spotlightIsShown = false
        }

        return cell
    }

    func tableView(_ tableView: UITableView, willDisplay cell: UITableViewCell, forRowAt indexPath: IndexPath) {
        // Cache the cell's layout height as the currently known height, for estimation.
        // See estimatedHeightForRowAtIndexPath
        estimatedHeightsCache.setObject(cell.frame.height as AnyObject, forKey: indexPath as AnyObject)

        // Check to see if we need to load more.
        syncMoreContentIfNeeded(for: tableView, indexPathForVisibleRow: indexPath)

        guard cell.isKind(of: ReaderPostCardCell.self) || cell.isKind(of: ReaderCrossPostCell.self) else {
            return
        }

        guard let posts = content.content as? [ReaderPost] else {
            return
        }

        let post = posts[indexPath.row]
        bumpRenderTracker(post)
    }

    /// Loads more posts when certain conditions are fulfilled.
    ///
    /// More items loading is triggered when:
    /// - There is more content to load.
    /// - When we are not alrady syncing.
    /// - When we are not waiting for scrolling to end to cleanup and refresh the list.
    /// - When there are no ongoing blocking requests.
    private func syncMoreContentIfNeeded(for tableView: UITableView, indexPathForVisibleRow indexPath: IndexPath) {
        let criticalRow = tableView.numberOfRows(inSection: indexPath.section) - loadMoreThreashold
        guard let syncHelper = syncHelper, (indexPath.section == tableView.numberOfSections - 1) && (indexPath.row >= criticalRow) else {
            return
        }
        let shouldLoadMoreItems = syncHelper.hasMoreContent
        && !syncHelper.isSyncing
        && !cleanupAndRefreshAfterScrolling
        && !siteBlockingController.isBlockingPosts
        && !readerPostService.isSilentlyFetchingPosts
        if shouldLoadMoreItems {
            syncHelper.syncMoreContent()
        }
    }

    func bumpRenderTracker(_ post: ReaderPost) {
        // Bump the render tracker if necessary.
        if !post.rendered, let railcar = post.railcarDictionary() {
            post.rendered = true
            WPAppAnalytics.track(.trainTracksRender, withProperties: railcar)
        }
    }

    func reloadReaderDiscoverNudgeFlow(at indexPath: IndexPath) {
        resetReaderDiscoverNudgeFlow()
        tableView.reloadRows(at: [indexPath], with: UITableView.RowAnimation.fade)
    }

    private func resetReaderDiscoverNudgeFlow() {
        shouldShowCommentSpotlight = false
        RootViewCoordinator.sharedPresenter.resetReaderDiscoverNudgeFlow()
    }

    func tableView(_ tableView: UITableView, didSelectRowAt indexPath: IndexPath) {
        guard let posts = content.content as? [ReaderPost] else {
            DDLogError("[ReaderStreamViewController tableView:didSelectRowAtIndexPath:] fetchedObjects was nil.")
            return
        }

        let apost = posts[indexPath.row]
        didSelectPost(apost, at: indexPath)
    }

    func didSelectPost(_ apost: ReaderPost, at indexPath: IndexPath) {
        guard let post = postInMainContext(apost) else {
            return
        }

        if post.isKind(of: ReaderGapMarker.self) {
            syncFillingGap(indexPath)
            return
        }

        if recentlyBlockedSitePostObjectIDs.contains(apost.objectID) {
            unblockSiteForPost(apost)
            return
        }

        if let topic = post.topic, ReaderHelpers.isTopicSearchTopic(topic) {
            WPAppAnalytics.track(.readerSearchResultTapped)

            // We can use `if let` when `ReaderPost` adopts nullability.
            let railcar = apost.railcarDictionary()
            if railcar != nil {
                WPAppAnalytics.trackTrainTracksInteraction(.readerSearchResultTapped, withProperties: railcar)
            }
        }

        let controller = ReaderDetailViewController.controllerWithPost(post)
        controller.coordinator?.readerTopic = readerTopic

        if post.isSavedForLater || contentType == .saved {
            trackSavedPostNavigation()
        } else {
            WPAnalytics.trackReader(.readerPostCardTapped, properties: topicPropertyForStats() ?? [:])
        }

        navigationController?.pushFullscreenViewController(controller, animated: true)

        tableView.deselectRow(at: indexPath, animated: false)
    }


    func configureCell(_ cell: UITableViewCell, at indexPath: IndexPath) {
        // Do nothing
    }

}

// MARK: - SearchableActivity Conformance

extension ReaderStreamViewController: SearchableActivityConvertable {
    var activityType: String {
        return WPActivityType.reader.rawValue
    }

    var activityTitle: String {
        return NSLocalizedString("Reader", comment: "Title of the 'Reader' tab - used for spotlight indexing on iOS.")
    }

    var activityKeywords: Set<String>? {
        let keyWordString = NSLocalizedString("wordpress, reader, articles, posts, blog post, followed, discover, likes, my likes, tags, topics",
                                              comment: "This is a comma-separated list of keywords used for spotlight indexing of the 'Reader' tab.")
        let keywordArray = keyWordString.arrayOfTags()

        guard !keywordArray.isEmpty else {
            return nil
        }

        return Set(keywordArray)
    }
}

// MARK: - Handling Loading and No Results

extension ReaderStreamViewController {

    func displayLoadingStream() {
        configureResultsStatus(title: ResultsStatusText.loadingStreamTitle, accessoryView: NoResultsViewController.loadingAccessoryView())
        displayResultsStatus()
        showGhost()
    }

    func displayLoadingStreamFailed() {
        configureResultsStatus(title: ResultsStatusText.loadingErrorTitle, subtitle: ResultsStatusText.loadingErrorMessage)
        displayResultsStatus()
        hideGhost()
    }

    func displayLoadingViewIfNeeded() {
        if content.contentCount > 0 {
            return
        }

        tableView.tableHeaderView?.isHidden = true
        configureResultsStatus(title: ResultsStatusText.fetchingPostsTitle, accessoryView: NoResultsViewController.loadingAccessoryView())
        displayResultsStatus()
        showGhost()
    }

    func displayNoResultsView() {
        // Its possible the topic was deleted before a sync could be completed,
        // so make certain its not nil.
        guard let topic = readerTopic else {
            if contentType == .saved {
                displayNoResultsForSavedPosts()
            } else if contentType == .topic && siteID == ReaderHelpers.discoverSiteID {
                displayNoResultsViewForDiscover()
            }
            return
        }

        tableView.tableHeaderView?.isHidden = true

        guard connectionAvailable() else {
            displayNoConnectionView()
            return
        }

        guard ReaderHelpers.topicIsFollowing(topic) else {
            let response: NoResultsResponse = ReaderStreamViewController.responseForNoResults(topic)

            let buttonTitle = buttonTitleForTopic(topic)

            configureResultsStatus(title: response.title, subtitle: response.message, buttonTitle: buttonTitle, imageName: readerEmptyImageName)
            displayResultsStatus()
            return
        }

        view.isUserInteractionEnabled = true

        if noFollowedSitesViewController == nil {
            let controller = NoResultsViewController.noFollowedSitesController(showActionButton: isLoggedIn)
            controller.delegate = self
            noFollowedSitesViewController = controller
        }

        displayResultsStatus()
    }

    func displayNoConnectionView() {
        configureResultsStatus(title: ResultsStatusText.noConnectionTitle, subtitle: noConnectionMessage())
        displayResultsStatus()
        hideGhost()
    }

    /// Removes the no followed sites view controller if it exists
    func resetNoFollowedSitesViewController() {
        if let noFollowedSitesVC = noFollowedSitesViewController {
            noFollowedSitesVC.removeFromView()
            noFollowedSitesViewController = nil
        }
    }

    func configureResultsStatus(title: String,
                                subtitle: String? = nil,
                                buttonTitle: String? = nil,
                                imageName: String? = nil,
                                accessoryView: UIView? = nil) {
        resetNoFollowedSitesViewController()

        resultsStatusView.configure(title: title, buttonTitle: buttonTitle, subtitle: subtitle, image: imageName, accessoryView: accessoryView)
    }

    private func displayNoResultsForSavedPosts() {
        resetNoFollowedSitesViewController()
        configureNoResultsViewForSavedPosts()
        displayResultsStatus()
    }

    private func displayNoResultsViewForDiscover() {
        configureResultsStatus(title: ReaderStreamViewController.defaultResponse.title,
                               subtitle: ReaderStreamViewController.defaultResponse.message,
                               imageName: readerEmptyImageName)
        displayResultsStatus()
    }

    func displayResultsStatus() {
        resultsStatusView.removeFromView()
        tableViewController.addChild(resultsStatusView)
        tableView.insertSubview(resultsStatusView.view, belowSubview: refreshControl)
        resultsStatusView.view.frame = tableView.frame
        resultsStatusView.didMove(toParent: tableViewController)
        resultsStatusView.updateView()
        footerView.isHidden = true
        hideGhost()
    }

    func hideResultsStatus() {
        resultsStatusView.removeFromView()
        footerView.isHidden = false
        tableView.tableHeaderView?.isHidden = false
        hideGhost()
    }

    func buttonTitleForTopic(_ topic: ReaderAbstractTopic) -> String? {
        if ReaderHelpers.topicIsFollowing(topic) {
            return ResultsStatusText.manageSitesButtonTitle
        }

        if ReaderHelpers.topicIsLiked(topic) {
            return ResultsStatusText.followingButtonTitle
        }

        return nil
    }

    struct ResultsStatusText {
        static let fetchingPostsTitle = NSLocalizedString("Fetching posts...", comment: "A brief prompt shown when the reader is empty, letting the user know the app is currently fetching new posts.")
        static let loadingStreamTitle = NSLocalizedString("Loading stream...", comment: "A short message to inform the user the requested stream is being loaded.")
        static let loadingErrorTitle = NSLocalizedString("Problem loading content", comment: "Error message title informing the user that reader content could not be loaded.")
        static let loadingErrorMessage = NSLocalizedString("Sorry. The content could not be loaded.", comment: "A short error message letting the user know the requested reader content could not be loaded.")
        static let manageSitesButtonTitle = NSLocalizedString("Manage Sites", comment: "Button title. Tapping lets the user manage the sites they follow.")
        static let followingButtonTitle = NSLocalizedString("Go to Following", comment: "Button title. Tapping lets the user view the sites they follow.")
        static let noConnectionTitle = NSLocalizedString("Unable to Sync", comment: "Title of error prompt shown when a sync the user initiated fails.")
    }

    var readerEmptyImageName: String {
      return "wp-illustration-reader-empty"
    }

}

// MARK: - NoResultsViewControllerDelegate

extension ReaderStreamViewController: NoResultsViewControllerDelegate {
    func actionButtonPressed() {
        guard let topic = readerTopic else {
            return
        }

        if ReaderHelpers.topicIsFollowing(topic) {
            showManageSites()
            return
        }

        if ReaderHelpers.topicIsLiked(topic) {
            showFollowing()
        }
    }
}

// MARK: - NetworkAwareUI Conformance

extension ReaderStreamViewController: NetworkAwareUI {
    func contentIsEmpty() -> Bool {
        return content.contentCount == 0
    }

    func noConnectionMessage() -> String {
        return NSLocalizedString("No internet connection. Some content may be unavailable while offline.",
                                 comment: "Error message shown when the user is browsing Reader without an internet connection.")
    }
}

// MARK: - NetworkAwareUI NetworkStatusDelegate

extension ReaderStreamViewController: NetworkStatusDelegate {
    func networkStatusDidChange(active: Bool) {
        if isLoadingDiscover {
            fetchSiteTopic()
        } else {
            syncIfAppropriate()
        }
    }
}

// MARK: - UIViewControllerTransitioningDelegate
//
extension ReaderStreamViewController: UIViewControllerTransitioningDelegate {
    func presentationController(forPresented presented: UIViewController, presenting: UIViewController?, source: UIViewController) -> UIPresentationController? {
        guard presented is FancyAlertViewController else {
            return nil
        }

        return FancyAlertPresentationController(presentedViewController: presented, presenting: presenting)
    }
}


// MARK: - ReaderContentViewController
extension ReaderStreamViewController: ReaderContentViewController {
    func setContent(_ content: ReaderContent) {
        isContentFiltered = content.topicType == .tag || content.topicType == .site
        readerTopic = content.topicType == .discover ? nil : content.topic
        contentType = content.type

        guard !shouldDisplayNoTopicController else {
            return
        }

        siteID = content.topicType == .discover ? ReaderHelpers.discoverSiteID : nil
        trackFilterTime()
    }

    func trackFilterTime() {
        if isContentFiltered {
            ReaderTracker.shared.start(.filteredList)
        } else {
            ReaderTracker.shared.stop(.filteredList)
        }
    }
}

// MARK: - Saved Posts Delegate
extension ReaderStreamViewController: ReaderSavedPostCellActionsDelegate {
    func willRemove(_ cell: ReaderPostCardCell) {
        if let cellIndex = tableView.indexPath(for: cell) {
            tableView.reloadRows(at: [cellIndex], with: .fade)
        }
    }
}

// MARK: - Undo

extension ReaderStreamViewController: ReaderPostUndoCellDelegate {
    func readerCellWillUndo(_ cell: ReaderSavedPostUndoCell) {
        if let cellIndex = tableView.indexPath(for: cell),
            let post: ReaderPost = content.object(at: cellIndex) {
                postCellActions?.restoreUnsavedPost(post)
                tableView.reloadRows(at: [cellIndex], with: .fade)
        }
    }
}

// MARK: - View content types without a topic
private extension ReaderStreamViewController {

    var shouldDisplayNoTopicController: Bool {
        switch contentType {
        case .selfHostedFollowing:
            displaySelfHostedFollowingController()
            return true
        case .contentError:
            displayContentErrorController()
            return true
        default:
            removeNoTopicController()
            return false
        }
    }

    func displaySelfHostedFollowingController() {
        let controller = NoResultsViewController.noFollowedSitesController(showActionButton: isLoggedIn)
        controller.delegate = self

        addNoTopicController(controller)

        view.isUserInteractionEnabled = true
    }

    func displayContentErrorController() {
        let controller = noTopicViewController(title: NoTopicConstants.contentErrorTitle,
                             subtitle: NoTopicConstants.contentErrorSubtitle,
                             image: NoTopicConstants.contentErrorImage)
        addNoTopicController(controller)

        view.isUserInteractionEnabled = true
    }


    func noTopicViewController(title: String,
                               buttonTitle: String? = nil,
                               subtitle: String? = nil,
                               image: String? = nil) -> NoResultsViewController {
        let controller = NoResultsViewController.controller()
        controller.configure(title: title,
                             buttonTitle: buttonTitle,
                             subtitle: subtitle,
                             image: image)

        return controller
    }

    func addNoTopicController(_ controller: NoResultsViewController) {
        addChild(controller)
        view.addSubview(controller.view)
        controller.view.translatesAutoresizingMaskIntoConstraints = false
        view.pinSubviewToAllEdges(controller.view)
        controller.didMove(toParent: self)
        noTopicController = controller
    }

    func removeNoTopicController() {
        if let controller = noTopicController as? NoResultsViewController {
            controller.removeFromView()
            noTopicController = nil
        }
    }

    enum NoTopicConstants {
        static let retryButtonTitle = NSLocalizedString("Retry", comment: "title for action that tries to connect to the reader after a loading error.")
        static let contentErrorTitle = NSLocalizedString("Unable to load this content right now.", comment: "Default title shown for no-results when the device is offline.")
        static let contentErrorSubtitle = NSLocalizedString("Check your network connection and try again.", comment: "Default subtitle for no-results when there is no connection")
        static let contentErrorImage = "cloud"
    }
}

extension ReaderStreamViewController: ReaderTopicsChipsDelegate {
    func heightDidChange() {
        // Forces the table view to layout the cells and update their heights
        tableView.beginUpdates()
        tableView.endUpdates()
    }

    func didSelect(topic: String) {
        let topicStreamViewController = ReaderStreamViewController.controllerWithTagSlug(topic)
        navigationController?.pushViewController(topicStreamViewController, animated: true)
    }
}

// MARK: - Jetpack banner delegate

extension ReaderStreamViewController: UITableViewDelegate, JPScrollViewDelegate {
    func scrollViewDidScroll(_ scrollView: UIScrollView) {
        processJetpackBannerVisibility(scrollView)
    }
}<|MERGE_RESOLUTION|>--- conflicted
+++ resolved
@@ -1112,17 +1112,12 @@
             } else if let topic = topic as? ReaderTagTopic {
                 self.readerPostStreamService.fetchPosts(for: topic, success: success, failure: failure)
             } else {
-<<<<<<< HEAD
-                let service = ReaderPostService(coreDataStack: ContextManager.shared)
-                service.fetchPosts(for: topic, earlierThan: Date(), success: success, failure: failure)
-=======
                 if FeatureFlag.readerUserBlocking.enabled {
                     self.readerPostService.fetchUnblockedPosts(topic: topic, earlierThan: Date(), forceRetry: true, success: success, failure: failure)
                 } else {
-                    let service = ReaderPostService(managedObjectContext: context)
+                    let service = ReaderPostService(coreDataStack: ContextManager.shared)
                     service.fetchPosts(for: topic, earlierThan: Date(), success: success, failure: failure)
                 }
->>>>>>> 66ae6b6f
             }
         }
     }
@@ -1243,18 +1238,12 @@
             } else if let topic = topic as? ReaderTagTopic {
                 self.readerPostStreamService.fetchPosts(for: topic, isFirstPage: false, success: success, failure: failure)
             } else {
-<<<<<<< HEAD
-                let service = ReaderPostService(coreDataStack: ContextManager.shared)
-                let earlierThan = sortDate
-                service.fetchPosts(for: topic, earlierThan: earlierThan, success: success, failure: failure)
-=======
                 if FeatureFlag.readerUserBlocking.enabled {
                     self.readerPostService.fetchUnblockedPosts(topic: topic, earlierThan: sortDate, success: success, failure: failure)
                 } else {
-                    let service = ReaderPostService(managedObjectContext: context)
+                    let service = ReaderPostService(coreDataStack: ContextManager.shared)
                     service.fetchPosts(for: topic, earlierThan: sortDate, success: success, failure: failure)
                 }
->>>>>>> 66ae6b6f
             }
         }
     }
