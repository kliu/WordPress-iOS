--- conflicted
+++ resolved
@@ -1483,11 +1483,7 @@
     }
 
 
-<<<<<<< HEAD
-    public func tableViewDidChangeContent(tableView: UITableView!) {
-=======
     public func tableViewDidChangeContent(tableView: UITableView) {
->>>>>>> 2e9e7f15
         if tableViewHandler.resultsController.fetchedObjects?.count == 0 {
             displayNoResultsView()
         }
@@ -1503,11 +1499,7 @@
     }
 
 
-<<<<<<< HEAD
-    public func tableViewHandlerDidRefreshTableViewPreservingOffset(tableViewHandler: WPTableViewHandler!) {
-=======
     public func tableViewHandlerDidRefreshTableViewPreservingOffset(tableViewHandler: WPTableViewHandler) {
->>>>>>> 2e9e7f15
         if tableViewHandler.resultsController.fetchedObjects?.count == 0 {
             displayNoResultsView()
         } else {
