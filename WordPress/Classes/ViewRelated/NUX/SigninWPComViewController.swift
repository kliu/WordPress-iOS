--- conflicted
+++ resolved
@@ -255,12 +255,8 @@
 
 
     func signinToSelfHostedSite() {
-<<<<<<< HEAD
-        let controller = SigninSelfHostedViewController.controller(loginFields);
+        let controller = SigninSelfHostedViewController.controller(loginFields)
         controller.dismissBlock = dismissBlock
-=======
-        let controller = SigninSelfHostedViewController.controller(loginFields)
->>>>>>> d659ec48
         navigationController?.pushViewController(controller, animated: true)
     }
 
