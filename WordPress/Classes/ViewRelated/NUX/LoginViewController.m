#import <WPXMLRPC/WPXMLRPC.h>
#import "LoginViewController.h"
#import "CreateAccountAndBlogViewController.h"
#import "WPTabBarController.h"
#import "SupportViewController.h"
#import "WPNUXMainButton.h"
#import "WPNUXSecondaryButton.h"
#import "WPWalkthroughTextField.h"
#import "WordPressComOAuthClient.h"
#import "WPWebViewController.h"
#import "Blog+Jetpack.h"
#import "JetpackSettingsViewController.h"
#import "WPWalkthroughOverlayView.h"
#import "ReachabilityUtils.h"
#import "WPNUXUtility.h"
#import "WPAccount.h"
#import "ContextManager.h"
#import "AccountService.h"
#import "BlogService.h"
#import "WPNUXHelpBadgeLabel.h"
#import "NSString+XMLExtensions.h"
#import "NSString+Helpers.h"
#import <Helpshift/Helpshift.h>
#import <WordPress-iOS-Shared/WPFontManager.h>
<<<<<<< HEAD
#import "NSURL+IDN.h"
#import "HelpshiftUtils.h"
#import "WordPress-Swift.h"



#pragma mark ====================================================================================
#pragma mark Constants
#pragma mark ====================================================================================
=======
#import <1PasswordExtension/OnePasswordExtension.h>
#import <NSURL+IDN.h>
#import "HelpshiftUtils.h"
#import "Constants.h"
>>>>>>> 0f71c064

static NSString *const ForgotPasswordDotComBaseUrl              = @"https://wordpress.com";
static NSString *const ForgotPasswordRelativeUrl                = @"/wp-login.php?action=lostpassword&redirect_to=wordpress%3A%2F%2F";
static NSString *const GenerateApplicationSpecificPasswordUrl   = @"http://en.support.wordpress.com/security/two-step-authentication/#application-specific-passwords";

<<<<<<< HEAD
static CGFloat const GeneralWalkthroughStandardOffset           = 15;
static CGFloat const GeneralWalkthroughMaxTextWidth             = 290.0;
static CGSize const GeneralWalkthroughTextFieldSize             = {320.0, 44.0};
static CGFloat const GeneralWalkthroughTextFieldOverlapY        = 1;
static CGSize const GeneralWalkthroughButtonSize                = {290.0, 41.0};
static CGFloat const GeneralWalkthroughSecondaryButtonHeight    = 33;
static CGFloat const GeneralWalkthroughStatusBarOffset          = 20.0;

static NSTimeInterval const GeneralWalkthroughAnimationDuration = 0.3f;
static CGFloat const GeneralWalkthroughAlphaHidden              = 0.0f;
static CGFloat const GeneralWalkthroughAlphaDisabled            = 0.5f;
static CGFloat const GeneralWalkthroughAlphaEnabled             = 1.0f;

static CGFloat const HiddenControlsHeightThreshold              = 480.0;


#pragma mark ====================================================================================
#pragma mark Private
#pragma mark ====================================================================================

@interface LoginViewController () <UITextFieldDelegate>

// Views
@property (nonatomic, strong) UIView                    *mainView;
@property (nonatomic, strong) WPNUXSecondaryButton      *skipToCreateAccount;
@property (nonatomic, strong) WPNUXSecondaryButton      *toggleSignInForm;
@property (nonatomic, strong) WPNUXSecondaryButton      *forgotPassword;
@property (nonatomic, strong) UIButton                  *helpButton;
@property (nonatomic, strong) WPNUXHelpBadgeLabel       *helpBadge;
@property (nonatomic, strong) UIImageView               *icon;
@property (nonatomic, strong) WPWalkthroughTextField    *usernameText;
@property (nonatomic, strong) WPWalkthroughTextField    *passwordText;
@property (nonatomic, strong) WPWalkthroughTextField    *multifactorText;
@property (nonatomic, strong) WPWalkthroughTextField    *siteUrlText;
@property (nonatomic, strong) WPNUXMainButton           *signInButton;
@property (nonatomic, strong) WPNUXSecondaryButton      *cancelButton;
@property (nonatomic, strong) UILabel                   *statusLabel;

// Measurements
@property (nonatomic, strong) Blog                      *blog;
@property (nonatomic, assign) CGFloat                   keyboardOffset;
@property (nonatomic, assign) NSUInteger                numberOfTimesLoginFailed;
@property (nonatomic, assign) BOOL                      userIsDotCom;
@property (nonatomic, assign) BOOL                      hasDefaultAccount;
@property (nonatomic, assign) BOOL                      shouldDisplayMultifactor;

@end
=======
static CGFloat const GeneralWalkthroughStandardOffset           = 15.0;
static CGFloat const GeneralWalkthroughMaxTextWidth             = 290.0;
static CGFloat const GeneralWalkthroughTextFieldWidth           = 320.0;
static CGFloat const GeneralWalkthroughTextFieldHeight          = 44.0;
static CGFloat const GeneralWalkthroughButtonWidth              = 290.0;
static CGFloat const GeneralWalkthroughButtonHeight             = 41.0;
static CGFloat const GeneralWalkthroughSecondaryButtonHeight    = 33.0;
static CGFloat const GeneralWalkthroughStatusBarOffset          = 20.0;

static CGFloat const OnePasswordPaddingX                        = 9.0;


@interface LoginViewController () <UITextFieldDelegate> {

    // Views
    UIView *_mainView;
    WPNUXSecondaryButton *_skipToCreateAccount;
    WPNUXSecondaryButton *_toggleSignInForm;
    WPNUXSecondaryButton *_forgotPassword;
    UIButton *_helpButton;
    UIButton *_onePasswordButton;
    WPNUXHelpBadgeLabel *_helpBadge;
    UIImageView *_icon;
    WPWalkthroughTextField *_usernameText;
    WPWalkthroughTextField *_passwordText;
    WPWalkthroughTextField *_siteUrlText;
    WPNUXMainButton *_signInButton;
    WPNUXSecondaryButton *_cancelButton;

    UILabel *_statusLabel;

    // Measurements
    CGFloat _keyboardOffset;
>>>>>>> 0f71c064


#pragma mark ====================================================================================
#pragma mark LoginViewController
#pragma mark ====================================================================================

@implementation LoginViewController

- (void)dealloc
{
    [[NSNotificationCenter defaultCenter] removeObserver:self];
}

- (void)viewDidLoad
{
    [super viewDidLoad];
    [self.navigationController setNavigationBarHidden:YES animated:NO];
    self.view.backgroundColor = [WPStyleGuide wordPressBlue];
    
    // Do we have a default account?
    NSManagedObjectContext *context = [[ContextManager sharedInstance] mainContext];
    AccountService *accountService = [[AccountService alloc] initWithManagedObjectContext:context];
    WPAccount *defaultAccount = [accountService defaultWordPressComAccount];

    // Initialize flags!
    self.hasDefaultAccount = (defaultAccount != nil);
    self.userIsDotCom = (defaultAccount == nil) && (self.onlyDotComAllowed || !self.prefersSelfHosted);

    // Initialize Interface
    [self addMainView];
    [self addControls];
    
    // Reauth: Pre-populate username. If needed
    if (!self.shouldReauthenticateDefaultAccount) {
        return;
    }
    
    self.usernameText.text = defaultAccount.username;
    self.userIsDotCom = YES;
}

- (void)viewWillAppear:(BOOL)animated
{
    [super viewWillAppear:animated];
    [self.navigationController setNavigationBarHidden:YES animated:animated];

    NSNotificationCenter *nc = [NSNotificationCenter defaultCenter];
    [nc addObserver:self selector:@selector(keyboardWillShow:) name:UIKeyboardWillShowNotification object:nil];
    [nc addObserver:self selector:@selector(keyboardWillHide:) name:UIKeyboardWillHideNotification object:nil];
    [nc addObserver:self selector:@selector(helpshiftUnreadCountUpdated:) name:HelpshiftUnreadCountUpdatedNotification object:nil];

    [HelpshiftUtils refreshUnreadNotificationCount];

    [self reloadInterface];
}

- (void)viewWillDisappear:(BOOL)animated
{
    [super viewWillDisappear:animated];

    [[NSNotificationCenter defaultCenter] removeObserver:self];
}

- (NSUInteger)supportedInterfaceOrientations
{
    return [UIDevice isPad] ? UIInterfaceOrientationMaskAll : UIInterfaceOrientationMaskPortrait;
}

- (void)willAnimateRotationToInterfaceOrientation:(UIInterfaceOrientation)toInterfaceOrientation
                                         duration:(NSTimeInterval)duration
{
    [self layoutControls];
}


#pragma mark - UITextField delegate methods

- (BOOL)textFieldShouldReturn:(UITextField *)textField
{
    if (textField == _usernameText) {
        [_passwordText becomeFirstResponder];
    } else if (textField == _passwordText) {
        if (self.userIsDotCom) {
            [self signInButtonAction:nil];
        } else {
            [_siteUrlText becomeFirstResponder];
        }
    } else if (textField == _siteUrlText && _signInButton.enabled) {
        [self signInButtonAction:nil];
    } else if (textField == _multifactorText) {
        if ([self isMultifactorFilled]) {
            [self signInButtonAction:nil];
        }
    }

    return YES;
}

- (BOOL)textFieldShouldBeginEditing:(UITextField *)textField
{
    _signInButton.enabled = [self isSignInEnabled];
    return YES;
}

- (BOOL)textFieldShouldEndEditing:(UITextField *)textField
{
    _signInButton.enabled = [self isSignInEnabled];
    return YES;
}

- (BOOL)textField:(UITextField *)textField shouldChangeCharactersInRange:(NSRange)range replacementString:(NSString *)string
{
    BOOL isUsernameFilled = [self isUsernameFilled];
    BOOL isPasswordFilled = [self isPasswordFilled];
    BOOL isSiteUrlFilled = [self isSiteUrlFilled];
    BOOL isMultifactorFilled = [self isMultifactorFilled];

    NSMutableString *updatedString = [[NSMutableString alloc] initWithString:textField.text];
    [updatedString replaceCharactersInRange:range withString:string];
    BOOL updatedStringHasContent = [[updatedString trim] length] != 0;
    if (textField == _usernameText) {
        isUsernameFilled = updatedStringHasContent;
    } else if (textField == _passwordText) {
        isPasswordFilled = updatedStringHasContent;
    } else if (textField == _siteUrlText) {
        isSiteUrlFilled = updatedStringHasContent;
    } else if (textField == _multifactorText) {
        isMultifactorFilled = updatedStringHasContent;
    }

    isSiteUrlFilled         = (self.userIsDotCom || isSiteUrlFilled);
    isMultifactorFilled     = (!_shouldDisplayMultifactor || isMultifactorFilled);
    
    _signInButton.enabled   = isUsernameFilled && isPasswordFilled && isSiteUrlFilled && isMultifactorFilled;
    _forgotPassword.hidden  = !(self.userIsDotCom || isSiteUrlFilled);

    return YES;
}


#pragma mark - Displaying of Error Messages

- (WPWalkthroughOverlayView *)baseLoginErrorOverlayView:(NSString *)message
{
    WPWalkthroughOverlayView *overlayView = [[WPWalkthroughOverlayView alloc] initWithFrame:self.view.bounds];
    overlayView.overlayMode = WPWalkthroughGrayOverlayViewOverlayModeTwoButtonMode;
    overlayView.overlayTitle = NSLocalizedString(@"Sorry, we can't log you in.", nil);
    overlayView.overlayDescription = message;
    overlayView.secondaryButtonText = NSLocalizedString(@"Need Help?", nil);
    overlayView.primaryButtonText = NSLocalizedString(@"OK", nil);
    overlayView.dismissCompletionBlock = ^(WPWalkthroughOverlayView *overlayView){
        [overlayView dismiss];
    };
    return overlayView;
}

- (void)displayErrorMessageForXMLRPC:(NSString *)message
{
    WPWalkthroughOverlayView *overlayView = [self baseLoginErrorOverlayView:message];
    overlayView.primaryButtonText = NSLocalizedString(@"Enable Now", nil);
    overlayView.secondaryButtonCompletionBlock = ^(WPWalkthroughOverlayView *overlayView){
        [overlayView dismiss];
        [self showHelpViewController:NO];
    };
    overlayView.primaryButtonCompletionBlock = ^(WPWalkthroughOverlayView *overlayView){
        [overlayView dismiss];

        NSString *path = nil;
        NSRegularExpression *regex = [NSRegularExpression regularExpressionWithPattern:@"http\\S+writing.php"
                                                                               options:NSRegularExpressionCaseInsensitive
                                                                                 error:nil];
        NSRange rng = [regex rangeOfFirstMatchInString:message options:0 range:NSMakeRange(0, [message length])];

        if (rng.location == NSNotFound) {
            path = [self getSiteUrl];
            path = [path stringByReplacingOccurrencesOfString:@"xmlrpc.php" withString:@""];
            path = [path stringByAppendingFormat:@"/wp-admin/options-writing.php"];
        } else {
            path = [message substringWithRange:rng];
        }

        WPWebViewController *webViewController = [[WPWebViewController alloc] init];
        [webViewController setUrl:[NSURL URLWithString:path]];
        [webViewController setUsername:_usernameText.text];
        [webViewController setPassword:_passwordText.text];
        webViewController.shouldScrollToBottom = YES;
        [self.navigationController setNavigationBarHidden:NO animated:NO];
        [self.navigationController pushViewController:webViewController animated:NO];
    };
    [self.view addSubview:overlayView];
}

- (void)displayErrorMessageForBadUrl:(NSString *)message
{
    WPWalkthroughOverlayView *overlayView = [self baseLoginErrorOverlayView:message];
    overlayView.secondaryButtonCompletionBlock = ^(WPWalkthroughOverlayView *overlayView){
        [overlayView dismiss];
        WPWebViewController *webViewController = [[WPWebViewController alloc] init];
        webViewController.url = [NSURL URLWithString:@"http://ios.wordpress.org/faq/#faq_3"];
        [self.navigationController setNavigationBarHidden:NO animated:NO];
        [self.navigationController pushViewController:webViewController animated:NO];
    };
    overlayView.primaryButtonCompletionBlock = ^(WPWalkthroughOverlayView *overlayView){
        [overlayView dismiss];
    };
    [self.view addSubview:overlayView];
}

- (void)displayGenerateApplicationSpecificPasswordErrorMessage:(NSString *)message
{
    WPWalkthroughOverlayView *overlayView = [self baseLoginErrorOverlayView:message];
    overlayView.secondaryButtonCompletionBlock = ^(WPWalkthroughOverlayView *overlayView){
        [overlayView dismiss];
        WPWebViewController *webViewController = [[WPWebViewController alloc] init];
        [webViewController setUrl:[NSURL URLWithString:GenerateApplicationSpecificPasswordUrl]];
        [self.navigationController setNavigationBarHidden:NO animated:YES];
        [self.navigationController pushViewController:webViewController animated:YES];
    };
    overlayView.primaryButtonCompletionBlock = ^(WPWalkthroughOverlayView *overlayView){
        [overlayView dismiss];
    };
    [self.view addSubview:overlayView];
}

- (void)displayGenericErrorMessage:(NSString *)message
{
    WPWalkthroughOverlayView *overlayView = [self baseLoginErrorOverlayView:message];
    overlayView.secondaryButtonCompletionBlock = ^(WPWalkthroughOverlayView *overlayView){
        [overlayView dismiss];
        [self showHelpViewController:NO];
    };
    overlayView.primaryButtonCompletionBlock = ^(WPWalkthroughOverlayView *overlayView){
        [overlayView dismiss];
    };
    overlayView.accessibilityIdentifier = @"GenericErrorMessage";
    [self.view addSubview:overlayView];
}

- (void)displayGenericErrorMessageWithHelpshiftButton:(NSString *)message
{
    WPWalkthroughOverlayView *overlayView = [self baseLoginErrorOverlayView:message];
    overlayView.secondaryButtonText = NSLocalizedString(@"Contact Us", @"The text on the button at the bottom of the error message when a user has repeated trouble logging in");
    overlayView.secondaryButtonCompletionBlock = ^(WPWalkthroughOverlayView *overlayView){
        [overlayView dismiss];
        [self showHelpshiftConversationView];
    };
    overlayView.primaryButtonCompletionBlock = ^(WPWalkthroughOverlayView *overlayView){
        [overlayView dismiss];
    };
    [self.view addSubview:overlayView];
}


#pragma mark - Button Press Methods

- (IBAction)helpButtonAction:(id)sender
{
    SupportViewController *supportViewController = [[SupportViewController alloc] init];
    UINavigationController *nc = [[UINavigationController alloc] initWithRootViewController:supportViewController];
    nc.navigationBar.translucent = NO;
    nc.modalPresentationStyle = UIModalPresentationFormSheet;
    [self.navigationController presentViewController:nc animated:YES completion:nil];
}

- (IBAction)skipToCreateAction:(id)sender
{
    [self showCreateAccountView];
}

- (IBAction)backgroundTapGestureAction:(UITapGestureRecognizer *)tapGestureRecognizer
{
    [self.view endEditing:YES];
    [self hideMultifactorTextfieldIfNeeded];
}

- (IBAction)signInButtonAction:(id)sender
{
    [self.view endEditing:YES];

    if (![ReachabilityUtils isInternetReachable]) {
        [ReachabilityUtils showAlertNoInternetConnection];
        return;
    }

    if (![self areFieldsValid]) {
        [self displayErrorMessages];
        return;
    }

    if ([self isUserNameReserved]) {
        [self displayReservedNameErrorMessage];
        [self toggleSignInFormAction:nil];
        [_siteUrlText becomeFirstResponder];
        return;
    }

    [self signIn];
}

- (IBAction)toggleSignInFormAction:(id)sender
{
    self.userIsDotCom = !self.userIsDotCom;
    self.passwordText.returnKeyType = self.userIsDotCom ? UIReturnKeyDone : UIReturnKeyNext;

    // Controls are layed out in initializeView. Calling this method in an animation block will animate the controls
    // to their new positions.
    [UIView animateWithDuration:GeneralWalkthroughAnimationDuration
                     animations:^{
                         [self reloadInterface];
                     }];
}


- (IBAction)cancelButtonAction:(id)sender
{
    if (self.dismissBlock) {
        self.dismissBlock();
    }
}

- (IBAction)forgotPassword:(id)sender
{
    NSString *baseUrl = ForgotPasswordDotComBaseUrl;
    if (!self.userIsDotCom) {
        baseUrl = [self getSiteUrl];
    }
    NSURL *forgotPasswordURL = [NSURL URLWithString:[baseUrl stringByAppendingString:ForgotPasswordRelativeUrl]];
    [[UIApplication sharedApplication] openURL:forgotPasswordURL];
}

<<<<<<< HEAD
=======
- (IBAction)findLoginFromOnePassword:(id)sender
{
    if (_userIsDotCom == false && _siteUrlText.text.isEmpty) {
        [self displayOnePasswordEmptySiteAlert];
        return;
    }
 
    NSString *loginURL = _userIsDotCom ? WPOnePasswordWordPressComURL : _siteUrlText.text;
    
    [[OnePasswordExtension sharedExtension] findLoginForURLString:loginURL
                                                forViewController:self
                                                           sender:sender
                                                       completion:^(NSDictionary *loginDict, NSError *error) {
        if (!loginDict) {
            if (error.code != AppExtensionErrorCodeCancelledByUser) {
                DDLogError(@"OnePassword Error: %@", error);
            }
            return;
        }

        _usernameText.text = loginDict[AppExtensionUsernameKey];
        _passwordText.text = loginDict[AppExtensionPasswordKey];
        [self signIn];
    }];
}


#pragma mark - One Password Helpers

- (void)displayOnePasswordEmptySiteAlert
{
    NSString *message = NSLocalizedString(@"A site address is required before 1Password can be used.",
                                          @"Error message displayed when the user is Signing into a self hosted site and "
                                          @"tapped the 1Password Button before typing his siteURL");
    
    UIAlertView *alertView = [[UIAlertView alloc] initWithTitle:nil
                                                        message:message
                                                       delegate:nil
                                              cancelButtonTitle:NSLocalizedString(@"Accept", @"Accept Button Title")
                                              otherButtonTitles:nil];
    
    [alertView show];
}

>>>>>>> 0f71c064

#pragma mark - Private Methods

- (void)addMainView
{
    NSAssert(self.view, @"The view should be loaded by now");
    
    UIView *mainView = [[UIView alloc] initWithFrame:self.view.bounds];
    mainView.autoresizingMask = UIViewAutoresizingFlexibleHeight | UIViewAutoresizingFlexibleWidth;

    UITapGestureRecognizer *gestureRecognizer = [[UITapGestureRecognizer alloc] initWithTarget:self action:@selector(backgroundTapGestureAction:)];
    gestureRecognizer.numberOfTapsRequired = 1;
    gestureRecognizer.cancelsTouchesInView = YES;
    [mainView addGestureRecognizer:gestureRecognizer];
    
    // Attach + Keep the Reference
    [self.view addSubview:mainView];
    self.mainView = mainView;
}

- (void)addControls
{
    NSAssert(self.view, @"The view should be loaded by now");
    NSAssert(self.mainView, @"Please, initialize the mainView first");
    
    // Add Icon
    UIImageView *icon = [[UIImageView alloc] initWithImage:[UIImage imageNamed:@"icon-wp"]];
    icon.autoresizingMask = UIViewAutoresizingFlexibleRightMargin | UIViewAutoresizingFlexibleLeftMargin;

    // Add Info button
    UIImage *infoButtonImage = [UIImage imageNamed:@"btn-help"];
    UIButton *helpButton = [UIButton buttonWithType:UIButtonTypeCustom];
    helpButton.accessibilityLabel = NSLocalizedString(@"Help", @"Help button");
    [helpButton setImage:infoButtonImage forState:UIControlStateNormal];
    helpButton.frame = CGRectMake(GeneralWalkthroughStandardOffset, GeneralWalkthroughStandardOffset, infoButtonImage.size.width, infoButtonImage.size.height);
    helpButton.autoresizingMask = UIViewAutoresizingFlexibleRightMargin | UIViewAutoresizingFlexibleLeftMargin;
    [helpButton addTarget:self action:@selector(helpButtonAction:) forControlEvents:UIControlEventTouchUpInside];
    [helpButton sizeToFit];
    [helpButton setExclusiveTouch:YES];

    // Help badge
    WPNUXHelpBadgeLabel *helpBadge = [[WPNUXHelpBadgeLabel alloc] initWithFrame:CGRectMake(0, 0, 12, 10)];
    helpBadge.layer.masksToBounds = YES;
    helpBadge.layer.cornerRadius = 6;
    helpBadge.textAlignment = NSTextAlignmentCenter;
    helpBadge.backgroundColor = [UIColor UIColorFromHex:0xdd3d36];
    helpBadge.textColor = [UIColor whiteColor];
    helpBadge.font = [WPFontManager openSansRegularFontOfSize:8.0];
    helpBadge.hidden = YES;

    // Add Username
<<<<<<< HEAD
    WPWalkthroughTextField *usernameText = [[WPWalkthroughTextField alloc] initWithLeftViewImage:[UIImage imageNamed:@"icon-username-field"]];
    usernameText.backgroundColor = [UIColor whiteColor];
    usernameText.placeholder = NSLocalizedString(@"Username / Email", @"NUX First Walkthrough Page 2 Username Placeholder");
    usernameText.font = [WPNUXUtility textFieldFont];
    usernameText.adjustsFontSizeToFitWidth = YES;
    usernameText.returnKeyType = UIReturnKeyNext;
    usernameText.delegate = self;
    usernameText.autocorrectionType = UITextAutocorrectionTypeNo;
    usernameText.autocapitalizationType = UITextAutocapitalizationTypeNone;
    usernameText.autoresizingMask = UIViewAutoresizingFlexibleRightMargin | UIViewAutoresizingFlexibleLeftMargin;
    usernameText.accessibilityIdentifier = @"Username / Email";

=======
    if (_usernameText == nil) {
        _usernameText = [[WPWalkthroughTextField alloc] initWithLeftViewImage:[UIImage imageNamed:@"icon-username-field"]];
        _usernameText.backgroundColor = [UIColor whiteColor];
        _usernameText.placeholder = NSLocalizedString(@"Username / Email", @"NUX First Walkthrough Page 2 Username Placeholder");
        _usernameText.font = [WPNUXUtility textFieldFont];
        _usernameText.adjustsFontSizeToFitWidth = YES;
        _usernameText.returnKeyType = UIReturnKeyNext;
        _usernameText.delegate = self;
        _usernameText.autocorrectionType = UITextAutocorrectionTypeNo;
        _usernameText.autocapitalizationType = UITextAutocapitalizationTypeNone;
        _usernameText.autoresizingMask = UIViewAutoresizingFlexibleRightMargin | UIViewAutoresizingFlexibleLeftMargin;
        _usernameText.accessibilityIdentifier = @"Username / Email";
        [_mainView addSubview:_usernameText];
    }
    
    // Add OnePassword
    if (_onePasswordButton == nil) {
        _onePasswordButton = [UIButton buttonWithType:UIButtonTypeCustom];
        [_onePasswordButton setImage:[UIImage imageNamed:@"onepassword-button"] forState:UIControlStateNormal];
        [_onePasswordButton addTarget:self action:@selector(findLoginFromOnePassword:) forControlEvents:UIControlEventTouchUpInside];
        [_onePasswordButton sizeToFit];
        
        CGRect containerFrame = _onePasswordButton.frame;
        containerFrame.size.width += OnePasswordPaddingX;

        UIView *containerView = [[UIView alloc] initWithFrame:containerFrame];
        [containerView addSubview:_onePasswordButton];
        _usernameText.rightView = containerView;
    }
    
    BOOL isOnePasswordAvailable = [[OnePasswordExtension sharedExtension] isAppExtensionAvailable];
    _usernameText.rightViewMode = isOnePasswordAvailable ? UITextFieldViewModeAlways : UITextFieldViewModeNever;
    
>>>>>>> 0f71c064
    // Add Password
    WPWalkthroughTextField *passwordText = [[WPWalkthroughTextField alloc] initWithLeftViewImage:[UIImage imageNamed:@"icon-password-field"]];
    passwordText.backgroundColor = [UIColor whiteColor];
    passwordText.placeholder = NSLocalizedString(@"Password", nil);
    passwordText.font = [WPNUXUtility textFieldFont];
    passwordText.delegate = self;
    passwordText.secureTextEntry = YES;
    passwordText.returnKeyType = self.userIsDotCom ? UIReturnKeyDone : UIReturnKeyNext;
    passwordText.showSecureTextEntryToggle = YES;
    passwordText.showTopLineSeparator = YES;
    passwordText.autoresizingMask = UIViewAutoresizingFlexibleRightMargin | UIViewAutoresizingFlexibleLeftMargin;
    passwordText.accessibilityIdentifier = @"Password";
    
    // Add Multifactor
    WPWalkthroughTextField *multifactorText = [[WPWalkthroughTextField alloc] init];
    multifactorText.backgroundColor = [UIColor whiteColor];
    multifactorText.placeholder = NSLocalizedString(@"Verification Code", nil);
    multifactorText.font = [WPNUXUtility textFieldFont];
    multifactorText.delegate = self;
    multifactorText.keyboardType = UIKeyboardTypeNumberPad;
    multifactorText.textAlignment = NSTextAlignmentCenter;
    multifactorText.returnKeyType = UIReturnKeyDone;
    multifactorText.showTopLineSeparator = YES;
    multifactorText.autoresizingMask = UIViewAutoresizingFlexibleRightMargin | UIViewAutoresizingFlexibleLeftMargin;
    multifactorText.accessibilityIdentifier = @"Verification Code";

    // Add Site Url
    WPWalkthroughTextField *siteUrlText = [[WPWalkthroughTextField alloc] initWithLeftViewImage:[UIImage imageNamed:@"icon-url-field"]];
    siteUrlText.backgroundColor = [UIColor whiteColor];
    siteUrlText.placeholder = NSLocalizedString(@"Site Address (URL)", @"NUX First Walkthrough Page 2 Site Address Placeholder");
    siteUrlText.font = [WPNUXUtility textFieldFont];
    siteUrlText.adjustsFontSizeToFitWidth = YES;
    siteUrlText.delegate = self;
    siteUrlText.keyboardType = UIKeyboardTypeURL;
    siteUrlText.returnKeyType = UIReturnKeyDone;
    siteUrlText.autocorrectionType = UITextAutocorrectionTypeNo;
    siteUrlText.autocapitalizationType = UITextAutocapitalizationTypeNone;
    siteUrlText.showTopLineSeparator = YES;
    siteUrlText.autoresizingMask = UIViewAutoresizingFlexibleRightMargin | UIViewAutoresizingFlexibleLeftMargin;
    siteUrlText.accessibilityIdentifier = @"Site Address (URL)";
    
    // Add Sign In Button
    WPNUXMainButton *signInButton = [[WPNUXMainButton alloc] init];
    [signInButton addTarget:self action:@selector(signInButtonAction:) forControlEvents:UIControlEventTouchUpInside];
    signInButton.autoresizingMask = UIViewAutoresizingFlexibleRightMargin | UIViewAutoresizingFlexibleLeftMargin;
    signInButton.accessibilityIdentifier = @"Sign In";
    
    // Add Cancel Button
    WPNUXSecondaryButton *cancelButton = [[WPNUXSecondaryButton alloc] init];
    [cancelButton setTitle:NSLocalizedString(@"Cancel", nil) forState:UIControlStateNormal];
    [cancelButton addTarget:self action:@selector(cancelButtonAction:) forControlEvents:UIControlEventTouchUpInside];
    [cancelButton setExclusiveTouch:YES];
    [cancelButton sizeToFit];

    // Add status label
    UILabel *statusLabel = [[UILabel alloc] init];
    statusLabel.font = [WPNUXUtility confirmationLabelFont];
    statusLabel.textColor = [WPNUXUtility confirmationLabelColor];
    statusLabel.textAlignment = NSTextAlignmentCenter;
    statusLabel.lineBreakMode = NSLineBreakByTruncatingTail;
    statusLabel.autoresizingMask = UIViewAutoresizingFlexibleRightMargin | UIViewAutoresizingFlexibleLeftMargin;

    // Add Account type toggle
    WPNUXSecondaryButton *toggleSignInForm = [[WPNUXSecondaryButton alloc] init];
    [toggleSignInForm addTarget:self action:@selector(toggleSignInFormAction:) forControlEvents:UIControlEventTouchUpInside];
    toggleSignInForm.autoresizingMask = UIViewAutoresizingFlexibleRightMargin | UIViewAutoresizingFlexibleLeftMargin | UIViewAutoresizingFlexibleTopMargin;
    
    // Add Skip to Create Account Button
    WPNUXSecondaryButton *skipToCreateAccount = [[WPNUXSecondaryButton alloc] init];
    skipToCreateAccount.autoresizingMask = UIViewAutoresizingFlexibleRightMargin | UIViewAutoresizingFlexibleLeftMargin | UIViewAutoresizingFlexibleTopMargin;
    [skipToCreateAccount setTitle:NSLocalizedString(@"Create Account", nil) forState:UIControlStateNormal];
    [skipToCreateAccount addTarget:self action:@selector(skipToCreateAction:) forControlEvents:UIControlEventTouchUpInside];

    // Add Lost Password Button
    WPNUXSecondaryButton *forgotPassword = [[WPNUXSecondaryButton alloc] init];
    forgotPassword.autoresizingMask = UIViewAutoresizingFlexibleLeftMargin | UIViewAutoresizingFlexibleRightMargin | UIViewAutoresizingFlexibleBottomMargin;
    [forgotPassword setTitle:NSLocalizedString(@"Lost your password?", nil) forState:UIControlStateNormal];
    [forgotPassword addTarget:self action:@selector(forgotPassword:) forControlEvents:UIControlEventTouchUpInside];
    forgotPassword.titleLabel.font = [WPNUXUtility tosLabelFont];
    [forgotPassword setTitleColor:[WPNUXUtility tosLabelColor] forState:UIControlStateNormal];
    
    // Attach Subviews
    [self.view addSubview:cancelButton];
    [self.mainView addSubview:icon];
    [self.mainView addSubview:helpButton];
    [self.mainView addSubview:helpBadge];
    [self.mainView addSubview:usernameText];
    [self.mainView addSubview:passwordText];
    [self.mainView addSubview:multifactorText];
    [self.mainView addSubview:siteUrlText];
    [self.mainView addSubview:signInButton];
    [self.mainView addSubview:statusLabel];
    [self.mainView addSubview:toggleSignInForm];
    [self.mainView addSubview:skipToCreateAccount];
    [self.mainView addSubview:forgotPassword];

    // Keep the references!
    self.cancelButton = cancelButton;
    self.icon = icon;
    self.helpButton = helpButton;
    self.helpBadge = helpBadge;
    self.usernameText = usernameText;
    self.passwordText = passwordText;
    self.multifactorText = multifactorText;
    self.siteUrlText = siteUrlText;
    self.signInButton = signInButton;
    self.statusLabel = statusLabel;
    self.toggleSignInForm = toggleSignInForm;
    self.skipToCreateAccount = skipToCreateAccount;
    self.forgotPassword = forgotPassword;
}


#pragma mark - Private Helpers

- (void)reloadInterface
{
    [self updateControls];
    [self layoutControls];
}

- (void)updateControls
{
    // TextFields
    self.usernameText.alpha         = self.shouldDisplayMultifactor ? GeneralWalkthroughAlphaDisabled : GeneralWalkthroughAlphaEnabled;
    self.passwordText.alpha         = self.shouldDisplayMultifactor ? GeneralWalkthroughAlphaDisabled : GeneralWalkthroughAlphaEnabled;
    self.multifactorText.alpha      = self.shouldDisplayMultifactor ? GeneralWalkthroughAlphaEnabled  : GeneralWalkthroughAlphaHidden;
    self.siteUrlText.alpha          = self.userIsDotCom             ? GeneralWalkthroughAlphaHidden   : GeneralWalkthroughAlphaEnabled;
    
    self.usernameText.enabled       = !self.shouldDisplayMultifactor;
    self.passwordText.enabled       = !self.shouldDisplayMultifactor;
    self.multifactorText.enabled    = self.shouldDisplayMultifactor;
    self.siteUrlText.enabled        = !self.userIsDotCom;
    
    // Cancel Button
    self.cancelButton.hidden        = !self.cancellable;
    
    // SignIn Button
    NSString *signInTitle = @"Add Site";
    
    if (self.shouldDisplayMultifactor) {
        signInTitle = @"Verify";
    } else if (self.userIsDotCom) {
        signInTitle = @"Sign In";
    }
    
    self.signInButton.enabled       = self.isSignInEnabled;
    self.signInButton.accessibilityIdentifier = signInTitle;
    [self.signInButton setTitle:NSLocalizedString(signInTitle, nil) forState:UIControlStateNormal];
    
    // Dotcom / SelfHosted Button
    NSString *toggleTitle           = self.userIsDotCom ? @"Add Self-Hosted Site" : @"Sign in to WordPress.com";
    self.toggleSignInForm.hidden    = !self.isSignInToggleEnabled;
    self.toggleSignInForm.accessibilityIdentifier = toggleTitle;
    [self.toggleSignInForm setTitle:NSLocalizedString(toggleTitle, nil) forState:UIControlStateNormal];
    
    // Create Account Button
    self.skipToCreateAccount.hidden = !self.isAccountCreationEnabled;
    
    // Forgot Password Button
    self.forgotPassword.hidden      = !self.isForgotPasswordEnabled;
}

- (void)layoutControls
{
    CGFloat viewWidth = CGRectGetWidth(self.view.bounds);
    CGFloat viewHeight = CGRectGetHeight(self.view.bounds);
    
    CGFloat textFieldX = (viewWidth - GeneralWalkthroughTextFieldSize.width) * 0.5f;
    CGFloat textLabelX = (viewWidth - GeneralWalkthroughMaxTextWidth) * 0.5f;
    CGFloat buttonX = (viewWidth - GeneralWalkthroughButtonSize.width) * 0.5f;
    
    // Layout Help Button
    CGFloat helpButtonX = viewWidth - CGRectGetWidth(_helpButton.frame) - GeneralWalkthroughStandardOffset;
    CGFloat helpButtonY = 0.5 * GeneralWalkthroughStandardOffset + GeneralWalkthroughStatusBarOffset;
    _helpButton.frame = CGRectIntegral(CGRectMake(helpButtonX, helpButtonY, CGRectGetWidth(_helpButton.frame), GeneralWalkthroughButtonSize.height));

    // layout help badge
    CGFloat helpBadgeX = viewWidth - CGRectGetWidth(_helpBadge.frame) - GeneralWalkthroughStandardOffset + 5;
    CGFloat helpBadgeY = 0.5 * GeneralWalkthroughStandardOffset + GeneralWalkthroughStatusBarOffset + CGRectGetHeight(_helpBadge.frame) - 5;
    _helpBadge.frame = CGRectIntegral(CGRectMake(helpBadgeX, helpBadgeY, CGRectGetWidth(_helpBadge.frame), CGRectGetHeight(_helpBadge.frame)));

    // Layout Cancel Button
    CGFloat cancelButtonX = 0;
    CGFloat cancelButtonY = 0.5 * GeneralWalkthroughStandardOffset + GeneralWalkthroughStatusBarOffset;
    _cancelButton.frame = CGRectIntegral(CGRectMake(cancelButtonX, cancelButtonY, CGRectGetWidth(_cancelButton.frame), GeneralWalkthroughButtonSize.height));

    // Calculate total height and starting Y origin of controls
    CGFloat heightOfControls = CGRectGetHeight(_icon.frame) + GeneralWalkthroughStandardOffset + (self.userIsDotCom ? 2 : 3) * GeneralWalkthroughTextFieldSize.height + GeneralWalkthroughStandardOffset + GeneralWalkthroughButtonSize.height;
    CGFloat startingYForCenteredControls = floorf((viewHeight - 2 * GeneralWalkthroughSecondaryButtonHeight - heightOfControls)/2.0);

    CGFloat iconX = (viewWidth - CGRectGetWidth(_icon.frame)) * 0.5f;
    CGFloat iconY = startingYForCenteredControls;
    _icon.frame = CGRectIntegral(CGRectMake(iconX, iconY, CGRectGetWidth(_icon.frame), CGRectGetHeight(_icon.frame)));

    // Layout Username
    CGFloat usernameTextY = CGRectGetMaxY(_icon.frame) + GeneralWalkthroughStandardOffset;
    _usernameText.frame = CGRectIntegral(CGRectMake(textFieldX, usernameTextY, GeneralWalkthroughTextFieldSize.width, GeneralWalkthroughTextFieldSize.height));

    // Layout Password
    CGFloat passwordTextY = CGRectGetMaxY(_usernameText.frame) - GeneralWalkthroughTextFieldOverlapY;
    _passwordText.frame = CGRectIntegral(CGRectMake(textFieldX, passwordTextY, GeneralWalkthroughTextFieldSize.width, GeneralWalkthroughTextFieldSize.height));

    // Layout Multifactor
    CGFloat multifactorTextY = CGRectGetMaxY(_passwordText.frame) - GeneralWalkthroughTextFieldOverlapY;
    _multifactorText.frame = CGRectIntegral(CGRectMake(textFieldX, multifactorTextY, GeneralWalkthroughTextFieldSize.width, GeneralWalkthroughTextFieldSize.height));
    
    // Layout Site URL
    CGFloat siteUrlTextY = CGRectGetMaxY(_passwordText.frame) - GeneralWalkthroughTextFieldOverlapY;
    _siteUrlText.frame = CGRectIntegral(CGRectMake(textFieldX, siteUrlTextY, GeneralWalkthroughTextFieldSize.width, GeneralWalkthroughTextFieldSize.height));

    // Layout Sign in Button
    CGFloat signInButtonY = [self lastTextfieldMaxY] + GeneralWalkthroughStandardOffset;
    _signInButton.frame = CGRectIntegral(CGRectMake(buttonX, signInButtonY, GeneralWalkthroughButtonSize.width, GeneralWalkthroughButtonSize.height));

    // Layout Lost password Button
    CGFloat forgotPasswordY = CGRectGetMaxY(_signInButton.frame) + 0.5 * GeneralWalkthroughStandardOffset;
    CGFloat forgotPasswordHeight = [_forgotPassword.titleLabel.text sizeWithAttributes:@{NSFontAttributeName:_forgotPassword.titleLabel.font}].height;
    _forgotPassword.frame = CGRectIntegral(CGRectMake(buttonX, forgotPasswordY, GeneralWalkthroughButtonSize.width, forgotPasswordHeight));

    // Layout Skip to Create Account Button
    CGFloat skipToCreateAccountY = viewHeight - GeneralWalkthroughStandardOffset - GeneralWalkthroughSecondaryButtonHeight;
    _skipToCreateAccount.frame = CGRectIntegral(CGRectMake(buttonX, skipToCreateAccountY, GeneralWalkthroughButtonSize.width, GeneralWalkthroughSecondaryButtonHeight));

    // Layout Status Label
    CGFloat statusLabelY = CGRectGetMaxY(_signInButton.frame) + 0.5 * GeneralWalkthroughStandardOffset;
    _statusLabel.frame = CGRectIntegral(CGRectMake(textLabelX, statusLabelY, GeneralWalkthroughMaxTextWidth, _statusLabel.font.lineHeight));

    // Layout Toggle Button
    CGFloat toggleSignInY = CGRectGetMinY(_skipToCreateAccount.frame) - 0.5 * GeneralWalkthroughStandardOffset - GeneralWalkthroughSecondaryButtonHeight;
    _toggleSignInForm.frame = CGRectIntegral(CGRectMake(textLabelX, toggleSignInY, GeneralWalkthroughMaxTextWidth, GeneralWalkthroughSecondaryButtonHeight));
}

- (void)dismiss
{
    // If we were invoked from the post tab proceed to the editor. Our work here is done.
    if (_showEditorAfterAddingSites) {
        [[WPTabBarController sharedInstance] showPostTab];
        return;
    }

    // Check if there is an active WordPress.com account. If not, switch tab bar
    // away from Reader to // blog list view
    NSManagedObjectContext *context = [[ContextManager sharedInstance] mainContext];
    AccountService *accountService = [[AccountService alloc] initWithManagedObjectContext:context];
    WPAccount *defaultAccount = [accountService defaultWordPressComAccount];

    if (!defaultAccount) {
        [[WPTabBarController sharedInstance] showMySitesTab];
    }

    if (self.dismissBlock) {
        self.dismissBlock();
    }
}

- (void)showCreateAccountView
{
    CreateAccountAndBlogViewController *createAccountViewController = [[CreateAccountAndBlogViewController alloc] init];
    [self.navigationController pushViewController:createAccountViewController animated:YES];
}

- (void)showJetpackAuthentication
{
    [self setAuthenticating:NO withStatusMessage:nil];
    JetpackSettingsViewController *jetpackSettingsViewController = [[JetpackSettingsViewController alloc] initWithBlog:_blog];
    jetpackSettingsViewController.canBeSkipped = YES;
    [jetpackSettingsViewController setCompletionBlock:^(BOOL didAuthenticate) {
        if (didAuthenticate) {
            [WPAnalytics track:WPAnalyticsStatSignedInToJetpack];
            [WPAnalytics refreshMetadata];
        } else {
            [WPAnalytics track:WPAnalyticsStatSkippedConnectingToJetpack];
        }

        [self dismiss];
    }];
    [self.navigationController pushViewController:jetpackSettingsViewController animated:YES];
}

- (void)showHelpViewController:(BOOL)animated
{
    SupportViewController *supportViewController = [[SupportViewController alloc] init];
    [self.navigationController setNavigationBarHidden:NO animated:NO];
    [self.navigationController pushViewController:supportViewController animated:animated];
}

- (void)showHelpshiftConversationView
{
    NSDictionary *metaData = @{@"Source": @"Failed login",
                               @"Username": _usernameText.text,
                               @"SiteURL": _siteUrlText.text};

    [[Helpshift sharedInstance] showConversation:self withOptions:@{HSCustomMetadataKey: metaData}];
}

- (NSString *)getSiteUrl
{
    NSURL *siteURL = [NSURL URLWithString:[NSURL IDNEncodedURL:_siteUrlText.text]];
    NSString *url = [siteURL absoluteString];

    // If the user enters a WordPress.com url we want to ensure we are communicating over https
    if (url.isWordPressComURL) {
        if (siteURL.scheme == nil) {
            url = [NSString stringWithFormat:@"https://%@", url];
        } else {
            if ([url rangeOfString:@"http://" options:NSCaseInsensitiveSearch].location != NSNotFound) {
                url = [url stringByReplacingOccurrencesOfString:@"http://" withString:@"https://" options:NSCaseInsensitiveSearch range:NSMakeRange(0, [url length])];
            }
        }
    } else {
        if (siteURL.scheme == nil) {
            url = [NSString stringWithFormat:@"http://%@", url];
        }
    }

    NSRegularExpression *wplogin = [NSRegularExpression regularExpressionWithPattern:@"/wp-login.php$" options:NSRegularExpressionCaseInsensitive error:nil];
    NSRegularExpression *wpadmin = [NSRegularExpression regularExpressionWithPattern:@"/wp-admin/?$" options:NSRegularExpressionCaseInsensitive error:nil];
    NSRegularExpression *trailingslash = [NSRegularExpression regularExpressionWithPattern:@"/?$" options:NSRegularExpressionCaseInsensitive error:nil];

    url = [wplogin stringByReplacingMatchesInString:url options:0 range:NSMakeRange(0, [url length]) withTemplate:@""];
    url = [wpadmin stringByReplacingMatchesInString:url options:0 range:NSMakeRange(0, [url length]) withTemplate:@""];
    url = [trailingslash stringByReplacingMatchesInString:url options:0 range:NSMakeRange(0, [url length]) withTemplate:@""];

    return url;
}

- (BOOL)areFieldsValid
{
    if ([self areSelfHostedFieldsFilled] && !self.userIsDotCom) {
        return [self isUrlValid];
    }

    return [self areDotComFieldsFilled];
}

- (BOOL)isUsernameFilled
{
    return [[_usernameText.text trim] length] != 0;
}

- (BOOL)isPasswordFilled
{
    return [[_passwordText.text trim] length] != 0;
}

- (BOOL)isMultifactorFilled
{
    return self.multifactorText.text.isEmpty == NO;
}
- (BOOL)isSiteUrlFilled
{
    return [[_siteUrlText.text trim] length] != 0;
}

- (BOOL)isSignInEnabled
{
    return self.userIsDotCom ? [self areDotComFieldsFilled] : [self areSelfHostedFieldsFilled];
}

- (BOOL)isSignInToggleEnabled
{
    return !self.onlyDotComAllowed && !self.hasDefaultAccount;
}

- (BOOL)isAccountCreationEnabled
{
    return self.hasDefaultAccount == NO;
}

- (BOOL)isForgotPasswordEnabled
{
    return self.userIsDotCom || [self isUrlValid];
}

- (BOOL)areDotComFieldsFilled
{
    BOOL areCredentialsFilled = [self isUsernameFilled] && [self isPasswordFilled];
    
    if (![self shouldDisplayMultifactor]) {
        return areCredentialsFilled;
    }
    
    return areCredentialsFilled && [self isMultifactorFilled];
}

- (BOOL)areSelfHostedFieldsFilled
{
    return [self areDotComFieldsFilled] && [self isSiteUrlFilled];
}

- (BOOL)hasUserOnlyEnteredValuesForDotCom
{
    return [self areDotComFieldsFilled] && ![self areSelfHostedFieldsFilled];
}

- (BOOL)isUrlValid
{
    if (_siteUrlText.text.length == 0) {
        return NO;
    }
    NSURL *siteURL = [NSURL URLWithString:[NSURL IDNEncodedURL:_siteUrlText.text]];
    return siteURL != nil;
}

- (BOOL)isUserNameReserved
{
    if (!self.userIsDotCom) {
        return NO;
    }
    NSString *username = [[_usernameText.text trim] lowercaseString];
    NSArray *reservedUserNames = @[@"admin",@"administrator",@"root"];
    
    return [reservedUserNames containsObject:username];
}

- (CGFloat)lastTextfieldMaxY
{
    if (self.shouldDisplayMultifactor) {
        return CGRectGetMaxY(self.multifactorText.frame);
    } else if (self.userIsDotCom) {
        return CGRectGetMaxY(self.passwordText.frame);
    } else {
        return CGRectGetMaxY(self.siteUrlText.frame);
    }
}

- (void)displayErrorMessages
{
    [WPError showAlertWithTitle:NSLocalizedString(@"Error", nil) message:NSLocalizedString(@"Please fill out all the fields", nil) withSupportButton:NO];
}

- (void)displayReservedNameErrorMessage
{
    [WPError showAlertWithTitle:NSLocalizedString(@"Self-hosted site?", nil) message:NSLocalizedString(@"Please enter the URL of your WordPress site.", nil) withSupportButton:NO];
}

- (void)setAuthenticating:(BOOL)authenticating withStatusMessage:(NSString *)status
{
    _statusLabel.hidden = !(status.length > 0);
    _statusLabel.text = status;

    _onePasswordButton.enabled = !authenticating;
    _signInButton.enabled = !authenticating;
    _toggleSignInForm.hidden = authenticating;
    _skipToCreateAccount.hidden = authenticating;
    _forgotPassword.hidden = authenticating;
    _cancelButton.enabled = !authenticating;
    [_signInButton showActivityIndicator:authenticating];
}

- (void)signIn
{
    [self setAuthenticating:YES withStatusMessage:NSLocalizedString(@"Authenticating", nil)];

    NSString *username = self.usernameText.text;
    NSString *password = self.passwordText.text;
    NSString *multifactor = self.shouldDisplayMultifactor ? self.multifactorText.text : nil;

    if (self.userIsDotCom) {
        [self signInWithWPComForUsername:username password:password multifactor:multifactor];
        return;
    }

    if (_siteUrlText.text.isWordPressComURL) {
        [self signInWithWPComForUsername:username password:password multifactor:multifactor];
        return;
    }

    void (^guessXMLRPCURLSuccess)(NSURL *) = ^(NSURL *xmlRPCURL) {
        WordPressXMLRPCApi *api = [WordPressXMLRPCApi apiWithXMLRPCEndpoint:xmlRPCURL username:username password:password];

        [api getBlogOptionsWithSuccess:^(id options){
            [self setAuthenticating:NO withStatusMessage:nil];

            if ([options objectForKey:@"wordpress.com"] != nil) {
                [self signInWithWPComForUsername:username password:password multifactor:multifactor];
            } else {
                NSString *xmlrpc = [xmlRPCURL absoluteString];
                [self createSelfHostedAccountAndBlogWithUsername:username password:password xmlrpc:xmlrpc options:options];
            }
        } failure:^(NSError *error){
            [self setAuthenticating:NO withStatusMessage:nil];
            [self displayRemoteError:error];
        }];
    };

    void (^guessXMLRPCURLFailure)(NSError *) = ^(NSError *error){
        [self handleGuessXMLRPCURLFailure:error];
    };

    NSString *siteUrl = [NSURL IDNEncodedURL:_siteUrlText.text];

    [WordPressXMLRPCApi guessXMLRPCURLForSite:siteUrl success:guessXMLRPCURLSuccess failure:guessXMLRPCURLFailure];
}

- (void)signInWithWPComForUsername:(NSString *)username
                          password:(NSString *)password
                       multifactor:(NSString *)multifactor
{
    [self setAuthenticating:YES withStatusMessage:NSLocalizedString(@"Connecting to WordPress.com", nil)];

    WordPressComOAuthClient *client = [WordPressComOAuthClient client];
    [client authenticateWithUsername:username
                            password:password
                     multifactorCode:multifactor
                             success:^(NSString *authToken) {
                                 [self setAuthenticating:NO withStatusMessage:nil];
                                 self.userIsDotCom = YES;
                                 [self createWordPressComAccountForUsername:username password:password authToken:authToken];
                             } failure:^(NSError *error) {
                                 [self setAuthenticating:NO withStatusMessage:nil];
                                 
                                 // If needed, show the multifactor field
                                 if (error.code == WordPressComOAuthErrorNeedsMultifactorCode) {
                                     [self displayMultifactorTextfield];
                                 } else {
                                     [self displayRemoteError:error];
                                 }
                             }];
}

- (void)createWordPressComAccountForUsername:(NSString *)username
                                    password:(NSString *)password
                                   authToken:(NSString *)authToken
{
    [self setAuthenticating:YES withStatusMessage:NSLocalizedString(@"Getting account information", nil)];
    NSManagedObjectContext *context = [[ContextManager sharedInstance] mainContext];
    AccountService *accountService = [[AccountService alloc] initWithManagedObjectContext:context];

    WPAccount *account = [accountService createOrUpdateWordPressComAccountWithUsername:username password:password authToken:authToken];

    BlogService *blogService = [[BlogService alloc] initWithManagedObjectContext:context];
    [blogService syncBlogsForAccount:account
                                success:^{
                                    [self setAuthenticating:NO withStatusMessage:nil];
                                    [self dismiss];
                                    [WPAnalytics track:WPAnalyticsStatSignedIn withProperties:@{ @"dotcom_user" : @(YES) }];
                                    [WPAnalytics refreshMetadata];

                                    // once blogs for the accounts are synced, we want to update account details for it
                                    [accountService updateEmailAndDefaultBlogForWordPressComAccount:account];
                                }
                                failure:^(NSError *error) {
                                    [self setAuthenticating:NO withStatusMessage:nil];
                                    [self displayRemoteError:error];
                                }];
}

- (void)createSelfHostedAccountAndBlogWithUsername:(NSString *)username
                                          password:(NSString *)password
                                            xmlrpc:(NSString *)xmlrpc
                                           options:(NSDictionary *)options
{
    NSManagedObjectContext *context = [[ContextManager sharedInstance] mainContext];
    AccountService *accountService = [[AccountService alloc] initWithManagedObjectContext:context];
    BlogService *blogService = [[BlogService alloc] initWithManagedObjectContext:context];

    WPAccount *account = [accountService createOrUpdateSelfHostedAccountWithXmlrpc:xmlrpc username:username andPassword:password];
    NSString *blogName = [options stringForKeyPath:@"blog_title.value"];
    NSString *url = [options stringForKeyPath:@"home_url.value"];
    if (!url) {
        url = [options stringForKeyPath:@"blog_url.value"];
    }
    _blog = [blogService findBlogWithXmlrpc:xmlrpc inAccount:account];
    if (!_blog) {
        _blog = [blogService createBlogWithAccount:account];
        if (url) {
            _blog.url = url;
        }
        if (blogName) {
            _blog.blogName = [blogName stringByDecodingXMLCharacters];
        }
    }
    _blog.xmlrpc = xmlrpc;
    _blog.options = options;
    [_blog dataSave];
    [blogService syncBlog:_blog success:nil failure:nil];

    if ([_blog hasJetpack]) {
        if ([_blog hasJetpackAndIsConnectedToWPCom]) {
            [self showJetpackAuthentication];
        } else {
            [WPAnalytics track:WPAnalyticsStatAddedSelfHostedSiteButJetpackNotConnectedToWPCom];
            [self dismiss];
        }
    } else {
        [self dismiss];
    }

    [WPAnalytics track:WPAnalyticsStatAddedSelfHostedSite];
    [WPAnalytics track:WPAnalyticsStatSignedIn withProperties:@{ @"dotcom_user" : @(NO) }];
    [WPAnalytics refreshMetadata];
}

- (void)handleGuessXMLRPCURLFailure:(NSError *)error
{
    [self setAuthenticating:NO withStatusMessage:nil];
    if ([error.domain isEqual:NSURLErrorDomain] && error.code == NSURLErrorUserCancelledAuthentication) {
        [self displayRemoteError:nil];
    } else if ([error.domain isEqual:WPXMLRPCErrorDomain] && error.code == WPXMLRPCInvalidInputError) {
        [self displayRemoteError:error];
    } else if ([error.domain isEqual:AFURLRequestSerializationErrorDomain] || [error.domain isEqual:AFURLResponseSerializationErrorDomain]) {
        NSString *str = [NSString stringWithFormat:NSLocalizedString(@"There was a server error communicating with your site:\n%@\nTap 'Need Help?' to view the FAQ.", nil), [error localizedDescription]];
        NSDictionary *userInfo = @{NSLocalizedDescriptionKey: str};
        NSError *err = [NSError errorWithDomain:@"org.wordpress.iphone" code:NSURLErrorBadServerResponse userInfo:userInfo];
        [self displayRemoteError:err];
    } else {
        NSDictionary *userInfo = @{NSLocalizedDescriptionKey: NSLocalizedString(@"Unable to find a WordPress site at that URL. Tap 'Need Help?' to view the FAQ.", nil)};
        NSError *err = [NSError errorWithDomain:@"org.wordpress.iphone" code:NSURLErrorBadURL userInfo:userInfo];
        [self displayRemoteError:err];
    }
}

- (void)displayRemoteError:(NSError *)error
{
    DDLogError(@"%@", error);
    NSString *message = [error localizedDescription];
    if (![[error domain] isEqualToString:WPXMLRPCFaultErrorDomain]) {
        if ([message rangeOfString:@"application-specific"].location != NSNotFound) {
            [self displayGenerateApplicationSpecificPasswordErrorMessage:message];
        } else {
            if (error.code == WordPressComOAuthErrorInvalidRequest) {
                _numberOfTimesLoginFailed++;
            }

            if ([HelpshiftUtils isHelpshiftEnabled] && _numberOfTimesLoginFailed >= 2) {
                [self displayGenericErrorMessageWithHelpshiftButton:message];
            } else {
                [self displayGenericErrorMessage:message];
            }
        }
        return;
    }
    if ([error code] == 403) {
        message = NSLocalizedString(@"Please try entering your login details again.", nil);
    }

    if ([[message trim] length] == 0) {
        message = NSLocalizedString(@"Sign in failed. Please try again.", nil);
    }

    if ([error code] == 405) {
        [self displayErrorMessageForXMLRPC:message];
    } else {
        if ([error code] == NSURLErrorBadURL) {
            [self displayErrorMessageForBadUrl:message];
        } else {
            [self displayGenericErrorMessage:message];
        }
    }
}


#pragma mark - Multifactor Helpers

- (void)displayMultifactorTextfield
{
    self.shouldDisplayMultifactor = YES;
    
    [UIView animateWithDuration:GeneralWalkthroughAnimationDuration
                     animations:^{
                         [self reloadInterface];
                         [self.multifactorText becomeFirstResponder];
                     }];
}

- (void)hideMultifactorTextfieldIfNeeded
{
    if (!self.shouldDisplayMultifactor) {
        return;
    }
    
    self.shouldDisplayMultifactor = NO;
    [UIView animateWithDuration:GeneralWalkthroughAnimationDuration
                     animations:^{
                         [self reloadInterface];
                     } completion:^(BOOL finished) {
                         self.multifactorText.text = nil;
                     }];
}


#pragma mark - Keyboard Handling

- (void)keyboardWillShow:(NSNotification *)notification
{
    NSDictionary *keyboardInfo = notification.userInfo;
    CGFloat animationDuration = [[keyboardInfo objectForKey:UIKeyboardAnimationDurationUserInfoKey] floatValue];
    CGRect keyboardFrame = [[[notification userInfo] objectForKey:UIKeyboardFrameEndUserInfoKey] CGRectValue];
    keyboardFrame = [self.view convertRect:keyboardFrame fromView:nil];
    CGFloat newKeyboardOffset = (CGRectGetMaxY(_signInButton.frame) - CGRectGetMinY(keyboardFrame)) + GeneralWalkthroughStandardOffset;

    if (newKeyboardOffset < 0) {
        return;
    }

    [UIView animateWithDuration:animationDuration animations:^{
        for (UIControl *control in [self controlsToMoveForTextEntry]) {
            CGRect frame = control.frame;
            frame.origin.y -= newKeyboardOffset;
            control.frame = frame;
        }

        for (UIControl *control in [self controlsToHideForTextEntry]) {
            control.alpha = GeneralWalkthroughAlphaHidden;
        }
    } completion:^(BOOL finished) {

        _keyboardOffset += newKeyboardOffset;
    }];
}

- (void)keyboardWillHide:(NSNotification *)notification
{
    NSDictionary *keyboardInfo = notification.userInfo;
    CGFloat animationDuration = [[keyboardInfo objectForKey:UIKeyboardAnimationDurationUserInfoKey] floatValue];

    CGFloat currentKeyboardOffset = _keyboardOffset;
    _keyboardOffset = 0;

    [UIView animateWithDuration:animationDuration animations:^{
        for (UIControl *control in [self controlsToMoveForTextEntry]) {
            CGRect frame = control.frame;
            frame.origin.y += currentKeyboardOffset;
            control.frame = frame;
        }

        for (UIControl *control in [self controlsToHideForTextEntry]) {
            control.alpha = GeneralWalkthroughAlphaEnabled;
        }
    }];
}

- (NSArray *)controlsToMoveForTextEntry
{
    return @[_icon, _usernameText, _passwordText, _multifactorText, _siteUrlText, _signInButton, _statusLabel];
}

- (NSArray *)controlsToHideForTextEntry
{
    NSArray *controlsToHide = @[_helpButton, _helpBadge];

    // Hide the
    BOOL isSmallScreen = !(CGRectGetHeight(self.view.bounds) > HiddenControlsHeightThreshold);
    if (isSmallScreen) {
        controlsToHide = [controlsToHide arrayByAddingObject:_icon];
    }
    return controlsToHide;
}

#pragma mark - Helpshift Notifications

- (void)helpshiftUnreadCountUpdated:(NSNotification *)notification
{
    NSInteger unreadCount = [HelpshiftUtils unreadNotificationCount];
    _helpBadge.text = [NSString stringWithFormat:@"%ld", unreadCount];
    _helpBadge.hidden = (unreadCount == 0);
}


#pragma mark - Static Helpers

+ (void)presentModalReauthScreen
{
    UIViewController *rootViewController = [[[UIApplication sharedApplication] keyWindow] rootViewController];
    
    LoginViewController *loginViewController = [[LoginViewController alloc] init];
    loginViewController.onlyDotComAllowed = YES;
    loginViewController.shouldReauthenticateDefaultAccount = YES;
    loginViewController.cancellable = YES;
    loginViewController.dismissBlock = ^{
        [rootViewController dismissViewControllerAnimated:YES completion:nil];
    };
    
    UINavigationController *navController = [[UINavigationController alloc] initWithRootViewController:loginViewController];
    navController.navigationBar.translucent = NO;
    navController.modalPresentationStyle = UIModalPresentationFormSheet;
    navController.modalTransitionStyle = UIModalTransitionStyleCoverVertical;
    [rootViewController presentViewController:navController animated:YES completion:nil];
}

@end<|MERGE_RESOLUTION|>--- conflicted
+++ resolved
@@ -1,29 +1,35 @@
 #import <WPXMLRPC/WPXMLRPC.h>
+#import <Helpshift/Helpshift.h>
+#import <WordPress-iOS-Shared/WPFontManager.h>
+#import <1PasswordExtension/OnePasswordExtension.h>
+
+#import "CreateAccountAndBlogViewController.h"
+#import "SupportViewController.h"
 #import "LoginViewController.h"
-#import "CreateAccountAndBlogViewController.h"
-#import "WPTabBarController.h"
-#import "SupportViewController.h"
+#import "JetpackSettingsViewController.h"
+
+#import "WPAccount.h"
 #import "WPNUXMainButton.h"
 #import "WPNUXSecondaryButton.h"
+#import "WPNUXUtility.h"
+#import "WPNUXHelpBadgeLabel.h"
+#import "WPTabBarController.h"
 #import "WPWalkthroughTextField.h"
+#import "WPWalkthroughOverlayView.h"
+#import "WPWebViewController.h"
+
 #import "WordPressComOAuthClient.h"
-#import "WPWebViewController.h"
-#import "Blog+Jetpack.h"
-#import "JetpackSettingsViewController.h"
-#import "WPWalkthroughOverlayView.h"
-#import "ReachabilityUtils.h"
-#import "WPNUXUtility.h"
-#import "WPAccount.h"
 #import "ContextManager.h"
 #import "AccountService.h"
 #import "BlogService.h"
-#import "WPNUXHelpBadgeLabel.h"
+#import "Blog+Jetpack.h"
+
+#import "NSString+Helpers.h"
 #import "NSString+XMLExtensions.h"
-#import "NSString+Helpers.h"
-#import <Helpshift/Helpshift.h>
-#import <WordPress-iOS-Shared/WPFontManager.h>
-<<<<<<< HEAD
 #import "NSURL+IDN.h"
+
+#import "Constants.h"
+#import "ReachabilityUtils.h"
 #import "HelpshiftUtils.h"
 #import "WordPress-Swift.h"
 
@@ -32,24 +38,17 @@
 #pragma mark ====================================================================================
 #pragma mark Constants
 #pragma mark ====================================================================================
-=======
-#import <1PasswordExtension/OnePasswordExtension.h>
-#import <NSURL+IDN.h>
-#import "HelpshiftUtils.h"
-#import "Constants.h"
->>>>>>> 0f71c064
 
 static NSString *const ForgotPasswordDotComBaseUrl              = @"https://wordpress.com";
 static NSString *const ForgotPasswordRelativeUrl                = @"/wp-login.php?action=lostpassword&redirect_to=wordpress%3A%2F%2F";
 static NSString *const GenerateApplicationSpecificPasswordUrl   = @"http://en.support.wordpress.com/security/two-step-authentication/#application-specific-passwords";
 
-<<<<<<< HEAD
-static CGFloat const GeneralWalkthroughStandardOffset           = 15;
+static CGFloat const GeneralWalkthroughStandardOffset           = 15.0;
 static CGFloat const GeneralWalkthroughMaxTextWidth             = 290.0;
 static CGSize const GeneralWalkthroughTextFieldSize             = {320.0, 44.0};
-static CGFloat const GeneralWalkthroughTextFieldOverlapY        = 1;
+static CGFloat const GeneralWalkthroughTextFieldOverlapY        = 1.0;
 static CGSize const GeneralWalkthroughButtonSize                = {290.0, 41.0};
-static CGFloat const GeneralWalkthroughSecondaryButtonHeight    = 33;
+static CGFloat const GeneralWalkthroughSecondaryButtonHeight    = 33.0;
 static CGFloat const GeneralWalkthroughStatusBarOffset          = 20.0;
 
 static NSTimeInterval const GeneralWalkthroughAnimationDuration = 0.3f;
@@ -57,6 +56,7 @@
 static CGFloat const GeneralWalkthroughAlphaDisabled            = 0.5f;
 static CGFloat const GeneralWalkthroughAlphaEnabled             = 1.0f;
 
+static CGFloat const OnePasswordPaddingX                        = 9.0;
 static CGFloat const HiddenControlsHeightThreshold              = 480.0;
 
 
@@ -76,6 +76,7 @@
 @property (nonatomic, strong) UIImageView               *icon;
 @property (nonatomic, strong) WPWalkthroughTextField    *usernameText;
 @property (nonatomic, strong) WPWalkthroughTextField    *passwordText;
+@property (nonatomic, strong) UIButton                  *onePasswordButton;
 @property (nonatomic, strong) WPWalkthroughTextField    *multifactorText;
 @property (nonatomic, strong) WPWalkthroughTextField    *siteUrlText;
 @property (nonatomic, strong) WPNUXMainButton           *signInButton;
@@ -91,41 +92,6 @@
 @property (nonatomic, assign) BOOL                      shouldDisplayMultifactor;
 
 @end
-=======
-static CGFloat const GeneralWalkthroughStandardOffset           = 15.0;
-static CGFloat const GeneralWalkthroughMaxTextWidth             = 290.0;
-static CGFloat const GeneralWalkthroughTextFieldWidth           = 320.0;
-static CGFloat const GeneralWalkthroughTextFieldHeight          = 44.0;
-static CGFloat const GeneralWalkthroughButtonWidth              = 290.0;
-static CGFloat const GeneralWalkthroughButtonHeight             = 41.0;
-static CGFloat const GeneralWalkthroughSecondaryButtonHeight    = 33.0;
-static CGFloat const GeneralWalkthroughStatusBarOffset          = 20.0;
-
-static CGFloat const OnePasswordPaddingX                        = 9.0;
-
-
-@interface LoginViewController () <UITextFieldDelegate> {
-
-    // Views
-    UIView *_mainView;
-    WPNUXSecondaryButton *_skipToCreateAccount;
-    WPNUXSecondaryButton *_toggleSignInForm;
-    WPNUXSecondaryButton *_forgotPassword;
-    UIButton *_helpButton;
-    UIButton *_onePasswordButton;
-    WPNUXHelpBadgeLabel *_helpBadge;
-    UIImageView *_icon;
-    WPWalkthroughTextField *_usernameText;
-    WPWalkthroughTextField *_passwordText;
-    WPWalkthroughTextField *_siteUrlText;
-    WPNUXMainButton *_signInButton;
-    WPNUXSecondaryButton *_cancelButton;
-
-    UILabel *_statusLabel;
-
-    // Measurements
-    CGFloat _keyboardOffset;
->>>>>>> 0f71c064
 
 
 #pragma mark ====================================================================================
@@ -456,8 +422,6 @@
     [[UIApplication sharedApplication] openURL:forgotPasswordURL];
 }
 
-<<<<<<< HEAD
-=======
 - (IBAction)findLoginFromOnePassword:(id)sender
 {
     if (_userIsDotCom == false && _siteUrlText.text.isEmpty) {
@@ -478,8 +442,8 @@
             return;
         }
 
-        _usernameText.text = loginDict[AppExtensionUsernameKey];
-        _passwordText.text = loginDict[AppExtensionPasswordKey];
+        self.usernameText.text = loginDict[AppExtensionUsernameKey];
+        self.passwordText.text = loginDict[AppExtensionPasswordKey];
         [self signIn];
     }];
 }
@@ -502,7 +466,6 @@
     [alertView show];
 }
 
->>>>>>> 0f71c064
 
 #pragma mark - Private Methods
 
@@ -554,7 +517,6 @@
     helpBadge.hidden = YES;
 
     // Add Username
-<<<<<<< HEAD
     WPWalkthroughTextField *usernameText = [[WPWalkthroughTextField alloc] initWithLeftViewImage:[UIImage imageNamed:@"icon-username-field"]];
     usernameText.backgroundColor = [UIColor whiteColor];
     usernameText.placeholder = NSLocalizedString(@"Username / Email", @"NUX First Walkthrough Page 2 Username Placeholder");
@@ -567,41 +529,22 @@
     usernameText.autoresizingMask = UIViewAutoresizingFlexibleRightMargin | UIViewAutoresizingFlexibleLeftMargin;
     usernameText.accessibilityIdentifier = @"Username / Email";
 
-=======
-    if (_usernameText == nil) {
-        _usernameText = [[WPWalkthroughTextField alloc] initWithLeftViewImage:[UIImage imageNamed:@"icon-username-field"]];
-        _usernameText.backgroundColor = [UIColor whiteColor];
-        _usernameText.placeholder = NSLocalizedString(@"Username / Email", @"NUX First Walkthrough Page 2 Username Placeholder");
-        _usernameText.font = [WPNUXUtility textFieldFont];
-        _usernameText.adjustsFontSizeToFitWidth = YES;
-        _usernameText.returnKeyType = UIReturnKeyNext;
-        _usernameText.delegate = self;
-        _usernameText.autocorrectionType = UITextAutocorrectionTypeNo;
-        _usernameText.autocapitalizationType = UITextAutocapitalizationTypeNone;
-        _usernameText.autoresizingMask = UIViewAutoresizingFlexibleRightMargin | UIViewAutoresizingFlexibleLeftMargin;
-        _usernameText.accessibilityIdentifier = @"Username / Email";
-        [_mainView addSubview:_usernameText];
-    }
-    
     // Add OnePassword
-    if (_onePasswordButton == nil) {
-        _onePasswordButton = [UIButton buttonWithType:UIButtonTypeCustom];
-        [_onePasswordButton setImage:[UIImage imageNamed:@"onepassword-button"] forState:UIControlStateNormal];
-        [_onePasswordButton addTarget:self action:@selector(findLoginFromOnePassword:) forControlEvents:UIControlEventTouchUpInside];
-        [_onePasswordButton sizeToFit];
-        
-        CGRect containerFrame = _onePasswordButton.frame;
-        containerFrame.size.width += OnePasswordPaddingX;
-
-        UIView *containerView = [[UIView alloc] initWithFrame:containerFrame];
-        [containerView addSubview:_onePasswordButton];
-        _usernameText.rightView = containerView;
-    }
+    UIButton *onePasswordButton = [UIButton buttonWithType:UIButtonTypeCustom];
+    [onePasswordButton setImage:[UIImage imageNamed:@"onepassword-button"] forState:UIControlStateNormal];
+    [onePasswordButton addTarget:self action:@selector(findLoginFromOnePassword:) forControlEvents:UIControlEventTouchUpInside];
+    [onePasswordButton sizeToFit];
+    
+    CGRect containerFrame = onePasswordButton.frame;
+    containerFrame.size.width += OnePasswordPaddingX;
+
+    UIView *onePasswordView = [[UIView alloc] initWithFrame:containerFrame];
+    [onePasswordView addSubview:onePasswordButton];
+    usernameText.rightView = onePasswordView;
     
     BOOL isOnePasswordAvailable = [[OnePasswordExtension sharedExtension] isAppExtensionAvailable];
-    _usernameText.rightViewMode = isOnePasswordAvailable ? UITextFieldViewModeAlways : UITextFieldViewModeNever;
-    
->>>>>>> 0f71c064
+    usernameText.rightViewMode = isOnePasswordAvailable ? UITextFieldViewModeAlways : UITextFieldViewModeNever;
+    
     // Add Password
     WPWalkthroughTextField *passwordText = [[WPWalkthroughTextField alloc] initWithLeftViewImage:[UIImage imageNamed:@"icon-password-field"]];
     passwordText.backgroundColor = [UIColor whiteColor];
@@ -705,6 +648,7 @@
     self.helpBadge = helpBadge;
     self.usernameText = usernameText;
     self.passwordText = passwordText;
+    self.onePasswordButton = onePasswordButton;
     self.multifactorText = multifactorText;
     self.siteUrlText = siteUrlText;
     self.signInButton = signInButton;
