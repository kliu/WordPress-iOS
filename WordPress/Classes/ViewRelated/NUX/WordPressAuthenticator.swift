--- conflicted
+++ resolved
@@ -55,8 +55,7 @@
 
     /// Refreshes Support's Badge Count.
     ///
-<<<<<<< HEAD
-    func presentLivechat(from sourceViewController: UIViewController, sourceTag: WordPressSupportSourceTag, options: [String: Any])
+    func refreshSupportBadgeCount()
 
     /// Indicates if the Login Epilogue should be displayed.
     ///
@@ -65,8 +64,6 @@
     ///     - jetpackBlogUsername: Username for the self hosted site that just got Jetpack-Connected (if any).
     ///
     func shouldPresentLoginEpilogue(jetpackBlogXMLRPC: String?, jetpackBlogUsername: String?) -> Bool
-=======
-    func refreshSupportBadgeCount()
 
     /// Signals the Host App that a WordPress Site (wpcom or wporg) is available with the specified credentials.
     ///
@@ -75,7 +72,6 @@
     ///     - onCompletion: Closure to be executed on completion.
     ///
     func sync(credentials: WordPressCredentials, onCompletion: @escaping (Error?) -> ())
->>>>>>> f4db6532
 }
 
 
