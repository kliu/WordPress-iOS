--- conflicted
+++ resolved
@@ -75,20 +75,6 @@
 
         layer.cornerRadius = cornerRadius
         layer.borderWidth = 1
-<<<<<<< HEAD
-        layer.borderColor = UIColor.white.cgColor
-
-        titleLabel?.font = WPFontManager.systemRegularFont(ofSize: 14.0)
-        setTitleColor(UIColor.white, for: UIControlState())
-        setTitleColor(WPStyleGuide.lightBlue(), for: .highlighted)
-        setTitleColor(UIColor(white: 1.0, alpha: NUXSubmitButtonDisabledAlpha), for: .disabled)
-
-        let capInsets = UIEdgeInsets(top: cornerRadius, left: cornerRadius, bottom: cornerRadius, right: cornerRadius)
-        let normalImage = UIImage(color: UIColor.clear, havingSize: CGSize(width: 44, height: 44))
-
-        setBackgroundImage(normalImage?.resizableImage(withCapInsets: capInsets), for: UIControlState())
-        setBackgroundImage(normalImage?.resizableImage(withCapInsets: capInsets), for: .highlighted)
-=======
         layer.borderColor = UIColor.whiteColor().CGColor
         clipsToBounds = true
 
@@ -108,7 +94,6 @@
         let normalImage = UIImage(color: backgroundColor, havingSize: CGSize(width: 44, height: 44))
         setBackgroundImage(normalImage.resizableImageWithCapInsets(capInsets), forState: .Normal)
         setBackgroundImage(normalImage.resizableImageWithCapInsets(capInsets), forState: .Highlighted)
->>>>>>> 94065609
 
         setTitleColor(titleColorNormal, forState: .Normal)
         setTitleColor(titleColorHighlighted, forState: .Highlighted)
