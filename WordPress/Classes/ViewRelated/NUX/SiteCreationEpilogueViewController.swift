import UIKit
import WordPressAuthenticator


class SiteCreationEpilogueViewController: NUXViewController {

    // MARK: - Properties

<<<<<<< HEAD
    var siteToShow: Blog? 
=======
    var siteToShow: Blog?
>>>>>>> f6af3335

    override var prefersStatusBarHidden: Bool {
        return true
    }

    // MARK: - ButtonViewController

    @IBOutlet private var buttonViewContainer: UIView! {
        didSet {
            buttonViewController.move(to: self, into: buttonViewContainer)
        }
    }

    private lazy var buttonViewController: NUXButtonViewController = {
        let buttonViewController = NUXButtonViewController.instance()
        buttonViewController.delegate = self
        buttonViewController.setButtonTitles(primary: ButtonTitles.primary, secondary: ButtonTitles.secondary)
        return buttonViewController
    }()


    // MARK: - View

    override func viewWillAppear(_ animated: Bool) {
        super.viewWillAppear(animated)
        navigationController?.setNavigationBarHidden(true, animated: false)
    }

    // MARK: - Navigation

    override func prepare(for segue: UIStoryboardSegue, sender: Any?) {
        super.prepare(for: segue, sender: sender)

        if let vc = segue.destination as? SiteCreationSitePreviewViewController {
            vc.siteUrl = siteToShow?.url
        }
    }
}

// MARK: - NUXButtonViewControllerDelegate

extension SiteCreationEpilogueViewController: NUXButtonViewControllerDelegate {

    // 'Write first post' button
    func primaryButtonPressed() {
        WPTabBarController.sharedInstance().showPostTab() { [weak self] in
            self?.showQuickStartAlert()
        }
        navigationController?.dismiss(animated: true, completion: nil)
    }

    // 'Configure' button
    func secondaryButtonPressed() {
        if let siteToShow = siteToShow {
            WPTabBarController.sharedInstance().switchMySitesTabToBlogDetails(for: siteToShow)
        }
<<<<<<< HEAD
        navigationController?.dismiss(animated: true) { [weak self] in
            self?.showQuickStartAlert()
        }
    }

    private func showQuickStartAlert() {
        guard let siteToShow = siteToShow, let tabBar = WPTabBarController.sharedInstance() else {
            return
        }
        tabBar.switchMySitesTabToBlogDetails(for: siteToShow)
        let fancyAlert = FancyAlertViewController.makeQuickStartAlertController()
        fancyAlert.modalPresentationStyle = .custom
        fancyAlert.transitioningDelegate = tabBar
        tabBar.present(fancyAlert, animated: true, completion: nil)
=======
        navigationController?.dismiss(animated: true, completion: nil)
>>>>>>> f6af3335
    }
}


private extension SiteCreationEpilogueViewController {
    enum ButtonTitles {
        static let primary = NSLocalizedString("Write first post", comment: "On the final site creation page, button to allow the user to write a post for the newly created site.")
        static let secondary = NSLocalizedString("Configure", comment: "Button to allow the user to dismiss the final site creation page.")
    }
}<|MERGE_RESOLUTION|>--- conflicted
+++ resolved
@@ -6,11 +6,7 @@
 
     // MARK: - Properties
 
-<<<<<<< HEAD
-    var siteToShow: Blog? 
-=======
     var siteToShow: Blog?
->>>>>>> f6af3335
 
     override var prefersStatusBarHidden: Bool {
         return true
@@ -67,7 +63,6 @@
         if let siteToShow = siteToShow {
             WPTabBarController.sharedInstance().switchMySitesTabToBlogDetails(for: siteToShow)
         }
-<<<<<<< HEAD
         navigationController?.dismiss(animated: true) { [weak self] in
             self?.showQuickStartAlert()
         }
@@ -82,9 +77,6 @@
         fancyAlert.modalPresentationStyle = .custom
         fancyAlert.transitioningDelegate = tabBar
         tabBar.present(fancyAlert, animated: true, completion: nil)
-=======
-        navigationController?.dismiss(animated: true, completion: nil)
->>>>>>> f6af3335
     }
 }
 
