import SVProgressHUD
import WordPressAuthenticator

class SignupUsernameTableViewController: UITableViewController, SearchTableViewCellDelegate {
    open var currentUsername: String?
    open var displayName: String?
    open var delegate: SignupUsernameViewControllerDelegate?
    open var suggestions: [String] = []
    private var service: AccountSettingsService?
    private var isSearching: Bool = false
    private var selectedCell: UITableViewCell?

    var analyticsSource: String {
        return "signup_epilogue"
    }

    override func awakeFromNib() {
        super.awakeFromNib()

        registerNibs()
        setupBackgroundTapGestureRecognizer()
    }

    override func viewDidLoad() {
        super.viewDidLoad()

        trackViewLoaded()

        WPStyleGuide.configureColors(view: view, tableView: tableView)
        tableView.layoutMargins = WPStyleGuide.edgeInsetForLoginTextFields()

        navigationItem.title = NSLocalizedString("Pick username", comment: "Title for selecting a new username in the site creation flow.")
    }

    override func viewWillAppear(_ animated: Bool) {
        super.viewWillAppear(animated)

        // only procede with initial search if we don't have site title suggestions yet (hopefully only the first time)
        guard suggestions.count < 1,
            let nameToSearch = displayName else {
                return
        }

        suggestUsernames(for: nameToSearch) { [weak self] (suggestions) in
            self?.suggestions = suggestions
            self?.reloadSections()
        }
    }

    override func viewWillDisappear(_ animated: Bool) {
        super.viewWillDisappear(animated)
        SVProgressHUD.dismiss()

        trackViewDismissed()
    }

    func registerNibs() {
        let bundle = WordPressAuthenticator.bundle
        tableView.register(UINib(nibName: "SearchTableViewCell", bundle: bundle), forCellReuseIdentifier: SearchTableViewCell.reuseIdentifier)
    }

    func reloadSections(includingAllSections: Bool = true) {
        DispatchQueue.main.async {
            let set = includingAllSections ? IndexSet(integersIn: Sections.searchField.rawValue...Sections.suggestions.rawValue) : IndexSet(integer: Sections.suggestions.rawValue)
            self.tableView.reloadSections(set, with: .automatic)
        }
    }

    func setupBackgroundTapGestureRecognizer() {
        let gestureRecognizer = UITapGestureRecognizer()
        gestureRecognizer.on(call: { [weak self] (gesture) in
            self?.view.endEditing(true)
        })
        gestureRecognizer.cancelsTouchesInView = false
        view.addGestureRecognizer(gestureRecognizer)
    }

    func buildHeaderDescription() -> NSAttributedString {
        guard let currentUsername = currentUsername, let displayName = displayName else {
            return NSAttributedString(string: "")
        }

        let baseDescription = String(format: NSLocalizedString("Your current username is %@. With few exceptions, others will only ever see your display name, %@.", comment: "Instructional text that displays the current username and display name."), currentUsername, displayName)
        guard let rangeOfUsername = baseDescription.range(of: currentUsername),
            let rangeOfDisplayName = baseDescription.range(of: displayName) else {
                return NSAttributedString(string: baseDescription)
        }
        let boldFont = WPStyleGuide.mediumWeightFont(forStyle: .subheadline)
        let plainFont = UIFont.preferredFont(forTextStyle: .subheadline)
        let description = NSMutableAttributedString(string: baseDescription, attributes: [.font: plainFont])
        description.addAttribute(.font, value: boldFont, range: baseDescription.nsRange(from: rangeOfUsername))
        description.addAttribute(.font, value: boldFont, range: baseDescription.nsRange(from: rangeOfDisplayName))
        return description
    }

    // MARK: - Tracking
    func trackViewLoaded() {
        WPAnalytics.track(.changeUsernameDisplayed, properties: ["source": analyticsSource])
    }

    func trackViewDismissed() {
        WPAnalytics.track(.changeUsernameDismissed, properties: ["source": analyticsSource])
    }

    private var searchCount: Int = 0
    func trackSearchPerformed() {
        searchCount += 1

        WPAnalytics.track(.changeUsernameSearchPerformed, properties: ["search_count": searchCount, "source": analyticsSource])
    }

    // MARK: - SearchTableViewCellDelegate

    func startSearch(for searchTerm: String) {
        guard searchTerm.count > 0 else {
            return
        }

        trackSearchPerformed()

        suggestUsernames(for: searchTerm) { [weak self] suggestions in
            self?.suggestions = suggestions
            self?.reloadSections(includingAllSections: false)
        }
    }
}

// MARK: UITableViewDataSource

extension SignupUsernameTableViewController {
    fileprivate enum Sections: Int {
        case titleAndDescription = 0
        case searchField = 1
        case suggestions = 2

        static var count: Int {
            return suggestions.rawValue + 1
        }
    }

    private enum SuggestionStyles {
        static let indentationWidth: CGFloat = 20.0
        static let indentationLevel = 1
    }

    override func numberOfSections(in tableView: UITableView) -> Int {
        return Sections.count
    }

    override func tableView(_ tableView: UITableView, numberOfRowsInSection section: Int) -> Int {
        switch section {
        case Sections.titleAndDescription.rawValue:
            return 1
        case Sections.searchField.rawValue:
            return 1
        case Sections.suggestions.rawValue:
            return suggestions.count + 1
        default:
            return 0
        }
    }

    override func tableView(_ tableView: UITableView, cellForRowAt indexPath: IndexPath) -> UITableViewCell {
        let cell: UITableViewCell
        switch indexPath.section {
        case Sections.titleAndDescription.rawValue:
            cell = titleAndDescriptionCell()
        case Sections.searchField.rawValue:
            cell = searchFieldCell()
        case Sections.suggestions.rawValue:
            fallthrough
        default:
            if indexPath.row == 0 {
                cell = suggestionCell(username: currentUsername ?? "username not found", checked: true)
                selectedCell = cell
            } else {
                cell = suggestionCell(username: suggestions[indexPath.row - 1], checked: false)
            }
        }
        return cell
    }

    override func tableView(_ tableView: UITableView, viewForFooterInSection section: Int) -> UIView? {
        if section == Sections.suggestions.rawValue {
            let footer = UIView()
            footer.backgroundColor = .neutral(.shade10)
            return footer
        }
        return nil
    }

    override func tableView(_ tableView: UITableView, heightForFooterInSection section: Int) -> CGFloat {
        if section == Sections.suggestions.rawValue {
            return 0.5
        }
        return 0
    }

    // MARK: table view cells

    private func titleAndDescriptionCell() -> UITableViewCell {
        let descriptionStyled = buildHeaderDescription()
        let cell = LoginSocialErrorCell(title: "", description: descriptionStyled)
        cell.selectionStyle = .none
        return cell
    }

    private func searchFieldCell() -> SearchTableViewCell {
        guard let cell = tableView.dequeueReusableCell(withIdentifier: SearchTableViewCell.reuseIdentifier) as? SearchTableViewCell else {
            fatalError()
        }

        cell.placeholder = NSLocalizedString("Type a keyword for more ideas", comment: "Placeholder text for domain search during site creation.")
        cell.delegate = self
        cell.selectionStyle = .none
        cell.textField.leftViewImage = UIImage(named: "icon-post-search-highlight")

        return cell
    }

    private func suggestionCell(username: String, checked: Bool) -> UITableViewCell {
        let cell = UITableViewCell()

        cell.textLabel?.text = username
        cell.textLabel?.textColor = .neutral(.shade70)

        cell.textLabel?.numberOfLines = 0
        cell.textLabel?.lineBreakMode = .byCharWrapping

        cell.indentationWidth = SuggestionStyles.indentationWidth
        cell.indentationLevel = SuggestionStyles.indentationLevel

        if checked {
            cell.accessoryType = .checkmark
        }
        return cell
    }

    private func suggestUsernames(for searchTerm: String, addSuggestions: @escaping ([String]) ->()) {
        guard !isSearching else {
            return
        }

        isSearching = true

        let context = ContextManager.sharedInstance().mainContext

        guard
            let account = try? WPAccount.lookupDefaultWordPressComAccount(in: context),
            let api = account.wordPressComRestApi
        else {
            return
        }
<<<<<<< HEAD

        SVProgressHUD.show(withStatus: NSLocalizedString("Loading usernames", comment: "Shown while the app waits for the username suggestions web service to return during the site creation process."))
=======
        showLoader()
>>>>>>> ad6511eb

        let service = AccountSettingsService(userID: account.userID.intValue, api: api)
        service.suggestUsernames(base: searchTerm) { [weak self] (newSuggestions) in
            if newSuggestions.count == 0 {
                WordPressAuthenticator.track(.signupEpilogueUsernameSuggestionsFailed)
            }
            self?.isSearching = false
            self?.hideLoader()
            addSuggestions(newSuggestions)
        }
    }
}

// MARK: - Loader

extension SignupUsernameTableViewController {
    func showLoader() {
        searchCell?.showLoader()
    }

    func hideLoader() {
        searchCell?.hideLoader()
    }

    private var searchCell: SearchTableViewCell? {
        tableView.cellForRow(at: IndexPath(row: 0, section: 1)) as? SearchTableViewCell
    }
}

extension String {
    private func nsRange(from range: Range<Index>) -> NSRange {
        let from = range.lowerBound
        let to = range.upperBound

        let location = distance(from: startIndex, to: from)
        let length = distance(from: from, to: to)

        return NSRange(location: location, length: length)
    }
}

extension SignupUsernameTableViewController {
    override func tableView(_ tableView: UITableView, didSelectRowAt indexPath: IndexPath) {
        let selectedUsername: String
        switch indexPath.section {
        case Sections.suggestions.rawValue:
            if indexPath.row == 0 {
                selectedUsername = currentUsername ?? ""
            } else {
                selectedUsername = suggestions[indexPath.row - 1]
            }
        default:
            return
        }

        delegate?.usernameSelected(selectedUsername)

        tableView.deselectSelectedRowWithAnimation(true)

        // Uncheck the previously selected cell.
        if let selectedCell = selectedCell {
            selectedCell.accessoryType = .none
        }

        // Check the currently selected cell.
        if let cell = self.tableView.cellForRow(at: indexPath) {
            cell.accessoryType = .checkmark
            selectedCell = cell
        }
    }
}<|MERGE_RESOLUTION|>--- conflicted
+++ resolved
@@ -251,12 +251,8 @@
         else {
             return
         }
-<<<<<<< HEAD
-
-        SVProgressHUD.show(withStatus: NSLocalizedString("Loading usernames", comment: "Shown while the app waits for the username suggestions web service to return during the site creation process."))
-=======
+
         showLoader()
->>>>>>> ad6511eb
 
         let service = AccountSettingsService(userID: account.userID.intValue, api: api)
         service.suggestUsernames(base: searchTerm) { [weak self] (newSuggestions) in
