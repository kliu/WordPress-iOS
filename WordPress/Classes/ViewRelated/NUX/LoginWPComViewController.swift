--- conflicted
+++ resolved
@@ -54,11 +54,7 @@
                                   keyboardWillHideAction: #selector(handleKeyboardWillHide(_:)))
 
         passwordField?.becomeFirstResponder()
-<<<<<<< HEAD
-        WordPressAuthenticator.emit(event: .loginPasswordFormViewed)
-=======
         WordPressAuthenticator.post(event: .loginPasswordFormViewed)
->>>>>>> 07170942
     }
 
 
@@ -170,11 +166,7 @@
 
     @IBAction func handleForgotPasswordButtonTapped(_ sender: UIButton) {
         WordPressAuthenticator.openForgotPasswordURL(loginFields)
-<<<<<<< HEAD
-        WordPressAuthenticator.emit(event: .loginForgotPasswordClicked)
-=======
         WordPressAuthenticator.post(event: .loginForgotPasswordClicked)
->>>>>>> 07170942
     }
 
     @objc func handleOnePasswordButtonTapped(_ sender: UIButton) {
