import UIKit
import WordPressComAnalytics
import WordPressShared

/// A base class for the various NUX related related view controllers.
/// The base class sets up and configures common functionality, such as the help
/// button and badge.
/// It is assumed that NUX controllers will always be presented modally.
///
class NUXAbstractViewController : UIViewController
{
    var helpBadge: WPNUXHelpBadgeLabel!
    var helpButton: UIButton!
    var loginFields = LoginFields()

    let helpButtonMarginSpacerWidth = CGFloat(-8)
    let helpBadgeSize = CGSize(width: 12, height: 10)
    let helpButtonContainerFrame = CGRect(x: 0, y: 0, width: 44, height: 44)

    var dismissBlock: ((_ cancelled: Bool) -> Void)?

    // MARK: - Lifecycle Methods


    deinit {
        NotificationCenter.default.removeObserver(self)
    }


    override func viewDidLoad() {
        super.viewDidLoad()

        WPStyleGuide.configureColorsForSigninView(view)

        setupBackgroundTapGestureRecognizer()
        setupCancelButtonIfNeeded()
        setupHelpButtonAndBadge()
    }


    override func viewDidAppear(_ animated: Bool) {
        super.viewDidAppear(animated)

        HelpshiftUtils.refreshUnreadNotificationCount()
    }


    override var preferredStatusBarStyle : UIStatusBarStyle {
        return .lightContent
    }


    override var supportedInterfaceOrientations : UIInterfaceOrientationMask {
        return UIDevice.isPad() ? .all : .portrait
    }


    // MARK: Setup and Configuration


    /// Sets up a gesture recognizer to detect taps on the view, but not its content.
    ///
    func setupBackgroundTapGestureRecognizer() {
        let tgr = UITapGestureRecognizer(target: self, action: #selector(NUXAbstractViewController.handleBackgroundTapGesture(_:)))
        view.addGestureRecognizer(tgr)
    }


    /// Sets up the cancel button for the navbar if its needed.
    /// The cancel button is only shown when its appropriate to dismiss the modal view controller.
    ///
    func setupCancelButtonIfNeeded() {
        if !shouldShowCancelButton() {
            return
        }

        let cancelButton = UIBarButtonItem(barButtonSystemItem: .cancel, target: self, action: #selector(NUXAbstractViewController.handleCancelButtonTapped(_:)))
        navigationItem.leftBarButtonItem = cancelButton
    }


    /// Sets up the help button and the helpshift conversation badge.
    ///
    func setupHelpButtonAndBadge() {
        NotificationCenter.default.addObserver(self, selector: #selector(NUXAbstractViewController.handleHelpshiftUnreadCountUpdated(_:)), name: NSNotification.Name.HelpshiftUnreadCountUpdated, object: nil)

        let customView = UIView(frame: helpButtonContainerFrame)

        helpButton = UIButton(type: .custom)
        helpButton.setImage(UIImage(named: "btn-help"), for: UIControlState())
        helpButton.sizeToFit()
        helpButton.accessibilityLabel = NSLocalizedString("Help", comment: "Help button")
        helpButton.addTarget(self, action: #selector(NUXAbstractViewController.handleHelpButtonTapped(_:)), for: .touchUpInside)

        var frame = helpButton.frame
        frame.origin.x = helpButtonContainerFrame.width - frame.width
        frame.origin.y = (helpButtonContainerFrame.height - frame.height) / 2
        helpButton.frame = frame
        customView.addSubview(helpButton)

        let badgeFrame = CGRect(
            x: frame.maxX - (helpBadgeSize.width / 2),
            y: frame.minY - (helpBadgeSize.height / 2),
            width: helpBadgeSize.width,
            height: helpBadgeSize.height
        )
        helpBadge = WPNUXHelpBadgeLabel(frame: badgeFrame)
        helpBadge.isHidden = true
        customView.addSubview(helpBadge)

        let spacer = UIBarButtonItem(barButtonSystemItem: .fixedSpace, target: nil, action: nil)
        spacer.width = helpButtonMarginSpacerWidth

        let barButton = UIBarButtonItem(customView: customView)
        navigationItem.rightBarButtonItems = [spacer, barButton]
    }


    // MARK: - Instance Methods


    /// Checks if the signin vc modal should show a back button. The back button
    /// visible when there is more than one child vc presented, and there is not
    /// a case where a `SigninChildViewController.backButtonEnabled` in the stack
    /// returns false.
    ///
    /// - Returns: True if the back button should be visible. False otherwise.
    ///
    func shouldShowCancelButton() -> Bool {
        return isCancellable() && navigationController?.viewControllers.first == self
    }


    /// Checks if the signin vc modal should be cancellable. The controller is
    /// cancellable when there is a default wpcom account, or at least one
    /// self-hosted blog.
    ///
    /// - Returns: True if cancellable. False otherwise.
    ///
    func isCancellable() -> Bool {
        // if there is an existing blog, or an existing account return true.
        let context = ContextManager.sharedInstance().mainContext
        let blogService = BlogService(managedObjectContext: context)

        return AccountHelper.isDotcomAvailable() || blogService!.blogCountForAllAccounts() > 0
    }


    /// Display the specified error in a modal.
    ///
    /// - Parameter error: An NSError instance
    ///
    func displayError(_ error: NSError) {
        let presentingController = navigationController ?? self
        let controller = SigninErrorViewController.controller()
        controller.presentFromController(presentingController)
        controller.displayError(error, loginFields: loginFields, delegate: self)
    }


    /// It is assumed that NUX view controllers are always presented modally.
    ///
    func dismiss() {
        dismiss(cancelled: false)
    }


    /// It is assumed that NUX view controllers are always presented modally.
    /// This method dismisses the view controller
    ///
    /// - Parameters:
    ///     - cancelled: Should be passed true only when dismissed by a tap on the cancel button.
    ///
    fileprivate func dismiss(cancelled: Bool) {
        dismissBlock?(cancelled)
        self.dismiss(animated: true, completion: nil)
    }


    // MARK: - Notifications


    /// Updates the badge count and its visibility.
    ///
    func handleHelpshiftUnreadCountUpdated(_ notification: Foundation.Notification) {
        let count = HelpshiftUtils.unreadNotificationCount()
        helpBadge.text = "\(count)"
        helpBadge.isHidden = (count == 0)
    }


    // MARK: - Actions


    func handleBackgroundTapGesture(_ tgr: UITapGestureRecognizer) {
        view.endEditing(true)
    }


    func handleCancelButtonTapped(_ sender: UIButton) {
        dismiss(cancelled: true)
    }


    func handleHelpButtonTapped(_ sender: UIButton) {
        displaySupportViewController()
    }

}


extension NUXAbstractViewController : SigninErrorViewControllerDelegate
{

    /// Displays the support vc.
    ///
    func displaySupportViewController() {
        let controller = SupportViewController()
        let navController = UINavigationController(rootViewController: controller)
        navController.navigationBar.isTranslucent = false
        navController.modalPresentationStyle = .formSheet

        navigationController?.present(navController, animated: true, completion: nil)
    }


    /// Displays the Helpshift conversation feature.
    ///
    func displayHelpshiftConversationView() {
        let metaData = [
            "Source": "Failed login",
            "Username": loginFields.username,
            "SiteURL": loginFields.siteUrl
        ]
<<<<<<< HEAD
        HelpshiftSupport.showConversation(self, withOptions: [HelpshiftSupportCustomMetadataKey: metaData])
        WPAppAnalytics.track(.supportOpenedHelpshiftScreen)
=======
        HelpshiftSupport.showConversation(self, withOptions: [HelpshiftSupportCustomMetadataKey: metaData, "showSearchOnNewConversation": "YES"])
        WPAppAnalytics.track(.SupportOpenedHelpshiftScreen)
>>>>>>> f309defb
    }


    /// Presents an instance of WPWebViewController set to the specified URl.
    /// Accepts a username and password if authentication is needed.
    ///
    /// - Parameters:
    ///     - url: The URL to view.
    ///     - username: Optional. A username if authentication is needed.
    ///     - password: Optional. A password if authentication is needed.
    ///
    func displayWebviewForURL(_ url: URL, username: String?, password: String?) {
        let controller = WPWebViewController(url: url)

        if let username = username,
            let password = password
        {
            controller?.username = username
            controller?.password = password
        }
        let navController = UINavigationController(rootViewController: controller!)
        navigationController?.present(navController, animated: true, completion: nil)
    }

}<|MERGE_RESOLUTION|>--- conflicted
+++ resolved
@@ -232,13 +232,8 @@
             "Username": loginFields.username,
             "SiteURL": loginFields.siteUrl
         ]
-<<<<<<< HEAD
-        HelpshiftSupport.showConversation(self, withOptions: [HelpshiftSupportCustomMetadataKey: metaData])
-        WPAppAnalytics.track(.supportOpenedHelpshiftScreen)
-=======
         HelpshiftSupport.showConversation(self, withOptions: [HelpshiftSupportCustomMetadataKey: metaData, "showSearchOnNewConversation": "YES"])
         WPAppAnalytics.track(.SupportOpenedHelpshiftScreen)
->>>>>>> f309defb
     }
 
 
