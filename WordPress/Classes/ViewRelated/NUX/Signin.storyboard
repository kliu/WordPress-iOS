<?xml version="1.0" encoding="UTF-8" standalone="no"?>
<document type="com.apple.InterfaceBuilder3.CocoaTouch.Storyboard.XIB" version="3.0" toolsVersion="10116" systemVersion="15E65" targetRuntime="iOS.CocoaTouch" propertyAccessControl="none" useAutolayout="YES" useTraitCollections="YES">
    <dependencies>
        <plugIn identifier="com.apple.InterfaceBuilder.IBCocoaTouchPlugin" version="10085"/>
    </dependencies>
    <scenes>
        <!--Signin Email View Controller-->
        <scene sceneID="w6Y-pB-a3f">
            <objects>
                <viewController storyboardIdentifier="SigninEmailViewController" extendedLayoutIncludesOpaqueBars="YES" useStoryboardIdentifierAsRestorationIdentifier="YES" id="fwZ-QE-5et" customClass="SigninEmailViewController" customModule="WordPress" customModuleProvider="target" sceneMemberID="viewController">
                    <layoutGuides>
                        <viewControllerLayoutGuide type="top" id="bn3-aC-RIM"/>
                        <viewControllerLayoutGuide type="bottom" id="tip-gy-Hwr"/>
                    </layoutGuides>
                    <view key="view" contentMode="scaleToFill" id="e5n-Bf-JaL">
                        <rect key="frame" x="0.0" y="0.0" width="600" height="600"/>
                        <autoresizingMask key="autoresizingMask" widthSizable="YES" heightSizable="YES"/>
                        <subviews>
                            <view contentMode="scaleToFill" translatesAutoresizingMaskIntoConstraints="NO" id="JBb-dd-foh">
                                <rect key="frame" x="0.0" y="0.0" width="600" height="600"/>
                                <subviews>
                                    <view contentMode="scaleToFill" translatesAutoresizingMaskIntoConstraints="NO" id="18V-ZM-xlT">
                                        <rect key="frame" x="0.0" y="142" width="600" height="166"/>
                                        <subviews>
                                            <imageView userInteractionEnabled="NO" contentMode="center" horizontalHuggingPriority="251" verticalHuggingPriority="251" image="icon-wp" translatesAutoresizingMaskIntoConstraints="NO" id="Fj6-gt-Ex5">
                                                <rect key="frame" x="268" y="0.0" width="64" height="64"/>
                                                <constraints>
                                                    <constraint firstAttribute="height" constant="64" id="255-u8-AfS"/>
                                                    <constraint firstAttribute="width" constant="64" id="NRF-lp-C4k"/>
                                                </constraints>
                                            </imageView>
                                            <textField opaque="NO" clipsSubviews="YES" contentMode="scaleToFill" verticalHuggingPriority="251" contentHorizontalAlignment="left" contentVerticalAlignment="center" placeholder="Email or username" textAlignment="natural" minimumFontSize="17" translatesAutoresizingMaskIntoConstraints="NO" id="XXO-aV-keK" customClass="WPWalkthroughTextField">
                                                <rect key="frame" x="0.0" y="72" width="600" height="44"/>
                                                <color key="backgroundColor" white="1" alpha="1" colorSpace="calibratedWhite"/>
                                                <constraints>
                                                    <constraint firstAttribute="width" constant="320" id="7hw-mi-ba0"/>
                                                    <constraint firstAttribute="height" constant="44" id="c8B-Ol-kY2"/>
                                                </constraints>
                                                <fontDescription key="fontDescription" type="system" pointSize="14"/>
                                                <textInputTraits key="textInputTraits" autocorrectionType="no" spellCheckingType="no" keyboardType="emailAddress" returnKeyType="next" enablesReturnKeyAutomatically="YES"/>
                                                <userDefinedRuntimeAttributes>
                                                    <userDefinedRuntimeAttribute type="image" keyPath="leftViewImage" value="icon-username-field"/>
                                                </userDefinedRuntimeAttributes>
                                                <variation key="default">
                                                    <mask key="constraints">
                                                        <exclude reference="7hw-mi-ba0"/>
                                                    </mask>
                                                </variation>
                                                <variation key="heightClass=regular-widthClass=regular">
                                                    <mask key="constraints">
                                                        <include reference="7hw-mi-ba0"/>
                                                    </mask>
                                                </variation>
                                                <connections>
                                                    <action selector="handleSubmitForm" destination="fwZ-QE-5et" eventType="primaryActionTriggered" id="8l9-uh-Gyz"/>
                                                    <action selector="handleTextFieldDidChange:" destination="fwZ-QE-5et" eventType="editingChanged" id="LoF-5Q-Yw5"/>
                                                    <outlet property="delegate" destination="fwZ-QE-5et" id="Urv-t1-Fui"/>
                                                </connections>
                                            </textField>
                                            <button opaque="NO" contentMode="scaleToFill" verticalCompressionResistancePriority="749" contentHorizontalAlignment="center" contentVerticalAlignment="center" lineBreakMode="middleTruncation" translatesAutoresizingMaskIntoConstraints="NO" id="OZC-xf-OAn" customClass="NUXSubmitButton" customModule="WordPress" customModuleProvider="target">
                                                <rect key="frame" x="281" y="132" width="37" height="34"/>
                                                <constraints>
                                                    <constraint firstAttribute="height" constant="34" id="wqw-xG-CxW"/>
                                                </constraints>
                                                <fontDescription key="fontDescription" type="system" pointSize="14"/>
                                                <state key="normal" title="NEXT">
                                                    <color key="titleColor" white="1" alpha="1" colorSpace="calibratedWhite"/>
                                                </state>
                                                <connections>
                                                    <action selector="handleSubmitButtonTapped:" destination="fwZ-QE-5et" eventType="touchUpInside" id="bLs-uJ-s0q"/>
                                                </connections>
                                            </button>
                                        </subviews>
                                        <color key="backgroundColor" white="0.0" alpha="0.0" colorSpace="calibratedWhite"/>
                                        <constraints>
                                            <constraint firstItem="OZC-xf-OAn" firstAttribute="top" secondItem="XXO-aV-keK" secondAttribute="bottom" constant="16" id="5Uo-87-MNu"/>
                                            <constraint firstItem="XXO-aV-keK" firstAttribute="top" secondItem="Fj6-gt-Ex5" secondAttribute="bottom" constant="8" id="BzB-Xw-3G3"/>
                                            <constraint firstItem="OZC-xf-OAn" firstAttribute="centerX" secondItem="18V-ZM-xlT" secondAttribute="centerX" id="H8u-DM-Yh5"/>
                                            <constraint firstItem="Fj6-gt-Ex5" firstAttribute="centerX" secondItem="18V-ZM-xlT" secondAttribute="centerX" id="S2r-sa-7yw"/>
                                            <constraint firstAttribute="bottom" secondItem="OZC-xf-OAn" secondAttribute="bottom" id="bhj-sR-FxP"/>
                                            <constraint firstItem="XXO-aV-keK" firstAttribute="leading" secondItem="18V-ZM-xlT" secondAttribute="leading" id="kap-R2-MZk"/>
                                            <constraint firstItem="Fj6-gt-Ex5" firstAttribute="top" secondItem="18V-ZM-xlT" secondAttribute="top" id="qQw-nh-g0y"/>
                                            <constraint firstAttribute="width" constant="320" id="ufm-Q9-nHF"/>
                                            <constraint firstAttribute="trailing" secondItem="XXO-aV-keK" secondAttribute="trailing" id="z7g-Jg-0HO"/>
                                        </constraints>
                                        <variation key="default">
                                            <mask key="constraints">
                                                <exclude reference="ufm-Q9-nHF"/>
                                            </mask>
                                        </variation>
                                        <variation key="heightClass=regular-widthClass=regular">
                                            <mask key="constraints">
                                                <include reference="ufm-Q9-nHF"/>
                                            </mask>
                                        </variation>
                                    </view>
                                </subviews>
                                <color key="backgroundColor" white="0.0" alpha="0.0" colorSpace="calibratedWhite"/>
                                <constraints>
                                    <constraint firstAttribute="trailing" secondItem="18V-ZM-xlT" secondAttribute="trailing" id="9tR-rM-JfT"/>
                                    <constraint firstItem="18V-ZM-xlT" firstAttribute="leading" secondItem="JBb-dd-foh" secondAttribute="leading" id="IBM-8C-blc"/>
                                    <constraint firstItem="XXO-aV-keK" firstAttribute="centerY" secondItem="JBb-dd-foh" secondAttribute="centerY" priority="900" constant="-64" id="iah-J8-nUj"/>
                                    <constraint firstItem="18V-ZM-xlT" firstAttribute="centerX" secondItem="JBb-dd-foh" secondAttribute="centerX" id="sIT-ge-7gg"/>
                                    <constraint firstItem="18V-ZM-xlT" firstAttribute="top" relation="greaterThanOrEqual" secondItem="JBb-dd-foh" secondAttribute="top" id="u02-xZ-qlg"/>
                                </constraints>
                                <variation key="default">
                                    <mask key="constraints">
                                        <exclude reference="sIT-ge-7gg"/>
                                    </mask>
                                </variation>
                                <variation key="heightClass=regular-widthClass=regular">
                                    <mask key="constraints">
                                        <exclude reference="9tR-rM-JfT"/>
                                        <exclude reference="IBM-8C-blc"/>
                                        <include reference="sIT-ge-7gg"/>
                                    </mask>
                                </variation>
                            </view>
                            <stackView opaque="NO" contentMode="scaleToFill" axis="vertical" spacing="20" translatesAutoresizingMaskIntoConstraints="NO" id="wGR-td-aHF">
                                <rect key="frame" x="195" y="460" width="210" height="124"/>
                                <subviews>
                                    <button opaque="NO" contentMode="scaleToFill" contentHorizontalAlignment="center" contentVerticalAlignment="center" buttonType="roundedRect" lineBreakMode="middleTruncation" translatesAutoresizingMaskIntoConstraints="NO" id="5Hn-ZK-h9k">
                                        <rect key="frame" x="0.0" y="0.0" width="210" height="28"/>
                                        <fontDescription key="fontDescription" type="system" pointSize="13"/>
                                        <state key="normal" title="Add a self-hosted WordPress site">
                                            <color key="titleColor" white="1" alpha="1" colorSpace="calibratedWhite"/>
                                        </state>
                                        <connections>
                                            <action selector="handleSelfHostedButtonTapped:" destination="fwZ-QE-5et" eventType="touchUpInside" id="4IZ-FX-3q3"/>
                                        </connections>
                                    </button>
                                    <button opaque="NO" contentMode="scaleToFill" contentHorizontalAlignment="center" contentVerticalAlignment="center" buttonType="roundedRect" lineBreakMode="middleTruncation" translatesAutoresizingMaskIntoConstraints="NO" id="PCj-nt-T9Y">
                                        <rect key="frame" x="0.0" y="48" width="210" height="28"/>
                                        <fontDescription key="fontDescription" type="system" pointSize="13"/>
                                        <state key="normal" title="Create a site">
                                            <color key="titleColor" white="1" alpha="1" colorSpace="calibratedWhite"/>
                                        </state>
                                        <connections>
                                            <action selector="handleCreateSiteButtonTapped:" destination="fwZ-QE-5et" eventType="touchUpInside" id="MD0-Ps-Pw9"/>
                                        </connections>
                                    </button>
                                    <button opaque="NO" contentMode="scaleToFill" contentHorizontalAlignment="center" contentVerticalAlignment="center" buttonType="roundedRect" lineBreakMode="middleTruncation" translatesAutoresizingMaskIntoConstraints="NO" id="DvS-7c-C5u">
                                        <rect key="frame" x="0.0" y="96" width="210" height="28"/>
                                        <fontDescription key="fontDescription" type="system" pointSize="13"/>
                                        <state key="normal" title="Sign in with Safari saved password">
                                            <color key="titleColor" white="1" alpha="1" colorSpace="calibratedWhite"/>
                                        </state>
                                        <connections>
                                            <action selector="handleSafariPasswordButtonTapped:" destination="fwZ-QE-5et" eventType="touchUpInside" id="jC5-Z4-XF1"/>
                                        </connections>
                                    </button>
                                </subviews>
                            </stackView>
                        </subviews>
                        <color key="backgroundColor" red="0.0" green="0.52941176469999995" blue="0.74509803919999995" alpha="1" colorSpace="calibratedRGB"/>
                        <constraints>
                            <constraint firstItem="tip-gy-Hwr" firstAttribute="top" secondItem="wGR-td-aHF" secondAttribute="bottom" constant="16" id="5LI-X3-r4E"/>
                            <constraint firstItem="tip-gy-Hwr" firstAttribute="top" secondItem="JBb-dd-foh" secondAttribute="bottom" id="69z-Ci-34m"/>
                            <constraint firstItem="JBb-dd-foh" firstAttribute="top" secondItem="bn3-aC-RIM" secondAttribute="bottom" constant="-20" id="heP-am-Vxb"/>
                            <constraint firstAttribute="trailing" secondItem="JBb-dd-foh" secondAttribute="trailing" id="jLR-IB-dpg"/>
                            <constraint firstItem="JBb-dd-foh" firstAttribute="leading" secondItem="e5n-Bf-JaL" secondAttribute="leading" id="sON-Px-Qtf"/>
                            <constraint firstItem="wGR-td-aHF" firstAttribute="centerX" secondItem="e5n-Bf-JaL" secondAttribute="centerX" id="t88-IO-wHw"/>
                        </constraints>
                    </view>
                    <connections>
                        <outlet property="bottomContentConstraint" destination="69z-Ci-34m" id="P7I-rP-Yd4"/>
                        <outlet property="createSiteButton" destination="PCj-nt-T9Y" id="YmC-Pm-ReZ"/>
                        <outlet property="emailTextField" destination="XXO-aV-keK" id="GZQ-cn-hKd"/>
                        <outlet property="safariPasswordButton" destination="DvS-7c-C5u" id="QWl-vu-AuY"/>
<<<<<<< HEAD
                        <outlet property="selfHostedSigninButton" destination="5Hn-ZK-h9k" id="Dnu-js-5sX"/>
=======
                        <outlet property="selfHostedSigninButton" destination="5Hn-ZK-h9k" id="hZn-AT-eQt"/>
>>>>>>> d47a097e
                        <outlet property="submitButton" destination="OZC-xf-OAn" id="k1c-SJ-qiK"/>
                        <outlet property="verticalCenterConstraint" destination="iah-J8-nUj" id="yM3-vH-3tw"/>
                    </connections>
                </viewController>
                <placeholder placeholderIdentifier="IBFirstResponder" id="wWl-qb-1Yp" userLabel="First Responder" sceneMemberID="firstResponder"/>
            </objects>
            <point key="canvasLocation" x="1100" y="262"/>
        </scene>
        <!--Signin Self Hosted View Controller-->
        <scene sceneID="b2O-iW-wfB">
            <objects>
                <viewController storyboardIdentifier="SigninSelfHostedViewController" useStoryboardIdentifierAsRestorationIdentifier="YES" id="SZS-o3-1P7" customClass="SigninSelfHostedViewController" customModule="WordPress" customModuleProvider="target" sceneMemberID="viewController">
                    <layoutGuides>
                        <viewControllerLayoutGuide type="top" id="Yjk-Cc-Bxb"/>
                        <viewControllerLayoutGuide type="bottom" id="Ktl-It-Kmo"/>
                    </layoutGuides>
                    <view key="view" contentMode="scaleToFill" id="HTO-Y8-god">
                        <rect key="frame" x="0.0" y="0.0" width="600" height="600"/>
                        <autoresizingMask key="autoresizingMask" widthSizable="YES" heightSizable="YES"/>
                        <subviews>
                            <view contentMode="scaleToFill" translatesAutoresizingMaskIntoConstraints="NO" id="5AW-qg-L9w">
                                <rect key="frame" x="0.0" y="0.0" width="600" height="600"/>
                                <subviews>
                                    <view contentMode="scaleToFill" verticalCompressionResistancePriority="1000" translatesAutoresizingMaskIntoConstraints="NO" id="Mjx-cz-sDG">
                                        <rect key="frame" x="0.0" y="98" width="600" height="286"/>
                                        <subviews>
                                            <imageView userInteractionEnabled="NO" contentMode="center" horizontalHuggingPriority="251" verticalHuggingPriority="251" image="icon-wp" translatesAutoresizingMaskIntoConstraints="NO" id="j7V-eN-ivW">
                                                <rect key="frame" x="268" y="0.0" width="64" height="64"/>
                                                <constraints>
                                                    <constraint firstAttribute="height" constant="64" id="eY8-96-ITv"/>
                                                    <constraint firstAttribute="width" constant="64" id="fFw-o1-gWS"/>
                                                </constraints>
                                            </imageView>
                                            <stackView opaque="NO" contentMode="scaleToFill" verticalCompressionResistancePriority="1000" axis="vertical" distribution="fillEqually" translatesAutoresizingMaskIntoConstraints="NO" id="tW0-In-DwC">
                                                <rect key="frame" x="0.0" y="72" width="600" height="132"/>
                                                <subviews>
                                                    <textField opaque="NO" clipsSubviews="YES" contentMode="scaleToFill" contentHorizontalAlignment="left" contentVerticalAlignment="center" placeholder="Username / Email" textAlignment="natural" minimumFontSize="17" translatesAutoresizingMaskIntoConstraints="NO" id="ESh-DI-dtB" customClass="WPWalkthroughTextField">
                                                        <rect key="frame" x="0.0" y="0.0" width="600" height="44"/>
                                                        <color key="backgroundColor" white="1" alpha="1" colorSpace="calibratedWhite"/>
                                                        <accessibility key="accessibilityConfiguration" identifier="Username / Email"/>
                                                        <fontDescription key="fontDescription" type="system" pointSize="14"/>
                                                        <textInputTraits key="textInputTraits" autocorrectionType="no" spellCheckingType="no" keyboardType="emailAddress" returnKeyType="next" enablesReturnKeyAutomatically="YES"/>
                                                        <userDefinedRuntimeAttributes>
                                                            <userDefinedRuntimeAttribute type="image" keyPath="leftViewImage" value="icon-username-field"/>
                                                            <userDefinedRuntimeAttribute type="boolean" keyPath="showSecureTextEntryToggle" value="NO"/>
                                                        </userDefinedRuntimeAttributes>
                                                        <connections>
                                                            <action selector="handleTextFieldDidChange:" destination="SZS-o3-1P7" eventType="editingChanged" id="5b1-ZP-8Yq"/>
                                                            <outlet property="delegate" destination="SZS-o3-1P7" id="NfG-gH-Yct"/>
                                                        </connections>
                                                    </textField>
                                                    <textField opaque="NO" clipsSubviews="YES" contentMode="scaleToFill" contentHorizontalAlignment="left" contentVerticalAlignment="center" placeholder="Password" textAlignment="natural" minimumFontSize="17" translatesAutoresizingMaskIntoConstraints="NO" id="oi5-Kd-TEW" customClass="WPWalkthroughTextField">
                                                        <rect key="frame" x="0.0" y="44" width="600" height="44"/>
                                                        <color key="backgroundColor" white="1" alpha="1" colorSpace="calibratedWhite"/>
                                                        <fontDescription key="fontDescription" type="system" pointSize="14"/>
                                                        <textInputTraits key="textInputTraits" autocorrectionType="no" spellCheckingType="no" returnKeyType="next" enablesReturnKeyAutomatically="YES" secureTextEntry="YES"/>
                                                        <userDefinedRuntimeAttributes>
                                                            <userDefinedRuntimeAttribute type="boolean" keyPath="showTopLineSeparator" value="YES"/>
                                                            <userDefinedRuntimeAttribute type="boolean" keyPath="showSecureTextEntryToggle" value="YES"/>
                                                            <userDefinedRuntimeAttribute type="image" keyPath="leftViewImage" value="icon-password-field"/>
                                                        </userDefinedRuntimeAttributes>
                                                        <connections>
                                                            <action selector="handleTextFieldDidChange:" destination="SZS-o3-1P7" eventType="editingChanged" id="iSC-pZ-T1j"/>
                                                            <outlet property="delegate" destination="SZS-o3-1P7" id="4VW-gO-0pR"/>
                                                        </connections>
                                                    </textField>
                                                    <textField opaque="NO" clipsSubviews="YES" contentMode="scaleToFill" contentHorizontalAlignment="left" contentVerticalAlignment="center" placeholder="Site Address (URL)" textAlignment="natural" minimumFontSize="17" translatesAutoresizingMaskIntoConstraints="NO" id="n1u-7J-ObZ" customClass="WPWalkthroughTextField">
                                                        <rect key="frame" x="0.0" y="88" width="600" height="44"/>
                                                        <color key="backgroundColor" white="1" alpha="1" colorSpace="calibratedWhite"/>
                                                        <fontDescription key="fontDescription" type="system" pointSize="14"/>
                                                        <textInputTraits key="textInputTraits" autocorrectionType="no" spellCheckingType="no" keyboardType="URL" returnKeyType="done" enablesReturnKeyAutomatically="YES"/>
                                                        <userDefinedRuntimeAttributes>
                                                            <userDefinedRuntimeAttribute type="boolean" keyPath="showTopLineSeparator" value="YES"/>
                                                            <userDefinedRuntimeAttribute type="image" keyPath="leftViewImage" value="icon-url-field"/>
                                                        </userDefinedRuntimeAttributes>
                                                        <connections>
                                                            <action selector="handleTextFieldDidChange:" destination="SZS-o3-1P7" eventType="editingChanged" id="gp3-nb-MgL"/>
                                                            <outlet property="delegate" destination="SZS-o3-1P7" id="km3-FK-YEm"/>
                                                        </connections>
                                                    </textField>
                                                </subviews>
                                                <constraints>
                                                    <constraint firstAttribute="height" constant="132" id="F1M-fZ-NLz"/>
                                                </constraints>
                                            </stackView>
                                            <button opaque="NO" contentMode="scaleToFill" contentHorizontalAlignment="center" contentVerticalAlignment="center" lineBreakMode="middleTruncation" translatesAutoresizingMaskIntoConstraints="NO" id="SBB-7Z-qWs" customClass="NUXSubmitButton" customModule="WordPress" customModuleProvider="target">
                                                <rect key="frame" x="268" y="220" width="63" height="34"/>
                                                <constraints>
                                                    <constraint firstAttribute="height" constant="34" id="NKL-1C-mN4"/>
                                                </constraints>
                                                <fontDescription key="fontDescription" type="system" pointSize="14"/>
                                                <state key="normal" title="ADD SITE">
                                                    <color key="titleColor" white="1" alpha="1" colorSpace="calibratedWhite"/>
                                                </state>
                                                <connections>
                                                    <action selector="handleSubmitButtonTapped:" destination="SZS-o3-1P7" eventType="touchUpInside" id="9a6-DP-q7L"/>
                                                </connections>
                                            </button>
                                            <label opaque="NO" userInteractionEnabled="NO" contentMode="left" horizontalHuggingPriority="251" verticalHuggingPriority="251" text="Label" textAlignment="natural" lineBreakMode="tailTruncation" baselineAdjustment="alignBaselines" adjustsFontSizeToFit="NO" translatesAutoresizingMaskIntoConstraints="NO" id="Rvr-W4-OS1">
                                                <rect key="frame" x="283.5" y="270" width="33" height="16"/>
                                                <fontDescription key="fontDescription" type="system" pointSize="13"/>
                                                <color key="textColor" white="1" alpha="1" colorSpace="calibratedWhite"/>
                                                <nil key="highlightedColor"/>
                                            </label>
                                        </subviews>
                                        <color key="backgroundColor" white="0.0" alpha="0.0" colorSpace="calibratedWhite"/>
                                        <constraints>
                                            <constraint firstItem="tW0-In-DwC" firstAttribute="leading" secondItem="Mjx-cz-sDG" secondAttribute="leading" id="03E-NW-xAt"/>
                                            <constraint firstItem="tW0-In-DwC" firstAttribute="top" secondItem="j7V-eN-ivW" secondAttribute="bottom" constant="8" id="2HK-NQ-Riu"/>
                                            <constraint firstItem="SBB-7Z-qWs" firstAttribute="centerX" secondItem="Mjx-cz-sDG" secondAttribute="centerX" id="8lY-1S-hbu"/>
                                            <constraint firstItem="j7V-eN-ivW" firstAttribute="top" secondItem="Mjx-cz-sDG" secondAttribute="top" id="Oxp-xv-smR"/>
                                            <constraint firstItem="j7V-eN-ivW" firstAttribute="centerX" secondItem="Mjx-cz-sDG" secondAttribute="centerX" id="Rpx-V8-o1R"/>
                                            <constraint firstItem="SBB-7Z-qWs" firstAttribute="top" secondItem="tW0-In-DwC" secondAttribute="bottom" constant="16" id="TJ1-3f-FfW"/>
                                            <constraint firstAttribute="bottom" secondItem="Rvr-W4-OS1" secondAttribute="bottom" id="ZU8-Wk-OJ2"/>
                                            <constraint firstAttribute="trailing" secondItem="tW0-In-DwC" secondAttribute="trailing" id="cr8-vI-49m"/>
                                            <constraint firstItem="Rvr-W4-OS1" firstAttribute="centerX" secondItem="Mjx-cz-sDG" secondAttribute="centerX" id="pz2-Q4-7H8"/>
                                            <constraint firstItem="Rvr-W4-OS1" firstAttribute="top" secondItem="SBB-7Z-qWs" secondAttribute="bottom" constant="16" id="t2C-fB-OBM"/>
                                            <constraint firstAttribute="width" constant="320" id="z1p-oR-KF5"/>
                                        </constraints>
                                        <variation key="default">
                                            <mask key="constraints">
                                                <exclude reference="z1p-oR-KF5"/>
                                            </mask>
                                        </variation>
                                        <variation key="heightClass=regular-widthClass=regular">
                                            <mask key="constraints">
                                                <include reference="z1p-oR-KF5"/>
                                            </mask>
                                        </variation>
                                    </view>
                                    <button opaque="NO" contentMode="scaleToFill" contentHorizontalAlignment="center" contentVerticalAlignment="center" buttonType="roundedRect" lineBreakMode="middleTruncation" translatesAutoresizingMaskIntoConstraints="NO" id="Gzk-TE-YfP">
                                        <rect key="frame" x="237" y="556" width="125" height="28"/>
                                        <fontDescription key="fontDescription" type="system" pointSize="13"/>
                                        <state key="normal" title="Lost your password?">
                                            <color key="titleColor" white="1" alpha="1" colorSpace="calibratedWhite"/>
                                        </state>
                                        <connections>
                                            <action selector="handleForgotPasswordButtonTapped:" destination="SZS-o3-1P7" eventType="touchUpInside" id="YFl-yy-9UR"/>
                                        </connections>
                                    </button>
                                </subviews>
                                <color key="backgroundColor" white="0.0" alpha="0.0" colorSpace="calibratedWhite"/>
                                <constraints>
                                    <constraint firstItem="Mjx-cz-sDG" firstAttribute="top" relation="greaterThanOrEqual" secondItem="5AW-qg-L9w" secondAttribute="top" id="3Js-t7-yPG"/>
                                    <constraint firstItem="Mjx-cz-sDG" firstAttribute="centerX" secondItem="5AW-qg-L9w" secondAttribute="centerX" id="98r-Gx-edy"/>
                                    <constraint firstAttribute="bottom" secondItem="Gzk-TE-YfP" secondAttribute="bottom" priority="900" constant="16" id="Y7X-lt-40l"/>
                                    <constraint firstAttribute="trailing" secondItem="Mjx-cz-sDG" secondAttribute="trailing" id="e7Q-wh-S1Y"/>
                                    <constraint firstItem="tW0-In-DwC" firstAttribute="centerY" secondItem="5AW-qg-L9w" secondAttribute="centerY" priority="900" constant="-64" id="gJr-NG-5Ge"/>
                                    <constraint firstItem="Gzk-TE-YfP" firstAttribute="top" relation="greaterThanOrEqual" secondItem="SBB-7Z-qWs" secondAttribute="bottom" constant="16" id="pGO-BI-6Kb"/>
                                    <constraint firstItem="Gzk-TE-YfP" firstAttribute="centerX" secondItem="5AW-qg-L9w" secondAttribute="centerX" id="vGs-D3-oey"/>
                                    <constraint firstItem="Mjx-cz-sDG" firstAttribute="leading" secondItem="5AW-qg-L9w" secondAttribute="leading" id="vrg-3c-mtK"/>
                                </constraints>
                                <variation key="default">
                                    <mask key="constraints">
                                        <exclude reference="98r-Gx-edy"/>
                                    </mask>
                                </variation>
                                <variation key="heightClass=regular-widthClass=regular">
                                    <mask key="constraints">
                                        <include reference="98r-Gx-edy"/>
                                        <exclude reference="e7Q-wh-S1Y"/>
                                        <exclude reference="vrg-3c-mtK"/>
                                    </mask>
                                </variation>
                            </view>
                        </subviews>
                        <color key="backgroundColor" red="0.0" green="0.52941176469999995" blue="0.74509803919999995" alpha="1" colorSpace="calibratedRGB"/>
                        <constraints>
                            <constraint firstItem="5AW-qg-L9w" firstAttribute="leading" secondItem="HTO-Y8-god" secondAttribute="leading" id="0Jb-DD-JbH"/>
                            <constraint firstItem="Ktl-It-Kmo" firstAttribute="top" secondItem="5AW-qg-L9w" secondAttribute="bottom" priority="900" id="Cp7-kV-GwD"/>
                            <constraint firstAttribute="trailing" secondItem="5AW-qg-L9w" secondAttribute="trailing" id="TZt-Xa-bmg"/>
                            <constraint firstItem="5AW-qg-L9w" firstAttribute="top" secondItem="Yjk-Cc-Bxb" secondAttribute="bottom" constant="-20" id="goU-S0-Xfs"/>
                        </constraints>
                    </view>
                    <connections>
                        <outlet property="bottomContentConstraint" destination="Cp7-kV-GwD" id="mNb-vQ-DxH"/>
                        <outlet property="forgotPasswordButton" destination="Gzk-TE-YfP" id="yzb-jL-iRE"/>
                        <outlet property="passwordField" destination="oi5-Kd-TEW" id="ONl-tn-LtT"/>
                        <outlet property="siteURLField" destination="n1u-7J-ObZ" id="daL-F3-ysi"/>
                        <outlet property="statusLabel" destination="Rvr-W4-OS1" id="Q45-a6-AOn"/>
                        <outlet property="submitButton" destination="SBB-7Z-qWs" id="jfi-ms-7V1"/>
                        <outlet property="usernameField" destination="ESh-DI-dtB" id="T1z-yJ-peq"/>
                        <outlet property="verticalCenterConstraint" destination="gJr-NG-5Ge" id="BoC-Nh-oVK"/>
                    </connections>
                </viewController>
                <placeholder placeholderIdentifier="IBFirstResponder" id="X4T-gd-ISx" userLabel="First Responder" sceneMemberID="firstResponder"/>
            </objects>
            <point key="canvasLocation" x="1752" y="942"/>
        </scene>
        <!--SigninWP Com View Controller-->
        <scene sceneID="brQ-1M-iPT">
            <objects>
                <viewController storyboardIdentifier="SigninWPComViewController" useStoryboardIdentifierAsRestorationIdentifier="YES" id="lmD-c6-SLs" customClass="SigninWPComViewController" customModule="WordPress" customModuleProvider="target" sceneMemberID="viewController">
                    <layoutGuides>
                        <viewControllerLayoutGuide type="top" id="dAs-4b-ACP"/>
                        <viewControllerLayoutGuide type="bottom" id="kOH-fr-1L0"/>
                    </layoutGuides>
                    <view key="view" contentMode="scaleToFill" id="tEh-Nj-xof">
                        <rect key="frame" x="0.0" y="0.0" width="600" height="600"/>
                        <autoresizingMask key="autoresizingMask" widthSizable="YES" heightSizable="YES"/>
                        <subviews>
                            <view contentMode="scaleToFill" translatesAutoresizingMaskIntoConstraints="NO" id="7OQ-0t-1zq">
                                <rect key="frame" x="0.0" y="0.0" width="600" height="600"/>
                                <subviews>
                                    <view contentMode="scaleToFill" verticalCompressionResistancePriority="1000" translatesAutoresizingMaskIntoConstraints="NO" id="ZWc-TJ-W9T">
                                        <rect key="frame" x="0.0" y="120" width="600" height="242"/>
                                        <subviews>
                                            <imageView userInteractionEnabled="NO" contentMode="center" horizontalHuggingPriority="251" verticalHuggingPriority="251" image="icon-wp" translatesAutoresizingMaskIntoConstraints="NO" id="b8y-9Y-dkU">
                                                <rect key="frame" x="268" y="0.0" width="64" height="64"/>
                                                <constraints>
                                                    <constraint firstAttribute="width" constant="64" id="3Zk-24-qTP"/>
                                                    <constraint firstAttribute="height" constant="64" id="LvE-AN-pgi"/>
                                                </constraints>
                                            </imageView>
                                            <stackView opaque="NO" contentMode="scaleToFill" verticalCompressionResistancePriority="1000" axis="vertical" distribution="fillEqually" translatesAutoresizingMaskIntoConstraints="NO" id="Bli-Rb-X9m">
                                                <rect key="frame" x="0.0" y="72" width="600" height="88"/>
                                                <subviews>
                                                    <textField opaque="NO" clipsSubviews="YES" contentMode="scaleToFill" contentHorizontalAlignment="left" contentVerticalAlignment="center" placeholder="Email or username" textAlignment="natural" minimumFontSize="17" translatesAutoresizingMaskIntoConstraints="NO" id="GLH-TC-M0d" customClass="WPWalkthroughTextField">
                                                        <rect key="frame" x="0.0" y="0.0" width="600" height="44"/>
                                                        <color key="backgroundColor" white="1" alpha="1" colorSpace="calibratedWhite"/>
                                                        <accessibility key="accessibilityConfiguration" identifier="Username / Email"/>
                                                        <fontDescription key="fontDescription" type="system" pointSize="14"/>
                                                        <textInputTraits key="textInputTraits" autocorrectionType="no" spellCheckingType="no" keyboardType="emailAddress" returnKeyType="next" enablesReturnKeyAutomatically="YES"/>
                                                        <userDefinedRuntimeAttributes>
                                                            <userDefinedRuntimeAttribute type="image" keyPath="leftViewImage" value="icon-username-field"/>
                                                            <userDefinedRuntimeAttribute type="boolean" keyPath="showSecureTextEntryToggle" value="NO"/>
                                                        </userDefinedRuntimeAttributes>
                                                        <connections>
                                                            <action selector="handleTextFieldDidChange:" destination="lmD-c6-SLs" eventType="editingChanged" id="v8D-Ni-JQA"/>
                                                            <outlet property="delegate" destination="lmD-c6-SLs" id="Id1-wX-gEq"/>
                                                        </connections>
                                                    </textField>
                                                    <textField opaque="NO" clipsSubviews="YES" contentMode="scaleToFill" contentHorizontalAlignment="left" contentVerticalAlignment="center" placeholder="Password" textAlignment="natural" minimumFontSize="17" translatesAutoresizingMaskIntoConstraints="NO" id="BtS-3D-CIU" customClass="WPWalkthroughTextField">
                                                        <rect key="frame" x="0.0" y="44" width="600" height="44"/>
                                                        <color key="backgroundColor" white="1" alpha="1" colorSpace="calibratedWhite"/>
                                                        <fontDescription key="fontDescription" type="system" pointSize="14"/>
                                                        <textInputTraits key="textInputTraits" autocorrectionType="no" spellCheckingType="no" returnKeyType="done" enablesReturnKeyAutomatically="YES" secureTextEntry="YES"/>
                                                        <userDefinedRuntimeAttributes>
                                                            <userDefinedRuntimeAttribute type="boolean" keyPath="showTopLineSeparator" value="YES"/>
                                                            <userDefinedRuntimeAttribute type="boolean" keyPath="showSecureTextEntryToggle" value="YES"/>
                                                            <userDefinedRuntimeAttribute type="image" keyPath="leftViewImage" value="icon-password-field"/>
                                                        </userDefinedRuntimeAttributes>
                                                        <connections>
                                                            <action selector="handleTextFieldDidChange:" destination="lmD-c6-SLs" eventType="editingChanged" id="TIx-xK-PLT"/>
                                                            <outlet property="delegate" destination="lmD-c6-SLs" id="8se-wA-BuN"/>
                                                        </connections>
                                                    </textField>
                                                </subviews>
                                                <constraints>
                                                    <constraint firstAttribute="height" constant="88" id="Wme-B3-0UH"/>
                                                </constraints>
                                            </stackView>
                                            <button opaque="NO" contentMode="scaleToFill" contentHorizontalAlignment="center" contentVerticalAlignment="center" lineBreakMode="middleTruncation" translatesAutoresizingMaskIntoConstraints="NO" id="E3x-LN-sUk" customClass="NUXSubmitButton" customModule="WordPress" customModuleProvider="target">
                                                <rect key="frame" x="274" y="176" width="51" height="34"/>
                                                <constraints>
                                                    <constraint firstAttribute="height" constant="34" id="H3A-PM-OJr"/>
                                                </constraints>
                                                <fontDescription key="fontDescription" type="system" pointSize="14"/>
                                                <state key="normal" title="SIGN IN">
                                                    <color key="titleColor" white="1" alpha="1" colorSpace="calibratedWhite"/>
                                                </state>
                                                <connections>
                                                    <action selector="handleSubmitButtonTapped:" destination="lmD-c6-SLs" eventType="touchUpInside" id="hX6-w6-i2P"/>
                                                </connections>
                                            </button>
                                            <label opaque="NO" userInteractionEnabled="NO" contentMode="left" horizontalHuggingPriority="251" verticalHuggingPriority="251" text="Label" textAlignment="natural" lineBreakMode="tailTruncation" baselineAdjustment="alignBaselines" adjustsFontSizeToFit="NO" translatesAutoresizingMaskIntoConstraints="NO" id="ZqY-I8-yWG">
                                                <rect key="frame" x="283" y="226" width="33" height="16"/>
                                                <fontDescription key="fontDescription" type="system" pointSize="13"/>
                                                <color key="textColor" white="1" alpha="1" colorSpace="calibratedWhite"/>
                                                <nil key="highlightedColor"/>
                                            </label>
                                        </subviews>
                                        <color key="backgroundColor" white="0.0" alpha="0.0" colorSpace="calibratedWhite"/>
                                        <constraints>
                                            <constraint firstItem="E3x-LN-sUk" firstAttribute="centerX" secondItem="ZWc-TJ-W9T" secondAttribute="centerX" id="2Nr-lV-Lpc"/>
                                            <constraint firstItem="Bli-Rb-X9m" firstAttribute="leading" secondItem="ZWc-TJ-W9T" secondAttribute="leading" id="5ft-3X-heS"/>
                                            <constraint firstAttribute="width" constant="320" id="8EH-3z-HFm"/>
                                            <constraint firstItem="b8y-9Y-dkU" firstAttribute="top" secondItem="ZWc-TJ-W9T" secondAttribute="top" id="PR2-UH-g9g"/>
                                            <constraint firstItem="b8y-9Y-dkU" firstAttribute="centerX" secondItem="ZWc-TJ-W9T" secondAttribute="centerX" id="gtz-Y4-awV"/>
                                            <constraint firstItem="ZqY-I8-yWG" firstAttribute="centerX" secondItem="ZWc-TJ-W9T" secondAttribute="centerX" id="ixN-Ey-ZDo"/>
                                            <constraint firstAttribute="bottom" secondItem="ZqY-I8-yWG" secondAttribute="bottom" id="odU-QZ-0v2"/>
                                            <constraint firstItem="ZqY-I8-yWG" firstAttribute="top" secondItem="E3x-LN-sUk" secondAttribute="bottom" constant="16" id="ozh-ob-edN"/>
                                            <constraint firstItem="E3x-LN-sUk" firstAttribute="top" secondItem="Bli-Rb-X9m" secondAttribute="bottom" constant="16" id="rH4-gZ-2cM"/>
                                            <constraint firstItem="Bli-Rb-X9m" firstAttribute="top" secondItem="b8y-9Y-dkU" secondAttribute="bottom" constant="8" id="tsR-uu-P03"/>
                                            <constraint firstAttribute="trailing" secondItem="Bli-Rb-X9m" secondAttribute="trailing" id="uqX-Vs-LCe"/>
                                        </constraints>
                                        <variation key="default">
                                            <mask key="constraints">
                                                <exclude reference="8EH-3z-HFm"/>
                                            </mask>
                                        </variation>
                                        <variation key="heightClass=regular-widthClass=regular">
                                            <mask key="constraints">
                                                <include reference="8EH-3z-HFm"/>
                                            </mask>
                                        </variation>
                                    </view>
                                    <stackView opaque="NO" contentMode="scaleToFill" verticalCompressionResistancePriority="1000" axis="vertical" spacing="20" translatesAutoresizingMaskIntoConstraints="NO" id="oua-LU-gvC">
                                        <rect key="frame" x="199" y="508" width="203" height="76"/>
                                        <subviews>
                                            <button opaque="NO" contentMode="scaleToFill" contentHorizontalAlignment="center" contentVerticalAlignment="center" buttonType="roundedRect" lineBreakMode="middleTruncation" translatesAutoresizingMaskIntoConstraints="NO" id="0P1-6g-BI3">
                                                <rect key="frame" x="0.0" y="0.0" width="203" height="28"/>
                                                <fontDescription key="fontDescription" type="system" pointSize="13"/>
                                                <state key="normal" title="Lost your password?">
                                                    <color key="titleColor" white="1" alpha="1" colorSpace="calibratedWhite"/>
                                                </state>
                                                <connections>
                                                    <action selector="handleForgotPasswordButtonTapped:" destination="lmD-c6-SLs" eventType="touchUpInside" id="q8s-z9-VIK"/>
                                                </connections>
                                            </button>
                                            <button opaque="NO" contentMode="scaleToFill" contentHorizontalAlignment="center" contentVerticalAlignment="center" lineBreakMode="middleTruncation" translatesAutoresizingMaskIntoConstraints="NO" id="H0W-Yk-8M8">
                                                <rect key="frame" x="0.0" y="48" width="203" height="28"/>
                                                <fontDescription key="fontDescription" type="system" pointSize="13"/>
                                                <state key="normal" title="Add a self-hosted WordPress site"/>
                                                <connections>
                                                    <action selector="handleSelfHostedButtonTapped:" destination="lmD-c6-SLs" eventType="touchUpInside" id="nVL-SM-d0t"/>
                                                </connections>
                                            </button>
                                        </subviews>
                                    </stackView>
                                </subviews>
                                <color key="backgroundColor" white="0.0" alpha="0.0" colorSpace="calibratedWhite"/>
                                <constraints>
                                    <constraint firstItem="ZWc-TJ-W9T" firstAttribute="leading" secondItem="7OQ-0t-1zq" secondAttribute="leading" id="P9q-Yk-vce"/>
                                    <constraint firstItem="oua-LU-gvC" firstAttribute="centerX" secondItem="7OQ-0t-1zq" secondAttribute="centerX" id="Uq0-by-9vU"/>
                                    <constraint firstItem="ZWc-TJ-W9T" firstAttribute="top" relation="greaterThanOrEqual" secondItem="7OQ-0t-1zq" secondAttribute="top" id="VLg-UB-2XP"/>
                                    <constraint firstAttribute="trailing" secondItem="ZWc-TJ-W9T" secondAttribute="trailing" id="dKJ-Hw-hpF"/>
                                    <constraint firstItem="0P1-6g-BI3" firstAttribute="top" relation="greaterThanOrEqual" secondItem="E3x-LN-sUk" secondAttribute="bottom" constant="16" id="eyb-AD-ioH"/>
                                    <constraint firstItem="ZWc-TJ-W9T" firstAttribute="centerX" secondItem="7OQ-0t-1zq" secondAttribute="centerX" id="jcM-uc-2PV"/>
                                    <constraint firstItem="Bli-Rb-X9m" firstAttribute="centerY" secondItem="7OQ-0t-1zq" secondAttribute="centerY" priority="900" constant="-64" id="pKc-9i-CzT"/>
                                    <constraint firstAttribute="bottom" secondItem="oua-LU-gvC" secondAttribute="bottom" priority="250" constant="16" id="xtu-3z-lEB"/>
                                </constraints>
                                <variation key="default">
                                    <mask key="constraints">
                                        <exclude reference="jcM-uc-2PV"/>
                                    </mask>
                                </variation>
                                <variation key="heightClass=regular-widthClass=regular">
                                    <mask key="constraints">
                                        <exclude reference="P9q-Yk-vce"/>
                                        <exclude reference="dKJ-Hw-hpF"/>
                                        <include reference="jcM-uc-2PV"/>
                                    </mask>
                                </variation>
                            </view>
                        </subviews>
                        <color key="backgroundColor" red="0.0" green="0.52941176469999995" blue="0.74509803919999995" alpha="1" colorSpace="calibratedRGB"/>
                        <constraints>
                            <constraint firstAttribute="trailing" secondItem="7OQ-0t-1zq" secondAttribute="trailing" id="1LF-21-aUE"/>
                            <constraint firstItem="7OQ-0t-1zq" firstAttribute="leading" secondItem="tEh-Nj-xof" secondAttribute="leading" id="2v0-ee-Bno"/>
                            <constraint firstItem="7OQ-0t-1zq" firstAttribute="top" secondItem="dAs-4b-ACP" secondAttribute="bottom" constant="-20" id="6Lb-n5-RrE"/>
                            <constraint firstItem="kOH-fr-1L0" firstAttribute="top" secondItem="7OQ-0t-1zq" secondAttribute="bottom" priority="900" id="cuz-xK-BSJ"/>
                        </constraints>
                    </view>
                    <connections>
                        <outlet property="bottomContentConstraint" destination="cuz-xK-BSJ" id="fwY-mo-qJg"/>
                        <outlet property="forgotPasswordButton" destination="0P1-6g-BI3" id="UkJ-jm-n4v"/>
                        <outlet property="passwordField" destination="BtS-3D-CIU" id="FjI-Ba-FDh"/>
<<<<<<< HEAD
                        <outlet property="selfHostedSigninButton" destination="H0W-Yk-8M8" id="e6n-d7-7fa"/>
=======
                        <outlet property="selfHostedButton" destination="H0W-Yk-8M8" id="hYO-6p-cKo"/>
>>>>>>> d47a097e
                        <outlet property="statusLabel" destination="ZqY-I8-yWG" id="JAz-Px-ECW"/>
                        <outlet property="submitButton" destination="E3x-LN-sUk" id="9eE-vi-xgc"/>
                        <outlet property="usernameField" destination="GLH-TC-M0d" id="wBH-SI-k2G"/>
                        <outlet property="verticalCenterConstraint" destination="pKc-9i-CzT" id="eH3-le-a0J"/>
                    </connections>
                </viewController>
                <placeholder placeholderIdentifier="IBFirstResponder" id="Z8b-3z-D46" userLabel="First Responder" sceneMemberID="firstResponder"/>
            </objects>
            <point key="canvasLocation" x="2427" y="942"/>
        </scene>
        <!--Signin2FA View Controller-->
        <scene sceneID="cQl-0b-Utj">
            <objects>
                <viewController storyboardIdentifier="Signin2FAViewController" useStoryboardIdentifierAsRestorationIdentifier="YES" id="bAd-Df-IzS" customClass="Signin2FAViewController" customModule="WordPress" customModuleProvider="target" sceneMemberID="viewController">
                    <layoutGuides>
                        <viewControllerLayoutGuide type="top" id="959-UQ-1Jm"/>
                        <viewControllerLayoutGuide type="bottom" id="fG1-qw-2YS"/>
                    </layoutGuides>
                    <view key="view" contentMode="scaleToFill" id="cm5-76-st7">
                        <rect key="frame" x="0.0" y="0.0" width="600" height="600"/>
                        <autoresizingMask key="autoresizingMask" widthSizable="YES" heightSizable="YES"/>
                        <subviews>
                            <view contentMode="scaleToFill" translatesAutoresizingMaskIntoConstraints="NO" id="hTY-xb-H5h">
                                <rect key="frame" x="0.0" y="0.0" width="600" height="600"/>
                                <subviews>
                                    <view contentMode="scaleToFill" translatesAutoresizingMaskIntoConstraints="NO" id="L68-uO-e3A">
                                        <rect key="frame" x="0.0" y="142" width="600" height="198"/>
                                        <subviews>
                                            <imageView userInteractionEnabled="NO" contentMode="center" horizontalHuggingPriority="251" verticalHuggingPriority="251" image="icon-wp" translatesAutoresizingMaskIntoConstraints="NO" id="vv1-my-h8X">
                                                <rect key="frame" x="268" y="0.0" width="64" height="64"/>
                                                <constraints>
                                                    <constraint firstAttribute="height" constant="64" id="jYQ-yO-lzJ"/>
                                                    <constraint firstAttribute="width" constant="64" id="qSS-fV-9dW"/>
                                                </constraints>
                                            </imageView>
                                            <textField opaque="NO" clipsSubviews="YES" contentMode="scaleToFill" contentHorizontalAlignment="left" contentVerticalAlignment="center" placeholder="Verification Code" textAlignment="center" clearsOnBeginEditing="YES" minimumFontSize="17" translatesAutoresizingMaskIntoConstraints="NO" id="A2K-lq-6XM" customClass="WPWalkthroughTextField">
                                                <rect key="frame" x="0.0" y="72" width="600" height="44"/>
                                                <color key="backgroundColor" white="1" alpha="1" colorSpace="calibratedWhite"/>
                                                <accessibility key="accessibilityConfiguration" identifier="Verification Code"/>
                                                <constraints>
                                                    <constraint firstAttribute="width" constant="320" id="Qxo-90-2Bb"/>
                                                    <constraint firstAttribute="height" constant="44" id="k3e-tQ-PD7"/>
                                                </constraints>
                                                <fontDescription key="fontDescription" type="system" pointSize="14"/>
                                                <textInputTraits key="textInputTraits" autocorrectionType="no" keyboardType="numberPad" returnKeyType="done" enablesReturnKeyAutomatically="YES"/>
                                                <userDefinedRuntimeAttributes>
                                                    <userDefinedRuntimeAttribute type="boolean" keyPath="showSecureTextEntryToggle" value="NO"/>
                                                </userDefinedRuntimeAttributes>
                                                <variation key="default">
                                                    <mask key="constraints">
                                                        <exclude reference="Qxo-90-2Bb"/>
                                                    </mask>
                                                </variation>
                                                <variation key="heightClass=regular-widthClass=regular">
                                                    <mask key="constraints">
                                                        <include reference="Qxo-90-2Bb"/>
                                                    </mask>
                                                </variation>
                                                <connections>
                                                    <action selector="handleSubmitForm" destination="bAd-Df-IzS" eventType="primaryActionTriggered" id="2LU-aF-Jpd"/>
                                                    <action selector="handleTextFieldDidChange:" destination="bAd-Df-IzS" eventType="editingChanged" id="GF2-jv-Gg2"/>
                                                    <outlet property="delegate" destination="bAd-Df-IzS" id="Bgq-yf-mas"/>
                                                </connections>
                                            </textField>
                                            <button opaque="NO" contentMode="scaleToFill" contentHorizontalAlignment="center" contentVerticalAlignment="center" lineBreakMode="middleTruncation" translatesAutoresizingMaskIntoConstraints="NO" id="6eO-V2-a64" customClass="NUXSubmitButton" customModule="WordPress" customModuleProvider="target">
                                                <rect key="frame" x="276" y="132" width="47" height="34"/>
                                                <constraints>
                                                    <constraint firstAttribute="height" constant="34" id="eoc-KU-71N"/>
                                                </constraints>
                                                <fontDescription key="fontDescription" type="system" pointSize="14"/>
                                                <state key="normal" title="VERIFY">
                                                    <color key="titleColor" white="1" alpha="1" colorSpace="calibratedWhite"/>
                                                </state>
                                                <connections>
                                                    <action selector="handleSubmitButtonTapped:" destination="bAd-Df-IzS" eventType="touchUpInside" id="0gY-Sk-Y6W"/>
                                                </connections>
                                            </button>
                                            <label opaque="NO" userInteractionEnabled="NO" contentMode="left" horizontalHuggingPriority="251" verticalHuggingPriority="251" text="Label" textAlignment="natural" lineBreakMode="tailTruncation" baselineAdjustment="alignBaselines" adjustsFontSizeToFit="NO" translatesAutoresizingMaskIntoConstraints="NO" id="zhF-jf-Wcv">
                                                <rect key="frame" x="283" y="182" width="33" height="16"/>
                                                <fontDescription key="fontDescription" type="system" pointSize="13"/>
                                                <color key="textColor" white="1" alpha="1" colorSpace="calibratedWhite"/>
                                                <nil key="highlightedColor"/>
                                            </label>
                                        </subviews>
                                        <color key="backgroundColor" white="0.0" alpha="0.0" colorSpace="calibratedWhite"/>
                                        <constraints>
                                            <constraint firstItem="zhF-jf-Wcv" firstAttribute="top" secondItem="6eO-V2-a64" secondAttribute="bottom" constant="16" id="79d-dD-hbQ"/>
                                            <constraint firstAttribute="bottom" secondItem="zhF-jf-Wcv" secondAttribute="bottom" id="DXx-CY-mSW"/>
                                            <constraint firstItem="A2K-lq-6XM" firstAttribute="leading" secondItem="L68-uO-e3A" secondAttribute="leading" id="E9j-hr-Wx1"/>
                                            <constraint firstItem="zhF-jf-Wcv" firstAttribute="centerX" secondItem="L68-uO-e3A" secondAttribute="centerX" id="QKp-In-Bta"/>
                                            <constraint firstAttribute="trailing" secondItem="A2K-lq-6XM" secondAttribute="trailing" id="Wm5-NI-VWk"/>
                                            <constraint firstItem="vv1-my-h8X" firstAttribute="top" secondItem="L68-uO-e3A" secondAttribute="top" id="aXX-Le-Woy"/>
                                            <constraint firstItem="A2K-lq-6XM" firstAttribute="top" secondItem="vv1-my-h8X" secondAttribute="bottom" constant="8" id="eFh-ZA-vwL"/>
                                            <constraint firstItem="6eO-V2-a64" firstAttribute="centerX" secondItem="L68-uO-e3A" secondAttribute="centerX" id="ju9-Hp-MkM"/>
                                            <constraint firstItem="vv1-my-h8X" firstAttribute="centerX" secondItem="L68-uO-e3A" secondAttribute="centerX" id="knm-Sa-d16"/>
                                            <constraint firstAttribute="width" constant="320" id="mig-hQ-ky8"/>
                                            <constraint firstItem="6eO-V2-a64" firstAttribute="top" secondItem="A2K-lq-6XM" secondAttribute="bottom" constant="16" id="pbY-E2-1tt"/>
                                        </constraints>
                                        <variation key="default">
                                            <mask key="constraints">
                                                <exclude reference="mig-hQ-ky8"/>
                                            </mask>
                                        </variation>
                                        <variation key="heightClass=regular-widthClass=regular">
                                            <mask key="constraints">
                                                <include reference="mig-hQ-ky8"/>
                                            </mask>
                                        </variation>
                                    </view>
                                    <button opaque="NO" contentMode="scaleToFill" contentHorizontalAlignment="center" contentVerticalAlignment="center" buttonType="roundedRect" lineBreakMode="middleTruncation" translatesAutoresizingMaskIntoConstraints="NO" id="309-z3-fPx">
                                        <rect key="frame" x="266.5" y="540" width="67" height="44"/>
                                        <constraints>
                                            <constraint firstAttribute="height" constant="44" id="fzI-rH-0f8"/>
                                            <constraint firstAttribute="width" constant="280" id="pQI-Fa-Vwc"/>
                                        </constraints>
                                        <fontDescription key="fontDescription" type="system" pointSize="13"/>
                                        <state key="normal" title="Send Code">
                                            <color key="titleColor" white="1" alpha="1" colorSpace="calibratedWhite"/>
                                        </state>
                                        <variation key="default">
                                            <mask key="constraints">
                                                <exclude reference="pQI-Fa-Vwc"/>
                                            </mask>
                                        </variation>
                                        <variation key="heightClass=regular-widthClass=regular">
                                            <mask key="constraints">
                                                <include reference="pQI-Fa-Vwc"/>
                                            </mask>
                                        </variation>
                                        <connections>
                                            <action selector="handleSendVerificationButtonTapped:" destination="bAd-Df-IzS" eventType="touchUpInside" id="rvK-YF-gYu"/>
                                        </connections>
                                    </button>
                                </subviews>
                                <color key="backgroundColor" white="0.0" alpha="0.0" colorSpace="calibratedWhite"/>
                                <constraints>
                                    <constraint firstItem="L68-uO-e3A" firstAttribute="centerX" secondItem="hTY-xb-H5h" secondAttribute="centerX" id="5w6-D7-NpW"/>
                                    <constraint firstItem="309-z3-fPx" firstAttribute="leading" relation="greaterThanOrEqual" secondItem="hTY-xb-H5h" secondAttribute="leading" constant="16" id="A2d-ec-KhC"/>
                                    <constraint firstAttribute="trailing" secondItem="L68-uO-e3A" secondAttribute="trailing" id="LlH-nI-0ys"/>
                                    <constraint firstItem="L68-uO-e3A" firstAttribute="leading" secondItem="hTY-xb-H5h" secondAttribute="leading" id="PEJ-fI-cb6"/>
                                    <constraint firstItem="A2K-lq-6XM" firstAttribute="centerY" secondItem="hTY-xb-H5h" secondAttribute="centerY" priority="900" constant="-64" id="cMC-S2-j55"/>
                                    <constraint firstItem="309-z3-fPx" firstAttribute="top" relation="greaterThanOrEqual" secondItem="6eO-V2-a64" secondAttribute="bottom" constant="6" id="fyg-7f-d6n"/>
                                    <constraint firstAttribute="bottom" secondItem="309-z3-fPx" secondAttribute="bottom" priority="900" constant="16" id="ktW-fc-fOm"/>
                                    <constraint firstItem="L68-uO-e3A" firstAttribute="top" relation="greaterThanOrEqual" secondItem="hTY-xb-H5h" secondAttribute="top" id="uxt-ER-8Hi"/>
                                    <constraint firstAttribute="trailing" relation="greaterThanOrEqual" secondItem="309-z3-fPx" secondAttribute="trailing" constant="16" id="v7I-T9-tHq"/>
                                    <constraint firstItem="309-z3-fPx" firstAttribute="centerX" secondItem="hTY-xb-H5h" secondAttribute="centerX" id="z7o-Uk-VHb"/>
                                </constraints>
                                <variation key="default">
                                    <mask key="constraints">
                                        <exclude reference="5w6-D7-NpW"/>
                                    </mask>
                                </variation>
                                <variation key="heightClass=regular-widthClass=regular">
                                    <mask key="constraints">
                                        <include reference="5w6-D7-NpW"/>
                                        <exclude reference="LlH-nI-0ys"/>
                                        <exclude reference="PEJ-fI-cb6"/>
                                        <exclude reference="A2d-ec-KhC"/>
                                        <exclude reference="v7I-T9-tHq"/>
                                    </mask>
                                </variation>
                            </view>
                        </subviews>
                        <color key="backgroundColor" red="0.0" green="0.52941176469999995" blue="0.74509803919999995" alpha="1" colorSpace="calibratedRGB"/>
                        <constraints>
                            <constraint firstAttribute="trailing" secondItem="hTY-xb-H5h" secondAttribute="trailing" id="23h-QU-eyB"/>
                            <constraint firstItem="hTY-xb-H5h" firstAttribute="top" secondItem="959-UQ-1Jm" secondAttribute="bottom" constant="-20" id="lqc-JK-kaQ"/>
                            <constraint firstItem="hTY-xb-H5h" firstAttribute="leading" secondItem="cm5-76-st7" secondAttribute="leading" id="riV-3j-5QK"/>
                            <constraint firstItem="fG1-qw-2YS" firstAttribute="top" secondItem="hTY-xb-H5h" secondAttribute="bottom" id="tJ5-Do-kBC"/>
                        </constraints>
                    </view>
                    <connections>
                        <outlet property="bottomContentConstraint" destination="tJ5-Do-kBC" id="lfp-1Z-g7f"/>
                        <outlet property="sendCodeButton" destination="309-z3-fPx" id="ML8-O4-ZZs"/>
                        <outlet property="statusLabel" destination="zhF-jf-Wcv" id="RYg-gQ-1dz"/>
                        <outlet property="submitButton" destination="6eO-V2-a64" id="O2y-fh-zZd"/>
                        <outlet property="verificationCodeField" destination="A2K-lq-6XM" id="U35-Ci-hs6"/>
                        <outlet property="verticalCenterConstraint" destination="cMC-S2-j55" id="FMH-Ok-y2a"/>
                    </connections>
                </viewController>
                <placeholder placeholderIdentifier="IBFirstResponder" id="PwX-lW-aCa" userLabel="First Responder" sceneMemberID="firstResponder"/>
            </objects>
            <point key="canvasLocation" x="3070" y="942"/>
        </scene>
        <!--Signin Link Auth View Controller-->
        <scene sceneID="SIF-Pr-Kgx">
            <objects>
                <viewController storyboardIdentifier="SigninLinkAuthViewController" useStoryboardIdentifierAsRestorationIdentifier="YES" id="VcT-PA-0lj" customClass="SigninLinkAuthViewController" customModule="WordPress" customModuleProvider="target" sceneMemberID="viewController">
                    <layoutGuides>
                        <viewControllerLayoutGuide type="top" id="e8j-zJ-CeU"/>
                        <viewControllerLayoutGuide type="bottom" id="ftd-m3-Cpd"/>
                    </layoutGuides>
                    <view key="view" contentMode="scaleToFill" id="r0Z-0G-9xo">
                        <rect key="frame" x="0.0" y="0.0" width="600" height="600"/>
                        <autoresizingMask key="autoresizingMask" widthSizable="YES" heightSizable="YES"/>
                        <subviews>
                            <activityIndicatorView opaque="NO" contentMode="scaleToFill" horizontalHuggingPriority="750" verticalHuggingPriority="750" animating="YES" style="white" translatesAutoresizingMaskIntoConstraints="NO" id="9Sq-F3-Spn">
                                <rect key="frame" x="290" y="290" width="20" height="20"/>
                            </activityIndicatorView>
                            <label opaque="NO" userInteractionEnabled="NO" contentMode="left" horizontalHuggingPriority="251" verticalHuggingPriority="251" text="Label" textAlignment="center" lineBreakMode="tailTruncation" baselineAdjustment="alignBaselines" adjustsFontSizeToFit="NO" translatesAutoresizingMaskIntoConstraints="NO" id="Bnl-db-peA">
                                <rect key="frame" x="283.5" y="326" width="33" height="16"/>
                                <fontDescription key="fontDescription" type="system" pointSize="13"/>
                                <color key="textColor" white="1" alpha="1" colorSpace="calibratedWhite"/>
                                <nil key="highlightedColor"/>
                            </label>
                        </subviews>
                        <color key="backgroundColor" red="0.0" green="0.52941176469999995" blue="0.74509803919999995" alpha="1" colorSpace="calibratedRGB"/>
                        <constraints>
                            <constraint firstItem="9Sq-F3-Spn" firstAttribute="centerY" secondItem="r0Z-0G-9xo" secondAttribute="centerY" id="8Be-YU-NCR"/>
                            <constraint firstItem="Bnl-db-peA" firstAttribute="top" secondItem="9Sq-F3-Spn" secondAttribute="bottom" constant="16" id="Yb3-kS-EHZ"/>
                            <constraint firstItem="9Sq-F3-Spn" firstAttribute="centerX" secondItem="r0Z-0G-9xo" secondAttribute="centerX" id="vkr-b3-dH1"/>
                            <constraint firstItem="Bnl-db-peA" firstAttribute="centerX" secondItem="9Sq-F3-Spn" secondAttribute="centerX" id="ygB-CM-DyB"/>
                        </constraints>
                    </view>
                    <connections>
                        <outlet property="statusLabel" destination="Bnl-db-peA" id="ekO-Re-yc4"/>
                    </connections>
                </viewController>
                <placeholder placeholderIdentifier="IBFirstResponder" id="N85-VU-x1x" userLabel="First Responder" sceneMemberID="firstResponder"/>
            </objects>
            <point key="canvasLocation" x="3059" y="268"/>
        </scene>
        <!--Signin Error View Controller-->
        <scene sceneID="zKv-KR-qqw">
            <objects>
                <viewController storyboardIdentifier="SigninErrorViewController" extendedLayoutIncludesOpaqueBars="YES" useStoryboardIdentifierAsRestorationIdentifier="YES" id="TLA-Qm-IoF" customClass="SigninErrorViewController" customModule="WordPress" customModuleProvider="target" sceneMemberID="viewController">
                    <layoutGuides>
                        <viewControllerLayoutGuide type="top" id="TaY-iH-nUV"/>
                        <viewControllerLayoutGuide type="bottom" id="4Zz-sQ-RPP"/>
                    </layoutGuides>
                    <view key="view" contentMode="scaleToFill" id="0fR-cZ-XSB">
                        <rect key="frame" x="0.0" y="0.0" width="600" height="600"/>
                        <autoresizingMask key="autoresizingMask" widthSizable="YES" heightSizable="YES"/>
                        <subviews>
                            <stackView opaque="NO" contentMode="scaleToFill" axis="vertical" distribution="equalSpacing" alignment="center" spacing="8" translatesAutoresizingMaskIntoConstraints="NO" id="Vx6-Eq-ho8">
                                <rect key="frame" x="156" y="198" width="289" height="116"/>
                                <subviews>
                                    <imageView userInteractionEnabled="NO" contentMode="scaleToFill" horizontalHuggingPriority="251" verticalHuggingPriority="251" image="icon-alert" translatesAutoresizingMaskIntoConstraints="NO" id="v7t-tc-0qh">
                                        <rect key="frame" x="113" y="0.0" width="62" height="52"/>
                                        <constraints>
                                            <constraint firstAttribute="width" constant="62" id="4hX-6S-Ug0"/>
                                            <constraint firstAttribute="height" constant="52" id="toG-vl-LrL"/>
                                        </constraints>
                                    </imageView>
                                    <label opaque="NO" userInteractionEnabled="NO" contentMode="left" horizontalHuggingPriority="251" verticalHuggingPriority="251" text="Title" textAlignment="center" lineBreakMode="wordWrap" numberOfLines="0" baselineAdjustment="alignBaselines" adjustsFontSizeToFit="NO" translatesAutoresizingMaskIntoConstraints="NO" id="99N-tl-1Nv">
                                        <rect key="frame" x="121" y="60" width="46" height="30"/>
                                        <fontDescription key="fontDescription" type="system" weight="light" pointSize="25"/>
                                        <color key="textColor" red="1" green="1" blue="1" alpha="1" colorSpace="custom" customColorSpace="calibratedRGB"/>
                                        <nil key="highlightedColor"/>
                                    </label>
                                    <label opaque="NO" userInteractionEnabled="NO" contentMode="left" horizontalHuggingPriority="251" verticalHuggingPriority="251" text="Description" textAlignment="center" lineBreakMode="wordWrap" numberOfLines="0" baselineAdjustment="alignBaselines" adjustsFontSizeToFit="NO" translatesAutoresizingMaskIntoConstraints="NO" id="WGk-iP-Ea8">
                                        <rect key="frame" x="105" y="98" width="79" height="18"/>
                                        <fontDescription key="fontDescription" type="system" pointSize="15"/>
                                        <color key="textColor" red="1" green="1" blue="1" alpha="1" colorSpace="custom" customColorSpace="calibratedRGB"/>
                                        <nil key="highlightedColor"/>
                                    </label>
                                </subviews>
                                <constraints>
                                    <constraint firstAttribute="width" constant="289" id="srW-sl-8A7"/>
                                </constraints>
                            </stackView>
                            <button opaque="NO" contentMode="scaleToFill" contentHorizontalAlignment="center" contentVerticalAlignment="center" buttonType="roundedRect" lineBreakMode="middleTruncation" translatesAutoresizingMaskIntoConstraints="NO" id="JxF-Rn-MsR" customClass="WPNUXSecondaryButton">
                                <rect key="frame" x="16" y="554" width="46" height="30"/>
                                <state key="normal" title="Button"/>
                                <connections>
                                    <action selector="handleSecondaryButtonTapped:" destination="TLA-Qm-IoF" eventType="touchUpInside" id="usW-OP-FqJ"/>
                                </connections>
                            </button>
                            <button opaque="NO" contentMode="scaleToFill" contentHorizontalAlignment="center" contentVerticalAlignment="center" lineBreakMode="middleTruncation" translatesAutoresizingMaskIntoConstraints="NO" id="1qa-33-ovF" customClass="NUXSubmitButton" customModule="WordPress" customModuleProvider="target">
                                <rect key="frame" x="541" y="550" width="43" height="34"/>
                                <constraints>
                                    <constraint firstAttribute="height" constant="34" id="sdW-W7-7yC"/>
                                </constraints>
                                <fontDescription key="fontDescription" type="system" pointSize="14"/>
                                <state key="normal" title="Button"/>
                                <connections>
                                    <action selector="handlePrimaryButtonTapped:" destination="TLA-Qm-IoF" eventType="touchUpInside" id="IhP-yF-kQB"/>
                                </connections>
                            </button>
                        </subviews>
                        <color key="backgroundColor" white="0.0" alpha="1" colorSpace="calibratedWhite"/>
                        <constraints>
                            <constraint firstItem="Vx6-Eq-ho8" firstAttribute="centerX" secondItem="0fR-cZ-XSB" secondAttribute="centerX" id="2hm-Dw-VkB"/>
                            <constraint firstItem="Vx6-Eq-ho8" firstAttribute="centerY" secondItem="0fR-cZ-XSB" secondAttribute="centerY" constant="-44" id="3yu-aj-rss"/>
                            <constraint firstItem="4Zz-sQ-RPP" firstAttribute="top" secondItem="JxF-Rn-MsR" secondAttribute="bottom" constant="16" id="4Gq-6P-mOp"/>
                            <constraint firstItem="JxF-Rn-MsR" firstAttribute="leading" secondItem="0fR-cZ-XSB" secondAttribute="leading" constant="16" id="G0b-wk-FMG"/>
                            <constraint firstItem="4Zz-sQ-RPP" firstAttribute="top" secondItem="1qa-33-ovF" secondAttribute="bottom" constant="16" id="OBS-pf-MQk"/>
                            <constraint firstAttribute="trailing" secondItem="1qa-33-ovF" secondAttribute="trailing" constant="16" id="Pn4-gK-NFy"/>
                        </constraints>
                        <connections>
                            <outletCollection property="gestureRecognizers" destination="UNR-EL-usp" appends="YES" id="6dE-8z-pgD"/>
                        </connections>
                    </view>
                    <nil key="simulatedTopBarMetrics"/>
                    <connections>
                        <outlet property="descriptionLabel" destination="WGk-iP-Ea8" id="lZc-4O-sll"/>
                        <outlet property="icon" destination="v7t-tc-0qh" id="6A6-lC-f2N"/>
                        <outlet property="primaryButton" destination="1qa-33-ovF" id="gqu-30-5dP"/>
                        <outlet property="secondaryButton" destination="JxF-Rn-MsR" id="WsO-Gi-kiz"/>
                        <outlet property="titleLabel" destination="99N-tl-1Nv" id="faA-gH-Rtj"/>
                    </connections>
                </viewController>
                <placeholder placeholderIdentifier="IBFirstResponder" id="k2v-Vb-eUr" userLabel="First Responder" sceneMemberID="firstResponder"/>
                <tapGestureRecognizer id="UNR-EL-usp">
                    <connections>
                        <action selector="handleTapGesture:" destination="TLA-Qm-IoF" id="aCi-V9-0YM"/>
                    </connections>
                </tapGestureRecognizer>
            </objects>
            <point key="canvasLocation" x="1752" y="-397"/>
        </scene>
        <!--Signin Link Request View Controller-->
        <scene sceneID="lHx-fY-p45">
            <objects>
                <viewController storyboardIdentifier="SigninLinkRequestViewController" extendedLayoutIncludesOpaqueBars="YES" useStoryboardIdentifierAsRestorationIdentifier="YES" id="Kvo-Y2-yhG" customClass="SigninLinkRequestViewController" customModule="WordPress" customModuleProvider="target" sceneMemberID="viewController">
                    <layoutGuides>
                        <viewControllerLayoutGuide type="top" id="q8R-wf-TMO"/>
                        <viewControllerLayoutGuide type="bottom" id="h4a-j8-84P"/>
                    </layoutGuides>
                    <view key="view" contentMode="scaleToFill" id="HnR-5a-suO">
                        <rect key="frame" x="0.0" y="0.0" width="600" height="600"/>
                        <autoresizingMask key="autoresizingMask" widthSizable="YES" heightSizable="YES"/>
                        <subviews>
                            <label opaque="NO" userInteractionEnabled="NO" contentMode="left" horizontalHuggingPriority="251" verticalHuggingPriority="251" text="Get a link sent to your email to signin instantly." textAlignment="center" lineBreakMode="tailTruncation" numberOfLines="0" baselineAdjustment="alignBaselines" adjustsFontSizeToFit="NO" translatesAutoresizingMaskIntoConstraints="NO" id="CmN-ir-1YK">
                                <rect key="frame" x="123" y="246" width="354" height="21"/>
                                <constraints>
                                    <constraint firstAttribute="width" constant="320" id="cYD-Pv-crb"/>
                                </constraints>
                                <fontDescription key="fontDescription" type="system" pointSize="17"/>
                                <color key="textColor" white="1" alpha="1" colorSpace="calibratedWhite"/>
                                <nil key="highlightedColor"/>
                                <variation key="default">
                                    <mask key="constraints">
                                        <exclude reference="cYD-Pv-crb"/>
                                    </mask>
                                </variation>
                                <variation key="heightClass=regular-widthClass=regular">
                                    <mask key="constraints">
                                        <include reference="cYD-Pv-crb"/>
                                    </mask>
                                </variation>
                            </label>
                            <button opaque="NO" contentMode="scaleToFill" verticalCompressionResistancePriority="749" contentHorizontalAlignment="center" contentVerticalAlignment="center" lineBreakMode="middleTruncation" translatesAutoresizingMaskIntoConstraints="NO" id="iIy-Sm-1r0" customClass="NUXSubmitButton" customModule="WordPress" customModuleProvider="target">
                                <rect key="frame" x="264" y="283" width="72" height="34"/>
                                <constraints>
                                    <constraint firstAttribute="height" constant="34" id="GRI-y6-q3i"/>
                                </constraints>
                                <fontDescription key="fontDescription" type="system" pointSize="14"/>
                                <state key="normal" title="SEND LINK">
                                    <color key="titleColor" white="1" alpha="1" colorSpace="calibratedWhite"/>
                                </state>
                                <connections>
                                    <action selector="handleSendLinkTapped:" destination="Kvo-Y2-yhG" eventType="touchUpInside" id="YlN-8X-mwf"/>
                                </connections>
                            </button>
                            <button opaque="NO" contentMode="scaleToFill" contentHorizontalAlignment="center" contentVerticalAlignment="center" buttonType="roundedRect" lineBreakMode="middleTruncation" translatesAutoresizingMaskIntoConstraints="NO" id="B6x-b7-hU9">
                                <rect key="frame" x="214.5" y="556" width="172" height="28"/>
                                <fontDescription key="fontDescription" type="system" pointSize="13"/>
                                <state key="normal" title="Enter your password instead">
                                    <color key="titleColor" white="1" alpha="1" colorSpace="calibratedWhite"/>
                                </state>
                                <connections>
                                    <action selector="handleUsePasswordTapped:" destination="Kvo-Y2-yhG" eventType="touchUpInside" id="T8m-o8-zic"/>
                                </connections>
                            </button>
                        </subviews>
                        <color key="backgroundColor" red="0.0" green="0.52941176469999995" blue="0.74509803919999995" alpha="1" colorSpace="calibratedRGB"/>
                        <constraints>
                            <constraint firstItem="CmN-ir-1YK" firstAttribute="leading" relation="greaterThanOrEqual" secondItem="HnR-5a-suO" secondAttribute="leading" constant="16" id="5rG-T9-D6T"/>
                            <constraint firstItem="B6x-b7-hU9" firstAttribute="top" relation="greaterThanOrEqual" secondItem="iIy-Sm-1r0" secondAttribute="bottom" constant="16" id="GlC-hz-eb9"/>
                            <constraint firstItem="iIy-Sm-1r0" firstAttribute="top" secondItem="CmN-ir-1YK" secondAttribute="bottom" constant="16" id="Lez-GU-BbU"/>
                            <constraint firstItem="h4a-j8-84P" firstAttribute="top" secondItem="B6x-b7-hU9" secondAttribute="bottom" priority="900" constant="16" id="asJ-6Y-anx"/>
                            <constraint firstAttribute="trailing" relation="greaterThanOrEqual" secondItem="CmN-ir-1YK" secondAttribute="trailing" constant="16" id="hlU-Eo-HPd"/>
                            <constraint firstItem="B6x-b7-hU9" firstAttribute="centerX" secondItem="HnR-5a-suO" secondAttribute="centerX" id="iMu-uo-e9U"/>
                            <constraint firstItem="iIy-Sm-1r0" firstAttribute="centerY" secondItem="HnR-5a-suO" secondAttribute="centerY" id="qRE-0s-Xrr"/>
                            <constraint firstItem="CmN-ir-1YK" firstAttribute="centerX" secondItem="HnR-5a-suO" secondAttribute="centerX" id="zYY-ZW-ApJ"/>
                            <constraint firstItem="iIy-Sm-1r0" firstAttribute="centerX" secondItem="HnR-5a-suO" secondAttribute="centerX" id="zqa-Eh-350"/>
                        </constraints>
                        <variation key="heightClass=regular-widthClass=regular">
                            <mask key="constraints">
                                <exclude reference="5rG-T9-D6T"/>
                                <exclude reference="hlU-Eo-HPd"/>
                            </mask>
                        </variation>
                    </view>
                    <connections>
                        <outlet property="label" destination="CmN-ir-1YK" id="Xhc-3L-kvy"/>
                        <outlet property="sendLinkButton" destination="iIy-Sm-1r0" id="9My-fJ-l9S"/>
                        <outlet property="usePasswordButton" destination="B6x-b7-hU9" id="mB8-03-VBa"/>
                    </connections>
                </viewController>
                <placeholder placeholderIdentifier="IBFirstResponder" id="cja-vu-y88" userLabel="First Responder" sceneMemberID="firstResponder"/>
            </objects>
            <point key="canvasLocation" x="1752" y="262"/>
        </scene>
        <!--Signin Link Mail View Controller-->
        <scene sceneID="zhV-IL-bW4">
            <objects>
                <viewController storyboardIdentifier="SigninLinkMailViewController" extendedLayoutIncludesOpaqueBars="YES" useStoryboardIdentifierAsRestorationIdentifier="YES" id="GSd-vy-rpZ" customClass="SigninLinkMailViewController" customModule="WordPress" customModuleProvider="target" sceneMemberID="viewController">
                    <layoutGuides>
                        <viewControllerLayoutGuide type="top" id="s8Z-uG-nj5"/>
                        <viewControllerLayoutGuide type="bottom" id="vKK-Mm-0yR"/>
                    </layoutGuides>
                    <view key="view" contentMode="scaleToFill" id="Xyo-MA-Ddd">
                        <rect key="frame" x="0.0" y="0.0" width="600" height="600"/>
                        <autoresizingMask key="autoresizingMask" widthSizable="YES" heightSizable="YES"/>
                        <subviews>
                            <label opaque="NO" userInteractionEnabled="NO" contentMode="left" horizontalHuggingPriority="251" verticalHuggingPriority="251" text="We've sent a link to your email address" textAlignment="center" lineBreakMode="tailTruncation" numberOfLines="0" baselineAdjustment="alignBaselines" adjustsFontSizeToFit="NO" translatesAutoresizingMaskIntoConstraints="NO" id="pkM-xx-821">
                                <rect key="frame" x="152" y="246" width="296" height="21"/>
                                <constraints>
                                    <constraint firstAttribute="width" constant="320" id="2JY-7V-RVK"/>
                                </constraints>
                                <fontDescription key="fontDescription" type="system" pointSize="17"/>
                                <color key="textColor" white="1" alpha="1" colorSpace="calibratedWhite"/>
                                <nil key="highlightedColor"/>
                                <variation key="default">
                                    <mask key="constraints">
                                        <exclude reference="2JY-7V-RVK"/>
                                    </mask>
                                </variation>
                                <variation key="heightClass=regular-widthClass=regular">
                                    <mask key="constraints">
                                        <include reference="2JY-7V-RVK"/>
                                    </mask>
                                </variation>
                            </label>
                            <button opaque="NO" contentMode="scaleToFill" verticalCompressionResistancePriority="749" contentHorizontalAlignment="center" contentVerticalAlignment="center" lineBreakMode="middleTruncation" translatesAutoresizingMaskIntoConstraints="NO" id="0Iy-9H-ykD" customClass="NUXSubmitButton" customModule="WordPress" customModuleProvider="target">
                                <rect key="frame" x="262" y="283" width="75" height="34"/>
                                <constraints>
                                    <constraint firstAttribute="height" constant="34" id="tyz-kt-Arb"/>
                                </constraints>
                                <fontDescription key="fontDescription" type="system" pointSize="14"/>
                                <state key="normal" title="OPEN MAIL">
                                    <color key="titleColor" white="1" alpha="1" colorSpace="calibratedWhite"/>
                                </state>
                                <connections>
                                    <action selector="handleOpenMailTapped:" destination="GSd-vy-rpZ" eventType="touchUpInside" id="aHi-O1-8ah"/>
                                </connections>
                            </button>
                            <button opaque="NO" contentMode="scaleToFill" contentHorizontalAlignment="center" contentVerticalAlignment="center" buttonType="roundedRect" lineBreakMode="middleTruncation" translatesAutoresizingMaskIntoConstraints="NO" id="b0O-LO-6ax">
                                <rect key="frame" x="213.5" y="556" width="172" height="28"/>
                                <fontDescription key="fontDescription" type="system" pointSize="13"/>
                                <state key="normal" title="Enter your password instead">
                                    <color key="titleColor" white="1" alpha="1" colorSpace="calibratedWhite"/>
                                </state>
                                <connections>
                                    <action selector="handleUsePasswordTapped:" destination="GSd-vy-rpZ" eventType="touchUpInside" id="UUF-Fp-JjJ"/>
                                </connections>
                            </button>
                        </subviews>
                        <color key="backgroundColor" red="0.0" green="0.52941176469999995" blue="0.74509803919999995" alpha="1" colorSpace="calibratedRGB"/>
                        <constraints>
                            <constraint firstItem="pkM-xx-821" firstAttribute="centerX" secondItem="Xyo-MA-Ddd" secondAttribute="centerX" id="55m-cO-8N7"/>
                            <constraint firstItem="b0O-LO-6ax" firstAttribute="top" relation="greaterThanOrEqual" secondItem="0Iy-9H-ykD" secondAttribute="bottom" constant="16" id="Ltg-vf-Uk9"/>
                            <constraint firstItem="b0O-LO-6ax" firstAttribute="centerX" secondItem="Xyo-MA-Ddd" secondAttribute="centerX" id="RM7-fX-URR"/>
                            <constraint firstItem="vKK-Mm-0yR" firstAttribute="top" secondItem="b0O-LO-6ax" secondAttribute="bottom" priority="900" constant="16" id="T3w-we-LXY"/>
                            <constraint firstItem="pkM-xx-821" firstAttribute="leading" relation="greaterThanOrEqual" secondItem="Xyo-MA-Ddd" secondAttribute="leading" constant="16" id="TGr-wa-ihh"/>
                            <constraint firstAttribute="trailing" relation="greaterThanOrEqual" secondItem="pkM-xx-821" secondAttribute="trailing" constant="16" id="tb2-RY-hWk"/>
                            <constraint firstItem="0Iy-9H-ykD" firstAttribute="top" secondItem="pkM-xx-821" secondAttribute="bottom" constant="16" id="tkc-PT-wao"/>
                            <constraint firstItem="0Iy-9H-ykD" firstAttribute="centerY" secondItem="Xyo-MA-Ddd" secondAttribute="centerY" priority="900" id="v1Y-wg-MQp"/>
                            <constraint firstItem="0Iy-9H-ykD" firstAttribute="centerX" secondItem="Xyo-MA-Ddd" secondAttribute="centerX" id="yKP-jv-FUu"/>
                        </constraints>
                        <variation key="heightClass=regular-widthClass=regular">
                            <mask key="constraints">
                                <exclude reference="TGr-wa-ihh"/>
                                <exclude reference="tb2-RY-hWk"/>
                            </mask>
                        </variation>
                    </view>
                    <connections>
                        <outlet property="label" destination="pkM-xx-821" id="nOS-5r-86h"/>
                        <outlet property="openMailButton" destination="0Iy-9H-ykD" id="Xwh-40-c65"/>
                        <outlet property="usePasswordButton" destination="b0O-LO-6ax" id="mqE-R7-rGj"/>
                    </connections>
                </viewController>
                <placeholder placeholderIdentifier="IBFirstResponder" id="ypF-IN-pDx" userLabel="First Responder" sceneMemberID="firstResponder"/>
            </objects>
            <point key="canvasLocation" x="2427" y="268"/>
        </scene>
    </scenes>
    <resources>
        <image name="icon-alert" width="62" height="52"/>
        <image name="icon-password-field" width="18" height="22"/>
        <image name="icon-url-field" width="18" height="22"/>
        <image name="icon-username-field" width="18" height="18"/>
        <image name="icon-wp" width="50" height="52"/>
    </resources>
</document><|MERGE_RESOLUTION|>--- conflicted
+++ resolved
@@ -1,5 +1,5 @@
 <?xml version="1.0" encoding="UTF-8" standalone="no"?>
-<document type="com.apple.InterfaceBuilder3.CocoaTouch.Storyboard.XIB" version="3.0" toolsVersion="10116" systemVersion="15E65" targetRuntime="iOS.CocoaTouch" propertyAccessControl="none" useAutolayout="YES" useTraitCollections="YES">
+<document type="com.apple.InterfaceBuilder3.CocoaTouch.Storyboard.XIB" version="3.0" toolsVersion="10117" systemVersion="15E65" targetRuntime="iOS.CocoaTouch" propertyAccessControl="none" useAutolayout="YES" useTraitCollections="YES">
     <dependencies>
         <plugIn identifier="com.apple.InterfaceBuilder.IBCocoaTouchPlugin" version="10085"/>
     </dependencies>
@@ -167,11 +167,7 @@
                         <outlet property="createSiteButton" destination="PCj-nt-T9Y" id="YmC-Pm-ReZ"/>
                         <outlet property="emailTextField" destination="XXO-aV-keK" id="GZQ-cn-hKd"/>
                         <outlet property="safariPasswordButton" destination="DvS-7c-C5u" id="QWl-vu-AuY"/>
-<<<<<<< HEAD
-                        <outlet property="selfHostedSigninButton" destination="5Hn-ZK-h9k" id="Dnu-js-5sX"/>
-=======
                         <outlet property="selfHostedSigninButton" destination="5Hn-ZK-h9k" id="hZn-AT-eQt"/>
->>>>>>> d47a097e
                         <outlet property="submitButton" destination="OZC-xf-OAn" id="k1c-SJ-qiK"/>
                         <outlet property="verticalCenterConstraint" destination="iah-J8-nUj" id="yM3-vH-3tw"/>
                     </connections>
@@ -530,11 +526,7 @@
                         <outlet property="bottomContentConstraint" destination="cuz-xK-BSJ" id="fwY-mo-qJg"/>
                         <outlet property="forgotPasswordButton" destination="0P1-6g-BI3" id="UkJ-jm-n4v"/>
                         <outlet property="passwordField" destination="BtS-3D-CIU" id="FjI-Ba-FDh"/>
-<<<<<<< HEAD
-                        <outlet property="selfHostedSigninButton" destination="H0W-Yk-8M8" id="e6n-d7-7fa"/>
-=======
                         <outlet property="selfHostedButton" destination="H0W-Yk-8M8" id="hYO-6p-cKo"/>
->>>>>>> d47a097e
                         <outlet property="statusLabel" destination="ZqY-I8-yWG" id="JAz-Px-ECW"/>
                         <outlet property="submitButton" destination="E3x-LN-sUk" id="9eE-vi-xgc"/>
                         <outlet property="usernameField" destination="GLH-TC-M0d" id="wBH-SI-k2G"/>
