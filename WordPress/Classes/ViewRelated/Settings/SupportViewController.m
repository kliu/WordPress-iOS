#import "SupportViewController.h"
#import "WPWebViewController.h"
#import "ActivityLogViewController.h"
#import <UIDeviceIdentifier/UIDeviceHardware.h>
#import "WordPressAppDelegate.h"
#import <DDFileLogger.h>
#import "WPTableViewSectionFooterView.h"
#import <Helpshift/Helpshift.h>
#import "WPAnalytics.h"
#import <WordPress-iOS-Shared/WPStyleGuide.h>
#import "ContextManager.h"
#import "WPAccount.h"
#import "AccountService.h"
#import "BlogService.h"
#import "Blog.h"
#import <Mixpanel/MPTweakInline.h>

static NSString *const UserDefaultsFeedbackEnabled = @"wp_feedback_enabled";
static NSString *const UserDefaultsHelpshiftEnabled = @"wp_helpshift_enabled";
static NSString *const UserDefaultsHelpshiftWasUsed = @"wp_helpshift_used";
static NSString * const kUsageTrackingDefaultsKey = @"usage_tracking_enabled";
static NSString * const kExtraDebugDefaultsKey = @"extra_debug";
int const kActivitySpinnerTag = 101;
int const kHelpshiftWindowTypeFAQs = 1;
int const kHelpshiftWindowTypeConversation = 2;

static NSString *const FeedbackCheckUrl = @"http://api.wordpress.org/iphoneapp/feedback-check/1.0/";

@interface SupportViewController ()

@property (nonatomic, assign) BOOL feedbackEnabled;
@property (nonatomic, assign) BOOL helpshiftEnabled;
@property (nonatomic, assign) NSInteger helpshiftUnreadCount;

@end

@implementation SupportViewController

typedef NS_ENUM(NSInteger, SettingsViewControllerSections)
{
    SettingsSectionFAQForums,
    SettingsSectionFeedback,
    SettingsSectionActivityLog,
};

+ (void)checkIfFeedbackShouldBeEnabled
{
    [[NSUserDefaults standardUserDefaults] registerDefaults:@{UserDefaultsFeedbackEnabled: @YES}];
    NSURL *url = [NSURL URLWithString:FeedbackCheckUrl];
    NSURLRequest *request = [[NSURLRequest alloc] initWithURL:url];

    AFHTTPRequestOperation* operation = [[AFHTTPRequestOperation alloc] initWithRequest:request];
    operation.responseSerializer = [[AFJSONResponseSerializer alloc] init];

    [operation setCompletionBlockWithSuccess:^(AFHTTPRequestOperation *operation, id responseObject)
    {
        DDLogVerbose(@"Feedback response received: %@", responseObject);
        NSNumber *feedbackEnabled = responseObject[@"feedback-enabled"];
        if (feedbackEnabled == nil) {
            feedbackEnabled = @YES;
        }

        NSUserDefaults *defaults = [NSUserDefaults standardUserDefaults];
        [defaults setBool:feedbackEnabled.boolValue forKey:UserDefaultsFeedbackEnabled];
        [defaults synchronize];
    } failure:^(AFHTTPRequestOperation *operation, NSError *error) {
        DDLogError(@"Error received while checking feedback enabled status: %@", error);

        // Lets be optimistic and turn on feedback by default if this call doesn't work
        NSUserDefaults *defaults = [NSUserDefaults standardUserDefaults];
        [defaults setBool:YES forKey:UserDefaultsFeedbackEnabled];
        [defaults synchronize];
    }];

    [operation start];
}

- (void)checkIfHelpshiftShouldBeEnabled
{
    NSUserDefaults *defaults = [NSUserDefaults standardUserDefaults];
    [defaults registerDefaults:@{UserDefaultsHelpshiftEnabled:@NO}];
    
    BOOL userHasUsedHelpshift = [defaults boolForKey:UserDefaultsHelpshiftWasUsed];
    
    if (userHasUsedHelpshift) {
        [defaults setBool:YES forKey:UserDefaultsHelpshiftEnabled];
        [defaults synchronize];
        return;
    }
    
    if (MPTweakValue(@"Helpshift Enabled", NO)) {
        DDLogInfo(@"Helpshift Enabled");
        
        NSUserDefaults *defaults = [NSUserDefaults standardUserDefaults];
        [defaults setBool:YES forKey:UserDefaultsHelpshiftEnabled];
        [defaults synchronize];
    } else {
        DDLogInfo(@"Helpshift Disabled");
        
        NSUserDefaults *defaults = [NSUserDefaults standardUserDefaults];
        [defaults setBool:NO forKey:UserDefaultsHelpshiftEnabled];
        [defaults synchronize];
    }
}

+ (void)showFromTabBar
{
    SupportViewController *supportViewController = [[SupportViewController alloc] init];
    UINavigationController *aNavigationController = [[UINavigationController alloc] initWithRootViewController:supportViewController];
    aNavigationController.navigationBar.translucent = NO;

    if (IS_IPAD) {
        aNavigationController.modalTransitionStyle = UIModalTransitionStyleCrossDissolve;
        aNavigationController.modalPresentationStyle = UIModalPresentationFormSheet;
    }

    UIViewController *presenter = [[WordPressAppDelegate sharedWordPressApplicationDelegate] tabBarController];
    if (presenter.presentedViewController) {
        presenter = presenter.presentedViewController;
    }
    [presenter presentViewController:aNavigationController animated:YES completion:nil];
}

- (id)init
{
    self = [super initWithStyle:UITableViewStyleGrouped];
    if (self) {
        self.title = NSLocalizedString(@"Support", @"");
        _feedbackEnabled = YES;
        _helpshiftEnabled = NO;

        _helpshiftUnreadCount = 0;
    }

    return self;
}

- (void)viewDidLoad
{
    [super viewDidLoad];
    
<<<<<<< HEAD
    [self.tableView setEstimatedRowHeight:50.f];
    [self.tableView setRowHeight:UITableViewAutomaticDimension];
=======
    [self checkIfHelpshiftShouldBeEnabled];
>>>>>>> ef072072

    NSUserDefaults *defaults = [NSUserDefaults standardUserDefaults];
    self.feedbackEnabled = [defaults boolForKey:UserDefaultsFeedbackEnabled];

    [WPStyleGuide configureColorsForView:self.view andTableView:self.tableView];

    [self.navigationController setNavigationBarHidden:NO animated:YES];

    if ([self.navigationController.viewControllers count] == 1) {
        self.navigationItem.rightBarButtonItem = [[UIBarButtonItem alloc] initWithTitle:NSLocalizedString(@"Close", @"") style:[WPStyleGuide barButtonStyleForBordered] target:self action:@selector(dismiss)];
    }
}

- (void)viewWillAppear:(BOOL)animated
{
    [super viewWillAppear:animated];

    _helpshiftEnabled = [[self class] isHelpshiftEnabled];
    [[Helpshift sharedInstance] setDelegate:self];
    _helpshiftUnreadCount = [[Helpshift sharedInstance] getNotificationCountFromRemote:NO];

    [self.tableView reloadData];
}

+ (BOOL)isHelpshiftEnabled
{
    return [[NSUserDefaults standardUserDefaults] boolForKey:UserDefaultsHelpshiftEnabled];
}

- (void)showLoadingSpinner
{
    UIActivityIndicatorView *loading = [[UIActivityIndicatorView alloc] initWithActivityIndicatorStyle:UIActivityIndicatorViewStyleWhite];
    loading.tag = kActivitySpinnerTag;
    loading.center = self.view.center;
    loading.autoresizingMask = UIViewAutoresizingFlexibleLeftMargin | UIViewAutoresizingFlexibleRightMargin | UIViewAutoresizingFlexibleTopMargin | UIViewAutoresizingFlexibleBottomMargin;
    [self.view addSubview:loading];
    [loading startAnimating];
}

- (void)hideLoadingSpinner
{
    [[self.view viewWithTag:kActivitySpinnerTag] removeFromSuperview];
}

- (void)prepareAndDisplayHelpshiftWindowOfType:(int)helpshiftType
{
    NSUserDefaults *defaults = [NSUserDefaults standardUserDefaults];
    [defaults setBool:YES forKey:UserDefaultsHelpshiftWasUsed];

    NSManagedObjectContext *context = [[ContextManager sharedInstance] newDerivedContext];
    AccountService *accountService = [[AccountService alloc] initWithManagedObjectContext:context];
    BlogService *blogService = [[BlogService alloc] initWithManagedObjectContext:context];
    WPAccount *defaultAccount = [accountService defaultWordPressComAccount];

    NSString *isWPCom = defaultAccount.isWpcom ? @"Yes" : @"No";
    NSMutableDictionary *metaData = [NSMutableDictionary dictionaryWithDictionary:@{ @"isWPCom" : isWPCom }];

    NSArray *allBlogs = [blogService blogsForAllAccounts];
    for (int i = 0; i < allBlogs.count; i++) {
        Blog *blog = allBlogs[i];

        NSDictionary *blogData = @{[NSString stringWithFormat:@"blog-%i-Name", i+1]: blog.blogName,
                                   [NSString stringWithFormat:@"blog-%i-ID", i+1]: blog.blogID,
                                   [NSString stringWithFormat:@"blog-%i-URL", i+1]: blog.url};

        [metaData addEntriesFromDictionary:blogData];
    }

    if (defaultAccount) {
        [self showLoadingSpinner];

        [metaData addEntriesFromDictionary:@{@"WPCom Username": defaultAccount.username}];

        [defaultAccount.restApi GET:@"me"
                         parameters:nil
                            success:^(AFHTTPRequestOperation *operation, id responseObject) {
                                [self hideLoadingSpinner];

                                NSString *displayName = ([responseObject valueForKey:@"display_name"]) ? [responseObject objectForKey:@"display_name"] : nil;
                                NSString *emailAddress = ([responseObject valueForKey:@"email"]) ? [responseObject objectForKey:@"email"] : nil;
                                NSString *userID = ([responseObject valueForKey:@"ID"]) ? [[responseObject objectForKey:@"ID"] stringValue] : nil;

                                [Helpshift setUserIdentifier:userID];
                                [self displayHelpshiftWindowOfType:helpshiftType withUsername:displayName andEmail:emailAddress andMetadata:metaData];
                            } failure:^(AFHTTPRequestOperation *operation, NSError *error) {
                                [self hideLoadingSpinner];
                                [self displayHelpshiftWindowOfType:helpshiftType withUsername:defaultAccount.username andEmail:nil andMetadata:metaData];
                            }];
    } else {
        [self displayHelpshiftWindowOfType:helpshiftType withUsername:nil andEmail:nil andMetadata:metaData];
    }
}

- (void)displayHelpshiftWindowOfType:(int)helpshiftType
                        withUsername:(NSString*)username
                            andEmail:(NSString*)email
                         andMetadata:(NSDictionary*)metaData
{
    [Helpshift setName:username andEmail:email];

    if (helpshiftType == kHelpshiftWindowTypeFAQs) {
        [[Helpshift sharedInstance] showFAQs:self withOptions:@{HSCustomMetadataKey: metaData}];
    } else if (helpshiftType == kHelpshiftWindowTypeConversation) {
        [[Helpshift sharedInstance] showConversation:self withOptions:@{HSCustomMetadataKey: metaData}];
    }
}

#pragma mark - Table view data source

- (NSInteger)numberOfSectionsInTableView:(UITableView *)tableView
{
    return 3;
}

- (NSInteger)tableView:(UITableView *)tableView numberOfRowsInSection:(NSInteger)section
{
    if (section == SettingsSectionFAQForums) {
        return 2;
    }

    if (section == SettingsSectionActivityLog) {
        return 4;
    }

    if (section == SettingsSectionFeedback) {
        return self.feedbackEnabled ? 1 : 0;
    }

    return 1;
}

- (UITableViewCell *)tableView:(UITableView *)tableView cellForRowAtIndexPath:(NSIndexPath *)indexPath
{
    UITableViewCell *cell = nil;
    if (indexPath.section == SettingsSectionActivityLog && (indexPath.row == 1 || indexPath.row == 2)) {
        // Settings / Extra Debug
        static NSString *CellIdentifierSwitchAccessory = @"SupportViewSwitchAccessoryCell";
        cell = [tableView dequeueReusableCellWithIdentifier:CellIdentifierSwitchAccessory];

        if (cell == nil) {
            cell = [[UITableViewCell alloc] initWithStyle:UITableViewCellStyleDefault reuseIdentifier:CellIdentifierSwitchAccessory];
        }

        UISwitch *switchAccessory = [[UISwitch alloc] initWithFrame:CGRectZero];
        switchAccessory.tag = indexPath.row;
        [switchAccessory addTarget:self action:@selector(handleCellSwitchChanged:) forControlEvents:UIControlEventValueChanged];
        cell.accessoryView = switchAccessory;
    } else if (indexPath.section == SettingsSectionFAQForums && indexPath.row == 0) {
        static NSString *CellIdentifierBadgeAccessory = @"SupportViewBadgeAccessoryCell";
        cell = [tableView dequeueReusableCellWithIdentifier:CellIdentifierBadgeAccessory];

        if (cell == nil) {
            cell = [[UITableViewCell alloc] initWithStyle:UITableViewCellStyleDefault reuseIdentifier:CellIdentifierBadgeAccessory];
        }
    } else {
        static NSString *CellIdentifier = @"SupportViewStandardCell";
        cell = [tableView dequeueReusableCellWithIdentifier:CellIdentifier];

        if (cell == nil) {
            cell = [[UITableViewCell alloc] initWithStyle:UITableViewCellStyleValue1 reuseIdentifier:CellIdentifier];
        }
    }

    [self configureCell:cell atIndexPath:indexPath];

    return cell;
}

- (void)configureCell:(UITableViewCell *)cell atIndexPath:(NSIndexPath *)indexPath
{
    cell.textLabel.textAlignment = NSTextAlignmentLeft;
    [WPStyleGuide configureTableViewCell:cell];

    if (indexPath.section == SettingsSectionFAQForums) {
        if (indexPath.row == 0) {
            cell.textLabel.text = NSLocalizedString(@"WordPress Help Center", @"");
            [WPStyleGuide configureTableViewActionCell:cell];
        } else if (indexPath.row == 1) {
            if (self.helpshiftEnabled) {
                cell.textLabel.text = NSLocalizedString(@"Contact Us", nil);

                if (self.helpshiftUnreadCount > 0) {
                    UILabel *helpshiftUnreadCountLabel = [[UILabel alloc] initWithFrame:CGRectMake(0, 0, 50, 30)];
                    helpshiftUnreadCountLabel.layer.masksToBounds = YES;
                    helpshiftUnreadCountLabel.layer.cornerRadius = 15;
                    helpshiftUnreadCountLabel.textAlignment = NSTextAlignmentCenter;
                    helpshiftUnreadCountLabel.backgroundColor = [WPStyleGuide newKidOnTheBlockBlue];
                    helpshiftUnreadCountLabel.textColor = [UIColor whiteColor];
                    helpshiftUnreadCountLabel.text = [NSString stringWithFormat:@"%i", self.helpshiftUnreadCount];

                    cell.accessoryView = helpshiftUnreadCountLabel;
                    cell.accessoryType = UITableViewCellAccessoryNone;
                } else {
                    cell.accessoryView = nil;
                    cell.accessoryType = UITableViewCellAccessoryDisclosureIndicator;
                }
            } else {
                cell.textLabel.text = NSLocalizedString(@"WordPress Forums", @"");
                [WPStyleGuide configureTableViewActionCell:cell];
            }
        }
    } else if (indexPath.section == SettingsSectionFeedback) {
        cell.textLabel.text = NSLocalizedString(@"E-mail Support", @"");
        cell.textLabel.textAlignment = NSTextAlignmentCenter;
        cell.accessoryType = UITableViewCellAccessoryNone;
        [WPStyleGuide configureTableViewActionCell:cell];
    } else if (indexPath.section == SettingsSectionActivityLog) {
        cell.textLabel.textAlignment = NSTextAlignmentLeft;

        if (indexPath.row == 0) {
            // App Version
            cell.textLabel.text = NSLocalizedString(@"Version", @"");
            NSString *appversion = [[[NSBundle mainBundle] infoDictionary] objectForKey:@"CFBundleVersion"];
#if DEBUG
            appversion = [appversion stringByAppendingString:@" (DEV)"];
#endif
            cell.detailTextLabel.text = appversion;
            cell.selectionStyle = UITableViewCellSelectionStyleNone;
        } else if (indexPath.row == 1) {
            cell.selectionStyle = UITableViewCellSelectionStyleNone;
            cell.textLabel.text = NSLocalizedString(@"Extra Debug", @"");
            UISwitch *aSwitch = (UISwitch *)cell.accessoryView;
            aSwitch.on = [[NSUserDefaults standardUserDefaults] boolForKey:kExtraDebugDefaultsKey];
        } else if (indexPath.row == 2) {
            cell.selectionStyle = UITableViewCellSelectionStyleNone;
            cell.textLabel.text = NSLocalizedString(@"Anonymous Usage Tracking", @"Setting for enabling anonymous usage tracking");
            UISwitch *aSwitch = (UISwitch *)cell.accessoryView;
            aSwitch.on = [[NSUserDefaults standardUserDefaults] boolForKey:kUsageTrackingDefaultsKey];
        } else if (indexPath.row == 3) {
            cell.textLabel.text = NSLocalizedString(@"Activity Logs", @"");
            cell.accessoryType = UITableViewCellAccessoryDisclosureIndicator;
        }
    }
}

- (UIView *)tableView:(UITableView *)tableView viewForFooterInSection:(NSInteger)section
{
    WPTableViewSectionFooterView *header = [[WPTableViewSectionFooterView alloc] initWithFrame:CGRectMake(0, 0, CGRectGetWidth(self.view.bounds), 0)];
    header.title = [self titleForFooterInSection:section];
    return header;
}

- (CGFloat)tableView:(UITableView *)tableView heightForFooterInSection:(NSInteger)section
{
    NSString *title = [self titleForFooterInSection:section];
    return [WPTableViewSectionFooterView heightForTitle:title andWidth:CGRectGetWidth(self.view.bounds)];
}

- (NSString *)titleForFooterInSection:(NSInteger)section
{
    if (section == SettingsSectionFAQForums) {
        return NSLocalizedString(@"Visit the Help Center to get answers to common questions, or visit the Forums to ask new ones.", @"");
    } else if (section == SettingsSectionActivityLog) {
        return NSLocalizedString(@"Turning on Extra Debug will log additional items to assist with us helping you with resolving a problem.", @"");
    }
    return nil;
}

#pragma mark - Table view delegate

- (void)tableView:(UITableView *)tableView didSelectRowAtIndexPath:(NSIndexPath *)indexPath
{
    [tableView deselectRowAtIndexPath:indexPath animated:YES];

    if (indexPath.section == SettingsSectionFAQForums) {
        if (indexPath.row == 0) {
            if (self.helpshiftEnabled) {
                [self prepareAndDisplayHelpshiftWindowOfType:kHelpshiftWindowTypeFAQs];
            } else {
                [[UIApplication sharedApplication] openURL:[NSURL URLWithString:@"http://ios.wordpress.org/faq"]];
            }
        } else if (indexPath.row == 1) {
            if (self.helpshiftEnabled) {
                [WPAnalytics track:WPAnalyticsStatSupportOpenedHelpshiftScreen];
                [self prepareAndDisplayHelpshiftWindowOfType:kHelpshiftWindowTypeConversation];
            } else {
                [[UIApplication sharedApplication] openURL:[NSURL URLWithString:@"http://ios.forums.wordpress.org"]];
            }
        }
    } else if (indexPath.section == SettingsSectionFeedback) {
        if ([MFMailComposeViewController canSendMail]) {
            MFMailComposeViewController *mailComposeViewController = [self feedbackMailViewController];
            [self presentViewController:mailComposeViewController animated:YES completion:nil];
        } else {
            [WPError showAlertWithTitle:NSLocalizedString(@"Feedback", nil) message:NSLocalizedString(@"Your device is not configured to send e-mail.", nil)];
        }
    } else if (indexPath.section == SettingsSectionActivityLog && indexPath.row == 3) {
        ActivityLogViewController *activityLogViewController = [[ActivityLogViewController alloc] init];
        [self.navigationController pushViewController:activityLogViewController animated:YES];
    }
}

#pragma mark - SupportViewController methods

- (void)handleCellSwitchChanged:(id)sender
{
    UISwitch *aSwitch = (UISwitch *)sender;
    NSString *key = (aSwitch.tag == 1) ? kExtraDebugDefaultsKey : kUsageTrackingDefaultsKey;

    [[NSUserDefaults standardUserDefaults] setBool:aSwitch.on forKey:key];
    [NSUserDefaults resetStandardUserDefaults];

    if ([key isEqualToString:kUsageTrackingDefaultsKey] && aSwitch.on) {
        DDLogInfo(@"WPAnalytics session started");

        [WPAnalytics beginSession];
    } else if ([key isEqualToString:kUsageTrackingDefaultsKey] && !aSwitch.on) {
        DDLogInfo(@"WPAnalytics session stopped");

        [WPAnalytics endSession];
    }
}

- (MFMailComposeViewController *)feedbackMailViewController
{
    NSString *appVersion = [[[NSBundle mainBundle] infoDictionary] objectForKey:(NSString*)kCFBundleVersionKey];
    NSString *device = [UIDeviceHardware platformString];
    NSString *locale = [[NSLocale currentLocale] localeIdentifier];
    NSString *iosVersion = [[UIDevice currentDevice] systemVersion];

    NSMutableString *messageBody = [NSMutableString string];
    [messageBody appendFormat:@"\n\n==========\n%@\n\n", NSLocalizedString(@"Please leave your comments above this line.", @"")];
    [messageBody appendFormat:@"Device: %@\n", device];
    [messageBody appendFormat:@"App Version: %@\n", appVersion];
    [messageBody appendFormat:@"Locale: %@\n", locale];
    [messageBody appendFormat:@"OS Version: %@\n", iosVersion];

    WordPressAppDelegate *delegate = (WordPressAppDelegate *)[[UIApplication sharedApplication] delegate];
    DDFileLogger *fileLogger = delegate.fileLogger;
    NSArray *logFiles = fileLogger.logFileManager.sortedLogFileInfos;

    MFMailComposeViewController *mailComposeViewController = [[MFMailComposeViewController alloc] init];
    mailComposeViewController.mailComposeDelegate = self;

    [mailComposeViewController setMessageBody:messageBody isHTML:NO];
    [mailComposeViewController setSubject:@"WordPress for iOS Help Request"];
    [mailComposeViewController setToRecipients:@[@"mobile-support@automattic.com"]];

    if (logFiles.count > 0) {
        DDLogFileInfo *logFileInfo = (DDLogFileInfo *)logFiles[0];
        NSData *logData = [NSData dataWithContentsOfFile:logFileInfo.filePath];

        [mailComposeViewController addAttachmentData:logData mimeType:@"text/plain" fileName:@"current_log.txt"];
    }

    mailComposeViewController.modalPresentationCapturesStatusBarAppearance = NO;

    return mailComposeViewController;
}

- (void)dismiss
{
    [self dismissViewControllerAnimated:YES completion:nil];
}

#pragma mark - MFMailComposeViewControllerDelegate methods

- (void)mailComposeController:(MFMailComposeViewController *)controller didFinishWithResult:(MFMailComposeResult)result error:(NSError *)error
{
    switch (result) {
        case MFMailComposeResultCancelled:
            break;
        case MFMailComposeResultFailed:
            break;
        case MFMailComposeResultSaved:
        case MFMailComposeResultSent:
            break;
    }

    [self dismissViewControllerAnimated:YES completion:nil];
}

#pragma mark - Helpshift Delegate

- (void)didReceiveNotificationCount:(NSInteger)count
{
    dispatch_async(dispatch_get_main_queue(), ^{
        self.helpshiftUnreadCount = count;

        NSIndexPath *indexPath = [NSIndexPath indexPathForRow:0 inSection:SettingsSectionFAQForums];
        [self.tableView reloadRowsAtIndexPaths:@[indexPath] withRowAnimation:UITableViewRowAnimationNone];
    });
}

@end<|MERGE_RESOLUTION|>--- conflicted
+++ resolved
@@ -139,12 +139,10 @@
 {
     [super viewDidLoad];
     
-<<<<<<< HEAD
     [self.tableView setEstimatedRowHeight:50.f];
     [self.tableView setRowHeight:UITableViewAutomaticDimension];
-=======
+
     [self checkIfHelpshiftShouldBeEnabled];
->>>>>>> ef072072
 
     NSUserDefaults *defaults = [NSUserDefaults standardUserDefaults];
     self.feedbackEnabled = [defaults boolForKey:UserDefaultsFeedbackEnabled];
