--- conflicted
+++ resolved
@@ -89,6 +89,7 @@
     [self.tableView reloadSections:sections withRowAnimation:UITableViewRowAnimationFade];
 }
 
+
 #pragma mark - Custom Getter
 
 - (void)handleOptimizeImagesChanged:(id)sender
@@ -97,7 +98,6 @@
     [WPImageOptimizer setShouldOptimizeImages:aSwitch.on];
 }
 
-<<<<<<< HEAD
 - (void)handleEditorChanged:(id)sender
 {
     UISwitch *aSwitch = (UISwitch *)sender;
@@ -105,10 +105,6 @@
 }
 
 - (void)dismiss {
-=======
-- (void)dismiss
-{
->>>>>>> c9b6ea9b
     [self dismissViewControllerAnimated:YES completion:nil];
 }
 
@@ -154,13 +150,9 @@
 
         case SettingsSectionMedia:
             return 1;
-<<<<<<< HEAD
         
         case SettingsSectionEditor:
             return 1;
-
-=======
->>>>>>> c9b6ea9b
         case SettingsSectionInfo:
             return 2;
         default:
@@ -190,12 +182,9 @@
     } else if (section == SettingsSectionMedia) {
         return NSLocalizedString(@"Media", @"Title label for the media settings section in the app settings");
 
-<<<<<<< HEAD
     } else if (section == SettingsSectionEditor) {
         return NSLocalizedString(@"Editor", @"Title label for the editor settings section in the app settings");
 		
-=======
->>>>>>> c9b6ea9b
     } else if (section == SettingsSectionInfo) {
         return NSLocalizedString(@"App Info", @"Title label for the application information section in the app settings");
     }
@@ -277,7 +266,10 @@
         } else {
             cellIdentifier = @"WpcomCell";
             cellStyle = UITableViewCellStyleDefault;
-<<<<<<< HEAD
+        }
+    } else if (indexPath.section == SettingsSectionMedia) {
+            cellIdentifier = @"Media";
+            cellStyle = UITableViewCellStyleDefault;
             break;
         case SettingsSectionEditor:
             cellIdentifier = @"Editor";
@@ -286,12 +278,6 @@
             
         default:
             break;
-=======
-        }
-    } else if (indexPath.section == SettingsSectionMedia) {
-        cellIdentifier = @"Media";
-        cellStyle = UITableViewCellStyleDefault;
->>>>>>> c9b6ea9b
     }
 
     UITableViewCell *cell = [self.tableView dequeueReusableCellWithIdentifier:cellIdentifier];
@@ -336,6 +322,7 @@
 
     return cell;
 }
+
 
 #pragma mark - Table view delegate
 
