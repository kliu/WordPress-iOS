import Foundation

<<<<<<< HEAD
public protocol ThemePresenter {
    func presentCustomizeForTheme(theme: Theme?)
    func presentDemoForTheme(theme: Theme?)
    func presentDetailsForTheme(theme: Theme?)
    func presentSupportForTheme(theme: Theme?)
}

public class ThemeBrowserViewController : UICollectionViewController, UICollectionViewDelegateFlowLayout, NSFetchedResultsControllerDelegate, UISearchBarDelegate, ThemePresenter {
=======
@objc public class ThemeBrowserViewController : UICollectionViewController, UICollectionViewDelegateFlowLayout, NSFetchedResultsControllerDelegate, UISearchBarDelegate, WPContentSyncHelperDelegate {
>>>>>>> 08e635e5
    
    // MARK: - Properties: must be set by parent
    
    /**
     *  @brief      The blog this VC will work with.
     *  @details    Must be set by the creator of this VC.
     */
    public var blog : Blog!
    
    // MARK: - Properties
    
    /**
     *  @brief      The FRC this VC will use to display filtered content.
     */
    private lazy var themesController: NSFetchedResultsController = {
        let fetchRequest = NSFetchRequest(entityName: Theme.entityName())
        fetchRequest.fetchBatchSize = 20
        let predicate = NSPredicate(format: "blog == %@", self.blog)
        fetchRequest.predicate = predicate
        let sort = NSSortDescriptor(key: "order", ascending: true)
        fetchRequest.sortDescriptors = [sort]
        let frc = NSFetchedResultsController(fetchRequest: fetchRequest,
            managedObjectContext: self.themeService.managedObjectContext,
            sectionNameKeyPath: nil,
            cacheName: nil)
        frc.delegate = self
        
        do {
            try frc.performFetch()
        } catch let error as NSError {
            DDLogSwift.logError("Error fetching themes: \(error.localizedDescription)")
        }
        
        return frc
    }()
    private var themesCount: NSInteger {
        return themesController.fetchedObjects?.count ?? 0
    }
    
    /**
     *  @brief      The themes service we'll use in this VC and its helpers
     */
    private let themeService = ThemeService(managedObjectContext: ContextManager.sharedInstance().mainContext)
    private var syncHelper: WPContentSyncHelper!
    private var syncingPage = 0
    private let syncPadding = 5
    private var fetchAnimation = false
    
    // MARK: - Private Aliases
    
    private typealias Styles = WPStyleGuide.Themes
    
     /**
     *  @brief      Convenience method for browser instantiation
     *
     *  @param      blog     The blog to browse themes for
     *
     *  @returns    ThemeBrowserViewController instance
     */
    public class func browserWithBlog(blog: Blog) -> ThemeBrowserViewController {
        let storyboard = UIStoryboard(name: "ThemeBrowser", bundle: nil)
        let viewController = storyboard.instantiateInitialViewController() as! ThemeBrowserViewController
        viewController.blog = blog
        
        return viewController
    }
    
    // MARK: - UIViewController

    public override func viewDidLoad() {
        super.viewDidLoad()
        
        title = NSLocalizedString("Themes", comment: "Title of Themes browser page")
        
        WPStyleGuide.configureColorsForView(view, collectionView:collectionView)
        
        setupSyncHelper()
    }

    public override func viewWillTransitionToSize(size: CGSize, withTransitionCoordinator coordinator: UIViewControllerTransitionCoordinator) {
        super.viewWillTransitionToSize(size, withTransitionCoordinator: coordinator)
        
        collectionView?.collectionViewLayout.invalidateLayout()
    }

    // MARK: - Syncing the list of themes
    
    private func setupSyncHelper() {
        syncHelper = WPContentSyncHelper()
        syncHelper.delegate = self
        
        showFetchAnimationIfEmpty()
        syncHelper.syncContent()
    }
    
    private func syncMoreIfNeeded(themeIndex: NSInteger) {
        let paddedCount = themeIndex + syncPadding
        if paddedCount >= themesCount && syncHelper.hasMoreContent {
            showFetchAnimationIfEmpty()
            syncHelper.syncMoreContent()
        }
    }
    
    private func syncThemePage(page: NSInteger, success: ((hasMore: Bool) -> Void)?, failure: ((error: NSError) -> Void)?) {
        assert(page > 0)
        
        syncingPage = page
        themeService.getThemesForBlog(blog,
            page: syncingPage,
            sync: page == 1,
            success: {(themes: [Theme]?, hasMore: Bool) in
                if let success = success {
                    success(hasMore: hasMore)
                }
            },
            failure: { (error : NSError!) in
                DDLogSwift.logError("Error syncing themes: \(error.localizedDescription)")
                if let failure = failure {
                    failure(error: error)
                }
            })
    }
    
<<<<<<< HEAD
    private func currentTheme() -> Theme? {
        guard let themeId = blog.currentThemeId where !themeId.isEmpty else {
            return nil
        }
        
        for theme in blog.themes as! Set<Theme> {
            if theme.themeId == themeId {
                return theme
            }
        }
        
        return nil
    }
    
    private func isEmpty() -> Bool {
        let themeCount = collectionView(collectionView!, numberOfItemsInSection: 0)
        return themeCount == 0
    }

=======
    private func showFetchAnimationIfEmpty() {
        if themesCount == 0 {
            fetchAnimation = true
            let title = NSLocalizedString("Fetching Themes...", comment:"Text displayed while fetching themes")
            WPNoResultsView.displayAnimatedBoxWithTitle(title, message: nil, view: self.view)
        }
    }
    
    private func hideFetchAnimation() {
        if fetchAnimation {
            WPNoResultsView.removeFromView(view)
            fetchAnimation = false
        }
    }

    // MARK: - WPContentSyncHelperDelegate
    
    func syncHelper(syncHelper:WPContentSyncHelper, syncContentWithUserInteraction userInteraction: Bool, success: ((hasMore: Bool) -> Void)?, failure: ((error: NSError) -> Void)?) {        
        syncThemePage(1, success: success, failure: failure)
    }
    
    func syncHelper(syncHelper:WPContentSyncHelper, syncMoreWithSuccess success: ((hasMore: Bool) -> Void)?, failure: ((error: NSError) -> Void)?) {
        let nextPage = syncingPage + 1
        syncThemePage(nextPage, success: success, failure: failure)
    }
    
    func syncContentEnded() {
        collectionView?.collectionViewLayout.invalidateLayout()
    }
    
    func hasNoMoreContent() {
        syncingPage = 0
    }
    
>>>>>>> 08e635e5
    // MARK: - UICollectionViewController protocol UICollectionViewDataSource
    
    public override func collectionView(collectionView: UICollectionView, numberOfItemsInSection section: Int) -> Int {
        return themesCount
    }
    
    public override func collectionView(collectionView: UICollectionView, cellForItemAtIndexPath indexPath: NSIndexPath) -> ThemeBrowserCell {
        let cell = collectionView.dequeueReusableCellWithReuseIdentifier("ThemeBrowserCell", forIndexPath: indexPath) as! ThemeBrowserCell
        let theme = themesController.objectAtIndexPath(indexPath) as? Theme
        
        cell.theme = theme
        
        syncMoreIfNeeded(indexPath.row)
        
        return cell
    }
    
    public override func collectionView(collectionView: UICollectionView, viewForSupplementaryElementOfKind kind: String, atIndexPath indexPath: NSIndexPath) -> UICollectionReusableView {
<<<<<<< HEAD
        
        let header = collectionView.dequeueReusableSupplementaryViewOfKind(kind, withReuseIdentifier: ThemeBrowserHeaderView.reuseIdentifier, forIndexPath: indexPath) as! ThemeBrowserHeaderView
        header.configureWithTheme(currentTheme(), presenter: self)
        
        return header
=======
        switch kind {
        case UICollectionElementKindSectionHeader:
            let header = collectionView.dequeueReusableSupplementaryViewOfKind(kind, withReuseIdentifier: "ThemeBrowserHeaderView", forIndexPath: indexPath)
            return header
        case UICollectionElementKindSectionFooter:
            let footer = collectionView.dequeueReusableSupplementaryViewOfKind(kind, withReuseIdentifier: "ThemeBrowserFooterView", forIndexPath: indexPath)
            return footer
        default:
            assert(false, "Unexpected theme browser element \(kind)")
        }
>>>>>>> 08e635e5
    }
    
    public override func numberOfSectionsInCollectionView(collectionView: UICollectionView) -> Int {
        return 1
    }
    
    // MARK: - UICollectionViewController protocol UICollectionViewDelegate

    public override func collectionView(collectionView: UICollectionView, didSelectItemAtIndexPath indexPath: NSIndexPath) {
        if let theme = themesController.objectAtIndexPath(indexPath) as? Theme {
            presentDemoForTheme(theme)
        }
    }
    
    // MARK: - UICollectionViewDelegateFlowLayout
<<<<<<< HEAD
    
    public func collectionView(collectionView: UICollectionView, layout collectionViewLayout: UICollectionViewLayout,  referenceSizeForHeaderInSection section:NSInteger) -> CGSize {
        
        guard !isEmpty() else {
            return CGSize.zero
        }
        
        let height = isViewHorizontallyCompact() ? WPStyleGuide.Themes.currentBarHeightCompact : WPStyleGuide.Themes.currentBarHeightRegular
        
        return CGSize(width: 0, height: height)
    }
=======
>>>>>>> 08e635e5

    public func collectionView(collectionView: UICollectionView, layout collectionViewLayout: UICollectionViewLayout, sizeForItemAtIndexPath indexPath: NSIndexPath) -> CGSize {
        let parentViewWidth = collectionView.frame.size.width
        let width = cellWidthForFrameWidth(parentViewWidth)
        
        return CGSize(width: width, height: ThemeBrowserCell.heightForWidth(width))
    }
    
    public func collectionView(collectionView: UICollectionView,
        layout collectionViewLayout: UICollectionViewLayout,
        referenceSizeForFooterInSection section: Int) -> CGSize {
            guard syncHelper.isLoadingMore else {
                return CGSize.zero
            }
            return CGSize(width: 0, height: Styles.footerHeight)
    }
    
    // MARK: - Layout calculation helper methods
    
    /**
     *  @brief      Calculates the cell width for parent frame
     *
     *  @param      parentViewWidth     The width of the parent view.
     *
     *  @returns    The requested cell width.
     */
    private func cellWidthForFrameWidth(parentViewWidth : CGFloat) -> CGFloat {
        let numberOfColumns = max(1, trunc(parentViewWidth / Styles.minimumColumnWidth))
        let numberOfMargins = numberOfColumns + 1
        let marginsWidth = numberOfMargins * Styles.columnMargin
        let columnsWidth = parentViewWidth - marginsWidth
        let columnWidth = trunc(columnsWidth / numberOfColumns)
        
        return columnWidth
    }
    
    // MARK: - UISearchBarDelegate
    
    public func searchBar(searchBar: UISearchBar, textDidChange searchText: String) {
        // SEARCH AWAY!!!
    }
    
    // MARK: - NSFetchedResultsControllerDelegate

    public func controllerDidChangeContent(controller: NSFetchedResultsController) {
        hideFetchAnimation()
        collectionView?.reloadData()
    }
    
    // MARK: - ThemePresenter
    
    public func presentCustomizeForTheme(theme: Theme?) {
        guard let theme = theme, url = NSURL(string: theme.customizeUrl()) else {
            return
        }
        
        presentUrlForTheme(url)
    }

    public func presentDemoForTheme(theme: Theme?) {
        guard let theme = theme, url = NSURL(string: theme.demoUrl) else {
            return
        }
        
        presentUrlForTheme(url)
    }

    public func presentDetailsForTheme(theme: Theme?) {
        guard let theme = theme, url = NSURL(string: theme.detailsUrl()) else {
            return
        }
        
        presentUrlForTheme(url)
    }
    
    public func presentSupportForTheme(theme: Theme?) {
        guard let theme = theme, url = NSURL(string: theme.supportUrl()) else {
            return
        }
        
        presentUrlForTheme(url)
    }
    
    public func presentUrlForTheme(url: NSURL) {
        let webViewController = WPWebViewController(URL: url)
        
        webViewController.authToken = blog.authToken
        webViewController.username = blog.usernameForSite
        webViewController.password = blog.password
        webViewController.wpLoginURL = NSURL(string: blog.loginUrl())
        
        let navController = UINavigationController(rootViewController: webViewController)
        presentViewController(navController, animated: true, completion: nil)
    }
}<|MERGE_RESOLUTION|>--- conflicted
+++ resolved
@@ -1,6 +1,5 @@
 import Foundation
 
-<<<<<<< HEAD
 public protocol ThemePresenter {
     func presentCustomizeForTheme(theme: Theme?)
     func presentDemoForTheme(theme: Theme?)
@@ -8,10 +7,7 @@
     func presentSupportForTheme(theme: Theme?)
 }
 
-public class ThemeBrowserViewController : UICollectionViewController, UICollectionViewDelegateFlowLayout, NSFetchedResultsControllerDelegate, UISearchBarDelegate, ThemePresenter {
-=======
-@objc public class ThemeBrowserViewController : UICollectionViewController, UICollectionViewDelegateFlowLayout, NSFetchedResultsControllerDelegate, UISearchBarDelegate, WPContentSyncHelperDelegate {
->>>>>>> 08e635e5
+@objc public class ThemeBrowserViewController : UICollectionViewController, UICollectionViewDelegateFlowLayout, NSFetchedResultsControllerDelegate, UISearchBarDelegate, ThemePresenter, WPContentSyncHelperDelegate {
     
     // MARK: - Properties: must be set by parent
     
@@ -50,7 +46,11 @@
     private var themesCount: NSInteger {
         return themesController.fetchedObjects?.count ?? 0
     }
-    
+	private var isEmpty: Bool {
+        return themesCount == 0
+    }
+
+   
     /**
      *  @brief      The themes service we'll use in this VC and its helpers
      */
@@ -135,7 +135,6 @@
             })
     }
     
-<<<<<<< HEAD
     private func currentTheme() -> Theme? {
         guard let themeId = blog.currentThemeId where !themeId.isEmpty else {
             return nil
@@ -150,14 +149,8 @@
         return nil
     }
     
-    private func isEmpty() -> Bool {
-        let themeCount = collectionView(collectionView!, numberOfItemsInSection: 0)
-        return themeCount == 0
-    }
-
-=======
     private func showFetchAnimationIfEmpty() {
-        if themesCount == 0 {
+        if isEmpty {
             fetchAnimation = true
             let title = NSLocalizedString("Fetching Themes...", comment:"Text displayed while fetching themes")
             WPNoResultsView.displayAnimatedBoxWithTitle(title, message: nil, view: self.view)
@@ -190,7 +183,6 @@
         syncingPage = 0
     }
     
->>>>>>> 08e635e5
     // MARK: - UICollectionViewController protocol UICollectionViewDataSource
     
     public override func collectionView(collectionView: UICollectionView, numberOfItemsInSection section: Int) -> Int {
@@ -209,16 +201,10 @@
     }
     
     public override func collectionView(collectionView: UICollectionView, viewForSupplementaryElementOfKind kind: String, atIndexPath indexPath: NSIndexPath) -> UICollectionReusableView {
-<<<<<<< HEAD
-        
-        let header = collectionView.dequeueReusableSupplementaryViewOfKind(kind, withReuseIdentifier: ThemeBrowserHeaderView.reuseIdentifier, forIndexPath: indexPath) as! ThemeBrowserHeaderView
-        header.configureWithTheme(currentTheme(), presenter: self)
-        
-        return header
-=======
         switch kind {
         case UICollectionElementKindSectionHeader:
-            let header = collectionView.dequeueReusableSupplementaryViewOfKind(kind, withReuseIdentifier: "ThemeBrowserHeaderView", forIndexPath: indexPath)
+            let header = collectionView.dequeueReusableSupplementaryViewOfKind(kind, withReuseIdentifier: "ThemeBrowserHeaderView", forIndexPath: indexPath) as! ThemeBrowserHeaderView
+            header.configureWithTheme(currentTheme(), presenter: self)
             return header
         case UICollectionElementKindSectionFooter:
             let footer = collectionView.dequeueReusableSupplementaryViewOfKind(kind, withReuseIdentifier: "ThemeBrowserFooterView", forIndexPath: indexPath)
@@ -226,7 +212,6 @@
         default:
             assert(false, "Unexpected theme browser element \(kind)")
         }
->>>>>>> 08e635e5
     }
     
     public override func numberOfSectionsInCollectionView(collectionView: UICollectionView) -> Int {
@@ -242,11 +227,10 @@
     }
     
     // MARK: - UICollectionViewDelegateFlowLayout
-<<<<<<< HEAD
     
     public func collectionView(collectionView: UICollectionView, layout collectionViewLayout: UICollectionViewLayout,  referenceSizeForHeaderInSection section:NSInteger) -> CGSize {
         
-        guard !isEmpty() else {
+        guard !isEmpty else {
             return CGSize.zero
         }
         
@@ -254,8 +238,6 @@
         
         return CGSize(width: 0, height: height)
     }
-=======
->>>>>>> 08e635e5
 
     public func collectionView(collectionView: UICollectionView, layout collectionViewLayout: UICollectionViewLayout, sizeForItemAtIndexPath indexPath: NSIndexPath) -> CGSize {
         let parentViewWidth = collectionView.frame.size.width
