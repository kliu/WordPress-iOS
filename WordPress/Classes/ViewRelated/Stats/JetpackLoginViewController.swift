--- conflicted
+++ resolved
@@ -9,12 +9,7 @@
     // MARK: - Constants
 
     fileprivate let jetpackInstallRelativePath = "plugin-install.php?tab=plugin-information&plugin=jetpack"
-<<<<<<< HEAD
-    fileprivate let jetpackMoreInformationURL = "https://apps.wordpress.com/support/#faq-ios-15"
     var blog: Blog
-=======
-    fileprivate let blog: Blog
->>>>>>> c9d43083
 
     // MARK: - Properties
 
