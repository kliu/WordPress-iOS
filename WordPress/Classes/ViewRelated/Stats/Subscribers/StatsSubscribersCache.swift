--- conflicted
+++ resolved
@@ -27,13 +27,12 @@
             return .init(record: .subscribersEmailsSummary, key: "\(quantity) \(sortField) \(sortOrder)", siteID: siteId)
         }
 
-<<<<<<< HEAD
         static func chartSummary(unit: String, siteId: NSNumber) -> CacheKey {
             return .init(record: .subscribersChart, key: unit, siteID: siteId)
-=======
+        }
+
         static func subscribersList(quantity: Int, siteId: NSNumber) -> CacheKey {
             return .init(record: .subscribersList, key: "\(quantity)", siteID: siteId)
->>>>>>> a4b6a03f
         }
     }
 }