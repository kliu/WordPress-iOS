--- conflicted
+++ resolved
@@ -4,16 +4,12 @@
 
 protocol StatsSubscribersStoreProtocol {
     var emailsSummary: CurrentValueSubject<StatsSubscribersStore.State<StatsEmailsSummaryData>, Never> { get }
-<<<<<<< HEAD
     var chartSummary: CurrentValueSubject<StatsSubscribersStore.State<StatsSubscribersSummaryData>, Never> { get }
-    func updateEmailsSummary(quantity: Int, sortField: StatsEmailsSummaryData.SortField)
-    func updateChartSummary()
-=======
     var subscribersList: CurrentValueSubject<StatsSubscribersStore.State<[StatsFollower]>, Never> { get }
 
     func updateEmailsSummary(quantity: Int, sortField: StatsEmailsSummaryData.SortField)
+    func updateChartSummary()
     func updateSubscribersList(quantity: Int)
->>>>>>> a4b6a03f
 }
 
 struct StatsSubscribersStore: StatsSubscribersStoreProtocol {
@@ -22,11 +18,8 @@
     private let statsService: StatsServiceRemoteV2
 
     var emailsSummary: CurrentValueSubject<State<StatsEmailsSummaryData>, Never> = .init(.idle)
-<<<<<<< HEAD
     var chartSummary: CurrentValueSubject<State<StatsSubscribersSummaryData>, Never> = .init(.idle)
-=======
     var subscribersList: CurrentValueSubject<State<[StatsFollower]>, Never> = .init(.idle)
->>>>>>> a4b6a03f
 
     init() {
         self.siteID = SiteStatsInformation.sharedInstance.siteID ?? 0
@@ -65,7 +58,6 @@
         }
     }
 
-<<<<<<< HEAD
     func updateChartSummary() {
         guard chartSummary.value != .loading else { return }
 
@@ -93,7 +85,7 @@
             }
         }
     }
-=======
+
     // MARK: - Subscribers List
 
     func updateSubscribersList(quantity: Int) {
@@ -154,7 +146,6 @@
             }
         }
     }
->>>>>>> a4b6a03f
 }
 
 extension StatsSubscribersStore {
