@import WordPressShared;
@import Reachability;

#import "StatsViewController.h"
#import "Blog.h"
#import "WPAccount.h"
#import "CoreDataStack.h"
#import "BlogService.h"
#import "WordPress-Swift.h"
#import "WPAppAnalytics.h"

static NSString *const StatsBlogObjectURLRestorationKey = @"StatsBlogObjectURL";

@interface StatsViewController () <UIViewControllerRestoration, NoResultsViewControllerDelegate>

@property (nonatomic, assign) BOOL showingJetpackLogin;
@property (nonatomic, assign) BOOL isActivatingStatsModule;
@property (nonatomic, strong) SiteStatsDashboardViewController *siteStatsDashboardVC;
@property (nonatomic, weak) NoResultsViewController *noResultsViewController;
@property (nonatomic, strong) UIActivityIndicatorView *loadingIndicator;

@end

@implementation StatsViewController

- (instancetype)init
{
    self = [super init];
    if (self) {
        self.restorationClass = [self class];
        self.restorationIdentifier = NSStringFromClass([self class]);
    }
    return self;
}

+ (void)showForBlog:(Blog *)blog from:(UIViewController *)controller
{
    StatsViewController *statsController = [StatsViewController new];
    statsController.blog = blog;
    statsController.navigationItem.largeTitleDisplayMode = UINavigationItemLargeTitleDisplayModeNever;
    [controller.navigationController pushViewController:statsController animated:YES];
    
    [[QuickStartTourGuide shared] visited:QuickStartTourElementStats];
}

- (void)viewDidLoad
{
    [super viewDidLoad];

    self.view.backgroundColor = [UIColor systemGroupedBackgroundColor];
    self.navigationItem.title = NSLocalizedString(@"Stats", @"Stats window title");

    self.extendedLayoutIncludesOpaqueBars = YES;
    
    UINavigationController *statsNavVC = [[UIStoryboard storyboardWithName:@"SiteStatsDashboard" bundle:nil] instantiateInitialViewController];
    self.siteStatsDashboardVC = statsNavVC.viewControllers.firstObject;
    
    self.noResultsViewController = [NoResultsViewController controller];
    self.noResultsViewController.delegate = self;

    self.loadingIndicator = [[UIActivityIndicatorView alloc] initWithActivityIndicatorStyle:UIActivityIndicatorViewStyleMedium];
    self.loadingIndicator.translatesAutoresizingMaskIntoConstraints = NO;
    [self.view addSubview:self.loadingIndicator];
    [NSLayoutConstraint activateConstraints:@[
                                              [self.loadingIndicator.centerXAnchor constraintEqualToAnchor:self.view.centerXAnchor],
                                              [self.loadingIndicator.centerYAnchor constraintEqualToAnchor:self.view.centerYAnchor]
                                              ]];

    // Being shown in a modal window
    if (self.presentingViewController != nil) {
        UIBarButtonItem *doneButton = [[UIBarButtonItem alloc] initWithBarButtonSystemItem:UIBarButtonSystemItemDone target:self action:@selector(doneButtonTapped:)];
        self.navigationItem.leftBarButtonItem = doneButton;
        self.title = self.blog.settings.name;
    }

    WordPressAppDelegate *appDelegate = [WordPressAppDelegate shared];
    [[NSNotificationCenter defaultCenter] addObserver:self selector:@selector(reachabilityChanged:) name:kReachabilityChangedNotification object:appDelegate.internetReachability];

    [self initStats];
}

- (void)viewWillDisappear:(BOOL)animated
{
    [super viewWillDisappear:animated];
    [self dismissQuickStartTaskCompleteNotice];
}

- (void)setBlog:(Blog *)blog
{
    _blog = blog;
    DDLogInfo(@"Loading Stats for the following blog: %@", [blog url]);
}

- (void)addStatsViewControllerToView
{
<<<<<<< HEAD
    if (self.presentingViewController == nil) {
        [self installWidgetsButton];
    }

=======
>>>>>>> 74c91bb1
    [self addChildViewController:self.siteStatsDashboardVC];
    [self.view addSubview:self.siteStatsDashboardVC.view];
    [self.siteStatsDashboardVC didMoveToParentViewController:self];
}

- (void)initStats
{
    SiteStatsInformation.sharedInstance.siteTimeZone = [self.blog timeZone];

    // WordPress.com + Jetpack REST
    if (self.blog.account) {
        
        // Prompt user to enable site stats if stats module is disabled
        if (!self.isActivatingStatsModule && ![self.blog isStatsActive]) {
            [self showStatsModuleDisabled];
            return;
        }
        
        SiteStatsInformation.sharedInstance.oauth2Token = self.blog.account.authToken;
        SiteStatsInformation.sharedInstance.siteID = self.blog.dotComID;
        SiteStatsInformation.sharedInstance.supportsFileDownloads = [self.blog supports:BlogFeatureFileDownloadsStats];
        
        [self addStatsViewControllerToView];
        [self initializeStatsWidgetsIfNeeded];
        return;
    }

    [self refreshStatus];
}

- (void)refreshStatus
{
    [self.loadingIndicator startAnimating];
    BlogService *blogService = [[BlogService alloc] initWithCoreDataStack:[ContextManager sharedInstance]];
    __weak __typeof(self) weakSelf = self;
    [blogService syncBlog:self.blog success:^{
        [self.loadingIndicator stopAnimating];
        [weakSelf promptForJetpackCredentials];
    } failure:^(NSError * _Nonnull error) {
        DDLogError(@"Error refreshing blog status when loading stats: %@", error);
        [self.loadingIndicator stopAnimating];
        [weakSelf promptForJetpackCredentials];
    }];
}

- (void)promptForJetpackCredentials
{
    if (self.showingJetpackLogin) {
        return;
    }
    self.showingJetpackLogin = YES;
    JetpackLoginViewController *controller = [[JetpackLoginViewController alloc] initWithBlog:self.blog];
    __weak JetpackLoginViewController *safeController = controller;
    [controller setCompletionBlock:^(){
            [safeController.view removeFromSuperview];
            [safeController removeFromParentViewController];
            self.showingJetpackLogin = NO;
            [self initStats];
    }];

    [self addChildViewController:controller];
    [self.view addSubview:controller.view];
    controller.view.translatesAutoresizingMaskIntoConstraints = NO;
    [self.view pinSubviewToAllEdges:controller.view];
}

- (IBAction)doneButtonTapped:(id)sender
{
    if (self.dismissBlock) {
        self.dismissBlock();
    }
}

- (void)showStatsModuleDisabled
{
    [self instantiateNoResultsViewControllerIfNeeded];
    [self.noResultsViewController configureForStatsModuleDisabled];
    [self displayNoResults];
}

- (void)showEnablingSiteStats
{
    [self instantiateNoResultsViewControllerIfNeeded];
    [self.noResultsViewController configureForActivatingStatsModule];
    [self displayNoResults];
}

- (void)instantiateNoResultsViewControllerIfNeeded
{
    if (!self.noResultsViewController) {
        self.noResultsViewController = [NoResultsViewController controller];
        self.noResultsViewController.delegate = self;
    }
}

- (void)displayNoResults
{
    [self addChildViewController:self.noResultsViewController];
    [self.view addSubviewWithFadeAnimation:self.noResultsViewController.view];
    self.noResultsViewController.view.frame = self.view.bounds;
    [self.noResultsViewController didMoveToParentViewController:self];
}

- (void)reachabilityChanged:(NSNotification *)notification
{
    Reachability *reachability = notification.object;
    if (reachability.isReachable) {
        [self initStats];
    }
}

#pragma mark - NoResultsViewControllerDelegate

-(void)actionButtonPressed
{
    [self showEnablingSiteStats];
        
    self.isActivatingStatsModule = YES;
    
    __weak __typeof(self) weakSelf = self;

    [self activateStatsModuleWithSuccess:^{
        [weakSelf.noResultsViewController removeFromView];
        [weakSelf initStats];
        weakSelf.isActivatingStatsModule = NO;
    } failure:^(NSError *error) {
        DDLogError(@"Error activating stats module: %@", error);
        [weakSelf showStatsModuleDisabled];
        weakSelf.isActivatingStatsModule = NO;
    }];
}

#pragma mark - Restoration

- (void)encodeRestorableStateWithCoder:(NSCoder *)coder
{
    NSURL *blogObjectURL = [[self.blog objectID] URIRepresentation];
    [coder encodeObject:blogObjectURL forKey:StatsBlogObjectURLRestorationKey];
    [super encodeRestorableStateWithCoder:coder];
}


+ (UIViewController *)viewControllerWithRestorationIdentifierPath:(NSArray *)identifierComponents coder:(NSCoder *)coder
{
    NSURL *blogObjectURL = [coder decodeObjectForKey:StatsBlogObjectURLRestorationKey];
    if (!blogObjectURL) {
        return nil;
    }

    NSManagedObjectContext *context = [[ContextManager sharedInstance] mainContext];
    NSManagedObjectID *blogObjectID = [context.persistentStoreCoordinator managedObjectIDForURIRepresentation:blogObjectURL];
    Blog *blog = (Blog *)[context existingObjectWithID:blogObjectID error:nil];
    if (!blog) {
        return nil;
    }
    StatsViewController *viewController = [[self alloc] init];
    viewController.blog = blog;

    return viewController;
}

@end<|MERGE_RESOLUTION|>--- conflicted
+++ resolved
@@ -93,13 +93,6 @@
 
 - (void)addStatsViewControllerToView
 {
-<<<<<<< HEAD
-    if (self.presentingViewController == nil) {
-        [self installWidgetsButton];
-    }
-
-=======
->>>>>>> 74c91bb1
     [self addChildViewController:self.siteStatsDashboardVC];
     [self.view addSubview:self.siteStatsDashboardVC.view];
     [self.siteStatsDashboardVC didMoveToParentViewController:self];
