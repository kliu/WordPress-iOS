import UIKit
import Gridicons
import DGCharts

// MARK: - Shared Rows

// TODO: Remove with SiteStatsPeriodViewModelDeprecated
struct OverviewRow: StatsHashableImmuTableRow {

    typealias CellType = OverviewCell

    static let cell: ImmuTableCell = {
        return ImmuTableCell.nib(CellType.defaultNib, CellType.self)
    }()

    let tabsData: [OverviewTabData]
    let action: ImmuTableAction? = nil
    let chartData: [any BarChartDataConvertible]
    let chartStyling: [BarChartStyling]
    let period: StatsPeriodUnit?
    weak var statsBarChartViewDelegate: StatsBarChartViewDelegate?
    let chartHighlightIndex: Int?
    let statSection: StatSection? = nil

    // MARK: - Hashable

    static func == (lhs: OverviewRow, rhs: OverviewRow) -> Bool {
        return lhs.tabsData == rhs.tabsData &&
            lhs.chartHighlightIndex == rhs.chartHighlightIndex
    }

    func configureCell(_ cell: UITableViewCell) {

        guard let cell = cell as? CellType else {
            return
        }

        cell.configure(tabsData: tabsData, barChartData: chartData, barChartStyling: chartStyling, period: period, statsBarChartViewDelegate: statsBarChartViewDelegate, barChartHighlightIndex: chartHighlightIndex)
    }
}
struct StatsTrafficBarChartRow: StatsHashableImmuTableRow {
    typealias CellType = StatsTrafficBarChartCell
    let action: ImmuTableAction?
    let tabsData: [StatsTrafficBarChartTabData]
    let chartData: [BarChartDataConvertible]
    let chartStyling: [StatsTrafficBarChartStyling]
    let statSection: StatSection? = nil
    let period: StatsPeriodUnit
    let unit: StatsPeriodUnit
    weak var siteStatsPeriodDelegate: SiteStatsPeriodDelegate?

    static let cell: ImmuTableCell = {
        return ImmuTableCell.class(CellType.self)
    }()

    func configureCell(_ cell: UITableViewCell) {

        guard let cell = cell as? CellType else { return }

        cell.configure(tabsData: tabsData, barChartData: chartData, barChartStyling: chartStyling, period: period, unit: unit, siteStatsPeriodDelegate: siteStatsPeriodDelegate)
    }

    static func == (lhs: StatsTrafficBarChartRow, rhs: StatsTrafficBarChartRow) -> Bool {
        return lhs.tabsData == rhs.tabsData && lhs.period == rhs.period && lhs.unit == rhs.unit
    }
}

struct ViewsVisitorsRow: StatsHashableImmuTableRow {
    typealias CellType = ViewsVisitorsLineChartCell

    static let cell: ImmuTableCell = {
        return ImmuTableCell.nib(CellType.defaultNib, CellType.self)
    }()

    let segmentsData: [StatsSegmentedControlData]
    let selectedSegment: StatsSegmentedControlData.Segment
    let action: ImmuTableAction? = nil
    let chartData: [LineChartDataConvertible]
    let chartStyling: [LineChartStyling]
    let period: StatsPeriodUnit?
    weak var statsLineChartViewDelegate: StatsLineChartViewDelegate?
    weak var siteStatsInsightsDelegate: SiteStatsInsightsDelegate?
    weak var viewsAndVisitorsDelegate: StatsInsightsViewsAndVisitorsDelegate?
    let xAxisDates: [Date]
    let statSection: StatSection?

    static func == (lhs: ViewsVisitorsRow, rhs: ViewsVisitorsRow) -> Bool {
        return lhs.segmentsData == rhs.segmentsData &&
            lhs.selectedSegment == rhs.selectedSegment &&
            lhs.xAxisDates == rhs.xAxisDates &&
            lhs.period == rhs.period
    }

    func configureCell(_ cell: UITableViewCell) {

        guard let cell = cell as? CellType else {
            return
        }

        cell.configure(row: self)
    }
}

struct CellHeaderRow: StatsHashableImmuTableRow {

    typealias CellType = StatsCellHeader

    static let cell: ImmuTableCell = {
        return ImmuTableCell.nib(CellType.defaultNib, CellType.self)
    }()

    let statSection: StatSection?
    let action: ImmuTableAction? = nil

    func configureCell(_ cell: UITableViewCell) {

        guard let cell = cell as? CellType else {
            return
        }

        cell.configure(statSection: statSection)
    }

    // MARK: - Hashable

    static func == (lhs: CellHeaderRow, rhs: CellHeaderRow) -> Bool {
        return lhs.statSection == rhs.statSection
    }
}

struct TableFooterRow: HashableImmutableRow {
    typealias CellType = StatsTableFooter

    static let cell: ImmuTableCell = {
        return ImmuTableCell.nib(CellType.defaultNib, CellType.self)
    }()

    let action: ImmuTableAction? = nil

    func configureCell(_ cell: UITableViewCell) {
        // No configuration needed.
        // This method is needed to satisfy ImmuTableRow protocol requirements.
    }

    static func == (lhs: TableFooterRow, rhs: TableFooterRow) -> Bool {
        return true
    }
}

// MARK: - Insights Rows

struct GrowAudienceRow: StatsHashableImmuTableRow {
    typealias CellType = GrowAudienceCell

    static let cell: ImmuTableCell = {
        return ImmuTableCell.nib(CellType.defaultNib, CellType.self)
    }()

    let hintType: GrowAudienceCell.HintType
    let allTimeViewsCount: Int
    let isNudgeCompleted: Bool
    weak var siteStatsInsightsDelegate: SiteStatsInsightsDelegate?
    let action: ImmuTableAction? = nil
    let statSection: StatSection?

    func configureCell(_ cell: UITableViewCell) {

        guard let cell = cell as? CellType else {
            return
        }

        cell.configure(hintType: hintType,
                       allTimeViewsCount: allTimeViewsCount,
                       isNudgeCompleted: isNudgeCompleted,
                       insightsDelegate: siteStatsInsightsDelegate)
    }

    static func == (lhs: GrowAudienceRow, rhs: GrowAudienceRow) -> Bool {
        return lhs.hintType == rhs.hintType &&
            lhs.allTimeViewsCount == rhs.allTimeViewsCount &&
            lhs.isNudgeCompleted == rhs.isNudgeCompleted
    }
}

struct CustomizeInsightsRow: ImmuTableRow {

    typealias CellType = CustomizeInsightsCell

    static let cell: ImmuTableCell = {
        return ImmuTableCell.nib(CellType.defaultNib, CellType.self)
    }()

    weak var siteStatsInsightsDelegate: SiteStatsInsightsDelegate?
    let action: ImmuTableAction? = nil

    func configureCell(_ cell: UITableViewCell) {

        guard let cell = cell as? CellType else {
            return
        }

        cell.configure(insightsDelegate: siteStatsInsightsDelegate)
    }

}

struct LatestPostSummaryRow: StatsHashableImmuTableRow {
    static var cell: ImmuTableCell {
        return ImmuTableCell.class(StatsLatestPostSummaryInsightsCell.self)
    }

    let summaryData: StatsLastPostInsight?
    let chartData: StatsPostDetails?
    weak var siteStatsInsightsDelegate: SiteStatsInsightsDelegate?
    let action: ImmuTableAction? = nil
    let statSection: StatSection?

    func configureCell(_ cell: UITableViewCell) {

        guard let cell = cell as? LatestPostSummaryConfigurable else {
            return
        }

        cell.configure(withInsightData: summaryData, chartData: chartData, andDelegate: siteStatsInsightsDelegate)
    }

    static func == (lhs: LatestPostSummaryRow, rhs: LatestPostSummaryRow) -> Bool {
        return lhs.summaryData == rhs.summaryData && lhs.chartData == rhs.chartData
    }
}

struct PostingActivityRow: StatsHashableImmuTableRow {
    typealias CellType = PostingActivityCell

    static let cell: ImmuTableCell = {
        return ImmuTableCell.nib(CellType.defaultNib, CellType.self)
    }()

    let monthsData: [[PostingStreakEvent]]
    weak var siteStatsInsightsDelegate: SiteStatsInsightsDelegate?
    let action: ImmuTableAction? = nil
    let statSection: StatSection?

    func configureCell(_ cell: UITableViewCell) {

        guard let cell = cell as? CellType else {
            return
        }

        cell.configure(withData: monthsData, andDelegate: siteStatsInsightsDelegate)
    }

    static func == (lhs: PostingActivityRow, rhs: PostingActivityRow) -> Bool {
        return lhs.monthsData == rhs.monthsData
    }
}

struct TabbedTotalsStatsRow: StatsHashableImmuTableRow {
    typealias CellType = TabbedTotalsCell

    static let cell: ImmuTableCell = {
        return ImmuTableCell.nib(CellType.defaultNib, CellType.self)
    }()

    let tabsData: [TabData]
    let statSection: StatSection?
    weak var siteStatsInsightsDelegate: SiteStatsInsightsDelegate?
    weak var siteStatsDetailsDelegate: SiteStatsDetailsDelegate?
    let showTotalCount: Bool
    let action: ImmuTableAction? = nil

    func configureCell(_ cell: UITableViewCell) {

        guard let cell = cell as? CellType, let statSection else {
            return
        }

        cell.configure(tabsData: tabsData,
                       statSection: statSection,
                       siteStatsInsightsDelegate: siteStatsInsightsDelegate,
                       siteStatsDetailsDelegate: siteStatsDetailsDelegate,
                       showTotalCount: showTotalCount)
    }

    static func == (lhs: TabbedTotalsStatsRow, rhs: TabbedTotalsStatsRow) -> Bool {
        return lhs.tabsData == rhs.tabsData &&
            lhs.statSection == rhs.statSection &&
            lhs.showTotalCount == rhs.showTotalCount
    }
}

struct TopTotalsInsightStatsRow: StatsHashableImmuTableRow {

    typealias CellType = TopTotalsCell

    static let cell: ImmuTableCell = {
        return ImmuTableCell.nib(CellType.defaultNib, CellType.self)
    }()

    let itemSubtitle: String
    let dataSubtitle: String
    let dataRows: [StatsTotalRowData]
    let statSection: StatSection?
    weak var siteStatsInsightsDelegate: SiteStatsInsightsDelegate?
    let action: ImmuTableAction? = nil

    func configureCell(_ cell: UITableViewCell) {

        guard let cell = cell as? CellType, let statSection else {
            return
        }

        let limitRowsDisplayed = !(dataRows.first?.statSection == .insightsPublicize)

        cell.configure(itemSubtitle: itemSubtitle,
                       dataSubtitle: dataSubtitle,
                       dataRows: dataRows,
                       statSection: statSection,
                       siteStatsInsightsDelegate: siteStatsInsightsDelegate,
                       limitRowsDisplayed: limitRowsDisplayed)
    }

    static func == (lhs: TopTotalsInsightStatsRow, rhs: TopTotalsInsightStatsRow) -> Bool {
        return lhs.itemSubtitle == rhs.itemSubtitle &&
            lhs.dataSubtitle == rhs.dataSubtitle &&
            lhs.dataRows == rhs.dataRows &&
            lhs.statSection == rhs.statSection
    }
}

struct TwoColumnStatsRow: StatsHashableImmuTableRow {
    typealias CellType = TwoColumnCell

    static let cell: ImmuTableCell = {
        return ImmuTableCell.nib(CellType.defaultNib, CellType.self)
    }()

    let dataRows: [StatsTwoColumnRowData]
    let statSection: StatSection?
    weak var siteStatsInsightsDelegate: SiteStatsInsightsDelegate?
    let action: ImmuTableAction? = nil

    func configureCell(_ cell: UITableViewCell) {
        guard let cell = cell as? CellType, let statSection else {
            return
        }

        cell.configure(dataRows: dataRows, statSection: statSection, siteStatsInsightsDelegate: siteStatsInsightsDelegate)
    }

    static func == (lhs: TwoColumnStatsRow, rhs: TwoColumnStatsRow) -> Bool {
        return lhs.dataRows == rhs.dataRows && lhs.statSection == rhs.statSection
    }
}

struct MostPopularTimeInsightStatsRow: StatsHashableImmuTableRow {
    typealias CellType = StatsMostPopularTimeInsightsCell

    static let cell: ImmuTableCell = {
        return ImmuTableCell.class(CellType.self)
    }()

    let data: StatsMostPopularTimeData?
    weak var siteStatsInsightsDelegate: SiteStatsInsightsDelegate?
    let action: ImmuTableAction? = nil
    let statSection: StatSection?

    func configureCell(_ cell: UITableViewCell) {
        guard let cell = cell as? CellType else {
            return
        }

        cell.configure(data: data, siteStatsInsightsDelegate: siteStatsInsightsDelegate)
    }

    static func == (lhs: MostPopularTimeInsightStatsRow, rhs: MostPopularTimeInsightStatsRow) -> Bool {
        return lhs.data == rhs.data
    }
}

struct TotalInsightStatsRow: StatsHashableImmuTableRow {
    typealias CellType = StatsTotalInsightsCell

    static let cell: ImmuTableCell = {
        return ImmuTableCell.class(CellType.self)
    }()

    let dataRow: StatsTotalInsightsData
    let statSection: StatSection?
    weak var siteStatsInsightsDelegate: SiteStatsInsightsDelegate?
    let action: ImmuTableAction? = nil

    func configureCell(_ cell: UITableViewCell) {
        guard let cell = cell as? CellType, let statSection else {
            return
        }

        cell.configure(dataRow: dataRow, statSection: statSection, siteStatsInsightsDelegate: siteStatsInsightsDelegate)
    }

    static func == (lhs: TotalInsightStatsRow, rhs: TotalInsightStatsRow) -> Bool {
        return lhs.dataRow == rhs.dataRow && lhs.statSection == rhs.statSection
    }
}

// MARK: - Insights Management

struct AddInsightRow: StatsHashableImmuTableRow {
    static let cell = ImmuTableCell.class(WPTableViewCellDefault.self)

    let action: ImmuTableAction?
    let statSection: StatSection?

    func configureCell(_ cell: UITableViewCell) {
        cell.textLabel?.text = StatSection.insightsAddInsight.title
        cell.accessoryView = UIImageView(image: WPStyleGuide.Stats.imageForGridiconType(.plus, withTint: .darkGrey))
        cell.accessibilityTraits = .button
        cell.accessibilityLabel = StatSection.insightsAddInsight.title
        cell.accessibilityHint = NSLocalizedString("Tap to add new stats cards.", comment: "Accessibility hint for a button that opens a view that allows to add new stats cards.")
    }

    static func == (lhs: AddInsightRow, rhs: AddInsightRow) -> Bool {
        return lhs.statSection == rhs.statSection
    }
}

struct AddInsightStatRow: ImmuTableRow {
    static let cell = ImmuTableCell.class(WPTableViewCellDefault.self)

    let title: String
    let enabled: Bool
    let action: ImmuTableAction?

    let enabledHint = NSLocalizedString("Select to add this stat to Insights.", comment: "Accessibility hint for stat available to add to Insights.")
    let disabledHint = NSLocalizedString("Stat is already displayed in Insights.", comment: "Accessibility hint for stat not available to add to Insights.")

    func configureCell(_ cell: UITableViewCell) {
        WPStyleGuide.configureTableViewCell(cell)

        cell.textLabel?.text = title
        cell.textLabel?.font = WPStyleGuide.fontForTextStyle(.body, fontWeight: .regular)
        cell.textLabel?.adjustsFontForContentSizeCategory = true
        cell.textLabel?.textColor = enabled ? .text : .textPlaceholder
        cell.selectionStyle = .none

        cell.accessibilityLabel = title
        cell.isAccessibilityElement = true

        let canTap = action != nil
        cell.accessibilityTraits = canTap ? .button : .notEnabled
        cell.accessibilityHint = canTap && enabled ? disabledHint : enabledHint
        cell.accessoryView = canTap ? UIImageView(image: UIImage(systemName: Constants.plusIconName)) : nil

        let editingImageView = UIImageView(image: UIImage(systemName: Constants.minusIconName))
        editingImageView.tintColor = .textSubtle
        cell.editingAccessoryView = editingImageView
    }

    private enum Constants {
        static let plusIconName = "plus.circle"
        static let minusIconName = "minus.circle"
    }
}

// MARK: - Period Rows

struct PeriodEmptyCellHeaderRow: ImmuTableRow {

    typealias CellType = StatsCellHeader

    static let cell: ImmuTableCell = {
        return ImmuTableCell.nib(CellType.defaultNib, CellType.self)
    }()

    let action: ImmuTableAction? = nil

    func configureCell(_ cell: UITableViewCell) {

        guard let cell = cell as? CellType else {
            return
        }

        cell.configure()
    }
}

struct TopTotalsPeriodStatsRow: StatsHashableImmuTableRow {

    typealias CellType = TopTotalsCell

    static let cell: ImmuTableCell = {
        return ImmuTableCell.nib(CellType.defaultNib, CellType.self)
    }()

    let itemSubtitle: String
    let dataSubtitle: String
    let dataRows: [StatsTotalRowData]
    var statSection: StatSection?
    weak var siteStatsPeriodDelegate: SiteStatsPeriodDelegate?
    weak var siteStatsReferrerDelegate: SiteStatsReferrerDelegate?
    weak var siteStatsInsightsDetailsDelegate: SiteStatsInsightsDelegate?
    weak var siteStatsDetailsDelegate: SiteStatsDetailsDelegate?
    var topAccessoryView: UIView? = nil
    let action: ImmuTableAction? = nil

    // MARK: - Hashable

    static func == (lhs: TopTotalsPeriodStatsRow, rhs: TopTotalsPeriodStatsRow) -> Bool {
        return lhs.itemSubtitle == rhs.itemSubtitle &&
            lhs.dataSubtitle == rhs.dataSubtitle &&
            lhs.dataRows == rhs.dataRows &&
            lhs.statSection == rhs.statSection
    }

    func configureCell(_ cell: UITableViewCell) {

        guard let cell = cell as? CellType else {
            return
        }

        cell.configure(itemSubtitle: itemSubtitle,
                       dataSubtitle: dataSubtitle,
                       dataRows: dataRows,
                       statSection: statSection,
                       siteStatsInsightsDelegate: siteStatsInsightsDetailsDelegate,
                       siteStatsPeriodDelegate: siteStatsPeriodDelegate,
                       siteStatsReferrerDelegate: siteStatsReferrerDelegate,
                       siteStatsDetailsDelegate: siteStatsDetailsDelegate,
                       topAccessoryView: topAccessoryView)
    }
}

struct TopTotalsNoSubtitlesPeriodStatsRow: StatsHashableImmuTableRow {

    typealias CellType = TopTotalsCell

    static let cell: ImmuTableCell = {
        return ImmuTableCell.nib(CellType.defaultNib, CellType.self)
    }()

    let dataRows: [StatsTotalRowData]
    var statSection: StatSection? = nil
    weak var siteStatsPeriodDelegate: SiteStatsPeriodDelegate?
    let action: ImmuTableAction? = nil

    // MARK: - Hashable

    static func == (lhs: TopTotalsNoSubtitlesPeriodStatsRow, rhs: TopTotalsNoSubtitlesPeriodStatsRow) -> Bool {
        return lhs.dataRows == rhs.dataRows &&
            lhs.statSection == rhs.statSection
    }

    func configureCell(_ cell: UITableViewCell) {

        guard let cell = cell as? CellType else {
            return
        }

        cell.configure(dataRows: dataRows, statSection: statSection, siteStatsPeriodDelegate: siteStatsPeriodDelegate)
    }
}

struct CountriesStatsRow: StatsHashableImmuTableRow {

    typealias CellType = CountriesCell

    static let cell: ImmuTableCell = {
        return ImmuTableCell.nib(CellType.defaultNib, CellType.self)
    }()

    let itemSubtitle: String
    let dataSubtitle: String
    var statSection: StatSection?
    let dataRows: [StatsTotalRowData]
    weak var siteStatsPeriodDelegate: SiteStatsPeriodDelegate?
    weak var siteStatsInsightsDetailsDelegate: SiteStatsInsightsDelegate?
    let action: ImmuTableAction? = nil

    // MARK: - Hashable

    static func == (lhs: CountriesStatsRow, rhs: CountriesStatsRow) -> Bool {
        return lhs.itemSubtitle == rhs.itemSubtitle &&
            lhs.dataSubtitle == rhs.dataSubtitle &&
            lhs.statSection == rhs.statSection &&
            lhs.dataRows == rhs.dataRows
    }

    func configureCell(_ cell: UITableViewCell) {

        guard let cell = cell as? CellType else {
            return
        }

        cell.configure(itemSubtitle: itemSubtitle,
                       dataSubtitle: dataSubtitle,
                       dataRows: dataRows,
                       siteStatsPeriodDelegate: siteStatsPeriodDelegate,
                       siteStatsInsightsDetailsDelegate: siteStatsInsightsDetailsDelegate)
        cell.statSection = statSection
    }
}

struct CountriesMapRow: StatsHashableImmuTableRow {
    let action: ImmuTableAction? = nil
    let countriesMap: CountriesMap
    var statSection: StatSection?

    typealias CellType = CountriesMapCell

    static let cell: ImmuTableCell = {
        return ImmuTableCell.nib(CellType.defaultNib, CellType.self)
    }()

    // MARK: - Hashable

    static func == (lhs: CountriesMapRow, rhs: CountriesMapRow) -> Bool {
        return lhs.countriesMap == rhs.countriesMap &&
            lhs.statSection == rhs.statSection
    }

    func configureCell(_ cell: UITableViewCell) {
        guard let cell = cell as? CellType else {
            return
        }
        cell.configure(with: countriesMap)
        cell.statSection = statSection
    }
}

// MARK: - Post Stats Rows

struct PostStatsTitleRow: HashableImmutableRow {
    typealias CellType = PostStatsTitleCell

    static let cell: ImmuTableCell = {
        return ImmuTableCell.nib(CellType.defaultNib, CellType.self)
    }()

    let postTitle: String
    let postURL: URL?
    weak var postStatsDelegate: PostStatsDelegate?
    let action: ImmuTableAction? = nil

    func configureCell(_ cell: UITableViewCell) {

        guard let cell = cell as? CellType else {
            return
        }

        cell.configure(postTitle: postTitle, postURL: postURL, postStatsDelegate: postStatsDelegate)
    }

    static func == (lhs: PostStatsTitleRow, rhs: PostStatsTitleRow) -> Bool {
        return lhs.postTitle == rhs.postTitle &&
            lhs.postURL == rhs.postURL
    }
}

struct TopTotalsPostStatsRow: HashableImmutableRow {

    typealias CellType = TopTotalsCell

    static let cell: ImmuTableCell = {
        return ImmuTableCell.nib(CellType.defaultNib, CellType.self)
    }()

    let itemSubtitle: String
    let dataSubtitle: String
    let dataRows: [StatsTotalRowData]
    let limitRowsDisplayed: Bool
    weak var postStatsDelegate: PostStatsDelegate?
    let action: ImmuTableAction? = nil

    func configureCell(_ cell: UITableViewCell) {

        guard let cell = cell as? CellType else {
            return
        }

        cell.configure(itemSubtitle: itemSubtitle,
                       dataSubtitle: dataSubtitle,
                       dataRows: dataRows,
                       postStatsDelegate: postStatsDelegate,
                       limitRowsDisplayed: limitRowsDisplayed)
    }

    static func == (lhs: TopTotalsPostStatsRow, rhs: TopTotalsPostStatsRow) -> Bool {
        return lhs.itemSubtitle == rhs.itemSubtitle &&
            lhs.dataSubtitle == rhs.dataSubtitle &&
            lhs.dataRows == rhs.dataRows &&
            lhs.limitRowsDisplayed == rhs.limitRowsDisplayed
    }
}

struct PostStatsEmptyCellHeaderRow: HashableImmutableRow {
    typealias CellType = StatsCellHeader

    static let cell: ImmuTableCell = {
        return ImmuTableCell.nib(CellType.defaultNib, CellType.self)
    }()

    let action: ImmuTableAction? = nil

    func configureCell(_ cell: UITableViewCell) {

        guard let cell = cell as? CellType else {
            return
        }

        cell.configure(statSection: .postStatsGraph)
    }

    static func == (lhs: PostStatsEmptyCellHeaderRow, rhs: PostStatsEmptyCellHeaderRow) -> Bool {
        return true
    }
}

// MARK: - Detail Rows

struct DetailDataRow: HashableImmutableRow {

    typealias CellType = DetailDataCell

    static let cell: ImmuTableCell = {
        return ImmuTableCell.nib(CellType.defaultNib, CellType.self)
    }()

    let rowData: StatsTotalRowData
    weak var detailsDelegate: SiteStatsDetailsDelegate?
    let hideIndentedSeparator: Bool
    let hideFullSeparator: Bool
    let action: ImmuTableAction? = nil

    func configureCell(_ cell: UITableViewCell) {

        guard let cell = cell as? CellType else {
            return
        }

        cell.configure(rowData: rowData,
                       detailsDelegate: detailsDelegate,
                       hideIndentedSeparator: hideIndentedSeparator,
                       hideFullSeparator: hideFullSeparator)
    }

    static func == (lhs: DetailDataRow, rhs: DetailDataRow) -> Bool {
        return lhs.rowData == rhs.rowData &&
            lhs.hideIndentedSeparator == rhs.hideIndentedSeparator &&
            lhs.hideFullSeparator == rhs.hideFullSeparator
    }
}

struct DetailExpandableRow: HashableImmutableRow {

    typealias CellType = DetailDataCell

    static let cell: ImmuTableCell = {
        return ImmuTableCell.nib(CellType.defaultNib, CellType.self)
    }()

    let rowData: StatsTotalRowData
    weak var detailsDelegate: SiteStatsDetailsDelegate?
    weak var referrerDelegate: SiteStatsReferrerDelegate?
    let hideIndentedSeparator: Bool
    let hideFullSeparator: Bool
    let expanded: Bool
    let action: ImmuTableAction? = nil

    func configureCell(_ cell: UITableViewCell) {

        guard let cell = cell as? CellType else {
            return
        }

        cell.configure(rowData: rowData,
                       detailsDelegate: detailsDelegate,
                       referrerDelegate: referrerDelegate,
                       hideIndentedSeparator: hideIndentedSeparator,
                       hideFullSeparator: hideFullSeparator,
                       expanded: expanded)

    }

    static func == (lhs: DetailExpandableRow, rhs: DetailExpandableRow) -> Bool {
        return lhs.rowData == rhs.rowData &&
            lhs.hideIndentedSeparator == rhs.hideIndentedSeparator &&
            lhs.hideFullSeparator == rhs.hideFullSeparator &&
            lhs.expanded == rhs.expanded
    }
}

struct DetailExpandableChildRow: HashableImmutableRow {

    typealias CellType = DetailDataCell

    static let cell: ImmuTableCell = {
        return ImmuTableCell.nib(CellType.defaultNib, CellType.self)
    }()

    let rowData: StatsTotalRowData
    weak var detailsDelegate: SiteStatsDetailsDelegate?
    let hideIndentedSeparator: Bool
    let hideFullSeparator: Bool
    let showImage: Bool
    let action: ImmuTableAction? = nil

    func configureCell(_ cell: UITableViewCell) {

        guard let cell = cell as? CellType else {
            return
        }

        cell.configure(rowData: rowData,
                       detailsDelegate: detailsDelegate,
                       hideIndentedSeparator: hideIndentedSeparator,
                       hideFullSeparator: hideFullSeparator,
                       isChildRow: true,
                       showChildRowImage: showImage)
    }
<<<<<<< HEAD

    static func == (lhs: DetailExpandableChildRow, rhs: DetailExpandableChildRow) -> Bool {
        return lhs.rowData == rhs.rowData &&
            lhs.hideIndentedSeparator == rhs.hideIndentedSeparator &&
            lhs.hideFullSeparator == rhs.hideFullSeparator &&
            lhs.showImage == rhs.showImage
    }
}
=======

    static func == (lhs: DetailExpandableChildRow, rhs: DetailExpandableChildRow) -> Bool {
        return lhs.rowData == rhs.rowData &&
            lhs.hideIndentedSeparator == rhs.hideIndentedSeparator &&
            lhs.hideFullSeparator == rhs.hideFullSeparator &&
            lhs.showImage == rhs.showImage
    }
}

struct DetailSubtitlesHeaderRow: HashableImmutableRow {
>>>>>>> 901c7b3b

struct DetailSubtitlesHeaderRow: HashableImmutableRow {
    typealias CellType = TopTotalsCell

    static let cell: ImmuTableCell = {
        return ImmuTableCell.nib(CellType.defaultNib, CellType.self)
    }()

    let itemSubtitle: String
    let dataSubtitle: String
    let action: ImmuTableAction? = nil

    func configureCell(_ cell: UITableViewCell) {

        guard let cell = cell as? CellType else {
            return
        }

        cell.configure(itemSubtitle: itemSubtitle, dataSubtitle: dataSubtitle, dataRows: [], forDetails: true)
    }

    static func == (lhs: DetailSubtitlesHeaderRow, rhs: DetailSubtitlesHeaderRow) -> Bool {
        return lhs.itemSubtitle == rhs.itemSubtitle &&
            lhs.dataSubtitle == rhs.dataSubtitle
    }
}

struct DetailSubtitlesCountriesHeaderRow: HashableImmutableRow {

    typealias CellType = CountriesCell

    static let cell: ImmuTableCell = {
        return ImmuTableCell.nib(CellType.defaultNib, CellType.self)
    }()

    let itemSubtitle: String
    let dataSubtitle: String
    let action: ImmuTableAction? = nil

    func configureCell(_ cell: UITableViewCell) {

        guard let cell = cell as? CellType else {
            return
        }

        cell.configure(itemSubtitle: itemSubtitle, dataSubtitle: dataSubtitle, dataRows: [], forDetails: true)
    }
<<<<<<< HEAD
=======

    static func == (lhs: DetailSubtitlesCountriesHeaderRow, rhs: DetailSubtitlesCountriesHeaderRow) -> Bool {
        return lhs.itemSubtitle == rhs.itemSubtitle &&
            lhs.dataSubtitle == rhs.dataSubtitle
    }
}
>>>>>>> 901c7b3b

    static func == (lhs: DetailSubtitlesCountriesHeaderRow, rhs: DetailSubtitlesCountriesHeaderRow) -> Bool {
        return lhs.itemSubtitle == rhs.itemSubtitle &&
            lhs.dataSubtitle == rhs.dataSubtitle
    }
}

struct DetailSubtitlesTabbedHeaderRow: HashableImmutableRow {
    typealias CellType = TabbedTotalsCell

    static let cell: ImmuTableCell = {
        return ImmuTableCell.nib(CellType.defaultNib, CellType.self)
    }()

    let tabsData: [TabData]
    weak var siteStatsDetailsDelegate: SiteStatsDetailsDelegate?
    let showTotalCount: Bool
    let selectedIndex: Int
    let action: ImmuTableAction? = nil

    func configureCell(_ cell: UITableViewCell) {

        guard let cell = cell as? CellType else {
            return
        }

        cell.configure(tabsData: tabsData,
                       siteStatsDetailsDelegate: siteStatsDetailsDelegate,
                       showTotalCount: showTotalCount,
                       selectedIndex: selectedIndex,
                       forDetails: true)
    }

    static func == (lhs: DetailSubtitlesTabbedHeaderRow, rhs: DetailSubtitlesTabbedHeaderRow) -> Bool {
        return lhs.tabsData == rhs.tabsData &&
            lhs.showTotalCount == rhs.showTotalCount &&
            lhs.selectedIndex == rhs.selectedIndex
    }
}

struct StatsErrorRow: StatsHashableImmuTableRow {
    static let cell: ImmuTableCell = {
        return ImmuTableCell.nib(StatsStackViewCell.defaultNib, StatsStackViewCell.self)
    }()
    let action: ImmuTableAction? = nil
    let rowStatus: StoreFetchingStatus
    let statType: StatType
    let statSection: StatSection?

    private let noDataRow = StatsNoDataRow.loadFromNib()

    // MARK: - Hashable

    static func == (lhs: StatsErrorRow, rhs: StatsErrorRow) -> Bool {
        return lhs.rowStatus == rhs.rowStatus &&
            lhs.statType == rhs.statType &&
            lhs.statSection == rhs.statSection
    }

    func configureCell(_ cell: UITableViewCell) {
        guard let cell = cell as? StatsStackViewCell else {
            return
        }

        noDataRow.configure(forType: statType, rowStatus: rowStatus)
        cell.insert(view: noDataRow)

        if let statSection = statSection {
           cell.statSection = statSection
        }
    }
}<|MERGE_RESOLUTION|>--- conflicted
+++ resolved
@@ -817,7 +817,6 @@
                        isChildRow: true,
                        showChildRowImage: showImage)
     }
-<<<<<<< HEAD
 
     static func == (lhs: DetailExpandableChildRow, rhs: DetailExpandableChildRow) -> Bool {
         return lhs.rowData == rhs.rowData &&
@@ -826,18 +825,6 @@
             lhs.showImage == rhs.showImage
     }
 }
-=======
-
-    static func == (lhs: DetailExpandableChildRow, rhs: DetailExpandableChildRow) -> Bool {
-        return lhs.rowData == rhs.rowData &&
-            lhs.hideIndentedSeparator == rhs.hideIndentedSeparator &&
-            lhs.hideFullSeparator == rhs.hideFullSeparator &&
-            lhs.showImage == rhs.showImage
-    }
-}
-
-struct DetailSubtitlesHeaderRow: HashableImmutableRow {
->>>>>>> 901c7b3b
 
 struct DetailSubtitlesHeaderRow: HashableImmutableRow {
     typealias CellType = TopTotalsCell
@@ -885,15 +872,6 @@
 
         cell.configure(itemSubtitle: itemSubtitle, dataSubtitle: dataSubtitle, dataRows: [], forDetails: true)
     }
-<<<<<<< HEAD
-=======
-
-    static func == (lhs: DetailSubtitlesCountriesHeaderRow, rhs: DetailSubtitlesCountriesHeaderRow) -> Bool {
-        return lhs.itemSubtitle == rhs.itemSubtitle &&
-            lhs.dataSubtitle == rhs.dataSubtitle
-    }
-}
->>>>>>> 901c7b3b
 
     static func == (lhs: DetailSubtitlesCountriesHeaderRow, rhs: DetailSubtitlesCountriesHeaderRow) -> Bool {
         return lhs.itemSubtitle == rhs.itemSubtitle &&
