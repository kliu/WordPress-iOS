import UIKit
import Gridicons
import DGCharts

// MARK: - Shared Rows

<<<<<<< HEAD
struct OverviewRow: StatsHashableImmuTableRow {
=======
// TODO: Remove with SiteStatsPeriodViewModelDeprecated
struct OverviewRow: ImmuTableRow {
>>>>>>> a2aacfc5

    typealias CellType = OverviewCell

    static let cell: ImmuTableCell = {
        return ImmuTableCell.nib(CellType.defaultNib, CellType.self)
    }()

    let tabsData: [OverviewTabData]
    let action: ImmuTableAction? = nil
    let chartData: [any BarChartDataConvertible]
    let chartStyling: [BarChartStyling]
    let period: StatsPeriodUnit?
    weak var statsBarChartViewDelegate: StatsBarChartViewDelegate?
    let chartHighlightIndex: Int?
    let statSection: StatSection? = nil

    // MARK: - Hashable

    static func == (lhs: OverviewRow, rhs: OverviewRow) -> Bool {
        return lhs.tabsData == rhs.tabsData &&
            lhs.chartHighlightIndex == rhs.chartHighlightIndex
    }

    func configureCell(_ cell: UITableViewCell) {

        guard let cell = cell as? CellType else {
            return
        }

        cell.configure(tabsData: tabsData, barChartData: chartData, barChartStyling: chartStyling, period: period, statsBarChartViewDelegate: statsBarChartViewDelegate, barChartHighlightIndex: chartHighlightIndex)
    }
}

struct StatsTrafficBarChartRow: ImmuTableRow {
    typealias CellType = StatsTrafficBarChartCell
    let action: ImmuTableAction?
    let tabsData: [StatsTrafficBarChartTabData]
    let chartData: [BarChartDataConvertible]
    let chartStyling: [StatsTrafficBarChartStyling]
    let period: StatsPeriodUnit
    let unit: StatsPeriodUnit

    static let cell: ImmuTableCell = {
        return ImmuTableCell.class(CellType.self)
    }()

    func configureCell(_ cell: UITableViewCell) {
        guard let cell = cell as? CellType else { return }

        cell.configure(tabsData: tabsData, barChartData: chartData, barChartStyling: chartStyling, period: period, unit: unit)
    }
}

struct ViewsVisitorsRow: ImmuTableRow {

    typealias CellType = ViewsVisitorsLineChartCell

    static let cell: ImmuTableCell = {
        return ImmuTableCell.nib(CellType.defaultNib, CellType.self)
    }()

    let segmentsData: [StatsSegmentedControlData]
    let selectedSegment: StatsSegmentedControlData.Segment
    let action: ImmuTableAction? = nil
    let chartData: [LineChartDataConvertible]
    let chartStyling: [LineChartStyling]
    let period: StatsPeriodUnit?
    weak var statsLineChartViewDelegate: StatsLineChartViewDelegate?
    weak var siteStatsInsightsDelegate: SiteStatsInsightsDelegate?
    weak var viewsAndVisitorsDelegate: StatsInsightsViewsAndVisitorsDelegate?
    let xAxisDates: [Date]

    func configureCell(_ cell: UITableViewCell) {

        guard let cell = cell as? CellType else {
            return
        }

        cell.configure(row: self)
    }
}

struct CellHeaderRow: StatsHashableImmuTableRow {

    typealias CellType = StatsCellHeader

    static let cell: ImmuTableCell = {
        return ImmuTableCell.nib(CellType.defaultNib, CellType.self)
    }()

    let statSection: StatSection?
    let action: ImmuTableAction? = nil

    func configureCell(_ cell: UITableViewCell) {

        guard let cell = cell as? CellType else {
            return
        }

        cell.configure(statSection: statSection)
    }

    // MARK: - Hashable

    static func == (lhs: CellHeaderRow, rhs: CellHeaderRow) -> Bool {
        return lhs.statSection == rhs.statSection
    }
}

struct TableFooterRow: ImmuTableRow {

    typealias CellType = StatsTableFooter

    static let cell: ImmuTableCell = {
        return ImmuTableCell.nib(CellType.defaultNib, CellType.self)
    }()

    let action: ImmuTableAction? = nil

    func configureCell(_ cell: UITableViewCell) {
        // No configuration needed.
        // This method is needed to satisfy ImmuTableRow protocol requirements.
    }
}

// MARK: - Insights Rows

struct GrowAudienceRow: ImmuTableRow {

    typealias CellType = GrowAudienceCell

    static let cell: ImmuTableCell = {
        return ImmuTableCell.nib(CellType.defaultNib, CellType.self)
    }()

    let hintType: GrowAudienceCell.HintType
    let allTimeViewsCount: Int
    let isNudgeCompleted: Bool
    weak var siteStatsInsightsDelegate: SiteStatsInsightsDelegate?
    let action: ImmuTableAction? = nil

    func configureCell(_ cell: UITableViewCell) {

        guard let cell = cell as? CellType else {
            return
        }

        cell.configure(hintType: hintType,
                       allTimeViewsCount: allTimeViewsCount,
                       isNudgeCompleted: isNudgeCompleted,
                       insightsDelegate: siteStatsInsightsDelegate)
    }
}

struct CustomizeInsightsRow: ImmuTableRow {

    typealias CellType = CustomizeInsightsCell

    static let cell: ImmuTableCell = {
        return ImmuTableCell.nib(CellType.defaultNib, CellType.self)
    }()

    weak var siteStatsInsightsDelegate: SiteStatsInsightsDelegate?
    let action: ImmuTableAction? = nil

    func configureCell(_ cell: UITableViewCell) {

        guard let cell = cell as? CellType else {
            return
        }

        cell.configure(insightsDelegate: siteStatsInsightsDelegate)
    }

}

struct LatestPostSummaryRow: ImmuTableRow {

    static var cell: ImmuTableCell {
        return ImmuTableCell.class(StatsLatestPostSummaryInsightsCell.self)
    }

    let summaryData: StatsLastPostInsight?
    let chartData: StatsPostDetails?
    weak var siteStatsInsightsDelegate: SiteStatsInsightsDelegate?
    let action: ImmuTableAction? = nil

    func configureCell(_ cell: UITableViewCell) {

        guard let cell = cell as? LatestPostSummaryConfigurable else {
            return
        }

        cell.configure(withInsightData: summaryData, chartData: chartData, andDelegate: siteStatsInsightsDelegate)
    }
}

struct PostingActivityRow: ImmuTableRow {

    typealias CellType = PostingActivityCell

    static let cell: ImmuTableCell = {
        return ImmuTableCell.nib(CellType.defaultNib, CellType.self)
    }()

    let monthsData: [[PostingStreakEvent]]
    weak var siteStatsInsightsDelegate: SiteStatsInsightsDelegate?
    let action: ImmuTableAction? = nil

    func configureCell(_ cell: UITableViewCell) {

        guard let cell = cell as? CellType else {
            return
        }

        cell.configure(withData: monthsData, andDelegate: siteStatsInsightsDelegate)
    }
}

struct TabbedTotalsStatsRow: ImmuTableRow {

    typealias CellType = TabbedTotalsCell

    static let cell: ImmuTableCell = {
        return ImmuTableCell.nib(CellType.defaultNib, CellType.self)
    }()

    let tabsData: [TabData]
    let statSection: StatSection
    weak var siteStatsInsightsDelegate: SiteStatsInsightsDelegate?
    weak var siteStatsDetailsDelegate: SiteStatsDetailsDelegate?
    let showTotalCount: Bool
    let action: ImmuTableAction? = nil

    func configureCell(_ cell: UITableViewCell) {

        guard let cell = cell as? CellType else {
            return
        }

        cell.configure(tabsData: tabsData,
                       statSection: statSection,
                       siteStatsInsightsDelegate: siteStatsInsightsDelegate,
                       siteStatsDetailsDelegate: siteStatsDetailsDelegate,
                       showTotalCount: showTotalCount)
    }
}

struct TopTotalsInsightStatsRow: ImmuTableRow {

    typealias CellType = TopTotalsCell

    static let cell: ImmuTableCell = {
        return ImmuTableCell.nib(CellType.defaultNib, CellType.self)
    }()

    let itemSubtitle: String
    let dataSubtitle: String
    let dataRows: [StatsTotalRowData]
    let statSection: StatSection
    weak var siteStatsInsightsDelegate: SiteStatsInsightsDelegate?
    let action: ImmuTableAction? = nil

    func configureCell(_ cell: UITableViewCell) {

        guard let cell = cell as? CellType else {
            return
        }

        let limitRowsDisplayed = !(dataRows.first?.statSection == .insightsPublicize)

        cell.configure(itemSubtitle: itemSubtitle,
                       dataSubtitle: dataSubtitle,
                       dataRows: dataRows,
                       statSection: statSection,
                       siteStatsInsightsDelegate: siteStatsInsightsDelegate,
                       limitRowsDisplayed: limitRowsDisplayed)
    }
}

struct TwoColumnStatsRow: ImmuTableRow {

    typealias CellType = TwoColumnCell

    static let cell: ImmuTableCell = {
        return ImmuTableCell.nib(CellType.defaultNib, CellType.self)
    }()

    let dataRows: [StatsTwoColumnRowData]
    let statSection: StatSection
    weak var siteStatsInsightsDelegate: SiteStatsInsightsDelegate?
    let action: ImmuTableAction? = nil

    func configureCell(_ cell: UITableViewCell) {

        guard let cell = cell as? CellType else {
            return
        }

        cell.configure(dataRows: dataRows, statSection: statSection, siteStatsInsightsDelegate: siteStatsInsightsDelegate)
    }
}

struct MostPopularTimeInsightStatsRow: ImmuTableRow {

    typealias CellType = StatsMostPopularTimeInsightsCell

    static let cell: ImmuTableCell = {
        return ImmuTableCell.class(CellType.self)
    }()

    let data: StatsMostPopularTimeData?
    weak var siteStatsInsightsDelegate: SiteStatsInsightsDelegate?
    let action: ImmuTableAction? = nil

    func configureCell(_ cell: UITableViewCell) {
        guard let cell = cell as? CellType else {
            return
        }

        cell.configure(data: data, siteStatsInsightsDelegate: siteStatsInsightsDelegate)
    }
}

struct TotalInsightStatsRow: ImmuTableRow {

    typealias CellType = StatsTotalInsightsCell

    static let cell: ImmuTableCell = {
        return ImmuTableCell.class(CellType.self)
    }()

    let dataRow: StatsTotalInsightsData
    let statSection: StatSection
    weak var siteStatsInsightsDelegate: SiteStatsInsightsDelegate?
    let action: ImmuTableAction? = nil

    func configureCell(_ cell: UITableViewCell) {
        guard let cell = cell as? CellType else {
            return
        }

        cell.configure(dataRow: dataRow, statSection: statSection, siteStatsInsightsDelegate: siteStatsInsightsDelegate)
    }
}

// MARK: - Insights Management

struct AddInsightRow: ImmuTableRow {
    static let cell = ImmuTableCell.class(WPTableViewCellDefault.self)

    let action: ImmuTableAction?

    func configureCell(_ cell: UITableViewCell) {
        cell.textLabel?.text = StatSection.insightsAddInsight.title
        cell.accessoryView = UIImageView(image: WPStyleGuide.Stats.imageForGridiconType(.plus, withTint: .darkGrey))
        cell.accessibilityTraits = .button
        cell.accessibilityLabel = StatSection.insightsAddInsight.title
        cell.accessibilityHint = NSLocalizedString("Tap to add new stats cards.", comment: "Accessibility hint for a button that opens a view that allows to add new stats cards.")
    }
}

struct AddInsightStatRow: ImmuTableRow {
    static let cell = ImmuTableCell.class(WPTableViewCellDefault.self)

    let title: String
    let enabled: Bool
    let action: ImmuTableAction?

    let enabledHint = NSLocalizedString("Select to add this stat to Insights.", comment: "Accessibility hint for stat available to add to Insights.")
    let disabledHint = NSLocalizedString("Stat is already displayed in Insights.", comment: "Accessibility hint for stat not available to add to Insights.")

    func configureCell(_ cell: UITableViewCell) {
        WPStyleGuide.configureTableViewCell(cell)

        cell.textLabel?.text = title
        cell.textLabel?.font = WPStyleGuide.fontForTextStyle(.body, fontWeight: .regular)
        cell.textLabel?.adjustsFontForContentSizeCategory = true
        cell.textLabel?.textColor = enabled ? .text : .textPlaceholder
        cell.selectionStyle = .none

        cell.accessibilityLabel = title
        cell.isAccessibilityElement = true

        let canTap = action != nil
        cell.accessibilityTraits = canTap ? .button : .notEnabled
        cell.accessibilityHint = canTap && enabled ? disabledHint : enabledHint
        cell.accessoryView = canTap ? UIImageView(image: UIImage(systemName: Constants.plusIconName)) : nil

        let editingImageView = UIImageView(image: UIImage(systemName: Constants.minusIconName))
        editingImageView.tintColor = .textSubtle
        cell.editingAccessoryView = editingImageView
    }

    private enum Constants {
        static let plusIconName = "plus.circle"
        static let minusIconName = "minus.circle"
    }
}

// MARK: - Period Rows

struct PeriodEmptyCellHeaderRow: ImmuTableRow {

    typealias CellType = StatsCellHeader

    static let cell: ImmuTableCell = {
        return ImmuTableCell.nib(CellType.defaultNib, CellType.self)
    }()

    let action: ImmuTableAction? = nil

    func configureCell(_ cell: UITableViewCell) {

        guard let cell = cell as? CellType else {
            return
        }

        cell.configure()
    }
}

struct TopTotalsPeriodStatsRow: StatsHashableImmuTableRow {

    typealias CellType = TopTotalsCell

    static let cell: ImmuTableCell = {
        return ImmuTableCell.nib(CellType.defaultNib, CellType.self)
    }()

    let itemSubtitle: String
    let dataSubtitle: String
    let dataRows: [StatsTotalRowData]
    var statSection: StatSection?
    weak var siteStatsPeriodDelegate: SiteStatsPeriodDelegate?
    weak var siteStatsReferrerDelegate: SiteStatsReferrerDelegate?
    weak var siteStatsInsightsDetailsDelegate: SiteStatsInsightsDelegate?
    weak var siteStatsDetailsDelegate: SiteStatsDetailsDelegate?
    var topAccessoryView: UIView? = nil
    let action: ImmuTableAction? = nil

    // MARK: - Hashable

    static func == (lhs: TopTotalsPeriodStatsRow, rhs: TopTotalsPeriodStatsRow) -> Bool {
        return lhs.itemSubtitle == rhs.itemSubtitle &&
            lhs.dataSubtitle == rhs.dataSubtitle &&
            lhs.dataRows == rhs.dataRows &&
            lhs.statSection == rhs.statSection
    }

    func configureCell(_ cell: UITableViewCell) {

        guard let cell = cell as? CellType else {
            return
        }

        cell.configure(itemSubtitle: itemSubtitle,
                       dataSubtitle: dataSubtitle,
                       dataRows: dataRows,
                       statSection: statSection,
                       siteStatsInsightsDelegate: siteStatsInsightsDetailsDelegate,
                       siteStatsPeriodDelegate: siteStatsPeriodDelegate,
                       siteStatsReferrerDelegate: siteStatsReferrerDelegate,
                       siteStatsDetailsDelegate: siteStatsDetailsDelegate,
                       topAccessoryView: topAccessoryView)
    }
}

struct TopTotalsNoSubtitlesPeriodStatsRow: StatsHashableImmuTableRow {

    typealias CellType = TopTotalsCell

    static let cell: ImmuTableCell = {
        return ImmuTableCell.nib(CellType.defaultNib, CellType.self)
    }()

    let dataRows: [StatsTotalRowData]
    var statSection: StatSection? = nil
    weak var siteStatsPeriodDelegate: SiteStatsPeriodDelegate?
    let action: ImmuTableAction? = nil

    // MARK: - Hashable

    static func == (lhs: TopTotalsNoSubtitlesPeriodStatsRow, rhs: TopTotalsNoSubtitlesPeriodStatsRow) -> Bool {
        return lhs.dataRows == rhs.dataRows &&
            lhs.statSection == rhs.statSection
    }

    func configureCell(_ cell: UITableViewCell) {

        guard let cell = cell as? CellType else {
            return
        }

        cell.configure(dataRows: dataRows, statSection: statSection, siteStatsPeriodDelegate: siteStatsPeriodDelegate)
    }
}

struct CountriesStatsRow: StatsHashableImmuTableRow {

    typealias CellType = CountriesCell

    static let cell: ImmuTableCell = {
        return ImmuTableCell.nib(CellType.defaultNib, CellType.self)
    }()

    let itemSubtitle: String
    let dataSubtitle: String
    var statSection: StatSection?
    let dataRows: [StatsTotalRowData]
    weak var siteStatsPeriodDelegate: SiteStatsPeriodDelegate?
    weak var siteStatsInsightsDetailsDelegate: SiteStatsInsightsDelegate?
    let action: ImmuTableAction? = nil

    // MARK: - Hashable

    static func == (lhs: CountriesStatsRow, rhs: CountriesStatsRow) -> Bool {
        return lhs.itemSubtitle == rhs.itemSubtitle &&
            lhs.dataSubtitle == rhs.dataSubtitle &&
            lhs.statSection == rhs.statSection &&
            lhs.dataRows == rhs.dataRows
    }

    func configureCell(_ cell: UITableViewCell) {

        guard let cell = cell as? CellType else {
            return
        }

        cell.configure(itemSubtitle: itemSubtitle,
                       dataSubtitle: dataSubtitle,
                       dataRows: dataRows,
                       siteStatsPeriodDelegate: siteStatsPeriodDelegate,
                       siteStatsInsightsDetailsDelegate: siteStatsInsightsDetailsDelegate)
        cell.statSection = statSection
    }
}

struct CountriesMapRow: StatsHashableImmuTableRow {
    let action: ImmuTableAction? = nil
    let countriesMap: CountriesMap
    var statSection: StatSection?

    typealias CellType = CountriesMapCell

    static let cell: ImmuTableCell = {
        return ImmuTableCell.nib(CellType.defaultNib, CellType.self)
    }()

    // MARK: - Hashable

    static func == (lhs: CountriesMapRow, rhs: CountriesMapRow) -> Bool {
        return lhs.countriesMap == rhs.countriesMap &&
            lhs.statSection == rhs.statSection
    }

    func configureCell(_ cell: UITableViewCell) {
        guard let cell = cell as? CellType else {
            return
        }
        cell.configure(with: countriesMap)
        cell.statSection = statSection
    }
}

// MARK: - Post Stats Rows

struct PostStatsTitleRow: ImmuTableRow {

    typealias CellType = PostStatsTitleCell

    static let cell: ImmuTableCell = {
        return ImmuTableCell.nib(CellType.defaultNib, CellType.self)
    }()

    let postTitle: String
    let postURL: URL?
    weak var postStatsDelegate: PostStatsDelegate?
    let action: ImmuTableAction? = nil

    func configureCell(_ cell: UITableViewCell) {

        guard let cell = cell as? CellType else {
            return
        }

        cell.configure(postTitle: postTitle, postURL: postURL, postStatsDelegate: postStatsDelegate)
    }
}

struct TopTotalsPostStatsRow: ImmuTableRow {

    typealias CellType = TopTotalsCell

    static let cell: ImmuTableCell = {
        return ImmuTableCell.nib(CellType.defaultNib, CellType.self)
    }()

    let itemSubtitle: String
    let dataSubtitle: String
    let dataRows: [StatsTotalRowData]
    let limitRowsDisplayed: Bool
    weak var postStatsDelegate: PostStatsDelegate?
    let action: ImmuTableAction? = nil

    func configureCell(_ cell: UITableViewCell) {

        guard let cell = cell as? CellType else {
            return
        }

        cell.configure(itemSubtitle: itemSubtitle,
                       dataSubtitle: dataSubtitle,
                       dataRows: dataRows,
                       postStatsDelegate: postStatsDelegate,
                       limitRowsDisplayed: limitRowsDisplayed)
    }
}

struct PostStatsEmptyCellHeaderRow: ImmuTableRow {

    typealias CellType = StatsCellHeader

    static let cell: ImmuTableCell = {
        return ImmuTableCell.nib(CellType.defaultNib, CellType.self)
    }()

    let action: ImmuTableAction? = nil

    func configureCell(_ cell: UITableViewCell) {

        guard let cell = cell as? CellType else {
            return
        }

        cell.configure(statSection: .postStatsGraph)
    }
}

// MARK: - Detail Rows

struct DetailDataRow: ImmuTableRow {

    typealias CellType = DetailDataCell

    static let cell: ImmuTableCell = {
        return ImmuTableCell.nib(CellType.defaultNib, CellType.self)
    }()

    let rowData: StatsTotalRowData
    weak var detailsDelegate: SiteStatsDetailsDelegate?
    let hideIndentedSeparator: Bool
    let hideFullSeparator: Bool
    let action: ImmuTableAction? = nil

    func configureCell(_ cell: UITableViewCell) {

        guard let cell = cell as? CellType else {
            return
        }

        cell.configure(rowData: rowData,
                       detailsDelegate: detailsDelegate,
                       hideIndentedSeparator: hideIndentedSeparator,
                       hideFullSeparator: hideFullSeparator)
    }
}

struct DetailExpandableRow: ImmuTableRow {

    typealias CellType = DetailDataCell

    static let cell: ImmuTableCell = {
        return ImmuTableCell.nib(CellType.defaultNib, CellType.self)
    }()

    let rowData: StatsTotalRowData
    weak var detailsDelegate: SiteStatsDetailsDelegate?
    weak var referrerDelegate: SiteStatsReferrerDelegate?
    let hideIndentedSeparator: Bool
    let hideFullSeparator: Bool
    let expanded: Bool
    let action: ImmuTableAction? = nil

    func configureCell(_ cell: UITableViewCell) {

        guard let cell = cell as? CellType else {
            return
        }

        cell.configure(rowData: rowData,
                       detailsDelegate: detailsDelegate,
                       referrerDelegate: referrerDelegate,
                       hideIndentedSeparator: hideIndentedSeparator,
                       hideFullSeparator: hideFullSeparator,
                       expanded: expanded)

    }
}

struct DetailExpandableChildRow: ImmuTableRow {

    typealias CellType = DetailDataCell

    static let cell: ImmuTableCell = {
        return ImmuTableCell.nib(CellType.defaultNib, CellType.self)
    }()

    let rowData: StatsTotalRowData
    weak var detailsDelegate: SiteStatsDetailsDelegate?
    let hideIndentedSeparator: Bool
    let hideFullSeparator: Bool
    let showImage: Bool
    let action: ImmuTableAction? = nil

    func configureCell(_ cell: UITableViewCell) {

        guard let cell = cell as? CellType else {
            return
        }

        cell.configure(rowData: rowData,
                       detailsDelegate: detailsDelegate,
                       hideIndentedSeparator: hideIndentedSeparator,
                       hideFullSeparator: hideFullSeparator,
                       isChildRow: true,
                       showChildRowImage: showImage)
    }
}

struct DetailSubtitlesHeaderRow: ImmuTableRow {

    typealias CellType = TopTotalsCell

    static let cell: ImmuTableCell = {
        return ImmuTableCell.nib(CellType.defaultNib, CellType.self)
    }()

    let itemSubtitle: String
    let dataSubtitle: String
    let action: ImmuTableAction? = nil

    func configureCell(_ cell: UITableViewCell) {

        guard let cell = cell as? CellType else {
            return
        }

        cell.configure(itemSubtitle: itemSubtitle, dataSubtitle: dataSubtitle, dataRows: [], forDetails: true)
    }
}

struct DetailSubtitlesCountriesHeaderRow: ImmuTableRow {

    typealias CellType = CountriesCell

    static let cell: ImmuTableCell = {
        return ImmuTableCell.nib(CellType.defaultNib, CellType.self)
    }()

    let itemSubtitle: String
    let dataSubtitle: String
    let action: ImmuTableAction? = nil

    func configureCell(_ cell: UITableViewCell) {

        guard let cell = cell as? CellType else {
            return
        }

        cell.configure(itemSubtitle: itemSubtitle, dataSubtitle: dataSubtitle, dataRows: [], forDetails: true)
    }
}

struct DetailSubtitlesTabbedHeaderRow: ImmuTableRow {

    typealias CellType = TabbedTotalsCell

    static let cell: ImmuTableCell = {
        return ImmuTableCell.nib(CellType.defaultNib, CellType.self)
    }()

    let tabsData: [TabData]
    weak var siteStatsDetailsDelegate: SiteStatsDetailsDelegate?
    let showTotalCount: Bool
    let selectedIndex: Int
    let action: ImmuTableAction? = nil

    func configureCell(_ cell: UITableViewCell) {

        guard let cell = cell as? CellType else {
            return
        }

        cell.configure(tabsData: tabsData,
                       siteStatsDetailsDelegate: siteStatsDetailsDelegate,
                       showTotalCount: showTotalCount,
                       selectedIndex: selectedIndex,
                       forDetails: true)
    }
}

struct StatsErrorRow: StatsHashableImmuTableRow {
    static let cell: ImmuTableCell = {
        return ImmuTableCell.nib(StatsStackViewCell.defaultNib, StatsStackViewCell.self)
    }()
    let action: ImmuTableAction? = nil
    let rowStatus: StoreFetchingStatus
    let statType: StatType
    let statSection: StatSection?

    private let noDataRow = StatsNoDataRow.loadFromNib()

    // MARK: - Hashable

    static func == (lhs: StatsErrorRow, rhs: StatsErrorRow) -> Bool {
        return lhs.rowStatus == rhs.rowStatus &&
            lhs.statType == rhs.statType &&
            lhs.statSection == rhs.statSection
    }

    func configureCell(_ cell: UITableViewCell) {
        guard let cell = cell as? StatsStackViewCell else {
            return
        }

        noDataRow.configure(forType: statType, rowStatus: rowStatus)
        cell.insert(view: noDataRow)

        if let statSection = statSection {
           cell.statSection = statSection
        }
    }
}<|MERGE_RESOLUTION|>--- conflicted
+++ resolved
@@ -4,12 +4,8 @@
 
 // MARK: - Shared Rows
 
-<<<<<<< HEAD
-struct OverviewRow: StatsHashableImmuTableRow {
-=======
 // TODO: Remove with SiteStatsPeriodViewModelDeprecated
 struct OverviewRow: ImmuTableRow {
->>>>>>> a2aacfc5
 
     typealias CellType = OverviewCell
 
@@ -43,12 +39,13 @@
     }
 }
 
-struct StatsTrafficBarChartRow: ImmuTableRow {
+struct StatsTrafficBarChartRow: StatsHashableImmuTableRow {
     typealias CellType = StatsTrafficBarChartCell
     let action: ImmuTableAction?
     let tabsData: [StatsTrafficBarChartTabData]
     let chartData: [BarChartDataConvertible]
     let chartStyling: [StatsTrafficBarChartStyling]
+    let statSection: StatSection? = nil
     let period: StatsPeriodUnit
     let unit: StatsPeriodUnit
 
@@ -57,9 +54,14 @@
     }()
 
     func configureCell(_ cell: UITableViewCell) {
+
         guard let cell = cell as? CellType else { return }
 
         cell.configure(tabsData: tabsData, barChartData: chartData, barChartStyling: chartStyling, period: period, unit: unit)
+    }
+
+    static func == (lhs: StatsTrafficBarChartRow, rhs: StatsTrafficBarChartRow) -> Bool {
+        return lhs.tabsData == rhs.tabsData && lhs.period == rhs.period && lhs.unit == rhs.unit
     }
 }
 
@@ -290,8 +292,7 @@
     }
 }
 
-struct TwoColumnStatsRow: ImmuTableRow {
-
+struct TwoColumnStatsRow: StatsHashableImmuTableRow {
     typealias CellType = TwoColumnCell
 
     static let cell: ImmuTableCell = {
@@ -299,17 +300,20 @@
     }()
 
     let dataRows: [StatsTwoColumnRowData]
-    let statSection: StatSection
-    weak var siteStatsInsightsDelegate: SiteStatsInsightsDelegate?
-    let action: ImmuTableAction? = nil
-
-    func configureCell(_ cell: UITableViewCell) {
-
-        guard let cell = cell as? CellType else {
+    let statSection: StatSection?
+    weak var siteStatsInsightsDelegate: SiteStatsInsightsDelegate?
+    let action: ImmuTableAction? = nil
+
+    func configureCell(_ cell: UITableViewCell) {
+        guard let cell = cell as? CellType, let statSection else {
             return
         }
 
         cell.configure(dataRows: dataRows, statSection: statSection, siteStatsInsightsDelegate: siteStatsInsightsDelegate)
+    }
+
+    static func == (lhs: TwoColumnStatsRow, rhs: TwoColumnStatsRow) -> Bool {
+        return lhs.dataRows == rhs.dataRows && lhs.statSection == rhs.statSection
     }
 }
 
