#import "JetpackSettingsViewController.h"
#import "Blog.h"
#import "WordPressComApi.h"
#import "WPWebViewController.h"
#import "WPAccount.h"
#import "WPNUXUtility.h"
#import "WPNUXMainButton.h"
#import "WPWalkthroughTextField.h"
#import "WPNUXSecondaryButton.h"
#import "UILabel+SuggestSize.h"
#import "NSAttributedString+Util.h"
#import "WordPressComOAuthClient.h"
#import "AccountService.h"
#import "BlogService.h"
#import "JetpackService.h"
#import "ContextManager.h"



#pragma mark ====================================================================================
#pragma mark Constants
#pragma mark ====================================================================================

static NSString *JetpackInstallRelativePath                 = @"plugin-install.php?tab=plugin-information&plugin=jetpack";
static NSString *JetpackMoreInformationURL                  = @"https://apps.wordpress.org/support/#faq-ios-15";

static CGFloat const JetpackiOS7StatusBarOffset             = 20.0;
static CGFloat const JetpackStandardOffset                  = 16;
static CGFloat const JetpackTextFieldWidth                  = 320.0;
static CGFloat const JetpackMaxTextWidth                    = 289.0;
static CGFloat const JetpackTextFieldHeight                 = 44.0;
static CGFloat const JetpackIconVerticalOffset              = 77;
static CGFloat const JetpackSignInButtonWidth               = 289.0;
static CGFloat const JetpackSignInButtonHeight              = 41.0;

static NSTimeInterval const JetpackAnimationDuration        = 0.3f;
static CGFloat const JetpackTextFieldAlphaHidden            = 0.0f;
static CGFloat const JetpackTextFieldAlphaDisabled          = 0.5f;
static CGFloat const JetpackTextFieldAlphaEnabled           = 1.0f;

static NSInteger const JetpackVerificationCodeNumberOfLines = 2;


#pragma mark ====================================================================================
#pragma mark Private
#pragma mark ====================================================================================

@interface JetpackSettingsViewController () <UITextFieldDelegate, UIGestureRecognizerDelegate>

@property (nonatomic, strong) UIImageView               *icon;
@property (nonatomic, strong) UILabel                   *descriptionLabel;
@property (nonatomic, strong) WPWalkthroughTextField    *usernameTextField;
@property (nonatomic, strong) WPWalkthroughTextField    *passwordTextField;
@property (nonatomic, strong) WPWalkthroughTextField    *multifactorTextField;
@property (nonatomic, strong) WPNUXMainButton           *signInButton;
@property (nonatomic, strong) WPNUXSecondaryButton      *sendVerificationCodeButton;
@property (nonatomic, strong) WPNUXMainButton           *installJetpackButton;
@property (nonatomic, strong) UIButton                  *moreInformationButton;
@property (nonatomic, strong) WPNUXSecondaryButton      *skipButton;

@property (nonatomic, strong) Blog                      *blog;

@property (nonatomic, assign) CGFloat                   keyboardOffset;
@property (nonatomic, assign) BOOL                      authenticating;
@property (nonatomic, assign) BOOL                      shouldDisplayMultifactor;

@end


#pragma mark ====================================================================================
#pragma mark JetpackSettingsViewController
#pragma mark ====================================================================================

@implementation JetpackSettingsViewController

- (instancetype)initWithBlog:(Blog *)blog
{
    self = [super init];
    if (self) {
        _blog = blog;
        _showFullScreen = YES;
    }
    return self;
}

- (void)dealloc
{
    [[NSNotificationCenter defaultCenter] removeObserver:self];
}

- (BOOL)hidesBottomBarWhenPushed
{
    return YES;
}

- (void)willAnimateRotationToInterfaceOrientation:(UIInterfaceOrientation)toInterfaceOrientation duration:(NSTimeInterval)duration
{
    [self layoutControls];
}


#pragma mark - LifeCycle Methods

- (void)viewWillAppear:(BOOL)animated
{
    [super viewWillAppear:animated];
    [self.navigationController setNavigationBarHidden:self.showFullScreen animated:animated];
    [self reloadInterface];
    [self updateForm];
    [self checkForJetpack];
}

- (void)viewDidLoad
{
    DDLogMethod();
    [super viewDidLoad];

    self.title = NSLocalizedString(@"Jetpack Connect", @"");
    self.view.backgroundColor = [WPStyleGuide itsEverywhereGrey];

    NSNotificationCenter *nc = [NSNotificationCenter defaultCenter];
    [nc addObserver:self selector:@selector(keyboardWillShow:) name:UIKeyboardWillShowNotification object:nil];
    [nc addObserver:self selector:@selector(keyboardWillHide:) name:UIKeyboardWillHideNotification object:nil];
    
    [nc addObserver:self selector:@selector(textFieldDidChangeNotificationReceived:) name:UITextFieldTextDidChangeNotification object:self.usernameTextField];
    [nc addObserver:self selector:@selector(textFieldDidChangeNotificationReceived:) name:UITextFieldTextDidChangeNotification object:self.passwordTextField];

    [self addControls];
    [self addGesturesRecognizer];
    [self addSkipButtonIfNeeded];
}

// This resolves a crash due to JetpackSettingsViewController previously using a .xib.
// Source: http://stackoverflow.com/questions/17708292/not-key-value-coding-compliant-error-from-deleted-xib
- (void)loadView
{
    [super loadView];
}

- (void)addControls
{
    // Add Logo
    UIImageView *icon = [[UIImageView alloc] initWithImage:[UIImage imageNamed:@"icon-jetpack-gray"]];
    icon.autoresizingMask = UIViewAutoresizingFlexibleLeftMargin | UIViewAutoresizingFlexibleRightMargin;
    
    // Add Description
    UILabel *descriptionLabel = [[UILabel alloc] init];
    descriptionLabel.backgroundColor = [UIColor clearColor];
    descriptionLabel.textAlignment = NSTextAlignmentCenter;
    descriptionLabel.numberOfLines = 0;
    descriptionLabel.lineBreakMode = NSLineBreakByWordWrapping;
    descriptionLabel.font = [WPNUXUtility descriptionTextFont];
    descriptionLabel.text = NSLocalizedString(@"Hold the web in the palm of your hand. Full publishing power in a pint-sized package.", @"NUX First Walkthrough Page 1 Description");
    descriptionLabel.textColor = [WPStyleGuide allTAllShadeGrey];
    descriptionLabel.autoresizingMask = UIViewAutoresizingFlexibleLeftMargin | UIViewAutoresizingFlexibleRightMargin;
    
    // Add Username
    WPWalkthroughTextField *usernameTextField = [[WPWalkthroughTextField alloc] initWithLeftViewImage:[UIImage imageNamed:@"icon-username-field"]];
    usernameTextField.backgroundColor = [UIColor whiteColor];
    usernameTextField.placeholder = NSLocalizedString(@"WordPress.com username", @"");
    usernameTextField.font = [WPNUXUtility textFieldFont];
    usernameTextField.adjustsFontSizeToFitWidth = YES;
    usernameTextField.delegate = self;
    usernameTextField.autocorrectionType = UITextAutocorrectionTypeNo;
    usernameTextField.autocapitalizationType = UITextAutocapitalizationTypeNone;
    usernameTextField.text = self.blog.jetpack.connectedUsername;
    usernameTextField.clearButtonMode = UITextFieldViewModeWhileEditing;
    usernameTextField.autoresizingMask = UIViewAutoresizingFlexibleLeftMargin | UIViewAutoresizingFlexibleRightMargin;
    
    // Add Password
    WPWalkthroughTextField *passwordTextField = [[WPWalkthroughTextField alloc] initWithLeftViewImage:[UIImage imageNamed:@"icon-password-field"]];
    passwordTextField.backgroundColor = [UIColor whiteColor];
    passwordTextField.placeholder = NSLocalizedString(@"WordPress.com password", @"");
    passwordTextField.font = [WPNUXUtility textFieldFont];
    passwordTextField.delegate = self;
    passwordTextField.secureTextEntry = YES;
    passwordTextField.showSecureTextEntryToggle = YES;
    passwordTextField.text = @"";
    passwordTextField.clearsOnBeginEditing = YES;
    passwordTextField.showTopLineSeparator = YES;
    passwordTextField.autoresizingMask = UIViewAutoresizingFlexibleLeftMargin | UIViewAutoresizingFlexibleRightMargin;
    
    // Add Multifactor
    WPWalkthroughTextField *multifactorText = [[WPWalkthroughTextField alloc] init];
    multifactorText.backgroundColor = [UIColor whiteColor];
    multifactorText.placeholder = NSLocalizedString(@"Verification Code", nil);
    multifactorText.font = [WPNUXUtility textFieldFont];
    multifactorText.delegate = self;
    multifactorText.keyboardType = UIKeyboardTypeNumberPad;
    multifactorText.textAlignment = NSTextAlignmentCenter;
    multifactorText.returnKeyType = UIReturnKeyDone;
    multifactorText.showTopLineSeparator = YES;
    multifactorText.autoresizingMask = UIViewAutoresizingFlexibleRightMargin | UIViewAutoresizingFlexibleLeftMargin;
    multifactorText.accessibilityIdentifier = @"Verification Code";

    // Add Sign In Button
    WPNUXMainButton *signInButton = [[WPNUXMainButton alloc] init];
    [signInButton addTarget:self action:@selector(saveAction:) forControlEvents:UIControlEventTouchUpInside];
    signInButton.enabled = NO;
    signInButton.autoresizingMask = UIViewAutoresizingFlexibleLeftMargin | UIViewAutoresizingFlexibleRightMargin;
    
    // Text: Verification Code SMS
    NSString *codeText = NSLocalizedString(@"Enter the code on your authenticator app or ", @"Message displayed when a verification code is needed");
    NSMutableAttributedString *attributedCodeText = [[NSMutableAttributedString alloc] initWithString:codeText];
    
    NSString *smsText = NSLocalizedString(@"send the code via text message.", @"Sends an SMS with the Multifactor Auth Code");
    NSMutableAttributedString *attributedSmsText = [[NSMutableAttributedString alloc] initWithString:smsText];
    [attributedSmsText applyUnderline];
    
    [attributedCodeText appendAttributedString:attributedSmsText];
    [attributedCodeText applyFont:[WPNUXUtility confirmationLabelFont]];
    [attributedCodeText applyForegroundColor:[WPStyleGuide allTAllShadeGrey]];
    
    NSMutableAttributedString *attributedCodeHighlighted = [attributedCodeText mutableCopy];
    [attributedCodeHighlighted applyForegroundColor:[WPNUXUtility confirmationLabelColor]];
    
    // Add Verification Code SMS Button
    WPNUXSecondaryButton *sendVerificationCodeButton = [[WPNUXSecondaryButton alloc] init];
    
    sendVerificationCodeButton.autoresizingMask = UIViewAutoresizingFlexibleLeftMargin | UIViewAutoresizingFlexibleRightMargin | UIViewAutoresizingFlexibleBottomMargin;
    sendVerificationCodeButton.titleLabel.lineBreakMode = NSLineBreakByWordWrapping;
    sendVerificationCodeButton.titleLabel.textAlignment = NSTextAlignmentCenter;
    sendVerificationCodeButton.titleLabel.numberOfLines = JetpackVerificationCodeNumberOfLines;
    [sendVerificationCodeButton setAttributedTitle:attributedCodeText forState:UIControlStateNormal];
    [sendVerificationCodeButton setAttributedTitle:attributedCodeHighlighted forState:UIControlStateHighlighted];
    [sendVerificationCodeButton addTarget:self action:@selector(sendVerificationCode:) forControlEvents:UIControlEventTouchUpInside];

    // Add Download Button
    WPNUXMainButton *installJetpackButton = [[WPNUXMainButton alloc] init];
    [installJetpackButton setTitle:NSLocalizedString(@"Install Jetpack", @"") forState:UIControlStateNormal];
    [installJetpackButton addTarget:self action:@selector(openInstallJetpackURL) forControlEvents:UIControlEventTouchUpInside];
    installJetpackButton.autoresizingMask = UIViewAutoresizingFlexibleLeftMargin | UIViewAutoresizingFlexibleRightMargin;
    
    // Add More Information Button
    UIButton *moreInformationButton = [UIButton buttonWithType:UIButtonTypeCustom];
    [moreInformationButton setTitle:NSLocalizedString(@"More information", @"") forState:UIControlStateNormal];
    [moreInformationButton addTarget:self action:@selector(openMoreInformationURL) forControlEvents:UIControlEventTouchUpInside];
    [moreInformationButton setTitleColor:[WPStyleGuide allTAllShadeGrey] forState:UIControlStateNormal];
    moreInformationButton.titleLabel.font = [WPNUXUtility confirmationLabelFont];
    moreInformationButton.autoresizingMask = UIViewAutoresizingFlexibleLeftMargin | UIViewAutoresizingFlexibleRightMargin;
    
    // Attach Subviews
    [self.view addSubview:icon];
    [self.view addSubview:descriptionLabel];
    [self.view addSubview:usernameTextField];
    [self.view addSubview:passwordTextField];
    [self.view addSubview:multifactorText];
    [self.view addSubview:signInButton];
    [self.view addSubview:sendVerificationCodeButton];
    [self.view addSubview:installJetpackButton];
    [self.view addSubview:moreInformationButton];
    
    // Keep the Reference!
    self.icon = icon;
    self.descriptionLabel = descriptionLabel;
    self.usernameTextField = usernameTextField;
    self.passwordTextField = passwordTextField;
    self.multifactorTextField = multifactorText;
    self.signInButton = signInButton;
    self.sendVerificationCodeButton = sendVerificationCodeButton;
    self.installJetpackButton = installJetpackButton;
    self.moreInformationButton = moreInformationButton;
}

- (void)addGesturesRecognizer
{
    UITapGestureRecognizer *dismissKeyboardTapRecognizer = [[UITapGestureRecognizer alloc] initWithTarget:self action:@selector(dismissKeyboard)];
    dismissKeyboardTapRecognizer.cancelsTouchesInView = YES;
    dismissKeyboardTapRecognizer.delegate = self;
    [self.view addGestureRecognizer:dismissKeyboardTapRecognizer];
}

- (void)addSkipButtonIfNeeded
{
    if (!self.canBeSkipped) {
        return;
    }
    
    if (self.showFullScreen) {
        WPNUXSecondaryButton *skipButton = [[WPNUXSecondaryButton alloc] init];
        [skipButton setTitle:NSLocalizedString(@"Skip", @"") forState:UIControlStateNormal];
        [skipButton setTitleColor:[WPStyleGuide allTAllShadeGrey] forState:UIControlStateNormal];
        [skipButton addTarget:self action:@selector(skipAction:) forControlEvents:UIControlEventTouchUpInside];
        skipButton.autoresizingMask = UIViewAutoresizingFlexibleLeftMargin | UIViewAutoresizingFlexibleRightMargin;
        skipButton.accessibilityIdentifier = @"Skip";
        [skipButton sizeToFit];
        [self.view addSubview:skipButton];
        self.skipButton = skipButton;
    } else {
        self.navigationItem.rightBarButtonItem = [[UIBarButtonItem alloc] initWithTitle:NSLocalizedString(@"Skip", @"")
                                                                                  style:UIBarButtonItemStylePlain
                                                                                 target:self
                                                                                 action:@selector(skipAction:)];
    }
    
    self.navigationItem.hidesBackButton = YES;
}


#pragma mark Interface Helpers

- (void)updateSaveButton
{
    BOOL enabled = (!_authenticating && _usernameTextField.text.length && _passwordTextField.text.length);
    self.signInButton.enabled = enabled;
}

- (void)dismissKeyboard
{
    [self.view endEditing:YES];
    [self hideMultifactorTextfieldIfNeeded];
}

- (void)reloadInterface
{
    [self updateMessage];
    [self updateControls];
    [self layoutControls];
}

- (void)updateControls
{
<<<<<<< HEAD
    BOOL hasJetpack                         = self.blog.jetpack.isInstalled && self.blog.jetpack.isUpdatedToRequiredVersion;
=======
    BOOL hasJetpack                         = [self canSetupJetpack];
>>>>>>> 2cb76495
    
    self.usernameTextField.alpha            = self.shouldDisplayMultifactor ? JetpackTextFieldAlphaDisabled : JetpackTextFieldAlphaEnabled;
    self.passwordTextField.alpha            = self.shouldDisplayMultifactor ? JetpackTextFieldAlphaDisabled : JetpackTextFieldAlphaEnabled;
    self.multifactorTextField.alpha         = self.shouldDisplayMultifactor ? JetpackTextFieldAlphaEnabled  : JetpackTextFieldAlphaHidden;
    
    self.usernameTextField.enabled          = !self.shouldDisplayMultifactor;
    self.passwordTextField.enabled          = !self.shouldDisplayMultifactor;
    self.multifactorTextField.enabled       = self.shouldDisplayMultifactor;
    
    self.usernameTextField.hidden           = !hasJetpack;
    self.passwordTextField.hidden           = !hasJetpack;
    self.multifactorTextField.hidden        = !hasJetpack;
    self.signInButton.hidden                = !hasJetpack;
    self.sendVerificationCodeButton.hidden  = !self.shouldDisplayMultifactor || self.authenticating;;
    self.installJetpackButton.hidden        = hasJetpack;
    self.moreInformationButton.hidden       = hasJetpack;
    
    
    NSString *title = NSLocalizedString(@"Save", nil);
    if (self.shouldDisplayMultifactor) {
        title = NSLocalizedString(@"Verify", nil);
    } else if (self.showFullScreen) {
        title = NSLocalizedString(@"Sign In", nil);
    }
    
    [self.signInButton setTitle:title forState:UIControlStateNormal];
    
}

- (void)layoutControls
{
    CGFloat viewWidth = CGRectGetWidth(self.view.bounds);
    CGFloat viewHeight = CGRectGetHeight(self.view.bounds);

    CGFloat textFieldX = (viewWidth - JetpackTextFieldWidth) * 0.5f;
    CGFloat buttonX = (viewWidth - JetpackSignInButtonWidth) * 0.5f;
    
    // Layout Icon
    CGFloat iconX = (viewWidth - CGRectGetWidth(_icon.frame)) * 0.5f;
    CGFloat iconY = JetpackiOS7StatusBarOffset + JetpackIconVerticalOffset;
    _icon.frame = CGRectIntegral(CGRectMake(iconX, iconY, CGRectGetWidth(_icon.frame), CGRectGetHeight(_icon.frame)));

    // Layout Description
    CGSize labelSize = [_descriptionLabel suggestedSizeForWidth:JetpackMaxTextWidth];
    CGFloat descriptionLabelX = (viewWidth - labelSize.width) * 0.5f;
    CGFloat descriptionLabelY = CGRectGetMaxY(_icon.frame) + 0.5*JetpackStandardOffset;
    _descriptionLabel.frame = CGRectIntegral(CGRectMake(descriptionLabelX, descriptionLabelY, labelSize.width, labelSize.height));

    // Layout Username
    CGFloat usernameTextFieldY = CGRectGetMaxY(_descriptionLabel.frame) + JetpackStandardOffset;
    _usernameTextField.frame = CGRectIntegral(CGRectMake(textFieldX, usernameTextFieldY, JetpackTextFieldWidth, JetpackTextFieldHeight));
    
    // Layout Password
    CGFloat passwordTextFieldY = CGRectGetMaxY(_usernameTextField.frame);
    _passwordTextField.frame = CGRectIntegral(CGRectMake(textFieldX, passwordTextFieldY, JetpackTextFieldWidth, JetpackTextFieldHeight));
    
    CGFloat multifactorTextY = CGRectGetMaxY(_passwordTextField.frame);
    _multifactorTextField.frame = CGRectIntegral(CGRectMake(textFieldX, multifactorTextY, JetpackTextFieldWidth, JetpackTextFieldHeight));
    
    // Layout Sign in Button
    CGFloat signInButtonY = [self lastTextfieldMaxY] + JetpackStandardOffset;
    _signInButton.frame = CGRectMake(buttonX, signInButtonY, JetpackSignInButtonWidth, JetpackSignInButtonHeight);

    // Layout SMS Label
    CGFloat smsLabelY = CGRectGetMaxY(_signInButton.frame) + 0.5 * JetpackStandardOffset;
    CGSize targetSize = [_sendVerificationCodeButton.titleLabel sizeThatFits:CGSizeMake(JetpackTextFieldWidth, CGFLOAT_MAX)];
    _sendVerificationCodeButton.frame = CGRectIntegral(CGRectMake(textFieldX, smsLabelY, JetpackTextFieldWidth, targetSize.height));
    
    // Layout Download Button
    CGFloat installJetpackButtonY = CGRectGetMaxY(_descriptionLabel.frame) + JetpackStandardOffset;
    _installJetpackButton.frame = CGRectIntegral(CGRectMake(buttonX, installJetpackButtonY, JetpackSignInButtonWidth, JetpackSignInButtonHeight));

    // Layout More Information Button
    CGFloat moreInformationButtonY = CGRectGetMaxY(_installJetpackButton.frame);
    _moreInformationButton.frame = CGRectIntegral(CGRectMake(buttonX, moreInformationButtonY, JetpackSignInButtonWidth, JetpackSignInButtonHeight));

    // Layout Skip Button
    CGFloat skipButtonX = viewWidth - CGRectGetWidth(_skipButton.frame) - JetpackStandardOffset;
    CGFloat skipButtonY = viewHeight - JetpackStandardOffset - CGRectGetHeight(_skipButton.frame);
    _skipButton.frame = CGRectMake(skipButtonX, skipButtonY, CGRectGetWidth(_skipButton.frame), CGRectGetHeight(_skipButton.frame));

    NSArray *viewsToCenter;
<<<<<<< HEAD
    if (self.blog.jetpack.isInstalled) {
=======
    if ([self canSetupJetpack]) {
>>>>>>> 2cb76495
        viewsToCenter = @[_icon, _descriptionLabel, _usernameTextField, _passwordTextField, _multifactorTextField, _sendVerificationCodeButton, _signInButton];
    } else {
        viewsToCenter = @[_icon, _descriptionLabel, _installJetpackButton, _moreInformationButton];
    }
    
    UIView *endingView = [viewsToCenter lastObject];
    [WPNUXUtility centerViews:viewsToCenter withStartingView:_icon andEndingView:endingView forHeight:(viewHeight - 100)];
}

- (CGFloat)lastTextfieldMaxY
{
    if (self.shouldDisplayMultifactor) {
        return CGRectGetMaxY(self.multifactorTextField.frame);
    } else {
        return CGRectGetMaxY(self.passwordTextField.frame);
    }
}

- (CGFloat)editionModeMaxY
{
    UIView *bottomView = self.shouldDisplayMultifactor ? self.sendVerificationCodeButton : self.signInButton;
    return CGRectGetMaxY(bottomView.frame);
}

- (BOOL)canSetupJetpack
{
    return self.blog.jetpack.isInstalled && self.blog.jetpack.isUpdatedToRequiredVersion;
}

#pragma mark - Button Helpers

- (IBAction)skipAction:(id)sender
{
    if (self.completionBlock) {
        self.completionBlock(NO);
    }
}

- (IBAction)saveAction:(id)sender
{
    [self.view endEditing:YES];
    [self setAuthenticating:YES];

    void (^finishedBlock)() = ^() {
        [self setAuthenticating:NO];
        
        if (self.completionBlock) {
            self.completionBlock(YES);
        }
    };

    void (^failureBlock)(NSError *error) = ^(NSError *error) {
        [self setAuthenticating:NO];
        [self handleSignInError:error];
    };

    NSManagedObjectContext *context = [[ContextManager sharedInstance] mainContext];
    JetpackService *jetpackService = [[JetpackService alloc] initWithManagedObjectContext:context];
    [jetpackService validateAndLoginWithUsername:self.usernameTextField.text
                                        password:self.passwordTextField.text
                                 multifactorCode:self.multifactorTextField.text
                                          siteID:self.blog.jetpack.siteID
                                         success:finishedBlock
                                         failure:failureBlock];
}

- (IBAction)sendVerificationCode:(id)sender
{
    WordPressComOAuthClient *client = [WordPressComOAuthClient client];
    [client requestOneTimeCodeWithUsername:self.usernameTextField.text
                                  password:self.passwordTextField.text
                                   success:^{
                                       [WPAnalytics track:WPAnalyticsStatTwoFactorSentSMS];
                                   }
                                   failure:nil];
}


#pragma mark - Helpers

- (void)handleSignInError:(NSError *)error
{
    // If needed, show the multifactor field
    if (error.code == WordPressComOAuthErrorNeedsMultifactorCode) {
        [self displayMultifactorTextfield];
        return;
    }
    
    [WPError showNetworkingAlertWithError:error];
}


#pragma mark - Multifactor Helpers

- (void)displayMultifactorTextfield
{
    [WPAnalytics track:WPAnalyticsStatTwoFactorCodeRequested];
    self.shouldDisplayMultifactor = YES;
    
    [UIView animateWithDuration:JetpackAnimationDuration
                     animations:^{
                         [self reloadInterface];
                         [self.multifactorTextField becomeFirstResponder];
                     }];
}

- (void)hideMultifactorTextfieldIfNeeded
{
    if (!self.shouldDisplayMultifactor) {
        return;
    }
    
    self.shouldDisplayMultifactor = NO;
    [UIView animateWithDuration:JetpackAnimationDuration
                     animations:^{
                         [self reloadInterface];
                     } completion:^(BOOL finished) {
                         self.multifactorTextField.text = nil;
                     }];
}



#pragma mark - UITextField delegate

- (BOOL)textFieldShouldReturn:(UITextField *)textField
{
    if (textField == self.usernameTextField) {
        [self.passwordTextField becomeFirstResponder];
    } else if (textField == self.passwordTextField || textField == self.multifactorTextField) {
        [self saveAction:nil];
    }

    return YES;
}

- (void)textFieldDidChangeNotificationReceived:(NSNotification *)notification
{
    [self updateSaveButton];
}


#pragma mark - Keyboard Helpers

- (void)keyboardWillShow:(NSNotification *)notification
{
    NSDictionary *keyboardInfo = notification.userInfo;
    CGFloat animationDuration = [[keyboardInfo objectForKey:UIKeyboardAnimationDurationUserInfoKey] floatValue];
    CGRect keyboardFrame = [[[notification userInfo] objectForKey:UIKeyboardFrameEndUserInfoKey] CGRectValue];
    keyboardFrame = [self.view convertRect:keyboardFrame fromView:nil];
    CGFloat newKeyboardOffset = (self.editionModeMaxY - CGRectGetMinY(keyboardFrame)) + JetpackStandardOffset;
    
    if (newKeyboardOffset < 0) {
        return;
    }

    [UIView animateWithDuration:animationDuration animations:^{
        for (UIControl *control in [self controlsToHideWithKeyboardOffset:newKeyboardOffset]) {
            control.alpha = JetpackTextFieldAlphaHidden;
        }
        
        for (UIControl *control in [self controlsToMoveForTextEntry]) {
            CGRect frame = control.frame;
            frame.origin.y -= newKeyboardOffset;
            control.frame = frame;
        }
    } completion:^(BOOL finished) {

        _keyboardOffset += newKeyboardOffset;
    }];
}

- (void)keyboardWillHide:(NSNotification *)notification
{
    NSDictionary *keyboardInfo = notification.userInfo;
    CGFloat animationDuration = [[keyboardInfo objectForKey:UIKeyboardAnimationDurationUserInfoKey] floatValue];

    CGFloat currentKeyboardOffset = _keyboardOffset;
    _keyboardOffset = 0;

    [UIView animateWithDuration:animationDuration animations:^{
        for (UIControl *control in [self controlsToHideWithKeyboardOffset:currentKeyboardOffset]) {
            control.alpha = JetpackTextFieldAlphaEnabled;
        }
        
        for (UIControl *control in [self controlsToMoveForTextEntry]) {
            CGRect frame = control.frame;
            frame.origin.y += currentKeyboardOffset;
            control.frame = frame;
        }
    }];
}

- (NSArray *)controlsToMoveForTextEntry
{
    return @[self.usernameTextField, self.passwordTextField, self.multifactorTextField, self.signInButton,
             self.sendVerificationCodeButton, self.icon, self.descriptionLabel];
}

- (NSArray *)controlsToHideWithKeyboardOffset:(CGFloat)offset
{
    NSMutableArray *controlsToHide = [NSMutableArray array];
    
    // Find  controls that fall off the screen
    for (UIView *control in self.controlsToMoveForTextEntry) {
        if (control.frame.origin.y - offset <= 0) {
            [controlsToHide addObject:control];
        }
    }
    
    return controlsToHide;
}


#pragma mark - Custom methods

- (void)setAuthenticating:(BOOL)authenticating
{
    _authenticating = authenticating;
    self.usernameTextField.enabled = !authenticating;
    self.passwordTextField.enabled = !authenticating;
    [self updateSaveButton];
    [self.signInButton showActivityIndicator:authenticating];
}


#pragma mark - Browser

- (void)openInstallJetpackURL
{
    [WPAnalytics track:WPAnalyticsStatSelectedInstallJetpack];

    NSString *targetURL = [_blog adminUrlWithPath:JetpackInstallRelativePath];
    [self openURL:[NSURL URLWithString:targetURL] username:_blog.username password:_blog.password wpLoginURL:[NSURL URLWithString:_blog.loginUrl]];
}

- (void)openMoreInformationURL
{
    NSURL *targetURL = [NSURL URLWithString:JetpackMoreInformationURL];
    [self openURL:targetURL username:nil password:nil wpLoginURL:nil];
}

- (void)openURL:(NSURL *)url username:(NSString *)username password:(NSString *)password wpLoginURL:(NSURL *)wpLoginURL
{
    WPWebViewController *webViewController = [[WPWebViewController alloc] init];
    webViewController.url = url;
    webViewController.username = username;
    webViewController.password = password;
    webViewController.wpLoginURL = wpLoginURL;

    if (self.navigationController) {
        [self.navigationController pushViewController:webViewController animated:YES];
        [self.navigationController setNavigationBarHidden:NO animated:YES];
    } else {
        UINavigationController *navController = [[UINavigationController alloc] initWithRootViewController:webViewController];
        navController.navigationBar.translucent = NO;
        navController.modalPresentationStyle = UIModalPresentationPageSheet;
        webViewController.navigationItem.leftBarButtonItem = [[UIBarButtonItem alloc] initWithBarButtonSystemItem:UIBarButtonSystemItemDone target:self action:@selector(dismissBrowser)];
        [self presentViewController:navController animated:YES completion:nil];
    }
}

- (void)dismissBrowser
{
    [self dismissViewControllerAnimated:YES completion:nil];
}

- (void)updateMessage
{
    if (self.blog.jetpack.isInstalled) {
        if (self.blog.jetpack.isUpdatedToRequiredVersion) {
            self.descriptionLabel.text = NSLocalizedString(@"Looks like you have Jetpack set up on your site. Congrats!\nSign in with your WordPress.com credentials below to enable Stats and Notifications.", @"");
        } else {
            self.descriptionLabel.text = [NSString stringWithFormat:NSLocalizedString(@"Jetpack %@ or later is required for stats. Do you want to update Jetpack?", @""), JetpackVersionMinimumRequired];
            [self.installJetpackButton setTitle:NSLocalizedString(@"Update Jetpack", @"") forState:UIControlStateNormal];
        }
    } else {
        self.descriptionLabel.text = NSLocalizedString(@"Jetpack is required for stats. Do you want to install Jetpack?", @"");
        [self.installJetpackButton setTitle:NSLocalizedString(@"Install Jetpack", @"") forState:UIControlStateNormal];
    }
    [self.descriptionLabel sizeToFit];

    [self layoutControls];
}

- (void)updateForm
{
    if (self.blog.jetpack.isConnected) {
        if (self.blog.jetpack.connectedUsername) {
            self.usernameTextField.text = self.blog.jetpack.connectedUsername;
        } else {
            NSManagedObjectContext *context = [[ContextManager sharedInstance] mainContext];
            AccountService *accountService = [[AccountService alloc] initWithManagedObjectContext:context];
            WPAccount *defaultAccount = [accountService defaultWordPressComAccount];

            self.usernameTextField.text = defaultAccount.username;
            self.passwordTextField.text = defaultAccount.password;
        }
        [self updateSaveButton];
    }
}

- (void)checkForJetpack
{
    NSManagedObjectContext *context = [[ContextManager sharedInstance] mainContext];
    BlogService *blogService = [[BlogService alloc] initWithManagedObjectContext:context];
    [blogService syncOptionsForBlog:self.blog success:^{
        if (self.blog.jetpack.isInstalled) {
            [self updateForm];
        }
        [self reloadInterface];
    } failure:^(NSError *error) {
        [WPError showNetworkingAlertWithError:error];
    }];
}


#pragma mark - UIGestureRecognizerDelegate

- (BOOL)gestureRecognizer:(UIGestureRecognizer *)gestureRecognizer shouldReceiveTouch:(UITouch *)touch
{
    BOOL isUsernameTextField = [touch.view isDescendantOfView:self.usernameTextField];
    BOOL isSigninButton = [touch.view isDescendantOfView:self.signInButton];
    
    if (isUsernameTextField || isSigninButton) {
        return NO;
    }
    
    return YES;
}

@end<|MERGE_RESOLUTION|>--- conflicted
+++ resolved
@@ -320,11 +320,7 @@
 
 - (void)updateControls
 {
-<<<<<<< HEAD
-    BOOL hasJetpack                         = self.blog.jetpack.isInstalled && self.blog.jetpack.isUpdatedToRequiredVersion;
-=======
     BOOL hasJetpack                         = [self canSetupJetpack];
->>>>>>> 2cb76495
     
     self.usernameTextField.alpha            = self.shouldDisplayMultifactor ? JetpackTextFieldAlphaDisabled : JetpackTextFieldAlphaEnabled;
     self.passwordTextField.alpha            = self.shouldDisplayMultifactor ? JetpackTextFieldAlphaDisabled : JetpackTextFieldAlphaEnabled;
@@ -407,11 +403,7 @@
     _skipButton.frame = CGRectMake(skipButtonX, skipButtonY, CGRectGetWidth(_skipButton.frame), CGRectGetHeight(_skipButton.frame));
 
     NSArray *viewsToCenter;
-<<<<<<< HEAD
-    if (self.blog.jetpack.isInstalled) {
-=======
     if ([self canSetupJetpack]) {
->>>>>>> 2cb76495
         viewsToCenter = @[_icon, _descriptionLabel, _usernameTextField, _passwordTextField, _multifactorTextField, _sendVerificationCodeButton, _signInButton];
     } else {
         viewsToCenter = @[_icon, _descriptionLabel, _installJetpackButton, _moreInformationButton];
