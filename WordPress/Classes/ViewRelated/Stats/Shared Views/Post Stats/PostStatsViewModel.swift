--- conflicted
+++ resolved
@@ -57,11 +57,7 @@
         let firstStubbedDateInterval = stubbedData.summaryData.first?.date.timeIntervalSince1970 ?? 0
         let styling = SelectedPostSummaryStyling(initialDateInterval: firstStubbedDateInterval)
 
-<<<<<<< HEAD
-        let row = OverviewRow(tabsData: [data], chartData: [stubbedData], chartStyling: [styling])
-=======
         let row = OverviewRow(tabsData: [data], chartData: [stubbedData], chartStyling: [styling], period: nil)
->>>>>>> 52f47f96
         tableRows.append(row)
 
         return tableRows
