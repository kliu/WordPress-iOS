import Foundation
import WordPressFlux

/// The view model used by SiteStatsDetailTableViewController to show
/// all data for a selected stat.
///
class SiteStatsDetailsViewModel: Observable {

    // MARK: - Properties

    let changeDispatcher = Dispatcher<Void>()

    private typealias Style = WPStyleGuide.Stats

    private var statSection: StatSection?
    private weak var detailsDelegate: SiteStatsDetailsDelegate?

    private let insightsStore = StoreContainer.shared.statsInsights
    private var insightsReceipt: Receipt?
    private var insightsChangeReceipt: Receipt?

    private let periodStore = StoreContainer.shared.statsPeriod
    private var periodReceipt: Receipt?
    private var periodChangeReceipt: Receipt?

    private var selectedDate: Date?
    private var selectedPeriod: StatsPeriodUnit?
    private var postID: Int?

    // MARK: - Init

    init(detailsDelegate: SiteStatsDetailsDelegate) {
        self.detailsDelegate = detailsDelegate
    }

    // MARK: - Data Fetching

    func fetchDataFor(statSection: StatSection,
                      selectedDate: Date? = nil,
                      selectedPeriod: StatsPeriodUnit? = nil,
                      postID: Int? = nil) {
        self.statSection = statSection
        self.selectedDate = selectedDate
        self.selectedPeriod = selectedPeriod
        self.postID = postID

        switch statSection {
        case let statSection where StatSection.allInsights.contains(statSection):
            guard let storeQuery = queryForInsightStatSection(statSection) else {
                return
            }

            insightsReceipt = insightsStore.query(storeQuery)
            insightsChangeReceipt = insightsStore.onChange { [weak self] in
                self?.emitChange()
            }
        case let statSection where StatSection.allPeriods.contains(statSection):
            guard let storeQuery = queryForPeriodStatSection(statSection) else {
                return
            }

            periodReceipt = periodStore.query(storeQuery)
            periodChangeReceipt = periodStore.onChange { [weak self] in
                self?.emitChange()
            }
        case let statSection where StatSection.allPostStats.contains(statSection):
            guard let postID = postID else {
                return
            }

            periodReceipt = periodStore.query(.postStats(postID: postID))
            periodChangeReceipt = periodStore.onChange { [weak self] in
                self?.emitChange()
            }
        default:
            break
        }
    }

    // MARK: - Table Model

    func tableViewModel() -> ImmuTable {

        guard let statSection = statSection,
            let detailsDelegate = detailsDelegate else {
                return ImmuTable.Empty
        }

        var tableRows = [ImmuTableRow]()

        switch statSection {
        case .insightsFollowersWordPress, .insightsFollowersEmail:
            let selectedIndex = statSection == .insightsFollowersWordPress ? 0 : 1
            let wpTabData = tabDataForFollowerType(.insightsFollowersWordPress)
            let emailTabData = tabDataForFollowerType(.insightsFollowersEmail)

            tableRows.append(DetailSubtitlesTabbedHeaderRow(tabsData: [wpTabData, emailTabData],
                                                            siteStatsDetailsDelegate: detailsDelegate,
                                                            showTotalCount: true,
                                                            selectedIndex: selectedIndex))

            let dataRows = statSection == .insightsFollowersWordPress ? wpTabData.dataRows : emailTabData.dataRows
            tableRows.append(contentsOf: tabbedRowsFrom(dataRows))
        case .insightsCommentsAuthors, .insightsCommentsPosts:
            let selectedIndex = statSection == .insightsCommentsAuthors ? 0 : 1
            let authorsTabData = tabDataForCommentType(.insightsCommentsAuthors)
            let postsTabData = tabDataForCommentType(.insightsCommentsPosts)

            tableRows.append(DetailSubtitlesTabbedHeaderRow(tabsData: [authorsTabData, postsTabData],
                                                            siteStatsDetailsDelegate: detailsDelegate,
                                                            showTotalCount: false,
                                                            selectedIndex: selectedIndex))

            let dataRows = statSection == .insightsCommentsAuthors ? authorsTabData.dataRows : postsTabData.dataRows
            tableRows.append(contentsOf: tabbedRowsFrom(dataRows))
        case .insightsTagsAndCategories:
            tableRows.append(DetailSubtitlesHeaderRow(itemSubtitle: StatSection.insightsTagsAndCategories.itemSubtitle,
                                                      dataSubtitle: StatSection.insightsTagsAndCategories.dataSubtitle))
            tableRows.append(contentsOf: tagsAndCategoriesRows())
        case .periodPostsAndPages:
            tableRows.append(DetailSubtitlesHeaderRow(itemSubtitle: StatSection.periodPostsAndPages.itemSubtitle,
                                                      dataSubtitle: StatSection.periodPostsAndPages.dataSubtitle))
            tableRows.append(contentsOf: postsAndPagesRows())

        case .periodSearchTerms:
            tableRows.append(DetailSubtitlesHeaderRow(itemSubtitle: StatSection.periodSearchTerms.itemSubtitle,
                                                     dataSubtitle: StatSection.periodSearchTerms.dataSubtitle))
            tableRows.append(contentsOf: searchTermsRows())
        case .periodVideos:
            tableRows.append(DetailSubtitlesHeaderRow(itemSubtitle: StatSection.periodVideos.itemSubtitle,
                                                     dataSubtitle: StatSection.periodVideos.dataSubtitle))
            tableRows.append(contentsOf: videosRows())
        case .periodClicks:
            tableRows.append(DetailSubtitlesHeaderRow(itemSubtitle: StatSection.periodClicks.itemSubtitle,
                                                      dataSubtitle: StatSection.periodClicks.dataSubtitle))
            tableRows.append(contentsOf: clicksRows())
        case .periodAuthors:
            tableRows.append(DetailSubtitlesHeaderRow(itemSubtitle: StatSection.periodAuthors.itemSubtitle,
                                                      dataSubtitle: StatSection.periodAuthors.dataSubtitle))
            tableRows.append(contentsOf: authorsRows())
        case .periodReferrers:
            tableRows.append(TopTotalsDetailStatsRow(itemSubtitle: StatSection.periodReferrers.itemSubtitle,
                                                     dataSubtitle: StatSection.periodReferrers.dataSubtitle,
                                                     dataRows: referrersRows(),
                                                     siteStatsDetailsDelegate: detailsDelegate))
        case .periodCountries:
            tableRows.append(DetailSubtitlesCountriesHeaderRow(itemSubtitle: StatSection.periodCountries.itemSubtitle,
                                                     dataSubtitle: StatSection.periodCountries.dataSubtitle))
            tableRows.append(contentsOf: countriesRows())
        case .periodPublished:
            tableRows.append(contentsOf: publishedRows())
        case .postStatsMonthsYears:
            tableRows.append(DetailSubtitlesCountriesHeaderRow(itemSubtitle: StatSection.postStatsMonthsYears.itemSubtitle,
                                                               dataSubtitle: StatSection.postStatsMonthsYears.dataSubtitle))
            tableRows.append(contentsOf: postStatsRows())
        case .postStatsAverageViews:
            tableRows.append(DetailSubtitlesCountriesHeaderRow(itemSubtitle: StatSection.postStatsAverageViews.itemSubtitle,
                                                               dataSubtitle: StatSection.postStatsAverageViews.dataSubtitle))
            tableRows.append(contentsOf: postStatsRows(forAverages: true))
        default:
            break
        }

        return ImmuTable(sections: [
            ImmuTableSection(
                rows: tableRows)
            ])
    }

    // MARK: - Refresh Data

    func refreshFollowers() {
        ActionDispatcher.dispatch(InsightAction.refreshFollowers)
    }

    func refreshComments() {
        ActionDispatcher.dispatch(InsightAction.refreshComments)
    }

    func refreshTagsAndCategories() {
        ActionDispatcher.dispatch(InsightAction.refreshTagsAndCategories)
    }

    func refreshPostsAndPages() {
        guard let selectedDate = selectedDate,
            let selectedPeriod = selectedPeriod else {
                return
        }
        ActionDispatcher.dispatch(PeriodAction.refreshPostsAndPages(date: selectedDate, period: selectedPeriod))
    }

    func refreshSearchTerms() {
        guard let selectedDate = selectedDate,
            let selectedPeriod = selectedPeriod else {
                return
        }
        ActionDispatcher.dispatch(PeriodAction.refreshSearchTerms(date: selectedDate, period: selectedPeriod))
    }

    func refreshVideos() {
        guard let selectedDate = selectedDate,
            let selectedPeriod = selectedPeriod else {
                return
        }
        ActionDispatcher.dispatch(PeriodAction.refreshVideos(date: selectedDate, period: selectedPeriod))
    }

    func refreshClicks() {
        guard let selectedDate = selectedDate,
            let selectedPeriod = selectedPeriod else {
                return
        }
        ActionDispatcher.dispatch(PeriodAction.refreshClicks(date: selectedDate, period: selectedPeriod))
    }

    func refreshAuthors() {
        guard let selectedDate = selectedDate,
            let selectedPeriod = selectedPeriod else {
                return
        }
        ActionDispatcher.dispatch(PeriodAction.refreshAuthors(date: selectedDate, period: selectedPeriod))
    }

    func refreshReferrers() {
        guard let selectedDate = selectedDate,
            let selectedPeriod = selectedPeriod else {
                return
        }
        ActionDispatcher.dispatch(PeriodAction.refreshReferrers(date: selectedDate, period: selectedPeriod))
    }

    func refreshCountries() {
        guard let selectedDate = selectedDate,
            let selectedPeriod = selectedPeriod else {
                return
        }
        ActionDispatcher.dispatch(PeriodAction.refreshCountries(date: selectedDate, period: selectedPeriod))
    }

    func refreshPublished() {
        guard let selectedDate = selectedDate,
            let selectedPeriod = selectedPeriod else {
                return
        }
        ActionDispatcher.dispatch(PeriodAction.refreshPublished(date: selectedDate, period: selectedPeriod))
    }

    func refreshPostStats() {
        guard let postID = postID else {
            return
        }

        ActionDispatcher.dispatch(PeriodAction.refreshPostStats(postID: postID))
    }

}

// MARK: - Private Extension

private extension SiteStatsDetailsViewModel {

    // MARK: - Store Queries

    func queryForInsightStatSection(_ statSection: StatSection) -> InsightQuery? {
        switch statSection {
        case .insightsFollowersWordPress, .insightsFollowersEmail:
            return .allFollowers
        case .insightsCommentsAuthors, .insightsCommentsPosts:
            return .allComments
        case .insightsTagsAndCategories:
            return .allTagsAndCategories
        default:
            return nil
        }
    }

    func queryForPeriodStatSection(_ statSection: StatSection) -> PeriodQuery? {

        guard let selectedDate = selectedDate,
            let selectedPeriod = selectedPeriod else {
                return nil
        }

        switch statSection {
        case .periodPostsAndPages:
            return .allPostsAndPages(date: selectedDate, period: selectedPeriod)
        case .periodSearchTerms:
            return .allSearchTerms(date: selectedDate, period: selectedPeriod)
        case .periodVideos:
            return .allVideos(date: selectedDate, period: selectedPeriod)
        case .periodClicks:
            return .allClicks(date: selectedDate, period: selectedPeriod)
        case .periodAuthors:
            return .allAuthors(date: selectedDate, period: selectedPeriod)
        case .periodReferrers:
            return .allReferrers(date: selectedDate, period: selectedPeriod)
        case .periodCountries:
            return .allCountries(date: selectedDate, period: selectedPeriod)
        case .periodPublished:
            return .allPublished(date: selectedDate, period: selectedPeriod)
        default:
            return nil
        }
    }

    // MARK: - Tabbed Cards

    func tabbedRowsFrom(_ commentsRowData: [StatsTotalRowData]) -> [DetailDataRow] {
        return dataRowsFor(commentsRowData)
    }

    func tabDataForFollowerType(_ followerType: StatSection) -> TabData {
        let tabTitle = followerType.tabTitle
        var followers: [StatsFollower] = []
        var totalFollowers: Int?

        switch followerType {
        case .insightsFollowersWordPress:
            followers = insightsStore.getAllDotComFollowers()?.topDotComFollowers ?? []
            totalFollowers = insightsStore.getDotComFollowers()?.dotComFollowersCount
        case .insightsFollowersEmail:
            followers = insightsStore.getAllEmailFollowers()?.topEmailFollowers ?? []
            totalFollowers = insightsStore.getAllEmailFollowers()?.emailFollowersCount
        default:
            break
        }

        let totalCount = String(format: followerType.totalFollowers, (totalFollowers ?? 0).abbreviatedString())

        let followersData = followers.compactMap {
            return StatsTotalRowData(name: $0.name,
                                     data: $0.subscribedDate.relativeStringInPast(),
                                     userIconURL: $0.avatarURL,
                                     statSection: followerType)
        }

        return TabData(tabTitle: tabTitle,
                       itemSubtitle: followerType.itemSubtitle,
                       dataSubtitle: followerType.dataSubtitle,
                       totalCount: totalCount,
                       dataRows: followersData)
    }

    func tabDataForCommentType(_ commentType: StatSection) -> TabData {
        let commentsInsight = insightsStore.getAllCommentsInsight()

        var rowItems: [StatsTotalRowData] = []

        switch commentType {
        case .insightsCommentsAuthors:
            let authors = commentsInsight?.topAuthors ?? []
            rowItems = authors.map {
                StatsTotalRowData(name: $0.name,
                                  data: $0.commentCount.abbreviatedString(),
                                  userIconURL: $0.iconURL,
                                  showDisclosure: false,
                                  statSection: .insightsCommentsAuthors)
            }
        case .insightsCommentsPosts:
            let posts = commentsInsight?.topPosts ?? []
            rowItems = posts.map {
                StatsTotalRowData(name: $0.name,
                                  data: $0.commentCount.abbreviatedString(),
                                  showDisclosure: true,
                                  disclosureURL: $0.postURL,
                                  statSection: .insightsCommentsPosts)
            }
        default:
            break
        }

        return TabData(tabTitle: commentType.tabTitle,
                       itemSubtitle: commentType.itemSubtitle,
                       dataSubtitle: commentType.dataSubtitle,
                       dataRows: rowItems)
    }

    // MARK: - Tags and Categories

    func tagsAndCategoriesRows() -> [ImmuTableRow] {
        return expandableDataRowsFor(tagsAndCategoriesRowData(), forStat: .insightsTagsAndCategories)
    }

    func tagsAndCategoriesRowData() -> [StatsTotalRowData] {
        guard let tagsAndCategories = insightsStore.getAllTagsAndCategories()?.topTagsAndCategories else {
            return []
        }

        return tagsAndCategories.map {
            let viewsCount = $0.viewsCount ?? 0

            return StatsTotalRowData(name: $0.name,
                                     data: viewsCount.abbreviatedString(),
                                     dataBarPercent: Float(viewsCount) / Float(tagsAndCategories.first?.viewsCount ?? 1),
                                     icon: StatsDataHelper.tagsAndCategoriesIconForKind($0.kind),
                                     showDisclosure: true,
                                     disclosureURL: $0.url,
                                     childRows: StatsDataHelper.childRowsForItems($0.children),
                                     statSection: .insightsTagsAndCategories)
        }
    }

    // MARK: - Posts and Pages

    func postsAndPagesRows() -> [DetailDataRow] {
        return dataRowsFor(postsAndPagesRowData())
    }

    func postsAndPagesRowData() -> [StatsTotalRowData] {
        let postsAndPages = periodStore.getTopPostsAndPages()?.topPosts ?? []

        return postsAndPages.map {
            let icon: UIImage?

            switch $0.kind {
            case .homepage:
                icon = Style.imageForGridiconType(.house)
            case .page:
                icon = Style.imageForGridiconType(.pages)
            case .post:
                icon = Style.imageForGridiconType(.posts)
            case .unknown:
                icon = Style.imageForGridiconType(.posts)
            }

            return StatsTotalRowData(name: $0.title,
                                     data: $0.viewsCount.abbreviatedString(),
                                     postID: $0.postID,
                                     dataBarPercent: Float($0.viewsCount) / Float(postsAndPages.first!.viewsCount),
                                     icon: icon,
                                     showDisclosure: true,
                                     disclosureURL: $0.postURL,
                                     statSection: .periodPostsAndPages)
        }
    }

    // MARK: - Search Terms

    func searchTermsRows() -> [DetailDataRow] {
        return dataRowsFor(searchTermsRowData())
    }

    func searchTermsRowData() -> [StatsTotalRowData] {
        guard let searchTerms = periodStore.getTopSearchTerms() else {
            return []
        }


        var mappedSearchTerms = searchTerms.searchTerms.map { StatsTotalRowData(name: $0.term,
                                                                                data: $0.viewsCount.abbreviatedString(),
                                                                                statSection: .periodSearchTerms) }

        if !mappedSearchTerms.isEmpty && searchTerms.hiddenSearchTermsCount > 0 {
            // We want to insert the "Unknown search terms" item only if there's anything to show in the first place — if the
            // section is empty, it doesn't make sense to insert it here.

            let unknownSearchTerm = StatsTotalRowData(name: NSLocalizedString("Unknown search terms",
                                                                              comment: "Search Terms label for 'unknown search terms'."),
                                                      data: searchTerms.hiddenSearchTermsCount.abbreviatedString(),
                                                      statSection: .periodSearchTerms)

            mappedSearchTerms.insert(unknownSearchTerm, at: 0)
        }

        return mappedSearchTerms
    }

    // MARK: - Videos

    func videosRows() -> [DetailDataRow] {
        return dataRowsFor(videosRowData())
    }

    func videosRowData() -> [StatsTotalRowData] {
        return periodStore.getTopVideos()?.videos.map { StatsTotalRowData(name: $0.title,
                                                                          data: $0.playsCount.abbreviatedString(),
                                                                          mediaID: $0.postID as NSNumber,
                                                                          icon: Style.imageForGridiconType(.video),
                                                                          showDisclosure: true,
                                                                          statSection: .periodVideos) }
            ?? []
    }

    // MARK: - Clicks

    func clicksRows() -> [ImmuTableRow] {
        return expandableDataRowsFor(clicksRowData(), forStat: .periodClicks)
    }

    func clicksRowData() -> [StatsTotalRowData] {
        return periodStore.getTopClicks()?.clicks.map {
            StatsTotalRowData(name: $0.title,
                              data: $0.clicksCount.abbreviatedString(),
                              showDisclosure: true,
                              disclosureURL: $0.iconURL,
                              childRows: $0.children.map { StatsTotalRowData(name: $0.title,
                                                                             data: $0.clicksCount.abbreviatedString(),
                                                                             showDisclosure: true,
                                                                             disclosureURL: $0.clickedURL) },
                              statSection: .periodClicks)
            } ?? []
    }

    // MARK: - Authors

    func authorsRows() -> [ImmuTableRow] {
        return expandableDataRowsFor(authorsRowData(), forStat: .periodAuthors)
    }

    func authorsRowData() -> [StatsTotalRowData] {
        let authors = periodStore.getTopAuthors()?.topAuthors ?? []

        return authors.map {
            StatsTotalRowData(name: $0.name,
                              data: $0.viewsCount.abbreviatedString(),
                              dataBarPercent: Float($0.viewsCount) / Float(authors.first!.viewsCount),
                              userIconURL: $0.iconURL,
                              showDisclosure: true,
                              childRows: $0.posts.map { StatsTotalRowData(name: $0.title, data: $0.viewsCount.abbreviatedString()) },
                              statSection: .periodAuthors)
        }
    }

    // MARK: - Referrers

    func referrersRows() -> [StatsTotalRowData] {
        let referrers = periodStore.getTopReferrers()?.referrers ?? []

        func rowDataFromReferrer(referrer: StatsReferrer) -> StatsTotalRowData {
            return StatsTotalRowData(name: referrer.title,
                                     data: referrer.viewsCount.abbreviatedString(),
                                     socialIconURL: referrer.iconURL,
                                     showDisclosure: true,
                                     disclosureURL: referrer.url,
                                     childRows: referrer.children.map { rowDataFromReferrer(referrer: $0) },
                                     statSection: .periodReferrers)
        }

        return referrers.map { rowDataFromReferrer(referrer: $0) }
    }

    // MARK: - Countries

    func countriesRows() -> [DetailDataRow] {
        return dataRowsFor(countriesRowData())
    }

    func countriesRowData() -> [StatsTotalRowData] {
        return periodStore.getTopCountries()?.countries.map { StatsTotalRowData(name: $0.name,
                                                                                data: $0.viewsCount.abbreviatedString(),
                                                                                icon: UIImage(named: $0.code),
                                                                                statSection: .periodCountries) }
            ?? []
    }

    // MARK: - Published

    func publishedRows() -> [DetailDataRow] {
        return dataRowsFor(publishedRowData())
    }

    func publishedRowData() -> [StatsTotalRowData] {
        return periodStore.getTopPublished()?.publishedPosts.map { StatsTotalRowData(name: $0.title,
                                                                                     data: "",
                                                                                     showDisclosure: true,
                                                                                     disclosureURL: $0.postURL,
                                                                                     statSection: .periodPublished) }
            ?? []
    }

    // MARK: - Post Stats

    func postStatsRows(forAverages: Bool = false) -> [ImmuTableRow] {
        return expandableDataRowsFor(postStatsRowData(forAverages: forAverages),
                                     forStat: forAverages ? .postStatsAverageViews : .postStatsMonthsYears)
    }

<<<<<<< HEAD
    func postStatsRowData(forAverages: Bool) -> [StatsTotalRowData] {
        let postStats = periodStore.getPostStats()
=======
        let postStats = periodStore.getPostStats(for: postID)
>>>>>>> 7123c6c2

        guard let yearsData = (forAverages ? postStats?.dailyAveragesPerMonth : postStats?.monthlyBreakdown),
            let minYear = StatsDataHelper.minYearFrom(yearsData: yearsData),
            let maxYear = StatsDataHelper.maxYearFrom(yearsData: yearsData) else {
                return []
        }

        var yearRows = [StatsTotalRowData]()

        // Create Year rows in descending order
        for year in (minYear...maxYear).reversed() {
            let months = StatsDataHelper.monthsFrom(yearsData: yearsData, forYear: year)
            let yearTotalViews = StatsDataHelper.totalViewsFrom(monthsData: months)

            let rowValue: Int = {
                if forAverages {
                    return months.count > 0 ? (yearTotalViews / months.count) : 0
                }
                return yearTotalViews
            }()

            if rowValue > 0 {
                yearRows.append(StatsTotalRowData(name: String(year),
                                                  data: rowValue.abbreviatedString(),
                                                  showDisclosure: true,
                                                  childRows: StatsDataHelper.childRowsForYear(months),
                                                  statSection: forAverages ? .postStatsAverageViews : .postStatsMonthsYears))
            }
        }

        return yearRows
    }

    // MARK: - Helpers

    func dataRowsFor(_ rowsData: [StatsTotalRowData]) -> [DetailDataRow] {
        var detailDataRows = [DetailDataRow]()

        for (idx, rowData) in rowsData.enumerated() {
            detailDataRows.append(DetailDataRow(rowData: rowData,
                                                detailsDelegate: detailsDelegate,
                                                hideSeparator: idx == rowsData.endIndex-1))
        }

        return detailDataRows
    }

    func expandableDataRowsFor(_ rowsData: [StatsTotalRowData], forStat statSection: StatSection) -> [ImmuTableRow] {
        var detailDataRows = [ImmuTableRow]()

        for (idx, rowData) in rowsData.enumerated() {
            let isLastRow = idx == rowsData.endIndex-1

            // Expanded state of current row
            let expanded = StatsDataHelper.expandedRowLabelsDetails[statSection]?.contains(rowData.name) ?? false

            // Expanded state of next row
            var nextExpanded = false
            let nextIndex = idx + 1
            if nextIndex < rowsData.count {
                let nextRow = rowsData[nextIndex]
                nextExpanded = StatsDataHelper.expandedRowLabelsDetails[statSection]?.contains(nextRow.name) ?? false
            }

            // Toggle the indented separator line based on expanded states.
            // If the current row is expanded, hide the separator.
            // If the current row is not expanded, hide the separator if the next row is.
            let hideIndentedSeparator = expanded ? (expanded || isLastRow) : (nextExpanded || isLastRow)

            // Add current row
            detailDataRows.append(DetailExpandableRow(rowData: rowData,
                                                          detailsDelegate: detailsDelegate,
                                                          hideIndentedSeparator: hideIndentedSeparator,
                                                          hideFullSeparator: !isLastRow,
                                                          expanded: expanded))

            // Add child rows
            if expanded {
                let childRowsData = rowData.childRows ?? []
                for (idx, childRowData) in childRowsData.enumerated() {
                    // If this is the last child row, toggle the full separator based on
                    // next parent's expanded state to prevent duplicate lines.
                    let hideFullSeparator = (idx == childRowsData.endIndex-1) ? nextExpanded : true

                    // If the parent row has an icon, show the image view for the child
                    // to make the child row appear "indented".
                    let showImage = rowData.hasIcon

                    detailDataRows.append(DetailExpandableChildRow(rowData: childRowData,
                                                                   detailsDelegate: detailsDelegate,
                                                                   hideIndentedSeparator: true,
                                                                   hideFullSeparator: hideFullSeparator,
                                                                   showImage: showImage))
                }
            }
        }

        return detailDataRows
    }

}<|MERGE_RESOLUTION|>--- conflicted
+++ resolved
@@ -575,12 +575,8 @@
                                      forStat: forAverages ? .postStatsAverageViews : .postStatsMonthsYears)
     }
 
-<<<<<<< HEAD
     func postStatsRowData(forAverages: Bool) -> [StatsTotalRowData] {
-        let postStats = periodStore.getPostStats()
-=======
         let postStats = periodStore.getPostStats(for: postID)
->>>>>>> 7123c6c2
 
         guard let yearsData = (forAverages ? postStats?.dailyAveragesPerMonth : postStats?.monthlyBreakdown),
             let minYear = StatsDataHelper.minYearFrom(yearsData: yearsData),
