import UIKit

enum StatsTabType: Int, FilterTabBarItem, CaseIterable {
    case insights = 0
    case days
    case weeks
    case months
    case years
    case traffic

    // This is public as it is needed by FilterTabBarItem.
    var title: String {
        switch self {
        case .insights: return NSLocalizedString("Insights", comment: "Title of Insights stats filter.")
        case .days: return NSLocalizedString("Days", comment: "Title of Days stats filter.")
        case .weeks: return NSLocalizedString("Weeks", comment: "Title of Weeks stats filter.")
        case .months: return NSLocalizedString("Months", comment: "Title of Months stats filter.")
        case .years: return NSLocalizedString("Years", comment: "Title of Years stats filter.")
        case .traffic: return NSLocalizedString("stats.dashboard.tab.traffic", value: "Traffic", comment: "Title of Traffic stats tab.")
        }
    }

    init?(from string: String) {
        switch string {
        case "day":
            self = .days
        case "week":
            self = .weeks
        case "month":
            self = .months
        case "year":
            self = .years
        case "insights":
            self = .insights
        case "traffic":
            self = .traffic
        default:
            return nil
        }
    }

    var unit: StatsPeriodUnit? {
        switch self {
        case .days:
            return .day
        case .weeks:
            return .week
        case .months:
            return .month
        case .years:
            return .year
        default:
            return nil
        }
    }
}

fileprivate extension StatsTabType {
    static var displayedTabs: [StatsTabType] {
        if RemoteFeatureFlag.statsTrafficTab.enabled() {
            return [.traffic, .insights]
        } else {
            return [.insights, .days, .weeks, .months, .years]
        }
    }

    var analyticsAccessEvent: WPAnalyticsStat? {
        switch self {
        case .insights: return .statsInsightsAccessed
        case .days:     return .statsPeriodDaysAccessed
        case .weeks:    return .statsPeriodWeeksAccessed
        case .months:   return .statsPeriodMonthsAccessed
        case .years:    return .statsPeriodYearsAccessed
        case .traffic:  return nil
        }
    }
}

class SiteStatsDashboardViewController: UIViewController {
    static let lastSelectedStatsDateKey = "LastSelectedStatsDate"

    // MARK: - Properties

    @IBOutlet weak var filterTabBar: FilterTabBar!
    @IBOutlet weak var jetpackBannerView: JetpackBannerView!

    private var insightsTableViewController = SiteStatsInsightsTableViewController.loadFromStoryboard()
    private lazy var periodTableViewControllerDeprecated = SiteStatsPeriodTableViewControllerDeprecated.loadFromStoryboard()
    private lazy var trafficTableViewController = {
<<<<<<< HEAD
        let selectedDate: Date
        if let date = SiteStatsDashboardPreferences.getLastSelectedDateFromUserDefaults() {
            selectedDate = date
=======
        let date: Date
        if let selectedDate = getLastSelectedDateFromUserDefaults() {
            date = selectedDate
>>>>>>> 4cb9cef4
        } else {
            date = StatsDataHelper.currentDateForSite()
        }

<<<<<<< HEAD
        let selectedPeriodUnit = SiteStatsDashboardPreferences.getSelectedPeriodUnit() ?? .day

        return SiteStatsPeriodTableViewController(selectedDate: selectedDate, selectedPeriod: selectedPeriodUnit)
=======
        let currentPeriod = StatsPeriodUnit(rawValue: currentSelectedPeriod.rawValue - 1) ?? .day

        return SiteStatsPeriodTableViewController(date: date, period: currentPeriod)
>>>>>>> 4cb9cef4
    }()
    private var pageViewController: UIPageViewController?
    private lazy var displayedTabs: [StatsTabType] = StatsTabType.displayedTabs

    @objc lazy var manageInsightsButton: UIBarButtonItem = {
        let button = UIBarButtonItem(
                image: .gridicon(.cog),
                style: .plain,
                target: self,
                action: #selector(manageInsightsButtonTapped))
        button.accessibilityHint = NSLocalizedString("Tap to customize insights", comment: "Accessibility hint to customize insights")
        return button
    }()

    // MARK: - View

    override func viewDidLoad() {
        super.viewDidLoad()
        configureJetpackBanner()
        configureInsightsTableView()
        configurePeriodTableViewControllerDeprecated()
        configureTrafficTableViewController()
        setupFilterBar()
        restoreSelectedDateFromUserDefaults()
        restoreSelectedTabFromUserDefaults()
        addWillEnterForegroundObserver()
        configureNavBar()
        view.accessibilityIdentifier = "stats-dashboard"
    }

    override func viewWillAppear(_ animated: Bool) {
        super.viewWillAppear(animated)
        JetpackFeaturesRemovalCoordinator.presentOverlayIfNeeded(in: self, source: .stats)
    }

    func configureInsightsTableView() {
        insightsTableViewController.tableStyle = .insetGrouped
        insightsTableViewController.bannerView = jetpackBannerView
    }

    private func configurePeriodTableViewControllerDeprecated() {
        periodTableViewControllerDeprecated.bannerView = jetpackBannerView
    }

    private func configureTrafficTableViewController() {
        trafficTableViewController.bannerView = jetpackBannerView
    }

    func configureNavBar() {
        parent?.navigationItem.rightBarButtonItem = currentSelectedTab == .insights ? manageInsightsButton : nil
    }

    func configureJetpackBanner() {
        guard JetpackBrandingVisibility.all.enabled else {
            jetpackBannerView.removeFromSuperview()
            return
        }
        let textProvider = JetpackBrandingTextProvider(screen: JetpackBannerScreen.stats)
        jetpackBannerView.configure(title: textProvider.brandingText()) { [unowned self] in
            JetpackBrandingCoordinator.presentOverlay(from: self)
            JetpackBrandingAnalyticsHelper.trackJetpackPoweredBannerTapped(screen: .stats)
        }
    }

    @objc func manageInsightsButtonTapped() {
        insightsTableViewController.showAddInsightView(source: "nav_bar")
    }

    override func viewWillDisappear(_ animated: Bool) {
        super.viewWillDisappear(animated)
        removeWillEnterForegroundObserver()
    }

    override func prepare(for segue: UIStoryboardSegue, sender: Any?) {
        switch segue.destination {
        case let pageViewController as UIPageViewController:
            self.pageViewController = pageViewController
        default:
            break
        }
    }

    override func viewWillTransition(to size: CGSize, with coordinator: UIViewControllerTransitionCoordinator) {
        if traitCollection.verticalSizeClass == .regular, traitCollection.horizontalSizeClass == .compact {
            updatePeriodView(oldSelectedTab: currentSelectedTab)
        }
    }
}

extension SiteStatsDashboardViewController: StatsForegroundObservable {
    func reloadStatsData() {
        updatePeriodView(oldSelectedTab: currentSelectedTab)
    }
}

// MARK: - Private Extension

private extension SiteStatsDashboardViewController {
    var currentSelectedTab: StatsTabType {
        get {
            let selectedIndex = filterTabBar?.selectedIndex ?? 0
            return displayedTabs[selectedIndex]
        }
        set {
            let index = displayedTabs.firstIndex(of: newValue) ?? 0
            filterTabBar?.setSelectedIndex(index)
            let oldSelectedPeriod = getSelectedTabFromUserDefaults()
            updatePeriodView(oldSelectedTab: oldSelectedPeriod)
            saveSelectedPeriodToUserDefaults()
            trackAccessEvent()
        }
    }
}

// MARK: - FilterTabBar Support

private extension SiteStatsDashboardViewController {

    func setupFilterBar() {
        WPStyleGuide.Stats.configureFilterTabBar(filterTabBar)
        filterTabBar.items = displayedTabs
        filterTabBar.addTarget(self, action: #selector(selectedFilterDidChange(_:)), for: .valueChanged)
        filterTabBar.accessibilityIdentifier = "site-stats-dashboard-filter-bar"
    }

    @objc func selectedFilterDidChange(_ filterBar: FilterTabBar) {
        currentSelectedTab = displayedTabs[filterBar.selectedIndex]

        configureNavBar()
    }

}

// MARK: - User Defaults Support

private extension SiteStatsDashboardViewController {

    func saveSelectedPeriodToUserDefaults() {
        guard let siteID = SiteStatsInformation.sharedInstance.siteID?.intValue else {
            return
        }

        guard !insightsTableViewController.isGrowAudienceShowing else {
            SiteStatsDashboardPreferences.setSelected(tabType: .insights, siteID: siteID)
            return
        }

        SiteStatsDashboardPreferences.setSelected(tabType: currentSelectedTab, siteID: siteID)
    }

    func getSelectedTabFromUserDefaults() -> StatsTabType {
        guard let tabType = SiteStatsDashboardPreferences.getSelectedTabType() else {
            return displayedTabs[0]
        }

        return tabType
    }

    func restoreSelectedDateFromUserDefaults() {
        periodTableViewControllerDeprecated.selectedDate = SiteStatsDashboardPreferences.getLastSelectedDateFromUserDefaults()
        SiteStatsDashboardPreferences.removeLastSelectedDateFromUserDefaults()
    }

    func restoreSelectedTabFromUserDefaults() {
        currentSelectedTab = getSelectedTabFromUserDefaults()
    }

    func updatePeriodView(oldSelectedTab: StatsTabType) {
        let selectedPeriodChanged = currentSelectedTab != oldSelectedTab
        let previousSelectedPeriodWasInsights = oldSelectedTab == .insights
        let pageViewControllerIsEmpty = pageViewController?.viewControllers?.isEmpty ?? true
        let isGrowAudienceShowingOnInsights = insightsTableViewController.isGrowAudienceShowing

        switch currentSelectedTab {
        case .insights:
            if selectedPeriodChanged || pageViewControllerIsEmpty || isGrowAudienceShowingOnInsights {
                pageViewController?.setViewControllers([insightsTableViewController],
                                                       direction: .forward,
                                                       animated: false)
            }
            insightsTableViewController.refreshInsights()
        case .traffic:
            if previousSelectedPeriodWasInsights || pageViewControllerIsEmpty {
                pageViewController?.setViewControllers([trafficTableViewController],
                                                       direction: .forward,
                                                       animated: false)
            }
        case .days, .weeks, .months, .years:
            if previousSelectedPeriodWasInsights || pageViewControllerIsEmpty {
                pageViewController?.setViewControllers([periodTableViewControllerDeprecated],
                                                       direction: .forward,
                                                       animated: false)
            }

            if periodTableViewControllerDeprecated.selectedDate == nil
                || selectedPeriodChanged {

                periodTableViewControllerDeprecated.selectedDate = StatsDataHelper.currentDateForSite()
            }

            let selectedPeriod = StatsPeriodUnit(rawValue: currentSelectedTab.rawValue - 1) ?? .day
            periodTableViewControllerDeprecated.selectedPeriod = selectedPeriod
        }
    }

}

// MARK: - Tracks Support

private extension SiteStatsDashboardViewController {

    func captureAnalyticsEvent(_ event: WPAnalyticsStat) {
        if let blogIdentifier = SiteStatsInformation.sharedInstance.siteID {
            WPAppAnalytics.track(event, withBlogID: blogIdentifier)
        } else {
            WPAppAnalytics.track(event)
        }
    }

    func trackAccessEvent() {
        if let event = currentSelectedTab.analyticsAccessEvent {
            captureAnalyticsEvent(event)
        }
    }
}

// MARK: - Preferences

struct SiteStatsDashboardPreferences {
    static func setSelected(tabType: StatsTabType, siteID: Int? = nil) {
        guard let siteID = siteID ?? SiteStatsInformation.sharedInstance.siteID?.intValue else { return }

        let periodKey = lastSelectedStatsTabTypeKey(forSiteID: siteID)
        UserPersistentStoreFactory.instance().set(tabType.rawValue, forKey: periodKey)

        let unitKey = lastSelectedStatsUnitTypeKey(forSiteID: siteID)
        if let unit = tabType.unit {
            UserPersistentStoreFactory.instance().set(unit.rawValue, forKey: unitKey)
        }
    }

    static func setSelected(periodUnit: StatsPeriodUnit) {
        guard let siteID = SiteStatsInformation.sharedInstance.siteID?.intValue else { return }

        let unitKey = lastSelectedStatsTabTypeKey(forSiteID: siteID)
        UserPersistentStoreFactory.instance().set(periodUnit.rawValue, forKey: unitKey)
    }

    static func getSelectedTabType() -> StatsTabType? {
        guard let siteID = SiteStatsInformation.sharedInstance.siteID?.intValue else { return nil }

        let key = Self.lastSelectedStatsTabTypeKey(forSiteID: siteID)
        return StatsTabType(rawValue: UserPersistentStoreFactory.instance().integer(forKey: key))
    }

    static func getSelectedPeriodUnit() -> StatsPeriodUnit? {
        guard let siteID = SiteStatsInformation.sharedInstance.siteID?.intValue else { return nil }

        let key = Self.lastSelectedStatsUnitTypeKey(forSiteID: siteID)
        return StatsPeriodUnit(rawValue: UserPersistentStoreFactory.instance().integer(forKey: key))
    }

    static func getLastSelectedDateFromUserDefaults() -> Date? {
        UserPersistentStoreFactory.instance().object(forKey: Self.lastSelectedStatsDateKey) as? Date
    }

    static func removeLastSelectedDateFromUserDefaults() {
        UserPersistentStoreFactory.instance().removeObject(forKey: Self.lastSelectedStatsDateKey)
    }

    // MARK: - Keys

    private static func lastSelectedStatsTabTypeKey(forSiteID siteID: Int) -> String {
        return "LastSelectedStatsTabType-\(siteID)"
    }

    private static func lastSelectedStatsUnitTypeKey(forSiteID siteID: Int) -> String {
        return "LastSelectedStatsUnitType-\(siteID)"
    }

    private static let lastSelectedStatsDateKey = "LastSelectedStatsDate"
}<|MERGE_RESOLUTION|>--- conflicted
+++ resolved
@@ -87,28 +87,16 @@
     private var insightsTableViewController = SiteStatsInsightsTableViewController.loadFromStoryboard()
     private lazy var periodTableViewControllerDeprecated = SiteStatsPeriodTableViewControllerDeprecated.loadFromStoryboard()
     private lazy var trafficTableViewController = {
-<<<<<<< HEAD
-        let selectedDate: Date
-        if let date = SiteStatsDashboardPreferences.getLastSelectedDateFromUserDefaults() {
-            selectedDate = date
-=======
         let date: Date
-        if let selectedDate = getLastSelectedDateFromUserDefaults() {
+        if let selectedDate = SiteStatsDashboardPreferences.getLastSelectedDateFromUserDefaults() {
             date = selectedDate
->>>>>>> 4cb9cef4
         } else {
             date = StatsDataHelper.currentDateForSite()
         }
 
-<<<<<<< HEAD
-        let selectedPeriodUnit = SiteStatsDashboardPreferences.getSelectedPeriodUnit() ?? .day
-
-        return SiteStatsPeriodTableViewController(selectedDate: selectedDate, selectedPeriod: selectedPeriodUnit)
-=======
-        let currentPeriod = StatsPeriodUnit(rawValue: currentSelectedPeriod.rawValue - 1) ?? .day
+        let currentPeriod = SiteStatsDashboardPreferences.getSelectedPeriodUnit() ?? .day
 
         return SiteStatsPeriodTableViewController(date: date, period: currentPeriod)
->>>>>>> 4cb9cef4
     }()
     private var pageViewController: UIPageViewController?
     private lazy var displayedTabs: [StatsTabType] = StatsTabType.displayedTabs
