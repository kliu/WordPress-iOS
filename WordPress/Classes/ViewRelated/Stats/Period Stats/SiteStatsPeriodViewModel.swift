import Foundation
import WordPressFlux

final class SiteStatsPeriodViewModel: Observable {

    // MARK: - Properties

    let changeDispatcher = Dispatcher<Void>()

    private weak var periodDelegate: SiteStatsPeriodDelegate?
    private weak var referrerDelegate: SiteStatsReferrerDelegate?
    private let store: any StatsPeriodStoreProtocol
    private var lastRequestedDate: Date
    private var lastRequestedPeriod: StatsPeriodUnit
    private var periodReceipt: Receipt?
    private var changeReceipt: Receipt?
    private typealias Style = WPStyleGuide.Stats

    // MARK: - Constructor

    init(store: any StatsPeriodStoreProtocol = StoreContainer.shared.statsPeriod,
         selectedDate: Date,
         selectedPeriod: StatsPeriodUnit,
         periodDelegate: SiteStatsPeriodDelegate,
         referrerDelegate: SiteStatsReferrerDelegate) {
        self.periodDelegate = periodDelegate
        self.referrerDelegate = referrerDelegate
        self.store = store
        self.lastRequestedDate = StatsPeriodHelper().endDate(from: selectedDate, period: selectedPeriod)
        self.lastRequestedPeriod = selectedPeriod

        changeReceipt = store.onChange { [weak self] in
            self?.emitChange()
        }
    }

    func startFetchingOverview() {
        periodReceipt = store.query(
            .trafficOverviewData(
                .init(
                    date: lastRequestedDate,
                    period: lastRequestedPeriod,
                    chartBarsUnit: chartBarsUnit(from: lastRequestedPeriod),
                    chartBarsLimit: chartBarsLimit(for: lastRequestedPeriod),
                    chartTotalsLimit: chartTotalsLimit()
                )
            )
        )
    }

    func isFetchingChart() -> Bool {
        return store.isFetchingSummary
    }

    func fetchingFailed() -> Bool {
        return store.fetchingOverviewHasFailed
    }

    // MARK: - Table Model

    func tableViewSnapshot() -> ImmuTableDiffableDataSourceSnapshot {
        var snapshot = ImmuTableDiffableDataSourceSnapshot()
        if !store.containsCachedData && store.fetchingOverviewHasFailed {
            return snapshot
        }

        let errorBlock: (StatSection) -> [any StatsHashableImmuTableRow] = { section in
            return [StatsErrorRow(rowStatus: .error, statType: .period, statSection: section)]
        }
        let summaryErrorBlock: AsyncBlock<[any StatsHashableImmuTableRow]> = {
            return [StatsErrorRow(rowStatus: .error, statType: .period, statSection: .periodOverviewViews)]
        }
        let loadingBlock: (StatSection) -> [any StatsHashableImmuTableRow] = { section in
            return [StatsGhostTopImmutableRow(statSection: section)]
        }

<<<<<<< HEAD
        let summarySection = StatsTrafficSection(periodType: .summary)
        let summaryRows = blocks(for: .summary,
                                 type: .period,
                                 status: store.summaryStatus,
                                 checkingCache: { [weak self] in
            return self?.mostRecentChartData != nil
        },
                                 block: { [weak self] in
            return self?.overviewTableRows() ?? summaryErrorBlock()
        }, loading: {
            return [StatsGhostChartImmutableRow(statSection: .periodOverviewViews)]
        }, error: summaryErrorBlock)
            .map { AnyHashableImmuTableRow(immuTableRow: $0) }
        snapshot.appendSections([summarySection])
        snapshot.appendItems(summaryRows, toSection: summarySection)

        let topPostsAndPagesSection = StatsTrafficSection(periodType: .topPostsAndPages)
        let topPostsAndPagesRows = blocks(for: .topPostsAndPages,
                                          type: .period,
                                          status: store.topPostsAndPagesStatus,
                                          block: { [weak self] in
                                              return self?.postsAndPagesTableRows() ?? errorBlock(.periodPostsAndPages)
                                          }, loading: {
                                              return loadingBlock(.periodPostsAndPages)
                                          }, error: {
                                              return errorBlock(.periodPostsAndPages)
                                          })
            .map { AnyHashableImmuTableRow(immuTableRow: $0) }
        snapshot.appendSections([topPostsAndPagesSection])
        snapshot.appendItems(topPostsAndPagesRows, toSection: topPostsAndPagesSection)

        let topReferrersSection = StatsTrafficSection(periodType: .topReferrers)
        let topReferrersRows = blocks(for: .topReferrers,
                                      type: .period,
                                      status: store.topReferrersStatus,
                                      block: { [weak self] in
                                          return self?.referrersTableRows() ?? errorBlock(.periodReferrers)
                                      }, loading: {
                                          return loadingBlock(.periodReferrers)
                                      }, error: {
                                          return errorBlock(.periodReferrers)
                                      })
            .map { AnyHashableImmuTableRow(immuTableRow: $0) }
        snapshot.appendSections([topReferrersSection])
        snapshot.appendItems(topReferrersRows, toSection: topReferrersSection)

        let topClicksSection = StatsTrafficSection(periodType: .topClicks)
        let topClicksRows = blocks(for: .topClicks,
                                   type: .period,
                                   status: store.topClicksStatus,
                                   block: { [weak self] in
                                       return self?.clicksTableRows() ?? errorBlock(.periodClicks)
                                   }, loading: {
                                       return loadingBlock(.periodClicks)
                                   }, error: {
                                       return errorBlock(.periodClicks)
                                   })
            .map { AnyHashableImmuTableRow(immuTableRow: $0) }
        snapshot.appendSections([topClicksSection])
        snapshot.appendItems(topClicksRows, toSection: topClicksSection)

        let topAuthorsSection = StatsTrafficSection(periodType: .topAuthors)
        let topAuthorsRows = blocks(for: .topAuthors,
                                    type: .period,
                                    status: store.topAuthorsStatus,
                                    block: { [weak self] in
                                        return self?.authorsTableRows() ?? errorBlock(.periodAuthors)
                                    }, loading: {
                                        return loadingBlock(.periodAuthors)
                                    }, error: {
                                        return errorBlock(.periodAuthors)
                                    })
            .map { AnyHashableImmuTableRow(immuTableRow: $0) }
        snapshot.appendSections([topAuthorsSection])
        snapshot.appendItems(topAuthorsRows, toSection: topAuthorsSection)

        let topCountriesSection = StatsTrafficSection(periodType: .topCountries)
        let topCountriesRows = blocks(for: .topCountries,
                                      type: .period,
                                      status: store.topCountriesStatus,
                                      block: { [weak self] in
                                          return self?.countriesTableRows() ?? errorBlock(.periodCountries)
                                      }, loading: {
                                          return loadingBlock(.periodCountries)
                                      }, error: {
                                          return errorBlock(.periodCountries)
                                      })
            .map { AnyHashableImmuTableRow(immuTableRow: $0) }
        snapshot.appendSections([topCountriesSection])
        snapshot.appendItems(topCountriesRows, toSection: topCountriesSection)

        let topSearchTermsSection = StatsTrafficSection(periodType: .topSearchTerms)
        let topSearchTermsRows = blocks(for: .topSearchTerms,
                                        type: .period,
                                        status: store.topSearchTermsStatus,
                                        block: { [weak self] in
                                            return self?.searchTermsTableRows() ?? errorBlock(.periodSearchTerms)
                                        }, loading: {
                                            return loadingBlock(.periodSearchTerms)
                                        }, error: {
                                            return errorBlock(.periodSearchTerms)
                                        })
            .map { AnyHashableImmuTableRow(immuTableRow: $0) }
        snapshot.appendSections([topSearchTermsSection])
        snapshot.appendItems(topSearchTermsRows, toSection: topSearchTermsSection)

        let topPublishedSection = StatsTrafficSection(periodType: .topPublished)
        let topPublishedRows = blocks(for: .topPublished,
                                      type: .period,
                                      status: store.topPublishedStatus,
                                      block: { [weak self] in
                                          return self?.publishedTableRows() ?? errorBlock(.periodPublished)
                                      }, loading: {
                                          return loadingBlock(.periodPublished)
                                      }, error: {
                                          return errorBlock(.periodPublished)
                                      })
            .map { AnyHashableImmuTableRow(immuTableRow: $0) }
        snapshot.appendSections([topPublishedSection])
        snapshot.appendItems(topPublishedRows, toSection: topPublishedSection)

        let topVideosSection = StatsTrafficSection(periodType: .topVideos)
        let topVideosRows = blocks(for: .topVideos,
                                   type: .period,
                                   status: store.topVideosStatus,
                                   block: { [weak self] in
                                       return self?.videosTableRows() ?? errorBlock(.periodVideos)
                                   }, loading: {
                                       return loadingBlock(.periodVideos)
                                   }, error: {
                                       return errorBlock(.periodVideos)
                                   })
            .map { AnyHashableImmuTableRow(immuTableRow: $0) }
        snapshot.appendSections([topVideosSection])
        snapshot.appendItems(topVideosRows, toSection: topVideosSection)

        // Check for supportsFileDownloads and append if necessary
=======
        var sections: [ImmuTableSection] = []
        switch lastRequestedPeriod {
        case .day:
            sections.append(.init(rows: blocks(for: .totalsSummary,
                                               type: .period,
                                               status: store.totalsSummaryStatus,
                                               block: { [weak self] in
                return self?.todayRows() ?? errorBlock(.periodToday)
            }, loading: {
                return loadingBlock(.periodToday)
            }, error: {
                return errorBlock(.periodToday)
            })))
        case .week, .month, .year:
            sections.append(.init(rows: blocks(for: .timeIntervalsSummary, .totalsSummary,
                                               type: .period,
                                               status: barChartFetchingStatus(),
                                               block: { [weak self] in
                return self?.barChartRows() ?? summaryErrorBlock()
            }, loading: {
                return [StatsGhostChartImmutableRow()]
            }, error: summaryErrorBlock)))
        }

        sections.append(.init(rows: blocks(for: .topPostsAndPages,
                                            type: .period,
                                            status: store.topPostsAndPagesStatus,
                                            block: { [weak self] in
                                                return self?.postsAndPagesTableRows() ?? errorBlock(.periodPostsAndPages)
            }, loading: {
                return loadingBlock(.periodPostsAndPages)
            }, error: {
                return errorBlock(.periodPostsAndPages)
        })))
        sections.append(.init(rows: blocks(for: .topReferrers,
                                            type: .period,
                                            status: store.topReferrersStatus,
                                            block: { [weak self] in
                                                return self?.referrersTableRows() ?? errorBlock(.periodReferrers)
            }, loading: {
                return loadingBlock(.periodReferrers)
            }, error: {
                return errorBlock(.periodReferrers)
        })))
        sections.append(.init(rows: blocks(for: .topClicks,
                                            type: .period,
                                            status: store.topClicksStatus,
                                            block: { [weak self] in
                                                return self?.clicksTableRows() ?? errorBlock(.periodClicks)
            }, loading: {
                return loadingBlock(.periodClicks)
            }, error: {
                return errorBlock(.periodClicks)
        })))
        sections.append(.init(rows: blocks(for: .topAuthors,
                                            type: .period,
                                            status: store.topAuthorsStatus,
                                            block: { [weak self] in
                                                return self?.authorsTableRows() ?? errorBlock(.periodAuthors)
            }, loading: {
                return loadingBlock(.periodAuthors)
            }, error: {
                return errorBlock(.periodAuthors)
        })))
        sections.append(.init(rows: blocks(for: .topCountries,
                                            type: .period,
                                            status: store.topCountriesStatus,
                                            block: { [weak self] in
                                                return self?.countriesTableRows() ?? errorBlock(.periodCountries)
            }, loading: {
                return loadingBlock(.periodCountries)
            }, error: {
                return errorBlock(.periodCountries)
        })))
        sections.append(.init(rows: blocks(for: .topSearchTerms,
                                            type: .period,
                                            status: store.topSearchTermsStatus,
                                            block: { [weak self] in
                                                return self?.searchTermsTableRows() ?? errorBlock(.periodSearchTerms)
            }, loading: {
                return loadingBlock(.periodSearchTerms)
            }, error: {
                return errorBlock(.periodSearchTerms)
        })))
        sections.append(.init(rows: blocks(for: .topPublished,
                                            type: .period,
                                            status: store.topPublishedStatus,
                                            block: { [weak self] in
                                                return self?.publishedTableRows() ?? errorBlock(.periodPublished)
            }, loading: {
                return loadingBlock(.periodPublished)
            }, error: {
                return errorBlock(.periodPublished)
        })))
        sections.append(.init(rows: blocks(for: .topVideos,
                                            type: .period,
                                            status: store.topVideosStatus,
                                            block: { [weak self] in
                                                return self?.videosTableRows() ?? errorBlock(.periodVideos)
            }, loading: {
                return loadingBlock(.periodVideos)
            }, error: {
                return errorBlock(.periodVideos)
        })))
>>>>>>> a2aacfc5
        if SiteStatsInformation.sharedInstance.supportsFileDownloads {
            let topFileDownloadsSection = StatsTrafficSection(periodType: .topFileDownloads)
            let topFileDownloadsRows = blocks(for: .topFileDownloads,
                                              type: .period,
                                              status: store.topFileDownloadsStatus,
                                              block: { [weak self] in
                                                  return self?.fileDownloadsTableRows() ?? errorBlock(.periodFileDownloads)
                                              }, loading: {
                                                  return loadingBlock(.periodFileDownloads)
                                              }, error: {
                                                  return errorBlock(.periodFileDownloads)
                                              })
                .map { AnyHashableImmuTableRow(immuTableRow: $0) }
            snapshot.appendSections([topFileDownloadsSection])
            snapshot.appendItems(topFileDownloadsRows, toSection: topFileDownloadsSection)
        }

        return snapshot
    }

    func barChartFetchingStatus() -> StoreFetchingStatus {
        switch (store.timeIntervalsSummaryStatus, store.totalsSummaryStatus) {
        case (.success, .success):
            return .success
        case (.loading, _), (_, .loading):
            return .loading
        case (.error, _), (_, .error):
            return .error
        default:
            return .idle
        }
    }

    // MARK: - Refresh Data

    func refreshTrafficOverviewData(withDate date: Date, forPeriod period: StatsPeriodUnit) {
        lastRequestedDate = StatsPeriodHelper().endDate(from: date, period: period)
        lastRequestedPeriod = period
        periodReceipt = nil
        periodReceipt = store.query(
            .trafficOverviewData(
                .init (
                    date: lastRequestedDate,
                    period: lastRequestedPeriod,
                    chartBarsUnit: chartBarsUnit(from: lastRequestedPeriod),
                    chartBarsLimit: chartBarsLimit(for: lastRequestedPeriod),
                    chartTotalsLimit: chartTotalsLimit()
                )
            )
        )
    }

    // MARK: - Chart Date

    func updateDate(forward: Bool) -> Date? {
        let increment = forward ? 1 : -1
        let nextDate = StatsDataHelper.calendar.date(byAdding: lastRequestedPeriod.calendarComponent, value: increment, to: lastRequestedDate)!
        return nextDate
    }
}

// MARK: - Private Extension

private extension SiteStatsPeriodViewModel {

    // MARK: - Create Table Rows

<<<<<<< HEAD
    func overviewTableRows() -> [any StatsHashableImmuTableRow] {
        var tableRows = [any StatsHashableImmuTableRow]()
=======
    func barChartRows() -> [ImmuTableRow] {
        var tableRows = [ImmuTableRow]()
>>>>>>> a2aacfc5

        guard let summary = store.getSummary(), let barChartTotalsSummary = store.getTotalsSummary() else {
            return tableRows
        }

        let barChartDataSummary = boundChartData(summary, within: lastRequestedPeriod, and: lastRequestedDate)
        let periodDate = barChartDataSummary.periodEndDate
        let period = barChartDataSummary.period

        let viewsIntervalData = intervalData(summaryType: .views, totalsSummary: barChartTotalsSummary)
        let viewsTabData = StatsTrafficBarChartTabData(
            tabTitle: StatSection.periodOverviewViews.tabTitle,
            tabData: viewsIntervalData.count,
            difference: viewsIntervalData.difference,
            differencePercent: viewsIntervalData.percentage,
            date: periodDate,
            period: period
        )

        let visitorsIntervalData = intervalData(summaryType: .visitors, totalsSummary: barChartTotalsSummary)
        let visitorsTabData = StatsTrafficBarChartTabData(
            tabTitle: StatSection.periodOverviewVisitors.tabTitle,
            tabData: visitorsIntervalData.count,
            difference: visitorsIntervalData.difference,
            differencePercent: visitorsIntervalData.percentage,
            date: periodDate,
            period: period
        )

        let likesIntervalData = intervalData(summaryType: .likes, totalsSummary: barChartTotalsSummary)
        let likesTabData = StatsTrafficBarChartTabData(
            tabTitle: StatSection.periodOverviewLikes.tabTitle,
            tabData: likesIntervalData.count,
            difference: likesIntervalData.difference,
            differencePercent: likesIntervalData.percentage,
            date: periodDate,
            period: period
        )

        let commentsIntervalData = intervalData(summaryType: .comments, totalsSummary: barChartTotalsSummary)
        let commentsTabData = StatsTrafficBarChartTabData(
            tabTitle: StatSection.periodOverviewComments.tabTitle,
            tabData: commentsIntervalData.count,
            difference: commentsIntervalData.difference,
            differencePercent: commentsIntervalData.percentage,
            date: periodDate,
            period: period
        )

        var barChartData = [BarChartDataConvertible]()
        var barChartStyling = [StatsTrafficBarChartStyling]()
        let chart = StatsTrafficBarChart(data: barChartDataSummary)
        barChartData.append(contentsOf: chart.barChartData)
        barChartStyling.append(contentsOf: chart.barChartStyling)

        let row = StatsTrafficBarChartRow(
            action: nil,
            tabsData: [viewsTabData, visitorsTabData, likesTabData, commentsTabData],
            chartData: barChartData,
            chartStyling: barChartStyling,
            period: lastRequestedPeriod,
            unit: chartBarsUnit(from: lastRequestedPeriod)
        )

        tableRows.append(row)

        return tableRows
    }

    func boundChartData(_ data: StatsSummaryTimeIntervalData, within period: StatsPeriodUnit, and date: Date) -> StatsSummaryTimeIntervalData {
        let unit = chartBarsUnit(from: period)
        let summaryData = data.summaryData
        let currentDateComponents = StatsDataHelper.calendar.dateComponents([unit.calendarComponent, period.calendarComponent], from: date)

        let updatedSummaryData = summaryData.filter { summary in
            let summaryStartDateComponents = StatsDataHelper.calendar.dateComponents([unit.calendarComponent, period.calendarComponent], from: summary.periodStartDate)
            let summaryEndDate = StatsPeriodHelper().endDate(from: summary.periodStartDate, period: unit)
            let summaryEndDateComponents = StatsDataHelper.calendar.dateComponents([unit.calendarComponent, period.calendarComponent], from: summaryEndDate)
            switch period {
            case .day:
                return currentDateComponents.day == summaryStartDateComponents.day
                    || currentDateComponents.day == summaryEndDateComponents.day
            case .week:
                return currentDateComponents.weekOfYear == summaryStartDateComponents.weekOfYear
                    || currentDateComponents.weekOfYear == summaryEndDateComponents.weekOfYear
            case .month:
                return currentDateComponents.month == summaryStartDateComponents.month
                    || currentDateComponents.month == summaryEndDateComponents.month
            case .year:
                return currentDateComponents.year == summaryStartDateComponents.year
                    || currentDateComponents.year == summaryEndDateComponents.year
            }
        }

        return StatsSummaryTimeIntervalData(
            period: data.period,
            unit: data.unit,
            periodEndDate: data.periodEndDate,
            summaryData: updatedSummaryData
        )
    }

    func intervalData(summaryType: StatsSummaryType, totalsSummary: StatsSummaryTimeIntervalData?) -> (count: Int, difference: Int, percentage: Int) {
        guard let summaryData = totalsSummary?.summaryData, summaryData.count > 0 else {
            return (0, 0, 0)
        }

        let currentInterval = summaryData[summaryData.count - 1]
        let previousInterval = summaryData.count > 1 ? summaryData[summaryData.count - 2] : nil

        let currentCount: Int
        let previousCount: Int
        switch summaryType {
        case .views:
            currentCount = currentInterval.viewsCount
            previousCount = previousInterval?.viewsCount ?? 0
        case .visitors:
            currentCount = currentInterval.visitorsCount
            previousCount = previousInterval?.visitorsCount ?? 0
        case .likes:
            currentCount = currentInterval.likesCount
            previousCount = previousInterval?.likesCount ?? 0
        case .comments:
            currentCount = currentInterval.commentsCount
            previousCount = previousInterval?.commentsCount ?? 0
        }

        guard summaryData.count > 1 else {
            return (currentCount, 0, 0)
        }

        let difference = currentCount - previousCount
        var roundedPercentage = 0

        if previousCount > 0 {
            let percentage = (Float(difference) / Float(previousCount)) * 100
            roundedPercentage = Int(round(percentage))
        }

        return (currentCount, difference, roundedPercentage)
    }

    func todayRows() -> [ImmuTableRow] {
        let todaySummary = store.getTotalsSummary()?.summaryData.first
        let dataRows = [
            StatsTwoColumnRowData(
                leftColumnName: StatSection.periodOverviewViews.tabTitle,
                leftColumnData: (todaySummary?.viewsCount ?? 0).abbreviatedString(),
                rightColumnName: StatSection.periodOverviewVisitors.tabTitle,
                rightColumnData: (todaySummary?.visitorsCount ?? 0).abbreviatedString()
            ),
            StatsTwoColumnRowData(
                leftColumnName: StatSection.periodOverviewLikes.tabTitle,
                leftColumnData: (todaySummary?.likesCount ?? 0).abbreviatedString(),
                rightColumnName: StatSection.periodOverviewComments.tabTitle,
                rightColumnData: (todaySummary?.commentsCount ?? 0).abbreviatedString()
            )
        ]

        return [
            TwoColumnStatsRow(
                dataRows: dataRows,
                statSection: .periodToday,
                siteStatsInsightsDelegate: nil
            )
        ]
    }

    func postsAndPagesTableRows() -> [any StatsHashableImmuTableRow] {
        var tableRows = [any StatsHashableImmuTableRow]()
        tableRows.append(TopTotalsPeriodStatsRow(itemSubtitle: StatSection.periodPostsAndPages.itemSubtitle,
                                                 dataSubtitle: StatSection.periodPostsAndPages.dataSubtitle,
                                                 dataRows: postsAndPagesDataRows(),
                                                 statSection: StatSection.periodPostsAndPages,
                                                 siteStatsPeriodDelegate: periodDelegate))

        return tableRows
    }

    func postsAndPagesDataRows() -> [StatsTotalRowData] {
        let postsAndPages = store.getTopPostsAndPages()?.topPosts.prefix(10) ?? []

        return postsAndPages.map {
            let icon: UIImage?

            switch $0.kind {
            case .homepage:
                icon = Style.imageForGridiconType(.house, withTint: .icon)
            case .page:
                icon = Style.imageForGridiconType(.pages, withTint: .icon)
            case .post:
                icon = Style.imageForGridiconType(.posts, withTint: .icon)
            case .unknown:
                icon = Style.imageForGridiconType(.posts, withTint: .icon)
            }

            return StatsTotalRowData(name: $0.title,
                                     data: $0.viewsCount.abbreviatedString(),
                                     postID: $0.postID,
                                     dataBarPercent: Float($0.viewsCount) / Float(postsAndPages.first!.viewsCount),
                                     icon: icon,
                                     showDisclosure: true,
                                     disclosureURL: $0.postURL,
                                     statSection: .periodPostsAndPages)
        }
    }

    func referrersTableRows() -> [any StatsHashableImmuTableRow] {
        var tableRows = [any StatsHashableImmuTableRow]()
        tableRows.append(TopTotalsPeriodStatsRow(itemSubtitle: StatSection.periodReferrers.itemSubtitle,
                                                 dataSubtitle: StatSection.periodReferrers.dataSubtitle,
                                                 dataRows: referrersDataRows(),
                                                 statSection: StatSection.periodReferrers,
                                                 siteStatsPeriodDelegate: periodDelegate,
                                                 siteStatsReferrerDelegate: referrerDelegate))

        return tableRows
    }

    func referrersDataRows() -> [StatsTotalRowData] {
        let referrers = store.getTopReferrers()?.referrers.prefix(10) ?? []

        func rowDataFromReferrer(referrer: StatsReferrer) -> StatsTotalRowData {
            var icon: UIImage? = nil
            var iconURL: URL? = nil

            switch referrer.iconURL?.lastPathComponent {
            case "search-engine.png":
                icon = Style.imageForGridiconType(.search)
            case nil:
                icon = Style.imageForGridiconType(.globe)
            default:
                iconURL = referrer.iconURL
            }

            return StatsTotalRowData(name: referrer.title,
                                     data: referrer.viewsCount.abbreviatedString(),
                                     icon: icon,
                                     socialIconURL: iconURL,
                                     showDisclosure: true,
                                     disclosureURL: referrer.url,
                                     childRows: referrer.children.map { rowDataFromReferrer(referrer: $0) },
                                     statSection: .periodReferrers,
                                     isReferrerSpam: referrer.isSpam)
        }

        return referrers.map { rowDataFromReferrer(referrer: $0) }
    }

    func clicksTableRows() -> [any StatsHashableImmuTableRow] {
        var tableRows = [any StatsHashableImmuTableRow]()
        tableRows.append(TopTotalsPeriodStatsRow(itemSubtitle: StatSection.periodClicks.itemSubtitle,
                                                 dataSubtitle: StatSection.periodClicks.dataSubtitle,
                                                 dataRows: clicksDataRows(),
                                                 statSection: StatSection.periodClicks,
                                                 siteStatsPeriodDelegate: periodDelegate))

        return tableRows
    }

    func clicksDataRows() -> [StatsTotalRowData] {
        return store.getTopClicks()?.clicks.prefix(10).map { StatsTotalRowData(name: $0.title,
                                                                               data: $0.clicksCount.abbreviatedString(),
                                                                               showDisclosure: true,
                                                                               disclosureURL: $0.clickedURL,
                                                                               childRows: $0.children.map { StatsTotalRowData(name: $0.title,
                                                                                                                              data: $0.clicksCount.abbreviatedString(),
                                                                                                                              showDisclosure: true,
                                                                                                                              disclosureURL: $0.clickedURL)
            },
                                                                               statSection: .periodClicks) }
            ?? []
    }

    func authorsTableRows() -> [any StatsHashableImmuTableRow] {
        var tableRows = [any StatsHashableImmuTableRow]()
        tableRows.append(TopTotalsPeriodStatsRow(itemSubtitle: StatSection.periodAuthors.itemSubtitle,
                                                 dataSubtitle: StatSection.periodAuthors.dataSubtitle,
                                                 dataRows: authorsDataRows(),
                                                 statSection: StatSection.periodAuthors,
                                                 siteStatsPeriodDelegate: periodDelegate))

        return tableRows
    }

    func authorsDataRows() -> [StatsTotalRowData] {
        let authors = store.getTopAuthors()?.topAuthors.prefix(10) ?? []

        return authors.map { StatsTotalRowData(name: $0.name,
                                               data: $0.viewsCount.abbreviatedString(),
                                               dataBarPercent: Float($0.viewsCount) / Float(authors.first!.viewsCount),
                                               userIconURL: $0.iconURL,
                                               showDisclosure: true,
                                               childRows: $0.posts.map { StatsTotalRowData(name: $0.title, data: $0.viewsCount.abbreviatedString()) },
                                               statSection: .periodAuthors)
        }
    }

    func countriesTableRows() -> [any StatsHashableImmuTableRow] {
        var tableRows = [any StatsHashableImmuTableRow]()
        let map = countriesMap()
        let isMapShown = !map.data.isEmpty
        if isMapShown {
            tableRows.append(CountriesMapRow(countriesMap: map, statSection: .periodCountries))
        }
        tableRows.append(CountriesStatsRow(itemSubtitle: StatSection.periodCountries.itemSubtitle,
                                           dataSubtitle: StatSection.periodCountries.dataSubtitle,
                                           statSection: isMapShown ? nil : .periodCountries,
                                           dataRows: countriesDataRows(),
                                           siteStatsPeriodDelegate: periodDelegate))
        return tableRows
    }

    func countriesDataRows() -> [StatsTotalRowData] {
        return store.getTopCountries()?.countries.prefix(10).map { StatsTotalRowData(name: $0.name,
                                                                                     data: $0.viewsCount.abbreviatedString(),
                                                                                     icon: UIImage(named: $0.code),
                                                                                     statSection: .periodCountries) }
            ?? []
    }

    func countriesMap() -> CountriesMap {
        let countries = store.getTopCountries()?.countries ?? []
        return CountriesMap(minViewsCount: countries.last?.viewsCount ?? 0,
                            maxViewsCount: countries.first?.viewsCount ?? 0,
                            data: countries.reduce([String: NSNumber]()) { (dict, country) in
                                var nextDict = dict
                                nextDict.updateValue(NSNumber(value: country.viewsCount), forKey: country.code)
                                return nextDict
        })
    }

    func searchTermsTableRows() -> [any StatsHashableImmuTableRow] {
        var tableRows = [any StatsHashableImmuTableRow]()
        tableRows.append(TopTotalsPeriodStatsRow(itemSubtitle: StatSection.periodSearchTerms.itemSubtitle,
                                                 dataSubtitle: StatSection.periodSearchTerms.dataSubtitle,
                                                 dataRows: searchTermsDataRows(),
                                                 statSection: StatSection.periodSearchTerms,
                                                 siteStatsPeriodDelegate: periodDelegate))

        return tableRows
    }

    func searchTermsDataRows() -> [StatsTotalRowData] {
        guard let searchTerms = store.getTopSearchTerms() else {
            return []
        }

        var mappedSearchTerms = searchTerms.searchTerms.prefix(10).map { StatsTotalRowData(name: $0.term,
                                                                                           data: $0.viewsCount.abbreviatedString(),
                                                                                           statSection: .periodSearchTerms) }

        if !mappedSearchTerms.isEmpty && searchTerms.hiddenSearchTermsCount > 0 {
            // We want to insert the "Unknown search terms" item only if there's anything to show in the first place — if the
            // section is empty, it doesn't make sense to insert it here.

            let unknownSearchTerm = StatsTotalRowData(name: NSLocalizedString("Unknown search terms",
                                                                              comment: "Search Terms label for 'unknown search terms'."),
                                                      data: searchTerms.hiddenSearchTermsCount.abbreviatedString(),
                                                      statSection: .periodSearchTerms)

            mappedSearchTerms.insert(unknownSearchTerm, at: 0)
        }

        return mappedSearchTerms
    }

    func publishedTableRows() -> [any StatsHashableImmuTableRow] {
        var tableRows = [any StatsHashableImmuTableRow]()
        tableRows.append(TopTotalsNoSubtitlesPeriodStatsRow(dataRows: publishedDataRows(),
                                                            statSection: StatSection.periodPublished,
                                                            siteStatsPeriodDelegate: periodDelegate))

        return tableRows
    }

    func publishedDataRows() -> [StatsTotalRowData] {
        return store.getTopPublished()?.publishedPosts.prefix(10).map { StatsTotalRowData.init(name: $0.title.stringByDecodingXMLCharacters(),
                                                                                               data: "",
                                                                                               showDisclosure: true,
                                                                                               disclosureURL: $0.postURL,
                                                                                               statSection: .periodPublished) }
            ?? []
    }

    func videosTableRows() -> [any StatsHashableImmuTableRow] {
        var tableRows = [any StatsHashableImmuTableRow]()
        tableRows.append(TopTotalsPeriodStatsRow(itemSubtitle: StatSection.periodVideos.itemSubtitle,
                                                 dataSubtitle: StatSection.periodVideos.dataSubtitle,
                                                 dataRows: videosDataRows(),
                                                 statSection: StatSection.periodVideos,
                                                 siteStatsPeriodDelegate: periodDelegate))

        return tableRows
    }

    func videosDataRows() -> [StatsTotalRowData] {
        return store.getTopVideos()?.videos.prefix(10).map { StatsTotalRowData(name: $0.title,
                                                                               data: $0.playsCount.abbreviatedString(),
                                                                               mediaID: $0.postID as NSNumber,
                                                                               icon: Style.imageForGridiconType(.video),
                                                                               showDisclosure: true,
                                                                               statSection: .periodVideos) }
            ?? []
    }

    func fileDownloadsTableRows() -> [any StatsHashableImmuTableRow] {
        var tableRows = [any StatsHashableImmuTableRow]()
        tableRows.append(TopTotalsPeriodStatsRow(itemSubtitle: StatSection.periodFileDownloads.itemSubtitle,
                                                 dataSubtitle: StatSection.periodFileDownloads.dataSubtitle,
                                                 dataRows: fileDownloadsDataRows(),
                                                 statSection: StatSection.periodFileDownloads,
                                                 siteStatsPeriodDelegate: periodDelegate))

        return tableRows
    }

    func fileDownloadsDataRows() -> [StatsTotalRowData] {
        return store.getTopFileDownloads()?.fileDownloads.prefix(10).map { StatsTotalRowData(name: $0.file,
                                                                                             data: $0.downloadCount.abbreviatedString(),
                                                                                             statSection: .periodFileDownloads) }
            ?? []
    }
}

private extension SiteStatsPeriodViewModel {
    /// - Returns: `StatsPeriodUnit` granularity of period data we want to receive from API
    private func chartBarsUnit(from period: StatsPeriodUnit) -> StatsPeriodUnit {
        switch period {
        case .day, .week:
            return .day
        case .month:
            return .week
        case .year:
            return .month
        }
    }

    /// - Returns: Number of bars data to fetch for a given Stats period
    private func chartBarsLimit(for period: StatsPeriodUnit) -> Int {
        switch period {
        case .day, .week:
            return 7
        case .month:
            return 5
        case .year:
            return 12
        }
    }

    /// - Returns: Number of totals summary data to fetch
    /// 1 is enough to optimize for speed if we don't show comparison label with other periods
    private func chartTotalsLimit() -> Int {
        return 1
    }
}

extension SiteStatsPeriodViewModel: AsyncBlocksLoadable {
    typealias CurrentStore = any StatsStoreCacheable
    typealias RowType = PeriodType

    var currentStore: any StatsStoreCacheable {
        store
    }

    func blocks<Value>(
        for blockType: RowType...,
        type: StatType,
        status: StoreFetchingStatus,
        checkingCache: CacheBlock? = nil,
        block: AsyncBlock<Value>,
        loading: AsyncBlock<Value>,
        error: AsyncBlock<Value>
    ) -> Value {
        let containsCachedData = checkingCache?() ?? blockType.allSatisfy { store.containsCachedData(for: $0) }

        if containsCachedData {
            return block()
        }

        switch status {
        case .loading, .idle:
            return loading()
        case .success:
            return block()
        case .error:
            return error()
        }
    }
}<|MERGE_RESOLUTION|>--- conflicted
+++ resolved
@@ -74,34 +74,51 @@
             return [StatsGhostTopImmutableRow(statSection: section)]
         }
 
-<<<<<<< HEAD
-        let summarySection = StatsTrafficSection(periodType: .summary)
-        let summaryRows = blocks(for: .summary,
-                                 type: .period,
-                                 status: store.summaryStatus,
-                                 checkingCache: { [weak self] in
-            return self?.mostRecentChartData != nil
-        },
-                                 block: { [weak self] in
-            return self?.overviewTableRows() ?? summaryErrorBlock()
-        }, loading: {
-            return [StatsGhostChartImmutableRow(statSection: .periodOverviewViews)]
-        }, error: summaryErrorBlock)
-            .map { AnyHashableImmuTableRow(immuTableRow: $0) }
-        snapshot.appendSections([summarySection])
-        snapshot.appendItems(summaryRows, toSection: summarySection)
+        switch lastRequestedPeriod {
+        case .day:
+            let todaySection = StatsTrafficSection(periodType: .totalsSummary)
+            let todayRows = blocks(for: .totalsSummary,
+                                   type: .period,
+                                   status: store.totalsSummaryStatus,
+                                   block: { [weak self] in
+                return self?.todayRows() ?? errorBlock(.periodToday)
+            }, loading: {
+                return loadingBlock(.periodToday)
+            }, error: {
+                return errorBlock(.periodToday)
+            })
+                .map { AnyHashableImmuTableRow(immuTableRow: $0) }
+
+            snapshot.appendSections([todaySection])
+            snapshot.appendItems(todayRows, toSection: todaySection)
+
+        case .week, .month, .year:
+            let summarySection = StatsTrafficSection(periodType: .timeIntervalsSummary)
+            let summaryRows = blocks(for: .timeIntervalsSummary, .totalsSummary,
+                                     type: .period,
+                                     status: barChartFetchingStatus(),
+                                     block: { [weak self] in
+                return self?.barChartRows() ?? summaryErrorBlock()
+            }, loading: {
+                return [StatsGhostChartImmutableRow()]
+            }, error: summaryErrorBlock)
+                .map { AnyHashableImmuTableRow(immuTableRow: $0) }
+
+            snapshot.appendSections([summarySection])
+            snapshot.appendItems(summaryRows, toSection: summarySection)
+        }
 
         let topPostsAndPagesSection = StatsTrafficSection(periodType: .topPostsAndPages)
         let topPostsAndPagesRows = blocks(for: .topPostsAndPages,
                                           type: .period,
                                           status: store.topPostsAndPagesStatus,
                                           block: { [weak self] in
-                                              return self?.postsAndPagesTableRows() ?? errorBlock(.periodPostsAndPages)
-                                          }, loading: {
-                                              return loadingBlock(.periodPostsAndPages)
-                                          }, error: {
-                                              return errorBlock(.periodPostsAndPages)
-                                          })
+            return self?.postsAndPagesTableRows() ?? errorBlock(.periodPostsAndPages)
+        }, loading: {
+            return loadingBlock(.periodPostsAndPages)
+        }, error: {
+            return errorBlock(.periodPostsAndPages)
+        })
             .map { AnyHashableImmuTableRow(immuTableRow: $0) }
         snapshot.appendSections([topPostsAndPagesSection])
         snapshot.appendItems(topPostsAndPagesRows, toSection: topPostsAndPagesSection)
@@ -111,12 +128,12 @@
                                       type: .period,
                                       status: store.topReferrersStatus,
                                       block: { [weak self] in
-                                          return self?.referrersTableRows() ?? errorBlock(.periodReferrers)
-                                      }, loading: {
-                                          return loadingBlock(.periodReferrers)
-                                      }, error: {
-                                          return errorBlock(.periodReferrers)
-                                      })
+            return self?.referrersTableRows() ?? errorBlock(.periodReferrers)
+        }, loading: {
+            return loadingBlock(.periodReferrers)
+        }, error: {
+            return errorBlock(.periodReferrers)
+        })
             .map { AnyHashableImmuTableRow(immuTableRow: $0) }
         snapshot.appendSections([topReferrersSection])
         snapshot.appendItems(topReferrersRows, toSection: topReferrersSection)
@@ -126,12 +143,12 @@
                                    type: .period,
                                    status: store.topClicksStatus,
                                    block: { [weak self] in
-                                       return self?.clicksTableRows() ?? errorBlock(.periodClicks)
-                                   }, loading: {
-                                       return loadingBlock(.periodClicks)
-                                   }, error: {
-                                       return errorBlock(.periodClicks)
-                                   })
+            return self?.clicksTableRows() ?? errorBlock(.periodClicks)
+        }, loading: {
+            return loadingBlock(.periodClicks)
+        }, error: {
+            return errorBlock(.periodClicks)
+        })
             .map { AnyHashableImmuTableRow(immuTableRow: $0) }
         snapshot.appendSections([topClicksSection])
         snapshot.appendItems(topClicksRows, toSection: topClicksSection)
@@ -141,12 +158,12 @@
                                     type: .period,
                                     status: store.topAuthorsStatus,
                                     block: { [weak self] in
-                                        return self?.authorsTableRows() ?? errorBlock(.periodAuthors)
-                                    }, loading: {
-                                        return loadingBlock(.periodAuthors)
-                                    }, error: {
-                                        return errorBlock(.periodAuthors)
-                                    })
+            return self?.authorsTableRows() ?? errorBlock(.periodAuthors)
+        }, loading: {
+            return loadingBlock(.periodAuthors)
+        }, error: {
+            return errorBlock(.periodAuthors)
+        })
             .map { AnyHashableImmuTableRow(immuTableRow: $0) }
         snapshot.appendSections([topAuthorsSection])
         snapshot.appendItems(topAuthorsRows, toSection: topAuthorsSection)
@@ -156,12 +173,12 @@
                                       type: .period,
                                       status: store.topCountriesStatus,
                                       block: { [weak self] in
-                                          return self?.countriesTableRows() ?? errorBlock(.periodCountries)
-                                      }, loading: {
-                                          return loadingBlock(.periodCountries)
-                                      }, error: {
-                                          return errorBlock(.periodCountries)
-                                      })
+            return self?.countriesTableRows() ?? errorBlock(.periodCountries)
+        }, loading: {
+            return loadingBlock(.periodCountries)
+        }, error: {
+            return errorBlock(.periodCountries)
+        })
             .map { AnyHashableImmuTableRow(immuTableRow: $0) }
         snapshot.appendSections([topCountriesSection])
         snapshot.appendItems(topCountriesRows, toSection: topCountriesSection)
@@ -171,12 +188,12 @@
                                         type: .period,
                                         status: store.topSearchTermsStatus,
                                         block: { [weak self] in
-                                            return self?.searchTermsTableRows() ?? errorBlock(.periodSearchTerms)
-                                        }, loading: {
-                                            return loadingBlock(.periodSearchTerms)
-                                        }, error: {
-                                            return errorBlock(.periodSearchTerms)
-                                        })
+            return self?.searchTermsTableRows() ?? errorBlock(.periodSearchTerms)
+        }, loading: {
+            return loadingBlock(.periodSearchTerms)
+        }, error: {
+            return errorBlock(.periodSearchTerms)
+        })
             .map { AnyHashableImmuTableRow(immuTableRow: $0) }
         snapshot.appendSections([topSearchTermsSection])
         snapshot.appendItems(topSearchTermsRows, toSection: topSearchTermsSection)
@@ -186,12 +203,12 @@
                                       type: .period,
                                       status: store.topPublishedStatus,
                                       block: { [weak self] in
-                                          return self?.publishedTableRows() ?? errorBlock(.periodPublished)
-                                      }, loading: {
-                                          return loadingBlock(.periodPublished)
-                                      }, error: {
-                                          return errorBlock(.periodPublished)
-                                      })
+            return self?.publishedTableRows() ?? errorBlock(.periodPublished)
+        }, loading: {
+            return loadingBlock(.periodPublished)
+        }, error: {
+            return errorBlock(.periodPublished)
+        })
             .map { AnyHashableImmuTableRow(immuTableRow: $0) }
         snapshot.appendSections([topPublishedSection])
         snapshot.appendItems(topPublishedRows, toSection: topPublishedSection)
@@ -201,135 +218,29 @@
                                    type: .period,
                                    status: store.topVideosStatus,
                                    block: { [weak self] in
-                                       return self?.videosTableRows() ?? errorBlock(.periodVideos)
-                                   }, loading: {
-                                       return loadingBlock(.periodVideos)
-                                   }, error: {
-                                       return errorBlock(.periodVideos)
-                                   })
+            return self?.videosTableRows() ?? errorBlock(.periodVideos)
+        }, loading: {
+            return loadingBlock(.periodVideos)
+        }, error: {
+            return errorBlock(.periodVideos)
+        })
             .map { AnyHashableImmuTableRow(immuTableRow: $0) }
         snapshot.appendSections([topVideosSection])
         snapshot.appendItems(topVideosRows, toSection: topVideosSection)
 
         // Check for supportsFileDownloads and append if necessary
-=======
-        var sections: [ImmuTableSection] = []
-        switch lastRequestedPeriod {
-        case .day:
-            sections.append(.init(rows: blocks(for: .totalsSummary,
-                                               type: .period,
-                                               status: store.totalsSummaryStatus,
-                                               block: { [weak self] in
-                return self?.todayRows() ?? errorBlock(.periodToday)
-            }, loading: {
-                return loadingBlock(.periodToday)
-            }, error: {
-                return errorBlock(.periodToday)
-            })))
-        case .week, .month, .year:
-            sections.append(.init(rows: blocks(for: .timeIntervalsSummary, .totalsSummary,
-                                               type: .period,
-                                               status: barChartFetchingStatus(),
-                                               block: { [weak self] in
-                return self?.barChartRows() ?? summaryErrorBlock()
-            }, loading: {
-                return [StatsGhostChartImmutableRow()]
-            }, error: summaryErrorBlock)))
-        }
-
-        sections.append(.init(rows: blocks(for: .topPostsAndPages,
-                                            type: .period,
-                                            status: store.topPostsAndPagesStatus,
-                                            block: { [weak self] in
-                                                return self?.postsAndPagesTableRows() ?? errorBlock(.periodPostsAndPages)
-            }, loading: {
-                return loadingBlock(.periodPostsAndPages)
-            }, error: {
-                return errorBlock(.periodPostsAndPages)
-        })))
-        sections.append(.init(rows: blocks(for: .topReferrers,
-                                            type: .period,
-                                            status: store.topReferrersStatus,
-                                            block: { [weak self] in
-                                                return self?.referrersTableRows() ?? errorBlock(.periodReferrers)
-            }, loading: {
-                return loadingBlock(.periodReferrers)
-            }, error: {
-                return errorBlock(.periodReferrers)
-        })))
-        sections.append(.init(rows: blocks(for: .topClicks,
-                                            type: .period,
-                                            status: store.topClicksStatus,
-                                            block: { [weak self] in
-                                                return self?.clicksTableRows() ?? errorBlock(.periodClicks)
-            }, loading: {
-                return loadingBlock(.periodClicks)
-            }, error: {
-                return errorBlock(.periodClicks)
-        })))
-        sections.append(.init(rows: blocks(for: .topAuthors,
-                                            type: .period,
-                                            status: store.topAuthorsStatus,
-                                            block: { [weak self] in
-                                                return self?.authorsTableRows() ?? errorBlock(.periodAuthors)
-            }, loading: {
-                return loadingBlock(.periodAuthors)
-            }, error: {
-                return errorBlock(.periodAuthors)
-        })))
-        sections.append(.init(rows: blocks(for: .topCountries,
-                                            type: .period,
-                                            status: store.topCountriesStatus,
-                                            block: { [weak self] in
-                                                return self?.countriesTableRows() ?? errorBlock(.periodCountries)
-            }, loading: {
-                return loadingBlock(.periodCountries)
-            }, error: {
-                return errorBlock(.periodCountries)
-        })))
-        sections.append(.init(rows: blocks(for: .topSearchTerms,
-                                            type: .period,
-                                            status: store.topSearchTermsStatus,
-                                            block: { [weak self] in
-                                                return self?.searchTermsTableRows() ?? errorBlock(.periodSearchTerms)
-            }, loading: {
-                return loadingBlock(.periodSearchTerms)
-            }, error: {
-                return errorBlock(.periodSearchTerms)
-        })))
-        sections.append(.init(rows: blocks(for: .topPublished,
-                                            type: .period,
-                                            status: store.topPublishedStatus,
-                                            block: { [weak self] in
-                                                return self?.publishedTableRows() ?? errorBlock(.periodPublished)
-            }, loading: {
-                return loadingBlock(.periodPublished)
-            }, error: {
-                return errorBlock(.periodPublished)
-        })))
-        sections.append(.init(rows: blocks(for: .topVideos,
-                                            type: .period,
-                                            status: store.topVideosStatus,
-                                            block: { [weak self] in
-                                                return self?.videosTableRows() ?? errorBlock(.periodVideos)
-            }, loading: {
-                return loadingBlock(.periodVideos)
-            }, error: {
-                return errorBlock(.periodVideos)
-        })))
->>>>>>> a2aacfc5
         if SiteStatsInformation.sharedInstance.supportsFileDownloads {
             let topFileDownloadsSection = StatsTrafficSection(periodType: .topFileDownloads)
             let topFileDownloadsRows = blocks(for: .topFileDownloads,
                                               type: .period,
                                               status: store.topFileDownloadsStatus,
                                               block: { [weak self] in
-                                                  return self?.fileDownloadsTableRows() ?? errorBlock(.periodFileDownloads)
-                                              }, loading: {
-                                                  return loadingBlock(.periodFileDownloads)
-                                              }, error: {
-                                                  return errorBlock(.periodFileDownloads)
-                                              })
+                return self?.fileDownloadsTableRows() ?? errorBlock(.periodFileDownloads)
+            }, loading: {
+                return loadingBlock(.periodFileDownloads)
+            }, error: {
+                return errorBlock(.periodFileDownloads)
+            })
                 .map { AnyHashableImmuTableRow(immuTableRow: $0) }
             snapshot.appendSections([topFileDownloadsSection])
             snapshot.appendItems(topFileDownloadsRows, toSection: topFileDownloadsSection)
@@ -385,13 +296,8 @@
 
     // MARK: - Create Table Rows
 
-<<<<<<< HEAD
-    func overviewTableRows() -> [any StatsHashableImmuTableRow] {
-        var tableRows = [any StatsHashableImmuTableRow]()
-=======
-    func barChartRows() -> [ImmuTableRow] {
-        var tableRows = [ImmuTableRow]()
->>>>>>> a2aacfc5
+    func barChartRows() -> [any StatsHashableImmuTableRow] {
+        var tableRows = [any StatsHashableImmuTableRow]()
 
         guard let summary = store.getSummary(), let barChartTotalsSummary = store.getTotalsSummary() else {
             return tableRows
@@ -534,7 +440,7 @@
         return (currentCount, difference, roundedPercentage)
     }
 
-    func todayRows() -> [ImmuTableRow] {
+    func todayRows() -> [any StatsHashableImmuTableRow] {
         let todaySummary = store.getTotalsSummary()?.summaryData.first
         let dataRows = [
             StatsTwoColumnRowData(
