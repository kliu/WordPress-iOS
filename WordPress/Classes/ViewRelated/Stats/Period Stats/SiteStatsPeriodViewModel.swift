import Foundation
import WordPressFlux

/// The view model used by Period Stats.
///

class SiteStatsPeriodViewModel: Observable {

    // MARK: - Properties

    let changeDispatcher = Dispatcher<Void>()

    private let periodDelegate: SiteStatsPeriodDelegate
    private let store: StatsPeriodStore
    private let periodReceipt: Receipt
    private var changeReceipt: Receipt?
    private typealias Style = WPStyleGuide.Stats

    // MARK: - Constructor

    init(store: StatsPeriodStore = StoreContainer.shared.statsPeriod,
         selectedDate: Date,
         selectedPeriod: StatsPeriodUnit,
         periodDelegate: SiteStatsPeriodDelegate) {
        self.periodDelegate = periodDelegate
        self.store = store
        periodReceipt = store.query(.periods(date: selectedDate, period: selectedPeriod))

        changeReceipt = store.onChange { [weak self] in
            self?.emitChange()
        }
    }

    // MARK: - Table Model

    func tableViewModel() -> ImmuTable {

        var tableRows = [ImmuTableRow]()

        tableRows.append(contentsOf: postsAndPagesTableRows())
<<<<<<< HEAD
        tableRows.append(contentsOf: searchTermsTableRows())
=======
        tableRows.append(contentsOf: videosTableRows())
>>>>>>> 11433f75

        return ImmuTable(sections: [
            ImmuTableSection(
                rows: tableRows)
            ])
    }

    // MARK: - Refresh Data

    func refreshPeriodData(withDate date: Date, forPeriod period: StatsPeriodUnit) {
        ActionDispatcher.dispatch(PeriodAction.refreshPeriodData(date: date, period: period))
    }
}

// MARK: - Private Extension

private extension SiteStatsPeriodViewModel {

    // MARK: - Period Stats strings

    struct PeriodHeaders {
        static let postsAndPages = NSLocalizedString("Posts and Pages", comment: "Period Stats 'Posts and Pages' header")
<<<<<<< HEAD
        static let searchTerms = NSLocalizedString("Search Terms", comment: "Period Stats 'Search Terms' header")
=======
        static let videos = NSLocalizedString("Videos", comment: "Period Stats 'Videos' header")
>>>>>>> 11433f75
    }

    struct PostsAndPages {
        static let itemSubtitle = NSLocalizedString("Title", comment: "Posts and Pages label for post/page title")
        static let dataSubtitle = NSLocalizedString("Views", comment: "Posts and Pages label for number of views")
    }

<<<<<<< HEAD
    struct SearchTerms {
        static let itemSubtitle = NSLocalizedString("Search Term", comment: "Search Terms label for search term")
        static let dataSubtitle = NSLocalizedString("Views", comment: "Search Terms label for number of views")
=======
    struct Videos {
        static let itemSubtitle = NSLocalizedString("Title", comment: "Videos label for post/page title")
        static let dataSubtitle = NSLocalizedString("Views", comment: "Videos label for number of views")
>>>>>>> 11433f75
    }

    // MARK: - Create Table Rows

    func postsAndPagesTableRows() -> [ImmuTableRow] {
        var tableRows = [ImmuTableRow]()
        tableRows.append(CellHeaderRow(title: PeriodHeaders.postsAndPages))
        tableRows.append(TopTotalsPeriodStatsRow(itemSubtitle: PostsAndPages.itemSubtitle,
                                           dataSubtitle: PostsAndPages.dataSubtitle,
                                           dataRows: postsAndPagesDataRows(),
                                           siteStatsPeriodDelegate: periodDelegate))

        return tableRows
    }

    func postsAndPagesDataRows() -> [StatsTotalRowData] {
        let postsAndPages = store.getTopPostsAndPages()
        var dataRows = [StatsTotalRowData]()

        postsAndPages?.forEach { item in

            // TODO: when the backend provides the item type, set the icon to either pages or posts depending that.
            let icon = Style.imageForGridiconType(.posts)

            let dataBarPercent = StatsDataHelper.dataBarPercentForRow(item, relativeToRow: postsAndPages?.first)

            let row = StatsTotalRowData.init(name: item.label,
                                             data: item.value.displayString(),
                                             dataBarPercent: dataBarPercent,
                                             icon: icon,
                                             showDisclosure: true)

            dataRows.append(row)
        }

        return dataRows
    }

<<<<<<< HEAD
    func searchTermsTableRows() -> [ImmuTableRow] {
        var tableRows = [ImmuTableRow]()
        tableRows.append(CellHeaderRow(title: PeriodHeaders.searchTerms))
        tableRows.append(TopTotalsPeriodStatsRow(itemSubtitle: SearchTerms.itemSubtitle,
                                                 dataSubtitle: SearchTerms.dataSubtitle,
                                                 dataRows: searchTermsDataRows(),
=======
    func videosTableRows() -> [ImmuTableRow] {
        var tableRows = [ImmuTableRow]()
        tableRows.append(CellHeaderRow(title: PeriodHeaders.videos))
        tableRows.append(TopTotalsPeriodStatsRow(itemSubtitle: Videos.itemSubtitle,
                                                 dataSubtitle: Videos.dataSubtitle,
                                                 dataRows: videosDataRows(),
>>>>>>> 11433f75
                                                 siteStatsPeriodDelegate: periodDelegate))

        return tableRows
    }

<<<<<<< HEAD
    func searchTermsDataRows() -> [StatsTotalRowData] {
        return store.getTopSearchTerms()?.map { StatsTotalRowData.init(name: $0.label, data: $0.value.displayString()) }
            ?? [StatsTotalRowData]()
=======
    func videosDataRows() -> [StatsTotalRowData] {
        let videos = store.getTopVideos()
        var dataRows = [StatsTotalRowData]()

        videos?.forEach { item in
            let row = StatsTotalRowData.init(name: item.label,
                                             data: item.value.displayString(),
                                             mediaID: item.itemID,
                                             icon: Style.imageForGridiconType(.video),
                                             showDisclosure: true)

            dataRows.append(row)
        }

        return dataRows
>>>>>>> 11433f75
    }

}<|MERGE_RESOLUTION|>--- conflicted
+++ resolved
@@ -38,11 +38,8 @@
         var tableRows = [ImmuTableRow]()
 
         tableRows.append(contentsOf: postsAndPagesTableRows())
-<<<<<<< HEAD
         tableRows.append(contentsOf: searchTermsTableRows())
-=======
         tableRows.append(contentsOf: videosTableRows())
->>>>>>> 11433f75
 
         return ImmuTable(sections: [
             ImmuTableSection(
@@ -65,11 +62,8 @@
 
     struct PeriodHeaders {
         static let postsAndPages = NSLocalizedString("Posts and Pages", comment: "Period Stats 'Posts and Pages' header")
-<<<<<<< HEAD
         static let searchTerms = NSLocalizedString("Search Terms", comment: "Period Stats 'Search Terms' header")
-=======
         static let videos = NSLocalizedString("Videos", comment: "Period Stats 'Videos' header")
->>>>>>> 11433f75
     }
 
     struct PostsAndPages {
@@ -77,15 +71,14 @@
         static let dataSubtitle = NSLocalizedString("Views", comment: "Posts and Pages label for number of views")
     }
 
-<<<<<<< HEAD
     struct SearchTerms {
         static let itemSubtitle = NSLocalizedString("Search Term", comment: "Search Terms label for search term")
         static let dataSubtitle = NSLocalizedString("Views", comment: "Search Terms label for number of views")
-=======
+    }
+
     struct Videos {
         static let itemSubtitle = NSLocalizedString("Title", comment: "Videos label for post/page title")
         static let dataSubtitle = NSLocalizedString("Views", comment: "Videos label for number of views")
->>>>>>> 11433f75
     }
 
     // MARK: - Create Table Rows
@@ -124,31 +117,33 @@
         return dataRows
     }
 
-<<<<<<< HEAD
     func searchTermsTableRows() -> [ImmuTableRow] {
         var tableRows = [ImmuTableRow]()
         tableRows.append(CellHeaderRow(title: PeriodHeaders.searchTerms))
         tableRows.append(TopTotalsPeriodStatsRow(itemSubtitle: SearchTerms.itemSubtitle,
                                                  dataSubtitle: SearchTerms.dataSubtitle,
                                                  dataRows: searchTermsDataRows(),
-=======
+                                                 siteStatsPeriodDelegate: periodDelegate))
+
+        return tableRows
+    }
+
+    func searchTermsDataRows() -> [StatsTotalRowData] {
+        return store.getTopSearchTerms()?.map { StatsTotalRowData.init(name: $0.label, data: $0.value.displayString()) }
+            ?? [StatsTotalRowData]()
+    }
+
     func videosTableRows() -> [ImmuTableRow] {
         var tableRows = [ImmuTableRow]()
         tableRows.append(CellHeaderRow(title: PeriodHeaders.videos))
         tableRows.append(TopTotalsPeriodStatsRow(itemSubtitle: Videos.itemSubtitle,
                                                  dataSubtitle: Videos.dataSubtitle,
                                                  dataRows: videosDataRows(),
->>>>>>> 11433f75
                                                  siteStatsPeriodDelegate: periodDelegate))
 
         return tableRows
     }
 
-<<<<<<< HEAD
-    func searchTermsDataRows() -> [StatsTotalRowData] {
-        return store.getTopSearchTerms()?.map { StatsTotalRowData.init(name: $0.label, data: $0.value.displayString()) }
-            ?? [StatsTotalRowData]()
-=======
     func videosDataRows() -> [StatsTotalRowData] {
         let videos = store.getTopVideos()
         var dataRows = [StatsTotalRowData]()
@@ -164,7 +159,6 @@
         }
 
         return dataRows
->>>>>>> 11433f75
     }
 
 }