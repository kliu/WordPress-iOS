--- conflicted
+++ resolved
@@ -61,7 +61,6 @@
         navigationItem.rightBarButtonItem = dismissButton
     }
 
-<<<<<<< HEAD
     private func setupNoResults() {
         noResultsViewController.delegate = self
     }
@@ -72,10 +71,7 @@
         // FIXME: Call BlazeService
     }
 
-    @objc private func promotePostButtonTapped() {
-=======
     @objc private func plusButtonTapped() {
->>>>>>> 296daf8f
         // TODO: Track event
         BlazeFlowCoordinator.presentBlaze(in: self, source: .campaignsList, blog: blog)
     }
