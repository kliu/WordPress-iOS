--- conflicted
+++ resolved
@@ -9,16 +9,13 @@
 
 class GutenbergLayoutFilterBar: UICollectionView {
     var filterDelegate: FilterBarDelegate?
-<<<<<<< HEAD
+    private let defaultCellHeight: CGFloat = 44
+    private let defaultCellWidth: CGFloat = 105
     var shouldShowGhostContent: Bool = false {
         didSet {
             reloadData()
         }
     }
-=======
-    private let defaultCellHeight: CGFloat = 44
-    private let defaultCellWidth: CGFloat = 105
->>>>>>> f567888e
 
     required init?(coder: NSCoder) {
         super.init(coder: coder)
@@ -54,13 +51,8 @@
 
 extension GutenbergLayoutFilterBar: UICollectionViewDelegateFlowLayout {
     func collectionView(_ collectionView: UICollectionView, layout collectionViewLayout: UICollectionViewLayout, sizeForItemAt indexPath: IndexPath) -> CGSize {
-<<<<<<< HEAD
         guard !shouldShowGhostContent, let filter = filterDelegate?.filter(forIndex: indexPath.item) else {
-            return CGSize(width: 105.0, height: 44.0)
-=======
-        guard let filter = filterDelegate?.filter(forIndex: indexPath.item) else {
             return CGSize(width: defaultCellWidth, height: defaultCellHeight)
->>>>>>> f567888e
         }
 
         let width = LayoutPickerFilterCollectionViewCell.estimatedWidth(forFilter: filter)
