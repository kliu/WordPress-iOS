--- conflicted
+++ resolved
@@ -30,19 +30,15 @@
         self.unregisterMediaObserver()
     }
 
-<<<<<<< HEAD
-    func insertFromSiteMediaLibrary(media: Media, callback: @escaping MediaPickerDidPickMediaCallback) {
-        callback(media.mediaID?.int32Value, media.remoteURL, media.mediaTypeString)
-=======
     func insertFromSiteMediaLibrary(media: [Media], callback: @escaping MediaPickerDidPickMediaCallback) {
-        let foramttedMedia = media.map { item in
-            return (item.mediaID?.int32Value, item.remoteURL)
-        }
-        callback(foramttedMedia)
+        let formattedMedia = media.map { item in
+            return (item.mediaID?.int32Value, item.remoteURL, item.mediaTypeString)
+        }
+        callback(formattedMedia)
     }
 
     func insertFromDevice(assets: [PHAsset], callback: @escaping MediaPickerDidPickMediaCallback) {
-        var mediaCollection: [(Int32?, String?)] = []
+        var mediaCollection: [(Int32?, String?, String?)] = []
         let group = DispatchGroup()
         assets.forEach { asset in
             group.enter()
@@ -60,7 +56,6 @@
         group.notify(queue: .main) {
             callback(mediaCollection)
         }
->>>>>>> 3064a0b4
     }
 
     func insertFromDevice(asset: PHAsset, callback: @escaping MediaPickerDidPickMediaCallback) {
@@ -73,26 +68,16 @@
         // Getting a quick thumbnail of the asset to display while the image is being exported and uploaded.
         PHImageManager.default().requestImage(for: asset, targetSize: asset.pixelSize(), contentMode: .default, options: options) { (image, info) in
             guard let thumbImage = image, let resizedImage = thumbImage.resizedImage(asset.pixelSize(), interpolationQuality: CGInterpolationQuality.low) else {
-<<<<<<< HEAD
-                callback(mediaUploadID, nil, media.mediaTypeString)
-=======
-                callback([(mediaUploadID, nil)])
->>>>>>> 3064a0b4
+                callback([(mediaUploadID, nil, media.mediaTypeString)])
                 return
             }
             let filePath = NSTemporaryDirectory() + "\(mediaUploadID).jpg"
             let url = URL(fileURLWithPath: filePath)
             do {
                 try resizedImage.writeJPEGToURL(url)
-<<<<<<< HEAD
-                callback(mediaUploadID, url.absoluteString, media.mediaTypeString)
+                callback([(mediaUploadID, url.absoluteString, media.mediaTypeString)])
             } catch {
-                callback(mediaUploadID, nil, nil)
-=======
-                callback([(mediaUploadID, url.absoluteString)])
-            } catch {
-                callback([(mediaUploadID, nil)])
->>>>>>> 3064a0b4
+                callback([(mediaUploadID, nil, media.mediaTypeString)])
                 return
             }
         }
@@ -102,11 +87,7 @@
     func insertFromDevice(url: URL, callback: @escaping MediaPickerDidPickMediaCallback) {
         let media = insert(exportableAsset: url as NSURL, source: .otherApps)
         let mediaUploadID = media.gutenbergUploadID
-<<<<<<< HEAD
-        callback(mediaUploadID, url.absoluteString, media.mediaTypeString)
-=======
-        callback([(mediaUploadID, url.absoluteString)])
->>>>>>> 3064a0b4
+        callback([(mediaUploadID, url.absoluteString, media.mediaTypeString)])
     }
 
     func syncUploads() {
