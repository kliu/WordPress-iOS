import UIKit

@objc
class MySitesCoordinator: NSObject {
    static let splitViewControllerRestorationID = "splitViewControllerRestorationID"
    static let navigationControllerRestorationID = "navigationControllerRestorationID"

    let meScenePresenter: ScenePresenter

    // MARK: - Callbacks

    let becomeActiveTab: () -> Void

    // MARK: - Initializers

    @objc
    init(meScenePresenter: ScenePresenter, onBecomeActiveTab becomeActiveTab: @escaping () -> Void) {
        self.meScenePresenter = meScenePresenter
        self.becomeActiveTab = becomeActiveTab

        super.init()
    }

    // MARK: - Root View Controller

<<<<<<< HEAD
    private func rootContentViewController() -> UIViewController {
=======
    private var rootContentViewController: UIViewController {
>>>>>>> 2c26618f
        if Feature.enabled(.newNavBarAppearance) {
            return mySiteViewController
        } else {
            return blogListViewController
        }
    }

<<<<<<< HEAD
    func showRootViewController() {
        becomeActiveTab()

        navigationController.popToRootViewController(animated: false)
    }
    
=======
>>>>>>> 2c26618f
    // MARK: - VCs

    /// The view controller that should be presented by the tab bar controller.
    ///
    @objc
    var rootViewController: UIViewController {
        return splitViewController
    }

    @objc
    lazy var splitViewController: WPSplitViewController = {
        let splitViewController = WPSplitViewController()

        splitViewController.restorationIdentifier = MySitesCoordinator.splitViewControllerRestorationID
        splitViewController.presentsWithGesture = false
        splitViewController.setInitialPrimaryViewController(navigationController)
<<<<<<< HEAD
        splitViewController.dimsDetailViewControllerAutomatically = true
=======
        splitViewController.dimsDetailViewControllerAutomatically = !FeatureFlag.newNavBarAppearance.enabled
>>>>>>> 2c26618f
        splitViewController.tabBarItem = navigationController.tabBarItem

        if Feature.enabled(.newNavBarAppearance) {
            splitViewController.wpPrimaryColumnWidth = .default
        } else {
            splitViewController.wpPrimaryColumnWidth = .narrow
        }

        return splitViewController
    }()

    @objc
    lazy var navigationController: UINavigationController = {
<<<<<<< HEAD
        let navigationController = UINavigationController(rootViewController: rootContentViewController())
=======
        let navigationController = UINavigationController(rootViewController: rootContentViewController)
>>>>>>> 2c26618f

        if Feature.enabled(.newNavBarAppearance) {
            navigationController.navigationBar.prefersLargeTitles = true
        }

        navigationController.restorationIdentifier = MySitesCoordinator.navigationControllerRestorationID
        navigationController.navigationBar.isTranslucent = false

        let tabBarImage = UIImage(named: "icon-tab-mysites")
        navigationController.tabBarItem.image = tabBarImage
        navigationController.tabBarItem.selectedImage = tabBarImage
        navigationController.tabBarItem.accessibilityLabel = NSLocalizedString("My Site", comment: "The accessibility value of the my site tab.")
        navigationController.tabBarItem.accessibilityIdentifier = "mySitesTabButton"
        navigationController.tabBarItem.title = NSLocalizedString("My Site", comment: "The accessibility value of the my site tab.")

        if !FeatureFlag.newNavBarAppearance.enabled {
            let context = ContextManager.shared.mainContext
            let service = BlogService(managedObjectContext: context)
            if let blogToOpen = service.lastUsedOrFirstBlog() {
                blogListViewController.selectedBlog = blogToOpen
            }
        }

        return navigationController
    }()

    @objc
    private(set) lazy var blogListViewController: BlogListViewController = {
        BlogListViewController(meScenePresenter: self.meScenePresenter)
    }()
    
    private lazy var mySiteViewController = {
        MySiteViewController(meScenePresenter: self.meScenePresenter)
    }()

    private lazy var mySiteViewController: MySiteViewController = {
        MySiteViewController(meScenePresenter: self.meScenePresenter)
    }()

    // MARK: - Navigation

    func showRootViewController() {
        becomeActiveTab()

        navigationController.viewControllers = [rootContentViewController]
    }

    // MARK: - Sites List

    private func showSitesList() {
        showRootViewController()

        if Feature.enabled(.newNavBarAppearance) {
            blogListViewController.modalPresentationStyle = .pageSheet
            mySiteViewController.present(blogListViewController, animated: true)
        }
    }

<<<<<<< HEAD
    // MARK: - Sites List

    func showSitesList() {
        showRootViewController()

        if Feature.enabled(.newNavBarAppearance) {
            blogListViewController.modalPresentationStyle = .pageSheet
            mySiteViewController.present(blogListViewController, animated: false, completion: nil)
        }
    }

=======
>>>>>>> 2c26618f
    // MARK: - Blog Details

    @objc
    func showBlogDetails(for blog: Blog) {
        showRootViewController()

        if Feature.enabled(.newNavBarAppearance) {
            mySiteViewController.blog = blog
        } else {
            blogListViewController.setSelectedBlog(blog, animated: false)
        }
    }

    func showBlogDetails(for blog: Blog, then subsection: BlogDetailsSubsection) {
        showBlogDetails(for: blog)

        if let blogDetailsViewController = navigationController.topViewController as? BlogDetailsViewController {
            blogDetailsViewController.showDetailView(for: subsection)
        }
    }

    // MARK: - Stats

    func showStats(for blog: Blog) {
        showBlogDetails(for: blog, then: .stats)
    }

    func showStats(for blog: Blog, timePeriod: StatsPeriodType) {
        showBlogDetails(for: blog)

        if let blogDetailsViewController = navigationController.topViewController as? BlogDetailsViewController {
            // Setting this user default is a bit of a hack, but it's by far the easiest way to
            // get the stats view controller displaying the correct period. I spent some time
            // trying to do it differently, but the existing stats view controller setup is
            // quite complex and contains many nested child view controllers. As we're planning
            // to revamp that section in the not too distant future, I opted for this simpler
            // configuration for now. 2018-07-11 @frosty
            UserDefaults.standard.set(timePeriod.rawValue, forKey: StatsPeriodType.statsPeriodTypeDefaultsKey)

            blogDetailsViewController.showDetailView(for: .stats)
        }
    }

    func showActivityLog(for blog: Blog) {
        showBlogDetails(for: blog, then: .activity)
    }

    // MARK: - Adding a new site
<<<<<<< HEAD

=======
>>>>>>> 2c26618f
    @objc
    func showAddNewSite(from view: UIView) {
        showSitesList()

        blogListViewController.presentInterfaceForAddingNewSite(from: view)
    }

    // MARK: - My Sites

    func showPages(for blog: Blog) {
        showBlogDetails(for: blog, then: .pages)
    }

    func showPosts(for blog: Blog) {
        showBlogDetails(for: blog, then: .posts)
    }

    func showMedia(for blog: Blog) {
        showBlogDetails(for: blog, then: .media)
    }

    func showComments(for blog: Blog) {
        showBlogDetails(for: blog, then: .comments)
    }

    func showSharing(for blog: Blog) {
        showBlogDetails(for: blog, then: .sharing)
    }

    func showPeople(for blog: Blog) {
        showBlogDetails(for: blog, then: .people)
    }

    func showPlugins(for blog: Blog) {
        showBlogDetails(for: blog, then: .plugins)
    }

    func showManagePlugins(for blog: Blog) {
        guard blog.supports(.pluginManagement) else {
            return
        }

        // PerformWithoutAnimation is required here, otherwise the view controllers
        // potentially get added to the navigation controller out of order
        // (ShowDetailViewController, used by BlogDetailsViewController is animated)
        UIView.performWithoutAnimation {
            showBlogDetails(for: blog, then: .plugins)
        }
        
        guard let site = JetpackSiteRef(blog: blog),
              let navigationController = splitViewController.topDetailViewController?.navigationController else {
            return
        }
        
        let query = PluginQuery.all(site: site)
        let listViewController = PluginListViewController(site: site, query: query)

        navigationController.pushViewController(listViewController, animated: false)
    }
}<|MERGE_RESOLUTION|>--- conflicted
+++ resolved
@@ -23,11 +23,7 @@
 
     // MARK: - Root View Controller
 
-<<<<<<< HEAD
-    private func rootContentViewController() -> UIViewController {
-=======
     private var rootContentViewController: UIViewController {
->>>>>>> 2c26618f
         if Feature.enabled(.newNavBarAppearance) {
             return mySiteViewController
         } else {
@@ -35,15 +31,6 @@
         }
     }
 
-<<<<<<< HEAD
-    func showRootViewController() {
-        becomeActiveTab()
-
-        navigationController.popToRootViewController(animated: false)
-    }
-    
-=======
->>>>>>> 2c26618f
     // MARK: - VCs
 
     /// The view controller that should be presented by the tab bar controller.
@@ -60,11 +47,7 @@
         splitViewController.restorationIdentifier = MySitesCoordinator.splitViewControllerRestorationID
         splitViewController.presentsWithGesture = false
         splitViewController.setInitialPrimaryViewController(navigationController)
-<<<<<<< HEAD
-        splitViewController.dimsDetailViewControllerAutomatically = true
-=======
         splitViewController.dimsDetailViewControllerAutomatically = !FeatureFlag.newNavBarAppearance.enabled
->>>>>>> 2c26618f
         splitViewController.tabBarItem = navigationController.tabBarItem
 
         if Feature.enabled(.newNavBarAppearance) {
@@ -78,11 +61,7 @@
 
     @objc
     lazy var navigationController: UINavigationController = {
-<<<<<<< HEAD
-        let navigationController = UINavigationController(rootViewController: rootContentViewController())
-=======
         let navigationController = UINavigationController(rootViewController: rootContentViewController)
->>>>>>> 2c26618f
 
         if Feature.enabled(.newNavBarAppearance) {
             navigationController.navigationBar.prefersLargeTitles = true
@@ -114,10 +93,6 @@
         BlogListViewController(meScenePresenter: self.meScenePresenter)
     }()
     
-    private lazy var mySiteViewController = {
-        MySiteViewController(meScenePresenter: self.meScenePresenter)
-    }()
-
     private lazy var mySiteViewController: MySiteViewController = {
         MySiteViewController(meScenePresenter: self.meScenePresenter)
     }()
@@ -141,20 +116,6 @@
         }
     }
 
-<<<<<<< HEAD
-    // MARK: - Sites List
-
-    func showSitesList() {
-        showRootViewController()
-
-        if Feature.enabled(.newNavBarAppearance) {
-            blogListViewController.modalPresentationStyle = .pageSheet
-            mySiteViewController.present(blogListViewController, animated: false, completion: nil)
-        }
-    }
-
-=======
->>>>>>> 2c26618f
     // MARK: - Blog Details
 
     @objc
@@ -203,10 +164,7 @@
     }
 
     // MARK: - Adding a new site
-<<<<<<< HEAD
-
-=======
->>>>>>> 2c26618f
+
     @objc
     func showAddNewSite(from view: UIView) {
         showSitesList()
