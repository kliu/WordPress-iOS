--- conflicted
+++ resolved
@@ -410,30 +410,8 @@
 
 - (Blog *)mainBlog
 {
-<<<<<<< HEAD
     NSManagedObjectContext *context = [[ContextManager sharedInstance] mainContext];
     BlogService *blogService = [[BlogService alloc] initWithManagedObjectContext:context];
-=======
-    if (self.selectedIndex != WPTabMySites) {
-        return nil;
-    }
-
-    BlogDetailsViewController *blogDetailsController = (BlogDetailsViewController *)[[self.mySitesCoordinator.navigationController.viewControllers wp_filter:^BOOL(id obj) {
-        return [obj isKindOfClass:[BlogDetailsViewController class]];
-    }] firstObject];
-    return blogDetailsController.blog;
-}
-
-- (Blog *)currentOrLastBlog
-{
-    Blog *blog = [self currentlyVisibleBlog];
-
-    if (blog == nil) {
-        NSManagedObjectContext *context = [[ContextManager sharedInstance] mainContext];
-        BlogService *blogService = [[BlogService alloc] initWithManagedObjectContext:context];
-        blog = [blogService lastUsedOrFirstBlog];
-    }
->>>>>>> 2c26618f
     
     return [blogService lastUsedOrFirstBlog];
 }
@@ -447,18 +425,13 @@
     // If we're selecting a new tab...
     if (selectedIndex != tabBarController.selectedIndex) {
         switch (selectedIndex) {
-<<<<<<< HEAD
-            case WPTabMySites:
-                if ([Feature enabled:FeatureFlagNewNavBarAppearance]) {
-                    self.mySitesCoordinator.blogListViewController.canBypassBlogList = true;
-=======
             case WPTabMySites: {
                 if (![Feature enabled:FeatureFlagNewNavBarAppearance]) {
                     // We only need to bypass the blog list if we're using the old presentation style
                     [self bypassBlogListViewControllerIfNecessary];
->>>>>>> 2c26618f
                 }
                 break;
+            }
             case WPTabReader: {
                 [self alertQuickStartThatReaderWasTapped];
                 break;
@@ -482,8 +455,6 @@
     return YES;
 }
 
-<<<<<<< HEAD
-=======
 - (void)bypassBlogListViewControllerIfNecessary
 {
     // If the user has one blog then we don't want to present them with the main "My Sites"
@@ -492,14 +463,13 @@
     UINavigationController *navController = (UINavigationController *)[self.mySitesCoordinator.splitViewController.viewControllers firstObject];
     BlogListViewController *blogListViewController = (BlogListViewController *)[navController.viewControllers firstObject];
 
-    if ([blogListViewController isKindOfClass:[BlogListViewController class]] && [blogListViewController shouldBypassBlogListViewControllerWhenSelectedFromTabBar]) {
+    if ([blogListViewController isKindOfClass:[BlogListViewController class]] && [blogListViewController shouldBypassBlogListViewController]) {
         if ([navController.visibleViewController isKindOfClass:[blogListViewController class]]) {
             [blogListViewController bypassBlogListViewController];
         }
     }
 }
 
->>>>>>> 2c26618f
 - (void)showNotificationsTabForNoteWithID:(NSString *)notificationID
 {
     [self setSelectedIndex:WPTabNotifications];
