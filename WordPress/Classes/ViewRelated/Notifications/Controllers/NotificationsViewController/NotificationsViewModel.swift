--- conflicted
+++ resolved
@@ -143,8 +143,8 @@
         })
 
         // Track analytics event
-<<<<<<< HEAD
-        self.trackInlineActionTapped(action: .postLike)
+        let properties = [Constants.likedAnalyticsKey: String(newLikedStatus)]
+        self.trackInlineActionTapped(action: .postLike, extraProperties: properties)
     }
 
     func commentLikeActionTapped(with notification: CommentNotification, changes: @escaping (Bool) -> Void) {
@@ -176,36 +176,6 @@
         self.trackInlineActionTapped(action: .commentLike)
     }
 
-    private func updatePostLikeRemotely(notification: NewPostNotification, completion: @escaping (Result<Bool, Swift.Error>) -> Void) {
-        self.contextManager.performAndSave { context in
-            self.updatePostLikeRemotely(notification: notification, in: context, completion: completion)
-        }
-    }
-
-    private func updateCommentLikeRemotely(notification: CommentNotification, completion: @escaping (Result<Bool, Swift.Error>) -> Void) {
-        self.contextManager.performAndSave { context in
-            self.updateCommentLikeRemotely(notification: notification, in: context, completion: completion)
-        }
-    }
-
-    private func updatePostLikeRemotely(notification: NewPostNotification, in context: NSManagedObjectContext, completion: @escaping (Result<Bool, Swift.Error>) -> Void) {
-        self.fetchPost(withId: notification.postID, siteID: notification.siteID, in: context) { result in
-            switch result {
-            case .success(let post):
-                let action = ReaderLikeAction(service: self.readerPostService)
-                action.execute(with: post) { result in
-                    completion(result)
-                }
-            case .failure(let error):
-                completion(.failure(error))
-            }
-        }
-=======
-        let properties = [Constants.likedAnalyticsKey: String(newLikedStatus)]
-        self.trackInlineActionTapped(action: .postLike, extraProperties: properties)
->>>>>>> 79b9783f
-    }
-
     private func updateCommentLikeRemotely(notification: CommentNotification, in context: NSManagedObjectContext, completion: @escaping (Result<Bool, Swift.Error>) -> Void) {
         self.fetchComment(withId: notification.commentID, postID: notification.postID, siteID: notification.siteID, in: context) { [weak self] result in
             guard let self else {
@@ -239,52 +209,6 @@
         }
         return String(format: Strings.sharingMessageWithPostFormat, postTitle)
     }
-<<<<<<< HEAD
-    
-    private func fetchComment(withId id: UInt, postID: UInt, siteID: UInt, in context: NSManagedObjectContext, completion: @escaping (Result<Comment, Swift.Error>) -> Void) {
-        self.fetchPost(withId: postID, siteID: siteID, in: context) { [weak self] result in
-            guard let self else {
-                return
-            }
-            switch result {
-            case .success(let post):
-                // Fetch locally
-                let commentID = NSNumber(value: id)
-                if let comment = post.comment(withID: commentID) {
-                    completion(.success(comment))
-                    return
-                }
-
-                // Fetch remotely
-                self.fetchComment(withId: commentID, post: post, in: context, completion: completion)
-            case .failure(let error):
-                completion(.failure(error))
-            }
-        }
-    }
-
-    private func fetchComment(withId id: NSNumber, post: ReaderPost, in context: NSManagedObjectContext, completion: @escaping (Result<Comment, Swift.Error>) -> Void) {
-        self.commentService.loadComment(withID: id, for: post, success: { comment in
-            context.perform {
-                if let commentID = comment?.objectID, let comment = try? context.existingObject(with: commentID) as? Comment {
-                    completion(.success(comment))
-                } else {
-                    self.crashLogger.logMessage("Comment with ID \(id) is not found", level: .error)
-                    completion(.failure(Error.unknown))
-                }
-            }
-        }, failure: { error in
-            completion(.failure(error ?? Error.unknown))
-        })
-    }
-
-    // MARK: - Types
-
-    enum Error: Swift.Error {
-        case unknown
-    }
-=======
->>>>>>> 79b9783f
 }
 
 // MARK: - Analytics Tracking
