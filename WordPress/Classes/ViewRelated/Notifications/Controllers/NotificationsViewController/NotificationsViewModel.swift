import Foundation
import AutomatticTracks

final class NotificationsViewModel {
    enum Constants {
        static let lastSeenKey = "notifications_last_seen_time"
        static let headerTextKey = "text"
    }

    // MARK: - Type Aliases

    typealias ShareablePost = (url: String, title: String?)
    typealias PostReadyForShareCallback = (ShareablePost, IndexPath) -> Void

    // MARK: - Depdencies

    private let contextManager: CoreDataStackSwift
    private let readerPostService: ReaderPostService
    private let commentService: CommentService
    private let userDefaults: UserPersistentRepository
    private let notificationMediator: NotificationSyncMediatorProtocol?
    private let analyticsTracker: AnalyticsEventTracking.Type
    private let crashLogger: CrashLogging

    // MARK: - Callbacks

    var onPostReadyForShare: PostReadyForShareCallback?

    // MARK: - Init

    init(
        userDefaults: UserPersistentRepository,
        notificationMediator: NotificationSyncMediatorProtocol? = NotificationSyncMediator(),
        contextManager: CoreDataStackSwift = ContextManager.shared,
        readerPostService: ReaderPostService? = nil,
        commentService: CommentService? = nil,
        analyticsTracker: AnalyticsEventTracking.Type = WPAnalytics.self,
        crashLogger: CrashLogging = CrashLogging.main
    ) {
        self.userDefaults = userDefaults
        self.notificationMediator = notificationMediator
        self.analyticsTracker = analyticsTracker
        self.crashLogger = crashLogger
        self.contextManager = contextManager
        self.readerPostService = readerPostService ?? .init(coreDataStack: contextManager)
        self.commentService = commentService ?? .init(coreDataStack: contextManager)
    }

    /// The last time when user seen notifications
    private(set) var lastSeenTime: String? {
        get {
            return userDefaults.string(forKey: Constants.lastSeenKey)
        }
        set {
            userDefaults.set(newValue, forKey: Constants.lastSeenKey)
        }
    }

    func lastSeenChanged(timestamp: String?) {
        guard let timestamp,
              timestamp != lastSeenTime,
              let mediator = notificationMediator else {
            return
        }

        mediator.updateLastSeen(timestamp) { [weak self] error in
            guard error == nil else {
                return
            }

            self?.lastSeenTime = timestamp
        }
    }

    func didChangeDefaultAccount() {
        lastSeenTime = nil
    }

    func loadNotification(
        near note: Notification,
        allNotifications: [Notification],
        withIndexDelta delta: Int
    ) -> Notification? {
        guard let noteIndex = allNotifications.firstIndex(of: note) else {
            return nil
        }

        let targetIndex = noteIndex + delta
        guard targetIndex >= 0 && targetIndex < allNotifications.count else {
            return nil
        }

        func notMatcher(_ note: Notification) -> Bool {
            return note.kind != .matcher
        }

        if delta > 0 {
            return allNotifications
                .suffix(from: targetIndex)
                .first(where: notMatcher)
        } else {
            return allNotifications
                .prefix(through: targetIndex)
                .reversed()
                .first(where: notMatcher)
        }
    }

    // MARK: - Handling Inline Actions

    func sharePostActionTapped(with notification: Notification) -> ShareablePost? {
        guard let url = notification.url else {
            self.crashLogger.logMessage("Failed to share a notification post due to null url", level: .error)
            return nil
        }
        let content: ShareablePost = (
            url: url,
            title: createSharingTitle(from: notification)
        )
        self.trackInlineActionTapped(action: .sharePost)
        return content
    }

<<<<<<< HEAD
    func postLikeActionTapped(with notification: NewPostNotification, changes: @escaping (Bool) -> Void) {
        // Optimistically update liked status
        var notification = notification
        let oldLikedStatus = notification.liked
        let newLikedStatus = !notification.liked
        changes(newLikedStatus)

        // Update liked status remotely
        let mainContext = contextManager.mainContext
        self.updatePostLikeRemotely(notification: notification) { result in
            mainContext.perform {
                do {
                    switch result {
                    case .success(let liked):
                        notification.liked = liked
                        try mainContext.save()
                    case .failure(let error):
                        throw error
                    }
                } catch {
                    changes(oldLikedStatus)
                }
            }
        }

        // Track analytics event
        self.trackInlineActionTapped(action: .postLike)
    }

    private func updatePostLikeRemotely(notification: NewPostNotification, completion: @escaping (Result<Bool, Swift.Error>) -> Void) {
        self.contextManager.performAndSave { context in
            self.updatePostLikeRemotely(notification: notification, in: context, completion: completion)
        }
    }

    private func updatePostLikeRemotely(notification: NewPostNotification, in context: NSManagedObjectContext, completion: @escaping (Result<Bool, Swift.Error>) -> Void) {
        self.fetchPost(withId: notification.postID, siteID: notification.siteID, in: context) { result in
            switch result {
            case .success(let post):
                let action = ReaderLikeAction(service: self.readerPostService)
                action.execute(with: post) { result in
                    completion(result)
                }
            case .failure(let error):
                completion(.failure(error))
            }
        }
    }

    // MARK: - Load Posts & Comments

    private func fetchPost(withId id: UInt, siteID: UInt, in context: NSManagedObjectContext, completion: @escaping (Result<ReaderPost, Swift.Error>) -> Void) {
        // Fetch locally
        if let post = try? ReaderPost.lookup(withID: NSNumber(value: id), forSiteWithID: NSNumber(value: siteID), in: context) {
            completion(.success(post))
            return
        }

        // If not found, then fetch remotely
        self.readerPostService.fetchPost(id, forSite: siteID, isFeed: false) { [weak self] post in
            guard let self else {
                return
            }
            context.perform {
                if let postID = post?.objectID, let post = try? context.existingObject(with: postID) as? ReaderPost {
                    completion(.success(post))
                } else {
                    self.crashLogger.logMessage("Post with ID \(id) is not found", level: .error)
                    completion(.failure(Error.unknown))
                }
            }
        } failure: { error in
            completion(.failure(error ?? Error.unknown))
        }
    }

    // MARK: - Types

    enum Error: Swift.Error {
        case unknown
=======
    private func createSharingTitle(from notification: Notification) -> String {
        guard notification.kind == .like,
              let header = notification.header,
              header.count == 2,
              let titleDictionary = header[1] as? [String: String],
              let postTitle = titleDictionary[Constants.headerTextKey] else {
            crashLogger.logMessage("Failed to extract post title from like notification", level: .info)
            return Strings.sharingMessageWithoutPost
        }
        return String(format: Strings.sharingMessageWithPostFormat, postTitle)
>>>>>>> 6625943a
    }
}

// MARK: - Analytics Tracking

private extension NotificationsViewModel {

    func trackInlineActionTapped(action: InlineAction) {
        self.analyticsTracker.track(.notificationsInlineActionTapped, properties: ["inline_action": action.rawValue])
    }

    enum InlineAction: String {
        case sharePost = "share_post"
        case commentLike = "comment_like"
        case postLike = "post_like"
    }

    enum Strings {
        static let sharingMessageWithPostFormat = NSLocalizedString("notifications.share.messageWithPost",
                                                                    value: "Check out my post \"%@\":",
                                                                    comment: "Message to use along with the post URL when sharing a post")
        static let sharingMessageWithoutPost = NSLocalizedString("notifications.share.messageWithoutPost",
                                                                       value: "Check out my post:",
                                                                       comment: "Message to use along with the post URL when sharing a post")
    }
}<|MERGE_RESOLUTION|>--- conflicted
+++ resolved
@@ -121,7 +121,6 @@
         return content
     }
 
-<<<<<<< HEAD
     func postLikeActionTapped(with notification: NewPostNotification, changes: @escaping (Bool) -> Void) {
         // Optimistically update liked status
         var notification = notification
@@ -198,11 +197,8 @@
         }
     }
 
-    // MARK: - Types
-
-    enum Error: Swift.Error {
-        case unknown
-=======
+    // MARK: - Helpers
+
     private func createSharingTitle(from notification: Notification) -> String {
         guard notification.kind == .like,
               let header = notification.header,
@@ -213,7 +209,12 @@
             return Strings.sharingMessageWithoutPost
         }
         return String(format: Strings.sharingMessageWithPostFormat, postTitle)
->>>>>>> 6625943a
+    }
+
+    // MARK: - Types
+
+    enum Error: Swift.Error {
+        case unknown
     }
 }
 
