#import "NotificationsViewController+Internal.h"

#import <Simperium/Simperium.h>
#import "WordPressAppDelegate.h"
#import "ContextManager.h"
#import "Constants.h"
#import "WPGUIConstants.h"

#import "WPTableViewHandler.h"
#import "WPWebViewController.h"
#import "WPTabBarController.h"

#import "Notification.h"
#import "Meta.h"

#import "NotificationDetailsViewController.h"

#import "WPAccount.h"

#import "AccountService.h"

#import "ReaderPost.h"
#import "ReaderPostService.h"

#import "UIView+Subviews.h"

#import "WordPress-Swift.h"



#pragma mark ====================================================================================
#pragma mark Constants
#pragma mark ====================================================================================

static CGFloat const NoteEstimatedHeight = 70;



#pragma mark ====================================================================================
#pragma mark NotificationsViewController
#pragma mark ====================================================================================

@implementation NotificationsViewController

- (void)dealloc
{
    [[NSNotificationCenter defaultCenter] removeObserver:self];
}

- (instancetype)initWithCoder:(NSCoder *)aDecoder
{
    self = [super initWithCoder:aDecoder];
    if (self) {
        self.navigationItem.title = NSLocalizedString(@"Notifications", @"Notifications View Controller title");

        // Listen to Logout Notifications
        NSNotificationCenter *nc = [NSNotificationCenter defaultCenter];
        [nc addObserver:self selector:@selector(defaultAccountDidChange:) name:WPAccountDefaultWordPressComAccountChangedNotification object:nil];
        
        // All of the data will be fetched during the FetchedResultsController init. Prevent overfetching
        self.lastReloadDate = [NSDate date];
        
        // Notifications that received a destructive action will allow the user to Undo this action.
        // Once the Timeout elapses, we'll move the NotificationID to the BeingDeleted collection,
        // so that it can be proactively filtered from the list.
        self.notificationDeletionBlocks         = [NSMutableDictionary dictionary];
        self.notificationIdsBeingDeleted        = [NSMutableSet set];
    }
    
    return self;
}


#pragma mark - UIViewController Methods

- (void)viewDidLoad
{
    [super viewDidLoad];

    [self setupNavigationBar];
    [self setupConstraints];
    [self setupTableView];
    [self setupTableHeaderView];
    [self setupTableFooterView];
    [self setupTableHandler];
    [self setupRatingsView];
    [self setupRefreshControl];
    [self setupNoResultsView];
    [self setupFiltersSegmentedControl];
    [self setupNotificationsBucketDelegate];
    
    [self.tableView reloadData];
}

- (void)viewWillAppear:(BOOL)animated
{
    [super viewWillAppear:animated];

    // Tracking
    [WPAnalytics track:WPAnalyticsStatOpenedNotificationsList];

    // Manually deselect the selected row. This is required due to a bug in iOS7 / iOS8
    [self.tableView deselectSelectedRowWithAnimation:YES];
    
    // While we're onscreen, please, update rows with animations
    self.tableViewHandler.updateRowAnimation = UITableViewRowAnimationFade;

    // Notifications
    [self startListeningToNotifications];
    [self updateLastSeenTime];
    [self resetApplicationBadge];

    // Refresh the UI
    [self reloadResultsControllerIfNeeded];
    [self showNoResultsViewIfNeeded];
}

- (void)viewDidAppear:(BOOL)animated
{
    [super viewDidAppear:animated];
    [self showRatingViewIfApplicable];
}

- (void)viewWillDisappear:(BOOL)animated
{
    [super viewWillDisappear:animated];
    [self stopListeningToNotifications];
    
    // If we're not onscreen, don't use row animations. Otherwise the fade animation might get animated incrementally
    self.tableViewHandler.updateRowAnimation = UITableViewRowAnimationNone;
}

- (void)willRotateToInterfaceOrientation:(UIInterfaceOrientation)toInterfaceOrientation duration:(NSTimeInterval)duration
{
    [super willRotateToInterfaceOrientation:toInterfaceOrientation duration:duration];
    [self.tableViewHandler clearCachedRowHeights];
}


<<<<<<< HEAD
=======
#pragma mark - Helper methods

- (void)reloadResultsControllerIfNeeded
{
    // Note:
    // NSFetchedResultsController groups notifications based on a transient property ("sectionIdentifier").
    // Simply calling reloadData doesn't make the FRC recalculate the sections.
    // For that reason, let's force a reload, only when 1 day has elapsed, and sections would have changed.
    //
    NSInteger daysElapsed = [[NSCalendar currentCalendar] daysElapsedSinceDate:self.lastReloadDate];
    if (daysElapsed == 0) {
        return;
    }
    
    [self reloadResultsController];
}

- (void)reloadResultsController
{
    // Update the Predicate: We can't replace the previous fetchRequest, since it's readonly!
    NSFetchRequest *fetchRequest = self.tableViewHandler.resultsController.fetchRequest;
    fetchRequest.predicate = [self predicateForSelectedFilters];
    
    /// Refetch + Reload
    [self.tableViewHandler clearCachedRowHeights];
    [self.tableViewHandler.resultsController performFetch:nil];
    [self.tableView reloadData];
    
    // Empty State?
    [self showNoResultsViewIfNeeded];
    
    // Don't overwork!
    self.lastReloadDate = [NSDate date];
}

- (void)reloadRowForNotificationWithID:(NSManagedObjectID *)noteObjectID
{
    // Failsafe
    if (!noteObjectID) {
        return;
    }
    
    // Load the Notification and its indexPath
    NSError *error                  = nil;
    NSManagedObjectContext *context = [[ContextManager sharedInstance] mainContext];
    Notification *note              = (Notification *)[context existingObjectWithID:noteObjectID error:&error];
    if (error) {
        DDLogError(@"Error refreshing Notification Row: %@", error);
        return;
    }
    
    NSIndexPath *indexPath = [self.tableViewHandler.resultsController indexPathForObject:note];
    if (indexPath) {
        [self.tableView reloadRowsAtIndexPaths:@[ indexPath ] withRowAnimation:UITableViewRowAnimationFade];
    }
}


#pragma mark - Undelete Mechanism

- (void)showUndeleteForNoteWithID:(NSManagedObjectID *)noteObjectID onTimeout:(NotificationDeletionActionBlock)onTimeout
{
    // Mark this note as Pending Deletion and Reload
    self.notificationDeletionBlocks[noteObjectID] = [onTimeout copy];
    [self reloadRowForNotificationWithID:noteObjectID];
    
    // Dispatch the Action block
    [self performSelector:@selector(performDeletionActionForNoteWithID:) withObject:noteObjectID afterDelay:NotificationsUndoTimeout];
}

- (void)performDeletionActionForNoteWithID:(NSManagedObjectID *)noteObjectID
{
    // Was the Deletion Cancelled?
    NotificationDeletionActionBlock deletionBlock = self.notificationDeletionBlocks[noteObjectID];
    if (!deletionBlock) {
        return;
    }
    
    // Hide the Notification
    [self.notificationIdsBeingDeleted addObject:noteObjectID];
    [self reloadResultsController];

    // Hit the Deletion Block
    deletionBlock(^(BOOL success) {
        // Cleanup
        [self.notificationDeletionBlocks removeObjectForKey:noteObjectID];
        [self.notificationIdsBeingDeleted removeObject:noteObjectID];
        
        // Error: let's unhide the row
        if (!success) {
            [self reloadResultsController];
        }
    });
}

- (void)cancelDeletionForNoteWithID:(NSManagedObjectID *)noteObjectID
{
    [self.notificationDeletionBlocks removeObjectForKey:noteObjectID];
    [self reloadRowForNotificationWithID:noteObjectID];
    
    [NSObject cancelPreviousPerformRequestsWithTarget:self selector:@selector(performDeletionActionForNoteWithID:) object:noteObjectID];
}

- (BOOL)isNoteMarkedForDeletion:(NSManagedObjectID *)noteObjectID
{
    return [self.notificationDeletionBlocks objectForKey:noteObjectID] != nil;
}


>>>>>>> 3a238595
#pragma mark - UITableViewDelegate

- (NSString *)tableView:(UITableView *)tableView titleForHeaderInSection:(NSInteger)section
{
    return nil;
}

- (CGFloat)tableView:(UITableView *)tableView heightForHeaderInSection:(NSInteger)section
{
    return [NoteTableHeaderView headerHeight];
}

- (UIView *)tableView:(UITableView *)tableView viewForHeaderInSection:(NSInteger)section
{
    id <NSFetchedResultsSectionInfo> sectionInfo = [self.tableViewHandler.resultsController.sections objectAtIndex:section];
    
    NoteTableHeaderView *headerView = [NoteTableHeaderView new];
    headerView.title                = [Notification descriptionForSectionIdentifier:sectionInfo.name];
    headerView.separatorColor       = self.tableView.separatorColor;
    
    return headerView;
}

- (CGFloat)tableView:(UITableView *)tableView heightForFooterInSection:(NSInteger)section
{
    // Make sure no SectionFooter is rendered
    return CGFLOAT_MIN;
}

- (UIView *)tableView:(UITableView *)tableView viewForFooterInSection:(NSInteger)section
{
    // Make sure no SectionFooter is rendered
    return nil;
}

- (UITableViewCell *)tableView:(UITableView *)tableView cellForRowAtIndexPath:(NSIndexPath *)indexPath
{
    NoteTableViewCell *cell = (NoteTableViewCell *)[tableView dequeueReusableCellWithIdentifier:[NoteTableViewCell reuseIdentifier]];
    NSAssert([cell isKindOfClass:[NoteTableViewCell class]], nil);
    
    [self configureCell:cell atIndexPath:indexPath];

    return cell;
}

- (CGFloat)tableView:(UITableView *)tableView estimatedHeightForRowAtIndexPath:(NSIndexPath *)indexPath
{
    return NoteEstimatedHeight;
}

- (CGFloat)tableView:(UITableView *)tableView heightForRowAtIndexPath:(NSIndexPath *)indexPath
{
    // Load the Subject + Snippet
    Notification *note          = [self.tableViewHandler.resultsController objectAtIndexPath:indexPath];
    NSAttributedString *subject = note.subjectBlock.attributedSubjectText;
    NSAttributedString *snippet = note.snippetBlock.attributedSnippetText;
    
    // Old School Height Calculation
    CGFloat tableWidth          = CGRectGetWidth(self.tableView.bounds);
    CGFloat cellHeight          = [NoteTableViewCell layoutHeightWithWidth:tableWidth subject:subject snippet:snippet];

    return cellHeight;
}

- (void)tableView:(UITableView *)tableView didSelectRowAtIndexPath:(NSIndexPath *)indexPath
{
    // Failsafe: Make sure that the Notification (still) exists
    NSArray *sections = self.tableViewHandler.resultsController.sections;
    if (indexPath.section >= sections.count) {
        [tableView deselectSelectedRowWithAnimation:YES];
        return;
    }
    
    id<NSFetchedResultsSectionInfo> sectionInfo = sections[indexPath.section];
    if (indexPath.row >= sectionInfo.numberOfObjects) {
        [tableView deselectSelectedRowWithAnimation:YES];
        return;
    }
    
    // Push the Details: Unless the note has a pending deletion!
    Notification *note = [self.tableViewHandler.resultsController objectAtIndexPath:indexPath];
    if ([self isNoteMarkedForDeletion:note.objectID]) {
        return;
    }
    
    [self showDetailsForNotification:note];
}


#pragma mark - Storyboard Helpers

- (void)prepareForSegue:(UIStoryboardSegue *)segue sender:(id)sender
{
    NSString *detailsSegueID        = NSStringFromClass([NotificationDetailsViewController class]);
    Notification *note              = sender;
    __weak __typeof(self) weakSelf  = self;
    
    if([segue.identifier isEqualToString:detailsSegueID]) {
        NotificationDetailsViewController *detailsViewController = segue.destinationViewController;
        [detailsViewController setupWithNotification:note];
        detailsViewController.onDeletionRequestCallback = ^(NotificationDeletionActionBlock onUndoTimeout){
            [weakSelf showUndelete:note.objectID onTimeout:onUndoTimeout];
        };
    }
}


- (void)setDeletionBlock:(NotificationDeletionActionBlock)deletionBlock forNoteObjectID:(NSManagedObjectID *)noteObjectID
{
    self.notificationDeletionBlocks[noteObjectID] = [deletionBlock copy];
}

@end<|MERGE_RESOLUTION|>--- conflicted
+++ resolved
@@ -137,118 +137,6 @@
 }
 
 
-<<<<<<< HEAD
-=======
-#pragma mark - Helper methods
-
-- (void)reloadResultsControllerIfNeeded
-{
-    // Note:
-    // NSFetchedResultsController groups notifications based on a transient property ("sectionIdentifier").
-    // Simply calling reloadData doesn't make the FRC recalculate the sections.
-    // For that reason, let's force a reload, only when 1 day has elapsed, and sections would have changed.
-    //
-    NSInteger daysElapsed = [[NSCalendar currentCalendar] daysElapsedSinceDate:self.lastReloadDate];
-    if (daysElapsed == 0) {
-        return;
-    }
-    
-    [self reloadResultsController];
-}
-
-- (void)reloadResultsController
-{
-    // Update the Predicate: We can't replace the previous fetchRequest, since it's readonly!
-    NSFetchRequest *fetchRequest = self.tableViewHandler.resultsController.fetchRequest;
-    fetchRequest.predicate = [self predicateForSelectedFilters];
-    
-    /// Refetch + Reload
-    [self.tableViewHandler clearCachedRowHeights];
-    [self.tableViewHandler.resultsController performFetch:nil];
-    [self.tableView reloadData];
-    
-    // Empty State?
-    [self showNoResultsViewIfNeeded];
-    
-    // Don't overwork!
-    self.lastReloadDate = [NSDate date];
-}
-
-- (void)reloadRowForNotificationWithID:(NSManagedObjectID *)noteObjectID
-{
-    // Failsafe
-    if (!noteObjectID) {
-        return;
-    }
-    
-    // Load the Notification and its indexPath
-    NSError *error                  = nil;
-    NSManagedObjectContext *context = [[ContextManager sharedInstance] mainContext];
-    Notification *note              = (Notification *)[context existingObjectWithID:noteObjectID error:&error];
-    if (error) {
-        DDLogError(@"Error refreshing Notification Row: %@", error);
-        return;
-    }
-    
-    NSIndexPath *indexPath = [self.tableViewHandler.resultsController indexPathForObject:note];
-    if (indexPath) {
-        [self.tableView reloadRowsAtIndexPaths:@[ indexPath ] withRowAnimation:UITableViewRowAnimationFade];
-    }
-}
-
-
-#pragma mark - Undelete Mechanism
-
-- (void)showUndeleteForNoteWithID:(NSManagedObjectID *)noteObjectID onTimeout:(NotificationDeletionActionBlock)onTimeout
-{
-    // Mark this note as Pending Deletion and Reload
-    self.notificationDeletionBlocks[noteObjectID] = [onTimeout copy];
-    [self reloadRowForNotificationWithID:noteObjectID];
-    
-    // Dispatch the Action block
-    [self performSelector:@selector(performDeletionActionForNoteWithID:) withObject:noteObjectID afterDelay:NotificationsUndoTimeout];
-}
-
-- (void)performDeletionActionForNoteWithID:(NSManagedObjectID *)noteObjectID
-{
-    // Was the Deletion Cancelled?
-    NotificationDeletionActionBlock deletionBlock = self.notificationDeletionBlocks[noteObjectID];
-    if (!deletionBlock) {
-        return;
-    }
-    
-    // Hide the Notification
-    [self.notificationIdsBeingDeleted addObject:noteObjectID];
-    [self reloadResultsController];
-
-    // Hit the Deletion Block
-    deletionBlock(^(BOOL success) {
-        // Cleanup
-        [self.notificationDeletionBlocks removeObjectForKey:noteObjectID];
-        [self.notificationIdsBeingDeleted removeObject:noteObjectID];
-        
-        // Error: let's unhide the row
-        if (!success) {
-            [self reloadResultsController];
-        }
-    });
-}
-
-- (void)cancelDeletionForNoteWithID:(NSManagedObjectID *)noteObjectID
-{
-    [self.notificationDeletionBlocks removeObjectForKey:noteObjectID];
-    [self reloadRowForNotificationWithID:noteObjectID];
-    
-    [NSObject cancelPreviousPerformRequestsWithTarget:self selector:@selector(performDeletionActionForNoteWithID:) object:noteObjectID];
-}
-
-- (BOOL)isNoteMarkedForDeletion:(NSManagedObjectID *)noteObjectID
-{
-    return [self.notificationDeletionBlocks objectForKey:noteObjectID] != nil;
-}
-
-
->>>>>>> 3a238595
 #pragma mark - UITableViewDelegate
 
 - (NSString *)tableView:(UITableView *)tableView titleForHeaderInSection:(NSInteger)section
