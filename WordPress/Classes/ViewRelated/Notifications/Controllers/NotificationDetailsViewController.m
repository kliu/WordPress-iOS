--- conflicted
+++ resolved
@@ -105,18 +105,14 @@
     UIBarButtonItem *backButton = [[UIBarButtonItem alloc] initWithTitle:[NSString string] style:UIBarButtonItemStylePlain target:nil action:nil];
     self.navigationItem.backBarButtonItem   = backButton;
 
-<<<<<<< HEAD
     self.tableView.separatorStyle           = self.note.isBadge ? UITableViewCellSeparatorStyleNone : UITableViewCellSeparatorStyleSingleLine;
     self.tableView.backgroundColor          = [WPStyleGuide itsEverywhereGrey];
     self.tableView.accessibilityIdentifier  = @"Notification Details Table";
+    self.tableView.separatorInset           = UIEdgeInsetsZero;
+    self.tableView.separatorColor           = [WPStyleGuide notificationsBlockSeparatorColor];
+    self.tableView.backgroundColor          = [WPStyleGuide itsEverywhereGrey];
     
     self.mediaDownloader                    = [NotificationMediaDownloader new];
-=======
-    self.tableView.separatorStyle       = self.note.isBadge ? UITableViewCellSeparatorStyleNone : UITableViewCellSeparatorStyleSingleLine;
-    self.tableView.separatorInset       = UIEdgeInsetsZero;
-    self.tableView.separatorColor       = [WPStyleGuide notificationsBlockSeparatorColor];
-    self.tableView.backgroundColor      = [WPStyleGuide itsEverywhereGrey];
->>>>>>> a4340a75
     
     self.reuseIdentifierMap = @{
         @(NoteBlockGroupTypeHeader)    : NoteBlockHeaderTableViewCell.reuseIdentifier,
@@ -175,14 +171,10 @@
     if (_note.bodyBlockGroups) {
         [blockGroups addObjectsFromArray:_note.bodyBlockGroups];
     }
-<<<<<<< HEAD
-
-=======
     
     self.firstRowInsets = hasHeaderBlocks ? NotificationHeaderSeparatorInsets : NotificationBlockSeparatorInsets;
     self.blockGroups    = blockGroups;
     
->>>>>>> a4340a75
     [self.tableView reloadData];
     [self adjustTableInsetsIfNeeded];
 }
@@ -585,19 +577,15 @@
     cell.isApproveOn                = [commentBlock isActionOn:NoteActionApproveKey];
     
     cell.name                       = userBlock.text;
-<<<<<<< HEAD
-    cell.timestamp                  = [self.note.timestampAsDate shortString];
     cell.attributedCommentText      = [commentBlock richAttributedTextWithEmbeddedImages:mediaMap];
     
-=======
     // Append bullet character if we have a site title or url to show
     cell.timestamp                  = (userBlock.metaTitleOrUrl) ?
                         [[self.note.timestampAsDate shortString] stringByAppendingString:@" • "]
                         : [self.note.timestampAsDate shortString];
     cell.site                       = userBlock.metaTitleOrUrl;
-    cell.attributedCommentText      = commentBlock.regularAttributedTextOverride ?: commentBlock.regularAttributedText;
-
->>>>>>> a4340a75
+
+    
     cell.onUrlClick                 = ^(NSURL *url){
         [weakSelf openURL:url];
     };
