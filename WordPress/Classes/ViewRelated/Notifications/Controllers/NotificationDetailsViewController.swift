--- conflicted
+++ resolved
@@ -1256,23 +1256,12 @@
 //
 private extension NotificationDetailsViewController {
 
-<<<<<<< HEAD
-    func addConfettiViewIfNeeded() {
-        guard let navigationController = navigationController else {
-=======
-    /// Determines if the notification content is a view milestone
-    var isViewMilestone: Bool {
-        FeatureFlag.milestoneNotifications.enabled && note.type == "view_milestone"
-    }
-
     func showConfettiIfNeeded() {
         guard FeatureFlag.milestoneNotifications.enabled,
-              isViewMilestone,
+              note.isViewMilestone,
               !confettiWasShown,
               let view = UIApplication.shared.mainWindow,
               let frame = navigationController?.view.frame else {
-
->>>>>>> 1ba2fe66
             return
         }
 
@@ -1282,25 +1271,6 @@
 
         confettiWasShown = true
     }
-<<<<<<< HEAD
-
-    func removeConfettiView() {
-        confettiView?.removeFromSuperview()
-        confettiView = nil
-    }
-
-    func showConfettiIfNeeded() {
-        // always remove any previous confetti view
-        removeConfettiView()
-        // only add and show confetti if needed
-        guard FeatureFlag.milestoneNotifications.enabled, note.isViewMilestone, !confettiWasShown else {
-            return
-        }
-        addConfettiViewIfNeeded()
-        showConfetti()
-    }
-=======
->>>>>>> 1ba2fe66
 }
 
 // MARK: - Navigation Helpers
