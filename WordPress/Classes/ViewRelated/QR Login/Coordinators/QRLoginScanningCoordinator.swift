import Foundation
import AVFoundation

protocol QRLoginScanningView {
    func showError(_ message: String)
    func showCameraLayer(_ layer: AVCaptureVideoPreviewLayer)
}

class QRLoginScanningCoordinator: NSObject {
    let parentCoordinator: QRLoginCoordinator
    let view: QRLoginScanningView

    // Camera Handling
    var session: AVCaptureSession?
    var cameraDevice: AVCaptureDevice?

    init(view: QRLoginScanningView, parentCoordinator: QRLoginCoordinator) {
        self.view = view
        self.parentCoordinator = parentCoordinator
    }

    func start() {
        configureCamera()

        guard cameraDevice == nil else {
            configureCameraPreview()
            return
        }

        showNoCameraError()
    }

    // MARK: - Strings
<<<<<<< HEAD
    private struct Strings {
        static let noCameraError = NSLocalizedString("This app needs permission to access the Camera to capture new media, please change the privacy settings if you wish to allow this.", comment: "An error message display if the users device does not have a camera input available")

        struct accessAlert {
=======
    private enum Strings {
        enum accessAlert {
>>>>>>> 27ee6ebc
            static let title = NSLocalizedString("Camera access needed to scan login codes", comment: "Title of an alert informing the user the camera permission for the app is disabled and its needed to proceed")
            static let message = NSLocalizedString("This app needs permission to access the Camera to scan login codes, tap on the Open Settings button to enable it.", comment: "A description informing the user in order to proceed with this feature we will need camera permissions, and how to enable it.")
            static let openSettings = NSLocalizedString("Open Settings", comment: "Title of a button that opens the apps settings in the system Settings.app")
            static let dismiss = NSLocalizedString("Cancel", comment: "Title of a button that dismisses the permissions alert")
        }
    }
}

extension QRLoginScanningCoordinator {
    func viewDidAppear() {
        startCameraSession()
    }

    func viewWillDisappear() {
        stopCameraSession()
    }

    func didTapDismiss() {
        parentCoordinator.dismiss()
    }

    func didScanCode(_ code: String) {
        // Stop the camera immediately to prevent further scanning
        stopCameraSession()

        // Show the next step in the flow
        parentCoordinator.didScanCode(code)
    }
}

// MARK: - Private: Camera Related Code
private extension QRLoginScanningCoordinator {
    func startCameraSession() {
        session?.startRunning()
    }

    func stopCameraSession() {
        session?.stopRunning()
    }

    func configureCamera() {
        try? configureCaptureDevice()
        configureCaptureSession()
    }

    func showNoCameraError() {
        view.showError(Strings.noCameraError)
    }

    /// Attempts to grab the default camera for the device
    func configureCaptureDevice() throws {
       guard let camera = AVCaptureDevice.default(for: .video) else {
           return
       }

       if camera.isFocusModeSupported(.continuousAutoFocus) {
           try camera.lockForConfiguration()
           camera.focusMode = .continuousAutoFocus
           camera.unlockForConfiguration()
       }

        cameraDevice = camera
   }

    func configureCaptureSession() {
        guard let cameraDevice = cameraDevice, let deviceInput = try? AVCaptureDeviceInput(device: cameraDevice) else {
            return
        }

        let session = AVCaptureSession()
        if session.canAddInput(deviceInput) {
            session.addInput(deviceInput)
        }

        let output = AVCaptureMetadataOutput()

        // Add the QR Code scanning
        if session.canAddOutput(output) {
            session.addOutput(output)
            output.setMetadataObjectsDelegate(self, queue: DispatchQueue.main)
            output.metadataObjectTypes = [.qr]
        }

        self.session = session
    }

    func configureCameraPreview() {
        guard let session = session else {
            showNoCameraError()
            return
        }

        let previewLayer = AVCaptureVideoPreviewLayer(session: session)
        previewLayer.videoGravity = AVLayerVideoGravity.resizeAspectFill

        view.showCameraLayer(previewLayer)
    }
}

// MARK: - Camera Access Check
extension QRLoginScanningCoordinator {
    static func checkCameraPermissions(from source: UIViewController, completion: @escaping () -> Void) {
        Self.requestCameraAccessIfNeeded { granted in
            DispatchQueue.main.async {
                guard granted else {
                    Self.showNeedAccessAlert(from: source)
                    return
                }

                completion()
            }
        }
    }

    static private func needsCameraAccess() -> Bool {
        return AVCaptureDevice.authorizationStatus(for: .video) != .authorized
    }

    static private func requestCameraAccessIfNeeded(_ completion: @escaping (Bool) -> Void ) {
        guard needsCameraAccess() else {
            completion(true)
            return
        }

        AVCaptureDevice.requestAccess(for: .video, completionHandler: completion)
    }

    static private func showNeedAccessAlert(from source: UIViewController) {
        let alert = UIAlertController(title: Strings.accessAlert.title,
                                      message: Strings.accessAlert.message,
                                      preferredStyle: .alert)

        alert.addActionWithTitle(Strings.accessAlert.dismiss, style: .cancel)
        alert.addDefaultActionWithTitle(Strings.accessAlert.openSettings) { action in
            UIApplication.shared.openSettings()
        }

        source.present(alert, animated: true)
    }
}

// MARK: - AVCaptureMetadataOutputObjectsDelegate
extension QRLoginScanningCoordinator: AVCaptureMetadataOutputObjectsDelegate {
    func validLink(_ stringValue: String) -> Bool {
        guard let url = URL(string: stringValue), url.host == "apps.wordpress.com" else {
            return false
        }

        return true
    }

    func metadataOutput(_ output: AVCaptureMetadataOutput, didOutput metadataObjects: [AVMetadataObject], from connection: AVCaptureConnection) {
        // Wait until we have at least 1 scanned object with a URL
        guard let first = metadataObjects.first as? AVMetadataMachineReadableCodeObject, let string = first.stringValue else {
            return
        }

        guard validLink(string) else {
            return
        }

        didScanCode(string)
    }
}<|MERGE_RESOLUTION|>--- conflicted
+++ resolved
@@ -31,15 +31,10 @@
     }
 
     // MARK: - Strings
-<<<<<<< HEAD
-    private struct Strings {
+    private enum Strings {
         static let noCameraError = NSLocalizedString("This app needs permission to access the Camera to capture new media, please change the privacy settings if you wish to allow this.", comment: "An error message display if the users device does not have a camera input available")
 
-        struct accessAlert {
-=======
-    private enum Strings {
         enum accessAlert {
->>>>>>> 27ee6ebc
             static let title = NSLocalizedString("Camera access needed to scan login codes", comment: "Title of an alert informing the user the camera permission for the app is disabled and its needed to proceed")
             static let message = NSLocalizedString("This app needs permission to access the Camera to scan login codes, tap on the Open Settings button to enable it.", comment: "A description informing the user in order to proceed with this feature we will need camera permissions, and how to enable it.")
             static let openSettings = NSLocalizedString("Open Settings", comment: "Title of a button that opens the apps settings in the system Settings.app")
