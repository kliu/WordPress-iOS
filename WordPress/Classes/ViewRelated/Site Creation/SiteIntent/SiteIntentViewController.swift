import UIKit

class SiteIntentViewController: CollapsableHeaderViewController {
    private let selection: SiteIntentStep.SiteIntentSelection
    private let tableView: UITableView

    private var availableVerticals: [SiteIntentVertical] = SiteIntentData.defaultVerticals {
        didSet {
            contentSizeWillChange()
        }
    }

    private let searchBar: UISearchBar = {
        let searchBar = UISearchBar()
        searchBar.translatesAutoresizingMaskIntoConstraints = false
        WPStyleGuide.configureSearchBar(searchBar)
        searchBar.setImage(UIImage(), for: .search, state: .normal)
        searchBar.backgroundColor = .clear
        searchBar.searchTextField.returnKeyType = .search
        return searchBar
    }()

    override var separatorStyle: SeparatorStyle {
        return .hidden
    }

    override var alwaysResetHeaderOnRotation: Bool {
        // the default behavior works on iPad, so let's not override it
        WPDeviceIdentification.isiPhone()
    }

    init(_ selection: @escaping SiteIntentStep.SiteIntentSelection) {
        self.selection = selection
        tableView = UITableView(frame: .zero, style: .plain)

        super.init(
            scrollableView: tableView,
            mainTitle: Strings.mainTitle,
            navigationBarTitle: Strings.navigationBarTitle,
            prompt: Strings.prompt,
            primaryActionTitle: Strings.primaryAction,
            accessoryView: searchBar
        )

        tableView.dataSource = self
        searchBar.delegate = self
    }

    // MARK: UIViewController

    required init?(coder aDecoder: NSCoder) {
        fatalError("init(coder:) has not been implemented")
    }

    override func viewDidLoad() {
        super.viewDidLoad()

        configureNavigationBar()
        configureTable()

        largeTitleView.numberOfLines = Metrics.largeTitleLines
        SiteCreationAnalyticsHelper.trackSiteIntentViewed()
    }

    override func viewDidLayoutSubviews() {
        searchBar.placeholder = Strings.searchTextFieldPlaceholder
    }

    override func estimatedContentSize() -> CGSize {

        let visibleCells = CGFloat(availableVerticals.count)
        let height = visibleCells * IntentCell.estimatedSize.height
        return CGSize(width: view.frame.width, height: height)
    }

    // MARK: UI Setup

    private func configureNavigationBar() {
        // Title
        navigationItem.backButtonTitle = Strings.backButtonTitle
        // Skip button
        navigationItem.rightBarButtonItem = UIBarButtonItem(title: Strings.skipButtonTitle,
                                                            style: .done,
                                                            target: self,
                                                            action: #selector(skipButtonTapped))
        // Cancel button
        navigationItem.leftBarButtonItem = UIBarButtonItem(title: Strings.cancelButtonTitle,
                                                           style: .done,
                                                           target: self,
                                                           action: #selector(closeButtonTapped))
    }

    private func configureTable() {
        let cellName = IntentCell.cellReuseIdentifier()
        let nib = UINib(nibName: cellName, bundle: nil)
        tableView.register(nib, forCellReuseIdentifier: cellName)
        tableView.register(InlineErrorRetryTableViewCell.self, forCellReuseIdentifier: InlineErrorRetryTableViewCell.cellReuseIdentifier())
        tableView.cellLayoutMarginsFollowReadableWidth = true
        tableView.backgroundColor = .basicBackground
    }

    // MARK: Actions

    @objc
    private func skipButtonTapped(_ sender: Any) {
        SiteCreationAnalyticsHelper.trackSiteIntentSkipped()
        selection(nil)
    }

    @objc
    private func closeButtonTapped(_ sender: Any) {
        SiteCreationAnalyticsHelper.trackSiteIntentCanceled()
        dismiss(animated: true)
    }
}

// MARK: Constants
extension SiteIntentViewController {

    private enum Strings {
        static let mainTitle = NSLocalizedString("What's your website about?",
                                                 comment: "Select the site's intent. Title")
        static let navigationBarTitle = NSLocalizedString("Site Topic",
                                                          comment: "Title of the navigation bar, shown when the large title is hidden.")
        static let prompt = NSLocalizedString("Choose a topic from the list below or type your own",
                                              comment: "Select the site's intent. Subtitle")
        static let primaryAction = NSLocalizedString("Continue",
                                                     comment: "Button to progress to the next step")
        static let backButtonTitle = NSLocalizedString("Topic",
                                                       comment: "Shortened version of the main title to be used in back navigation")
        static let skipButtonTitle = NSLocalizedString("Skip",
                                                       comment: "Continue without making a selection")
        static let cancelButtonTitle = NSLocalizedString("Cancel",
                                                         comment: "Cancel site creation")
        static let searchTextFieldPlaceholder = NSLocalizedString("Eg. Fashion, Poetry, Politics", comment: "Placeholder text for the search field int the Site Intent screen.")
        static let continueButtonTitle = NSLocalizedString("Continue", comment: "Title of the continue button for the Site Intent screen.")
    }

    private enum Metrics {
        static let largeTitleLines = 2
        static let continueButtonPadding: CGFloat = 16
        static let continueButtonBottomOffset: CGFloat = 12
        static let continueButtonHeight: CGFloat = 44
    }
}

// MARK: UITableViewDataSource

extension SiteIntentViewController: UITableViewDataSource {
    func tableView(_ tableView: UITableView, numberOfRowsInSection section: Int) -> Int {
        return availableVerticals.count
    }

    func tableView(_ tableView: UITableView, cellForRowAt indexPath: IndexPath) -> UITableViewCell {
        return configureIntentCell(tableView, cellForRowAt: indexPath)
    }

    func configureIntentCell(_ tableView: UITableView, cellForRowAt indexPath: IndexPath) -> UITableViewCell {
        guard let cell = tableView.dequeueReusableCell(withIdentifier: IntentCell.cellReuseIdentifier()) as? IntentCell else {
            assertionFailure("This is a programming error - IntentCell has not been properly registered!")
            return UITableViewCell()
        }

        let vertical = availableVerticals[indexPath.row]
        cell.model = vertical
        return cell
    }
}

// MARK: UITableViewDelegate

extension SiteIntentViewController: UITableViewDelegate {
    func tableView(_ tableView: UITableView, didSelectRowAt indexPath: IndexPath) {
        tableView.deselectRow(at: indexPath, animated: true)
        let vertical = availableVerticals[indexPath.row]

        SiteCreationAnalyticsHelper.trackSiteIntentSelected(vertical)
        selection(vertical)
    }
}

// MARK: Search Bar Delegate
extension SiteIntentViewController: UISearchBarDelegate {

    func searchBarTextDidBeginEditing(_ searchBar: UISearchBar) {
        // do not unfilter already filtered content, when navigating back to this page
        SiteCreationAnalyticsHelper.trackSiteIntentSearchFocused()
        guard availableVerticals == SiteIntentData.defaultVerticals else {
            return
        }

        availableVerticals = SiteIntentData.allVerticals
        tableView.reloadData()
        tableView.scrollToView(searchBar.searchTextField, animated: true)
    }

    func searchBar(_ searchBar: UISearchBar, textDidChange searchText: String) {
<<<<<<< HEAD
        availableVerticals = SiteIntentData.filterVerticals(with: searchText)
=======

        let trimmedSearch = searchText.trimmingCharacters(in: .whitespacesAndNewlines)
        if trimmedSearch.isEmpty {
            SiteIntentData.clearCustomVerticals()
        } else {
            SiteIntentData.insertCustomVertical(trimmedSearch)
        }

        availableVerticals = SiteIntentData.getVerticals(trimmedSearch)
>>>>>>> b6567d6e
        tableView.reloadData()
    }
}<|MERGE_RESOLUTION|>--- conflicted
+++ resolved
@@ -195,19 +195,7 @@
     }
 
     func searchBar(_ searchBar: UISearchBar, textDidChange searchText: String) {
-<<<<<<< HEAD
         availableVerticals = SiteIntentData.filterVerticals(with: searchText)
-=======
-
-        let trimmedSearch = searchText.trimmingCharacters(in: .whitespacesAndNewlines)
-        if trimmedSearch.isEmpty {
-            SiteIntentData.clearCustomVerticals()
-        } else {
-            SiteIntentData.insertCustomVertical(trimmedSearch)
-        }
-
-        availableVerticals = SiteIntentData.getVerticals(trimmedSearch)
->>>>>>> b6567d6e
         tableView.reloadData()
     }
 }