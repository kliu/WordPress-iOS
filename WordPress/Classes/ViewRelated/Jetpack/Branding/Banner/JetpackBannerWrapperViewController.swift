import Foundation
import Combine
import UIKit
import WordPressShared

final class JetpackBannerWrapperViewController: UIViewController {
    /// The wrapped child view controller.
    private(set) var childVC: UIViewController?
<<<<<<< HEAD
    private var screen: JetpackBannerScreen?
=======
    private var analyticsId: JetpackBrandingAnalyticsHelper.JetpackBannerScreen?
    /// JPScrollViewDelegate conformance.
    internal var scrollViewTranslationPublisher = PassthroughSubject<Bool, Never>()

    override var navigationItem: UINavigationItem {
        guard let childVC else { return super.navigationItem }
        return childVC.navigationItem
    }
>>>>>>> c71549e3

    convenience init(
        childVC: UIViewController,
        screen: JetpackBannerScreen? = nil
    ) {
        self.init()
        self.childVC = childVC
        self.screen = screen
    }

    override func viewDidLoad() {
        super.viewDidLoad()

        extendedLayoutIncludesOpaqueBars = true

        let stackView = UIStackView()
        configureStackView(stackView)
        configureChildVC(stackView)
        configureJetpackBanner(stackView)
    }

    // MARK: Configuration

    private func configureStackView(_ stackView: UIStackView) {
        stackView.axis = .vertical
        stackView.translatesAutoresizingMaskIntoConstraints = false

        view.addSubview(stackView)
        NSLayoutConstraint.activate([
            stackView.leadingAnchor.constraint(equalTo: view.leadingAnchor),
            stackView.trailingAnchor.constraint(equalTo: view.trailingAnchor),
            stackView.topAnchor.constraint(equalTo: view.topAnchor),
            stackView.bottomAnchor.constraint(equalTo: view.safeAreaLayoutGuide.bottomAnchor)
        ])
    }

    private func configureChildVC(_ stackView: UIStackView) {
        guard let childVC = childVC else { return }

        addChild(childVC)
        stackView.addArrangedSubview(childVC.view)
        childVC.didMove(toParent: self)
    }

    private func configureJetpackBanner(_ stackView: UIStackView) {
        guard JetpackBrandingVisibility.all.enabled, !isModal() else {
            return
        }
        let textProvider = JetpackBrandingTextProvider(screen: screen)
        let jetpackBannerView = JetpackBannerView()
        jetpackBannerView.configure(title: textProvider.brandingText()) { [unowned self] in
            JetpackBrandingCoordinator.presentOverlay(from: self)
            if let screen = screen {
                JetpackBrandingAnalyticsHelper.trackJetpackPoweredBannerTapped(screen: screen)
            }
        }
        stackView.addArrangedSubview(jetpackBannerView)
        addTranslationObserver(jetpackBannerView)
    }
}

// MARK: JPScrollViewDelegate

extension JetpackBannerWrapperViewController: JPScrollViewDelegate {}<|MERGE_RESOLUTION|>--- conflicted
+++ resolved
@@ -6,10 +6,7 @@
 final class JetpackBannerWrapperViewController: UIViewController {
     /// The wrapped child view controller.
     private(set) var childVC: UIViewController?
-<<<<<<< HEAD
     private var screen: JetpackBannerScreen?
-=======
-    private var analyticsId: JetpackBrandingAnalyticsHelper.JetpackBannerScreen?
     /// JPScrollViewDelegate conformance.
     internal var scrollViewTranslationPublisher = PassthroughSubject<Bool, Never>()
 
@@ -17,7 +14,6 @@
         guard let childVC else { return super.navigationItem }
         return childVC.navigationItem
     }
->>>>>>> c71549e3
 
     convenience init(
         childVC: UIViewController,
