--- conflicted
+++ resolved
@@ -59,22 +59,14 @@
             }
         }
         stackView.addArrangedSubview(jetpackBannerView)
-<<<<<<< HEAD
         addTranslationObserver(jetpackBannerView)
-    }
-}
-
-// MARK: JPScrollViewDelegate
-
-extension JetpackBannerWrapperViewController: JPScrollViewDelegate {}
-=======
-        if let childVC = childVC as? JPScrollViewDelegate {
-            childVC.addTranslationObserver(jetpackBannerView)
-        }
     }
 
     private func configureNavigationItem() {
         navigationItem.title = childVC?.navigationItem.title
     }
 }
->>>>>>> 25e5cbe6
+
+// MARK: JPScrollViewDelegate
+
+extension JetpackBannerWrapperViewController: JPScrollViewDelegate {}