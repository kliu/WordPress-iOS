import CoreData
import Foundation
import UIKit
import WordPressShared

private protocol BlogListDataSourceMapper {
    func map(_ data: [Blog]) -> [[Blog]]
}

private struct BrowsingWithRecentDataSourceMapper: BlogListDataSourceMapper {
    func map(_ data: [Blog]) -> [[Blog]] {
        let service = RecentSitesService()
        let recentSiteUrls = service.allRecentSites
        let visible = data.filter({ $0.visible })
        let allRecent = recentSiteUrls.compactMap({ url in
            return visible.first(where: { $0.url == url })
        })
        let recent = Array(allRecent.prefix(service.maxSiteCount))
        let other = visible.filter({ blog in
            return !recent.contains(blog)
        })
        return [recent, other]
    }
}

private struct BrowsingDataSourceMapper: BlogListDataSourceMapper {
    func map(_ data: [Blog]) -> [[Blog]] {
        return [data.filter({ $0.visible })]
    }
}

private struct EditingDataSourceMapper: BlogListDataSourceMapper {
    func map(_ data: [Blog]) -> [[Blog]] {
        return [data.filter({ blog in
            blog.supports(.visibility)
        })]
    }
}

private struct SearchingDataSourceMapper: BlogListDataSourceMapper {
    let query: String

    func map(_ data: [Blog]) -> [[Blog]] {
        guard let query = query.nonEmptyString() else {
            return [data]
        }
        return [data.filter({ blog in
            let nameContainsQuery = blog.settings?.name.map({ $0.localizedCaseInsensitiveContains(query) }) ?? false
            let urlContainsQuery = blog.url.map({ $0.localizedCaseInsensitiveContains(query) }) ?? false
            return nameContainsQuery || urlContainsQuery
        })]
    }
}

/// Filters the list to show only a matching blog, or only blogs with an account.
/// Used by the login epilogue screen.
///
private struct LoggedInDataSourceMapper: BlogListDataSourceMapper {
    let matchingBlog: Blog?
    func map(_ data: [Blog]) -> [[Blog]] {
        return [data.filter({ blog in
            if let matchingBlog = matchingBlog {
                return blog == matchingBlog
            } else {
                return blog.account != nil
            }
        })]
    }
}

class BlogListDataSource: NSObject {
    override init() {
        super.init()
        // We can't decide if we're using recent sites until the results controller
        // is configured and we have a list of blogs, so we have to update this right
        // after initializing the data source.
        updateMode()
        resultsController.delegate = self
    }

    // MARK: - Configuration

    @objc let recentSitesMinCount = 11

    /// If this is set to `false`, the rows will never show the disclosure indicator.
    ///
<<<<<<< HEAD
    @objc var showsDisclosureIndicator = true
=======
    @objc var shouldShowDisclosureIndicator = true
>>>>>>> 2c26618f

    // MARK: - Inputs

    // Pass to the LoggedInDataSource to match a specifc blog.
    @objc var blog: Blog?

    @objc var editing: Bool = false {
        didSet {
            updateMode()
        }
    }

    @objc var searching: Bool = false {
        didSet {
            updateMode()
        }
    }

    @objc var searchQuery: String = "" {
        didSet {
            updateMode()
        }
    }

    @objc var loggedIn: Bool = false {
        didSet {
            updateMode()
        }
    }

    @objc var selecting: Bool = false {
        didSet {
            if selecting != oldValue {
                dataChanged?()
            }
        }
    }

    @objc var selectedBlogId: NSManagedObjectID? = nil {
        didSet {
            if selectedBlogId != oldValue {
                dataChanged?()
            }
        }
    }

    @objc var account: WPAccount? = nil {
        didSet {
            if account != oldValue {
                cachedSections = nil
                dataChanged?()
            }
        }
    }

    // MARK: - Outputs

    @objc var dataChanged: (() -> Void)?

    @objc var visibilityChanged: ((Blog, Bool) -> Void)?

    @objc(blogAtIndexPath:)
    func blog(at indexPath: IndexPath) -> Blog {
        return sections[indexPath.section][indexPath.row]
    }

    @objc(indexPathForBlog:)
    func indexPath(for blog: Blog) -> IndexPath? {
        for (sectionIndex, section) in sections.enumerated() {
            for (rowIndex, row) in section.enumerated() {
                if row == blog {
                    return IndexPath(row: rowIndex, section: sectionIndex)
                }
            }
        }
        return nil
    }

    @objc var allBlogsCount: Int {
        return allBlogs.count
    }

    @objc var displayedBlogsCount: Int {
        return sections.reduce(0, { result, section in
            result + section.count
        })
    }

    @objc var visibleBlogsCount: Int {
        return allBlogs.filter({ $0.visible }).count
    }

    // MARK: - Internal properties

    fileprivate let resultsController: NSFetchedResultsController<Blog> = {
        let context = ContextManager.sharedInstance().mainContext
        let request = NSFetchRequest<Blog>(entityName: NSStringFromClass(Blog.self))
        request.sortDescriptors = [
            NSSortDescriptor(key: "accountForDefaultBlog.userID", ascending: false),
            NSSortDescriptor(key: "settings.name", ascending: true, selector: #selector(NSString.localizedCaseInsensitiveCompare(_:)))
        ]
        let controller = NSFetchedResultsController(fetchRequest: request, managedObjectContext: context, sectionNameKeyPath: nil, cacheName: nil)
        do {
            try controller.performFetch()
        } catch {
            fatalError("Error fetching blogs list: \(error)")
        }
        return controller
    }()

    fileprivate var mode: Mode = .browsing {
        didSet {
            if mode != oldValue {
                cachedSections = nil
                dataChanged?()
            }
        }
    }

    fileprivate var cachedSections: [[Blog]]?
}

// MARK: - Mode

private extension BlogListDataSource {
    enum Mode: Equatable {
        case browsing
        case browsingWithRecent
        case editing
        case searching(String)
        case loggedIn(Blog?)

        var mapper: BlogListDataSourceMapper {
            switch self {
            case .browsing:
                return BrowsingDataSourceMapper()
            case .browsingWithRecent:
                return BrowsingWithRecentDataSourceMapper()
            case .editing:
                return EditingDataSourceMapper()
            case .searching(let query):
                return SearchingDataSourceMapper(query: query)
            case .loggedIn(let blog):
                return LoggedInDataSourceMapper(matchingBlog: blog)
            }
        }

        static func == (lhs: Mode, rhs: Mode) -> Bool {
            switch (lhs, rhs) {
            case (.browsing, .browsing),
                 (.browsingWithRecent, .browsingWithRecent),
                 (.editing, .editing):
                return true
            case let (.searching(lquery), .searching(rquery)):
                return lquery == rquery
            case let (.loggedIn(lblog), .loggedIn(rblog)):
                return lblog == rblog
            default:
                return false
            }
        }
    }

    func updateMode() {
        // Extracted this into its own function so the compiler can enforce that
        // a mode must be returned
        mode = modeForCurrentState()
    }

    func modeForCurrentState() -> Mode {
        if loggedIn {
            return .loggedIn(blog)
        }
        if editing {
            return .editing
        }
        if searching {
            return .searching(searchQuery)
        }
        if visibleBlogsCount > recentSitesMinCount {
            return .browsingWithRecent
        }
        return .browsing
    }
}

// MARK: - Data

private extension BlogListDataSource {
    var sections: [[Blog]] {
        if let sections = cachedSections {
            return sections
        }
        let mappedSections = mode.mapper.map(allBlogs)
        cachedSections = mappedSections
        return mappedSections
    }

    var allBlogs: [Blog] {
        guard let blogs = resultsController.fetchedObjects else {
            return []
        }
        guard let account = account else {
            return blogs
        }
        return blogs.filter({ $0.account == account })
    }
}

// MARK: - Results Controller Delegate

extension BlogListDataSource: NSFetchedResultsControllerDelegate {
    func controllerDidChangeContent(_ controller: NSFetchedResultsController<NSFetchRequestResult>) {
        cachedSections = nil
        // TODO: only propagate if the filtered data changed
        dataChanged?()
    }
}

// MARK: - UITableView Data Source

extension BlogListDataSource: UITableViewDataSource {
    func numberOfSections(in tableView: UITableView) -> Int {
        return sections.count
    }

    func tableView(_ tableView: UITableView, numberOfRowsInSection section: Int) -> Int {
        return sections[section].count
    }

    func tableView(_ tableView: UITableView, cellForRowAt indexPath: IndexPath) -> UITableViewCell {
        let blog = self.blog(at: indexPath)
        guard let cell = tableView.dequeueReusableCell(withIdentifier: WPBlogTableViewCell.reuseIdentifier()) as? WPBlogTableViewCell else {
            fatalError("Failed to get a blog cell")
        }
        let displayURL = blog.displayURL as String? ?? ""
        if let name = blog.settings?.name?.nonEmptyString() {
            cell.textLabel?.text = name
            cell.detailTextLabel?.text = displayURL
        } else {
            cell.textLabel?.text = displayURL
            cell.detailTextLabel?.text = nil
        }

        cell.accessibilityIdentifier = blog.displayURL as String?

        if selecting {
            if selectedBlogId == blog.objectID {
                cell.accessoryType = .checkmark
            } else {
                cell.accessoryType = .none
            }
        } else {
            switch mode {
            case .loggedIn:
                cell.accessoryType = .none
            default:
<<<<<<< HEAD
                cell.accessoryType = showsDisclosureIndicator ? .none : .disclosureIndicator
=======
                cell.accessoryType = shouldShowDisclosureIndicator ? .disclosureIndicator : .none
>>>>>>> 2c26618f
            }
        }

        cell.selectionStyle = tableView.isEditing ? .none : .blue

        cell.visibilitySwitch?.accessibilityIdentifier = String(format: "Switch-Visibility-%@", blog.settings?.name ?? "")
        cell.visibilitySwitch?.isOn = blog.visible
        cell.visibilitySwitchToggled = { [visibilityChanged] cell in
            guard let isOn = cell.visibilitySwitch?.isOn else {
                return
            }
            visibilityChanged?(blog, isOn)
        }

        switch mode {
        case .loggedIn:
            WPStyleGuide.configureCellForLogin(cell)
        default:
            WPStyleGuide.configureTableViewBlogCell(cell)
        }

        // Here we initiate the site icon download _after_ setting the border used in conjunction with the placeholder
        cell.imageView?.downloadSiteIcon(for: blog)

        return cell
    }

    func tableView(_ tableView: UITableView, canEditRowAt indexPath: IndexPath) -> Bool {
        return true
    }
}<|MERGE_RESOLUTION|>--- conflicted
+++ resolved
@@ -84,11 +84,7 @@
 
     /// If this is set to `false`, the rows will never show the disclosure indicator.
     ///
-<<<<<<< HEAD
-    @objc var showsDisclosureIndicator = true
-=======
     @objc var shouldShowDisclosureIndicator = true
->>>>>>> 2c26618f
 
     // MARK: - Inputs
 
@@ -346,11 +342,7 @@
             case .loggedIn:
                 cell.accessoryType = .none
             default:
-<<<<<<< HEAD
-                cell.accessoryType = showsDisclosureIndicator ? .none : .disclosureIndicator
-=======
                 cell.accessoryType = shouldShowDisclosureIndicator ? .disclosureIndicator : .none
->>>>>>> 2c26618f
             }
         }
 
