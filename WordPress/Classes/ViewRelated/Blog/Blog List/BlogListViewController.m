--- conflicted
+++ resolved
@@ -37,13 +37,10 @@
 
 + (UIViewController *)viewControllerWithRestorationIdentifierPath:(NSArray *)identifierComponents coder:(NSCoder *)coder
 {
-<<<<<<< HEAD
-=======
     if ([Feature enabled:FeatureFlagNewNavBarAppearance]) {
         return nil;
     }
 
->>>>>>> 2c26618f
     return [WPTabBarController sharedInstance].mySitesCoordinator.blogListViewController;
 }
 
@@ -83,7 +80,7 @@
     __weak __typeof(self) weakSelf = self;
     
     if ([Feature enabled:FeatureFlagNewNavBarAppearance]) {
-        self.dataSource.showsDisclosureIndicator = NO;
+        self.dataSource.shouldShowDisclosureIndicator = NO;
     }
     
     self.dataSource.visibilityChanged = ^(Blog *blog, BOOL visible) {
@@ -844,11 +841,7 @@
             DDLogError(@"There's no site-selection callback assigned to the site picker.");
             [self dismissViewControllerAnimated:animated completion:nil];
         }
-<<<<<<< HEAD
-
-=======
-        
->>>>>>> 2c26618f
+
         return;
     }
     
