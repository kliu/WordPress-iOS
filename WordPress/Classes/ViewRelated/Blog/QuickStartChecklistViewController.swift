@objc enum QuickStartType: Int {
    case customize
    case grow
}

class QuickStartChecklistViewController: UITableViewController {
    private var blog: Blog
    private var type: QuickStartType
    private var observer: NSObjectProtocol?
    private var dataManager: QuickStartChecklistManager? {
        didSet {
            tableView?.dataSource = dataManager
            tableView?.delegate = dataManager
        }
    }
    private lazy var tasksCompleteScreen: TasksCompleteScreenConfiguration = {
        switch type {
        case .customize:
            return TasksCompleteScreenConfiguration(title: Constants.tasksCompleteScreenTitle,
                                                    subtitle: Constants.tasksCompleteScreenSubtitle,
                                                    imageName: "wp-illustration-tasks-complete-site")
        case .grow:
            return TasksCompleteScreenConfiguration(title: Constants.tasksCompleteScreenTitle,
                                                    subtitle: Constants.tasksCompleteScreenSubtitle,
                                                    imageName: "wp-illustration-tasks-complete-audience")
        }
    }()
    private lazy var configuration: QuickStartChecklistConfiguration = {
        switch type {
        case .customize:
            return QuickStartChecklistConfiguration(title: Constants.customizeYourSite,
                                                    tours: QuickStartTourGuide.customizeListTours)
        case .grow:
            return QuickStartChecklistConfiguration(title: Constants.growYourAudience,
                                                    tours: QuickStartTourGuide.growListTours)
        }
    }()
    private lazy var successScreen: NoResultsViewController = {
        let successScreen = NoResultsViewController.controller()
        successScreen.view.frame = tableView.bounds
        successScreen.view.backgroundColor = .white
        successScreen.configure(title: tasksCompleteScreen.title,
                                subtitle: tasksCompleteScreen.subtitle,
                                image: tasksCompleteScreen.imageName)
        successScreen.updateView()
        return successScreen
    }()

    @objc init(blog: Blog, type: QuickStartType) {
        self.blog = blog
        self.type = type
        super.init(style: .plain)
        startObservingForQuickStart()
    }

    required init?(coder aDecoder: NSCoder) {
        fatalError("init(coder:) has not been implemented")
    }

    override func viewDidLoad() {
        super.viewDidLoad()

        configureTableView()

        navigationItem.title = configuration.title

        dataManager = QuickStartChecklistManager(blog: blog,
                                                 tours: configuration.tours,
                                                 didSelectTour: { [weak self] analyticsKey in
            DispatchQueue.main.async {
                WPAnalytics.track(.quickStartChecklistItemTapped, withProperties: ["task_name": analyticsKey])
                self?.navigationController?.popViewController(animated: true)
            }
        }, didTapHeader: { [weak self] collapse in
            self?.checkForSuccessScreen(collapse)
        })

        checkForSuccessScreen()
    }

    override func viewDidAppear(_ animated: Bool) {
        super.viewDidAppear(animated)

        // should display bg and trigger qs notification

        WPAnalytics.track(.quickStartChecklistViewed)
    }

    override func viewWillTransition(to size: CGSize, with coordinator: UIViewControllerTransitionCoordinator) {
        super.viewWillTransition(to: size, with: coordinator)
        coordinator.animate(alongsideTransition: { [weak self] context in
            let hideImageView = WPDeviceIdentification.isiPhone() && UIDevice.current.orientation.isLandscape
            self?.successScreen.hideImageView(hideImageView)
            self?.successScreen.updateAccessoryViewsVisibility()
            self?.tableView.backgroundView = self?.successScreen.view
        })
    }
}

private extension QuickStartChecklistViewController {
    func configureTableView() {
        let tableView = UITableView(frame: .zero)

        if #available(iOS 10, *) {
            tableView.estimatedRowHeight = 90.0
        }
        tableView.separatorStyle = .none

        let cellNib = UINib(nibName: "QuickStartChecklistCell", bundle: Bundle(for: QuickStartChecklistCell.self))
        tableView.register(cellNib, forCellReuseIdentifier: QuickStartChecklistCell.reuseIdentifier)

<<<<<<< HEAD
        let successScreen = NoResultsViewController.controller()
        successScreen.view.frame = tableView.bounds
        successScreen.configure(title: tasksCompleteScreen.title,
                                subtitle: tasksCompleteScreen.subtitle,
                                image: tasksCompleteScreen.imageName)
        successScreen.viewWillAppear(false)
        successScreen.view.backgroundColor = .white
=======
        let hideImageView = WPDeviceIdentification.isiPhone() && UIDevice.current.orientation.isLandscape
        successScreen.hideImageView(hideImageView)
>>>>>>> ebdb57b2

        tableView.backgroundView = successScreen.view
        self.tableView = tableView
    }

    func startObservingForQuickStart() {
        observer = NotificationCenter.default.addObserver(forName: .QuickStartTourElementChangedNotification, object: nil, queue: nil) { [weak self] (notification) in
            guard let userInfo = notification.userInfo,
                let element = userInfo[QuickStartTourGuide.notificationElementKey] as? QuickStartTourElement,
                element == .tourCompleted else {
                    return
            }
            self?.reload()
        }
    }

    func reload() {
        dataManager?.reloadData()
        tableView.reloadData()
    }

    func checkForSuccessScreen(_ collapse: Bool = false) {
        if let dataManager = dataManager,
            !dataManager.shouldShowCompleteTasksScreen() {
            self.tableView.backgroundView?.alpha = 0
            return
        }

        UIView.animate(withDuration: 0.3) {
            self.tableView.backgroundView?.alpha = collapse ? 0.0 : 1.0
        }
    }
}

private struct TasksCompleteScreenConfiguration {
    var title: String
    var subtitle: String
    var imageName: String
}

private struct QuickStartChecklistConfiguration {
    var title: String
    var tours: [QuickStartTour]
}

private enum Constants {
    static let customizeYourSite = NSLocalizedString("Customize Your Site", comment: "Title of the Quick Start Checklist that guides users through a few tasks to customize their new website.")
    static let growYourAudience = NSLocalizedString("Grow Your Audience", comment: "Title of the Quick Start Checklist that guides users through a few tasks to grow the audience of their new website.")
    static let tasksCompleteScreenTitle = NSLocalizedString("All tasks complete", comment: "Title of the congratulation screen that appears when all the tasks are completed")
    static let tasksCompleteScreenSubtitle = NSLocalizedString("Congratulations on completing your list. A job well done.", comment: "Subtitle of the congratulation screen that appears when all the tasks are completed")
}<|MERGE_RESOLUTION|>--- conflicted
+++ resolved
@@ -109,18 +109,8 @@
         let cellNib = UINib(nibName: "QuickStartChecklistCell", bundle: Bundle(for: QuickStartChecklistCell.self))
         tableView.register(cellNib, forCellReuseIdentifier: QuickStartChecklistCell.reuseIdentifier)
 
-<<<<<<< HEAD
-        let successScreen = NoResultsViewController.controller()
-        successScreen.view.frame = tableView.bounds
-        successScreen.configure(title: tasksCompleteScreen.title,
-                                subtitle: tasksCompleteScreen.subtitle,
-                                image: tasksCompleteScreen.imageName)
-        successScreen.viewWillAppear(false)
-        successScreen.view.backgroundColor = .white
-=======
         let hideImageView = WPDeviceIdentification.isiPhone() && UIDevice.current.orientation.isLandscape
         successScreen.hideImageView(hideImageView)
->>>>>>> ebdb57b2
 
         tableView.backgroundView = successScreen.view
         self.tableView = tableView
