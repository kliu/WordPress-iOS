import SwiftUI
import UIKit

@available(iOS 16, *)
struct SiteMonitoringView: View {
    @StateObject var viewModel: SiteMonitoringViewModel

    var body: some View {
        main.navigationTitle(viewModel.selectedTab.title)
            .navigationBarTitleDisplayMode(.inline)
            .apply(addToolbarTitleMenu)
    }

    @ViewBuilder
    private var main: some View {
        switch viewModel.selectedTab {
        case .metrics:
<<<<<<< HEAD
            SiteMetricsView(blog: viewModel.blog)
=======
            WebView(url: viewModel.metricsURL!)
                .onAppear {
                    WPAnalytics.track(.siteMonitoringTabShown, properties: ["tab": "metrics"])
                }
>>>>>>> 9ee96a5a
        case .phpLogs:
            PHPLogsView(viewModel: .init(blog: viewModel.blog, atomicSiteService: .init()))
                .onAppear {
                    WPAnalytics.track(.siteMonitoringTabShown, properties: ["tab": "php_logs"])
                }
        case .webServerLogs:
            WebServerLogsView(viewModel: .init(blog: viewModel.blog, atomicSiteService: .init()))
                .onAppear {
                    WPAnalytics.track(.siteMonitoringTabShown, properties: ["tab": "web_server_logs"])
                }
        }
    }

    @ViewBuilder
    private func addToolbarTitleMenu<T: View>(_ view: T) -> some View {
        view.toolbarTitleMenu {
            Picker("", selection: $viewModel.selectedTab) {
                ForEach(SiteMonitoringTab.allCases) { tab in
                    Text(tab.title).tag(tab)
                }
            }.pickerStyle(.inline)
        }
    }
}

enum SiteMonitoringTab: Int, CaseIterable, Identifiable {
    case metrics
    case phpLogs
    case webServerLogs

    var id: Self { self }

    var title: String {
        switch self {
        case .metrics: return Strings.metrics
        case .phpLogs: return Strings.phpLogs
        case .webServerLogs: return Strings.webServerLogs
        }
    }
}

@available(iOS 16, *)
final class SiteMonitoringViewController: UIHostingController<SiteMonitoringView> {

    init(blog: Blog, selectedTab: SiteMonitoringTab? = nil) {
        super.init(rootView: .init(viewModel: SiteMonitoringViewModel(blog: blog, selectedTab: selectedTab)))
    }

    @MainActor required dynamic init?(coder aDecoder: NSCoder) {
        fatalError("init(coder:) has not been implemented")
    }
}

final class SiteMonitoringViewModel: ObservableObject {
    let blog: Blog

    @Published var selectedTab: SiteMonitoringTab = .metrics

    init(blog: Blog, selectedTab: SiteMonitoringTab? = nil) {
        self.blog = blog
        if let selectedTab {
            self.selectedTab = selectedTab
        }
    }
}

private enum Strings {
    static let metrics = NSLocalizedString("siteMonitoring.metrics", value: "Metrics", comment: "Title for metrics screen.")
    static let phpLogs = NSLocalizedString("siteMonitoring.phpLogs", value: "PHP Logs", comment: "Title for PHP logs screen.")
    static let webServerLogs = NSLocalizedString("siteMonitoring.metrics", value: "Web Server Logs", comment: "Title for web server log screen.")
}

extension Date {
    static let oneWeekAgo = Calendar.current.date(byAdding: .weekOfYear, value: -1, to: Date.now) ?? Date()
}<|MERGE_RESOLUTION|>--- conflicted
+++ resolved
@@ -15,14 +15,10 @@
     private var main: some View {
         switch viewModel.selectedTab {
         case .metrics:
-<<<<<<< HEAD
             SiteMetricsView(blog: viewModel.blog)
-=======
-            WebView(url: viewModel.metricsURL!)
                 .onAppear {
                     WPAnalytics.track(.siteMonitoringTabShown, properties: ["tab": "metrics"])
                 }
->>>>>>> 9ee96a5a
         case .phpLogs:
             PHPLogsView(viewModel: .init(blog: viewModel.blog, atomicSiteService: .init()))
                 .onAppear {
