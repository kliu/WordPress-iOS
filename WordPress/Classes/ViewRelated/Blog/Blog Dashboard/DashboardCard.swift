--- conflicted
+++ resolved
@@ -45,12 +45,7 @@
     func shouldShow(for blog: Blog, apiResponse: BlogDashboardRemoteEntity? = nil, mySiteSettings: DefaultSectionProvider = MySiteSettings()) -> Bool {
         switch self {
         case .quickStart:
-<<<<<<< HEAD
             return QuickStartTourGuide.quickStartEnabled(for: blog) && mySiteSettings.defaultSection == .dashboard
-        case .posts:
-            return true
-=======
-            return QuickStartTourGuide.shouldShowChecklist(for: blog) && mySiteSettings.defaultSection == .dashboard
         case .draftPosts:
             fallthrough
         case .scheduledPosts:
@@ -59,7 +54,6 @@
             fallthrough
         case .createPost:
             fallthrough
->>>>>>> bae7a4e5
         case .todaysStats:
             return self.shouldShowRemoteCard(apiResponse: apiResponse)
         case .prompts:
