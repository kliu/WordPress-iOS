--- conflicted
+++ resolved
@@ -52,19 +52,12 @@
         }
     }
 
-<<<<<<< HEAD
+    private var blog: Blog?
+
     // Used to present:
     // - The menu sheet for contextual menu in iOS13.
     // - The Blogging Prompts list when selected from the contextual menu.
-=======
-    private var blog: Blog?
-
-    // Used to present the menu sheet for contextual menu.
-    // NOTE: Remove this once we drop support for iOS 13.
->>>>>>> a49ad5d3
     private weak var presenterViewController: BlogDashboardViewController? = nil
-
-    private var blog: Blog?
 
     private lazy var containerStackView: UIStackView = {
         let stackView = UIStackView()
