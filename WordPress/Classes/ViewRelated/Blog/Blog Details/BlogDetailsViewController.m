--- conflicted
+++ resolved
@@ -251,9 +251,8 @@
         return nil;
     }
 
-<<<<<<< HEAD
     BlogDetailsViewController *viewController = [[BlogDetailsViewController alloc] initWithMeScenePresenter:[MeScenePresenter new]];
-=======
+
     // If there's already a blog details view controller for this blog in the primary
     // navigation stack, we'll return that instead of creating a new one.
     UISplitViewController *splitViewController = [WPTabBarController sharedInstance].mySitesCoordinator.splitViewController;
@@ -264,7 +263,6 @@
             return topViewController;
         }
     }
->>>>>>> 2c26618f
 
     viewController.blog = restoredBlog;
 
@@ -1124,14 +1122,10 @@
 - (void)siteSwitcherTapped
 {
     BlogListViewController* blogListViewController = [[BlogListViewController alloc] initWithMeScenePresenter:self.meScenePresenter];
-<<<<<<< HEAD
-    blogListViewController.blogSelected = ^(BlogListViewController* blogListViewController, Blog *blog) {
-        [self switchToBlog:blog];
-=======
+
     __weak __typeof(self) weakSelf = self;
     blogListViewController.blogSelected = ^(BlogListViewController* blogListViewController, Blog *blog) {
         [weakSelf switchToBlog:blog];
->>>>>>> 2c26618f
         [blogListViewController dismissViewControllerAnimated:true completion:nil];
     };
     
@@ -1140,14 +1134,11 @@
     [self presentViewController:navigationController animated:true completion:nil];
 }
 
-<<<<<<< HEAD
-=======
 - (void)visitSiteTapped
 {
     [self showViewSiteFromSource:BlogDetailsNavigationSourceButton];
 }
 
->>>>>>> 2c26618f
 #pragma mark Site Switching
 
 - (void)switchToBlog:(Blog*)blog
@@ -1155,12 +1146,6 @@
     self.headerView.blog = blog;
     self.blog = blog;
     
-<<<<<<< HEAD
-    [self showInitialDetails];
-    [self.tableView reloadData];
-}
-
-=======
     [self showInitialDetailsForBlog];
     [self.tableView reloadData];
 }
@@ -1174,7 +1159,6 @@
     [self showDetailViewForSubsection:BlogDetailsSubsectionStats];
 }
 
->>>>>>> 2c26618f
 #pragma mark Site Icon Update Management
 
 - (void)showUpdateSiteIconAlert
@@ -1638,10 +1622,6 @@
 {
     [self trackEvent:WPAnalyticsStatOpenedPosts fromSource:source];
     PostListViewController *controller = [PostListViewController controllerWithBlog:self.blog];
-<<<<<<< HEAD
-    
-=======
->>>>>>> 2c26618f
     controller.navigationItem.largeTitleDisplayMode = UINavigationItemLargeTitleDisplayModeNever;
     [self showDetailViewController:controller sender:self];
 
@@ -1652,10 +1632,6 @@
 {
     [self trackEvent:WPAnalyticsStatOpenedPages fromSource:source];
     PageListViewController *controller = [PageListViewController controllerWithBlog:self.blog];
-<<<<<<< HEAD
-    
-=======
->>>>>>> 2c26618f
     controller.navigationItem.largeTitleDisplayMode = UINavigationItemLargeTitleDisplayModeNever;
     [self showDetailViewController:controller sender:self];
 
@@ -1666,10 +1642,6 @@
 {
     [self trackEvent:WPAnalyticsStatOpenedMediaLibrary fromSource:source];
     MediaLibraryViewController *controller = [[MediaLibraryViewController alloc] initWithBlog:self.blog];
-<<<<<<< HEAD
-    
-=======
->>>>>>> 2c26618f
     controller.navigationItem.largeTitleDisplayMode = UINavigationItemLargeTitleDisplayModeNever;
     [self showDetailViewController:controller sender:self];
 
@@ -1680,10 +1652,6 @@
 {
     [WPAppAnalytics track:WPAnalyticsStatOpenedPeople withBlog:self.blog];
     PeopleViewController *controller = [PeopleViewController controllerWithBlog:self.blog];
-<<<<<<< HEAD
-    
-=======
->>>>>>> 2c26618f
     controller.navigationItem.largeTitleDisplayMode = UINavigationItemLargeTitleDisplayModeNever;
     [self showDetailViewController:controller sender:self];
 
@@ -1704,10 +1672,6 @@
 {
     [self trackEvent:WPAnalyticsStatOpenedPlans fromSource:source];
     PlanListViewController *controller = [[PlanListViewController alloc] initWithStyle:UITableViewStyleGrouped];
-<<<<<<< HEAD
-    
-=======
->>>>>>> 2c26618f
     controller.navigationItem.largeTitleDisplayMode = UINavigationItemLargeTitleDisplayModeNever;
     [self showDetailViewController:controller sender:self];
 
@@ -1718,10 +1682,6 @@
 {
     [self trackEvent:WPAnalyticsStatOpenedSiteSettings fromSource:source];
     SiteSettingsViewController *controller = [[SiteSettingsViewController alloc] initWithBlog:self.blog];
-<<<<<<< HEAD
-    
-=======
->>>>>>> 2c26618f
     controller.navigationItem.largeTitleDisplayMode = UINavigationItemLargeTitleDisplayModeNever;
     [self showDetailViewController:controller sender:self];
 
@@ -1760,10 +1720,6 @@
     [self trackEvent:WPAnalyticsStatStatsAccessed fromSource:source];
     StatsViewController *statsView = [StatsViewController new];
     statsView.blog = self.blog;
-<<<<<<< HEAD
-    
-=======
->>>>>>> 2c26618f
     statsView.navigationItem.largeTitleDisplayMode = UINavigationItemLargeTitleDisplayModeNever;
 
     // Calling `showDetailViewController:sender:` should do this automatically for us,
@@ -1783,10 +1739,6 @@
 - (void)showActivity
 {
     JetpackActivityLogViewController *controller = [[JetpackActivityLogViewController alloc] initWithBlog:self.blog];
-<<<<<<< HEAD
-    
-=======
->>>>>>> 2c26618f
     controller.navigationItem.largeTitleDisplayMode = UINavigationItemLargeTitleDisplayModeNever;
     [self showDetailViewController:controller sender:self];
 
@@ -1796,10 +1748,6 @@
 - (void)showScan
 {
     JetpackScanViewController *controller = [[JetpackScanViewController alloc] initWithBlog:self.blog];
-<<<<<<< HEAD
-
-=======
->>>>>>> 2c26618f
     controller.navigationItem.largeTitleDisplayMode = UINavigationItemLargeTitleDisplayModeNever;
     [self showDetailViewController:controller sender:self];
 
@@ -1830,10 +1778,7 @@
 {
     [WPAppAnalytics track:WPAnalyticsStatMenusAccessed withBlog:self.blog];
     MenusViewController *viewController = [MenusViewController controllerWithBlog:self.blog];
-<<<<<<< HEAD
-    
-=======
->>>>>>> 2c26618f
+
     viewController.navigationItem.largeTitleDisplayMode = UINavigationItemLargeTitleDisplayModeNever;
     [self showDetailViewController:viewController sender:self];
 
