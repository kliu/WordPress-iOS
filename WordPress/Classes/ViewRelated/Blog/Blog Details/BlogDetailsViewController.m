#import "BlogDetailsViewController.h"

#import "AccountService.h"
#import "BlogService.h"
#import "CommentsViewController.h"
#import "ContextManager.h"
#import "ReachabilityUtils.h"
#import "SiteSettingsViewController.h"
#import "SharingViewController.h"
#import "StatsViewController.h"
#import "WPAccount.h"
#import "WPAppAnalytics.h"
#import "WPGUIConstants.h"
#import "WordPress-Swift.h"
#import "MenusViewController.h"
#import <Reachability/Reachability.h>
#import <WordPressShared/WPTableViewCell.h>

@import Gridicons;

static NSString *const BlogDetailsCellIdentifier = @"BlogDetailsCell";
static NSString *const BlogDetailsPlanCellIdentifier = @"BlogDetailsPlanCell";
static NSString *const BlogDetailsSettingsCellIdentifier = @"BlogDetailsSettingsCell";
static NSString *const BlogDetailsRemoveSiteCellIdentifier = @"BlogDetailsRemoveSiteCell";
static NSString *const BlogDetailsSectionHeaderViewIdentifier = @"BlogDetailsSectionHeaderView";
static NSString *const QuickStartHeaderViewNibName = @"BlogDetailsSectionHeaderView";
static NSString *const QuickStartListTitleCellNibName = @"QuickStartListTitleCell";
static NSString *const BlogDetailsSectionFooterIdentifier = @"BlogDetailsSectionFooterView";

NSString * const WPBlogDetailsRestorationID = @"WPBlogDetailsID";
NSString * const WPBlogDetailsBlogKey = @"WPBlogDetailsBlogKey";
NSString * const WPBlogDetailsSelectedIndexPathKey = @"WPBlogDetailsSelectedIndexPathKey";

CGFloat const BlogDetailGridiconAccessorySize = 17.0;
CGFloat const BlogDetailQuickStartSectionHeight = 35.0;
NSTimeInterval const PreloadingCacheTimeout = 60.0 * 5; // 5 minutes
NSString * const HideWPAdminDate = @"2015-09-07T00:00:00Z";

// NOTE: Currently "stats" acts as the calypso dashboard with a redirect to
// stats/insights. Per @mtias, if the dashboard should change at some point the
// redirect will be updated to point to new content, eventhough the path is still
// "stats/".
// aerych, 2016-06-14
NSString * const WPCalypsoDashboardPath = @"https://wordpress.com/stats/";

#pragma mark - Helper Classes for Blog Details view model.

@implementation BlogDetailsRow

- (instancetype)initWithTitle:(NSString * __nonnull)title
                        image:(UIImage * __nonnull)image
                     callback:(void(^)(void))callback
{
    return [self initWithTitle:title
                    identifier:BlogDetailsCellIdentifier
                         image:image
                      callback:callback];
}

- (instancetype)initWithTitle:(NSString * __nonnull)title
                   identifier:(NSString * __nonnull)identifier
                        image:(UIImage * __nonnull)image
                     callback:(void(^)(void))callback
{
    return [self initWithTitle:title
                    identifier:identifier
       accessibilityIdentifier:nil
                         image:image
                      callback:callback];
}

- (instancetype)initWithTitle:(NSString * __nonnull)title
      accessibilityIdentifier:(NSString *__nullable)accessibilityIdentifier
                        image:(UIImage * __nonnull)image
                     callback:(void(^)(void))callback
{
    return [self initWithTitle:title
                    identifier:BlogDetailsCellIdentifier
       accessibilityIdentifier:accessibilityIdentifier
                         image:image
                      callback:callback];
}

- (instancetype)initWithTitle:(NSString * __nonnull)title
                   identifier:(NSString * __nonnull)identifier
       accessibilityIdentifier:(NSString *__nullable)accessibilityIdentifier
                        image:(UIImage * __nonnull)image
                     callback:(void(^)(void))callback
{
    return [self initWithTitle:title
                    identifier:identifier
       accessibilityIdentifier:accessibilityIdentifier
             accessibilityHint:nil
                         image:image
                      callback:callback];
}

- (instancetype)initWithTitle:(NSString * __nonnull)title
                   identifier:(NSString * __nonnull)identifier
      accessibilityIdentifier:(NSString *__nullable)accessibilityIdentifier
            accessibilityHint:(NSString *__nullable)accessibilityHint
                        image:(UIImage * __nonnull)image
                     callback:(void(^)(void))callback
{
    return [self initWithTitle:title
                    identifier:identifier
       accessibilityIdentifier:accessibilityIdentifier
             accessibilityHint:accessibilityHint
                         image:image
                    imageColor:[UIColor murielListIcon]
                      callback:callback];
}

- (instancetype)initWithTitle:(NSString * __nonnull)title
      accessibilityIdentifier:(NSString *__nullable)accessibilityIdentifier
            accessibilityHint:(NSString *__nullable)accessibilityHint
                        image:(UIImage * __nonnull)image
                     callback:(void(^)(void))callback
{
    return [self initWithTitle:title
                    identifier:BlogDetailsCellIdentifier
       accessibilityIdentifier:accessibilityIdentifier
             accessibilityHint:accessibilityHint
                         image:image
                      callback:callback];
}
    
- (instancetype)initWithTitle:(NSString *)title
      accessibilityIdentifier:(NSString *)accessibilityIdentifier
                        image:(UIImage *)image
                   imageColor:(UIColor *)imageColor
                     callback:(void (^)(void))callback
{
    return [self initWithTitle:title
                    identifier:BlogDetailsCellIdentifier
       accessibilityIdentifier:accessibilityIdentifier
             accessibilityHint:nil
                         image:image
                    imageColor:imageColor
                      callback:callback];
}

- (instancetype)initWithTitle:(NSString * __nonnull)title
      accessibilityIdentifier:(NSString *__nullable)accessibilityIdentifier
            accessibilityHint:(NSString * __nullable)accessibilityHint
                        image:(UIImage * __nonnull)image
                   imageColor:(UIColor * __nonnull)imageColor
                     callback:(void(^_Nullable)(void))callback
{
    return [self initWithTitle:title
                 identifier:BlogDetailsCellIdentifier
    accessibilityIdentifier:accessibilityIdentifier
          accessibilityHint:nil
                      image:image
                 imageColor:imageColor
                   callback:callback];
}

- (instancetype)initWithTitle:(NSString * __nonnull)title
                    identifier:(NSString * __nonnull)identifier
       accessibilityIdentifier:(NSString *__nullable)accessibilityIdentifier
             accessibilityHint:(NSString *__nullable)accessibilityHint
                         image:(UIImage * __nonnull)image
                    imageColor:(UIColor * __nonnull)imageColor
                      callback:(void(^)(void))callback
{
    self = [super init];
    if (self) {
        _title = title;
        _image = [image imageWithRenderingMode:UIImageRenderingModeAlwaysTemplate];
        _imageColor = imageColor;
        _callback = callback;
        _identifier = identifier;
        _accessibilityIdentifier = accessibilityIdentifier;
        _accessibilityHint = accessibilityHint;
        _showsSelectionState = YES;
        _showsDisclosureIndicator = YES;
    }
    return self;
}

@end

@implementation BlogDetailsSection
- (instancetype)initWithTitle:(NSString *)title
                      andRows:(NSArray *)rows
                     category:(BlogDetailsSectionCategory)category
{
    return [self initWithTitle:title rows:rows footerTitle:nil category:category];
}

- (instancetype)initWithTitle:(NSString *)title
                         rows:(NSArray *)rows
                  footerTitle:(NSString *)footerTitle
                     category:(BlogDetailsSectionCategory)category
{
    self = [super init];
    if (self) {
        _title = title;
        _rows = rows;
        _footerTitle = footerTitle;
        _category = category;
    }
    return self;
}
@end

#pragma mark -

@interface BlogDetailsViewController () <UIActionSheetDelegate, UIAlertViewDelegate, WPSplitViewControllerDetailProvider, BlogDetailHeaderViewDelegate, UITableViewDelegate, UITableViewDataSource>

@property (nonatomic, strong, readwrite) id<BlogDetailHeader> headerView;
@property (nonatomic, strong) NSArray *headerViewHorizontalConstraints;
@property (nonatomic, strong) NSArray<BlogDetailsSection *> *tableSections;
@property (nonatomic, strong) BlogService *blogService;
@property (nonatomic, strong) SiteIconPickerPresenter *siteIconPickerPresenter;
@property (nonatomic, strong) ImageCropViewController *imageCropViewController;

@property (nonatomic, strong) JetpackScanService *jetpackScanService;

/// Used to restore the tableview selection during state restoration, and
/// also when switching between a collapsed and expanded split view controller presentation
@property (nonatomic, strong) NSIndexPath *restorableSelectedIndexPath;
@property (nonatomic) BlogDetailsSectionCategory selectedSectionCategory;

@property (nonatomic) BOOL hasLoggedDomainCreditPromptShownEvent;

@property (nonatomic, strong) CreateButtonCoordinator *createButtonCoordinator;

@end

@implementation BlogDetailsViewController
@synthesize restorableSelectedIndexPath = _restorableSelectedIndexPath;

#pragma mark - State Restoration

+ (UIViewController *)viewControllerWithRestorationIdentifierPath:(NSArray *)identifierComponents coder:(NSCoder *)coder
{
    NSString *blogID = [coder decodeObjectForKey:WPBlogDetailsBlogKey];
    if (!blogID) {
        return nil;
    }

    NSManagedObjectContext *context = [[ContextManager sharedInstance] mainContext];
    NSManagedObjectID *objectID = [context.persistentStoreCoordinator managedObjectIDForURIRepresentation:[NSURL URLWithString:blogID]];
    if (!objectID) {
        return nil;
    }

    NSError *error = nil;
    Blog *restoredBlog = (Blog *)[context existingObjectWithID:objectID error:&error];
    if (error || !restoredBlog) {
        return nil;
    }

    // If there's already a blog details view controller for this blog in the primary
    // navigation stack, we'll return that instead of creating a new one.
    UISplitViewController *splitViewController = [[WPTabBarController sharedInstance] blogListSplitViewController];
    UINavigationController *navigationController = splitViewController.viewControllers.firstObject;
    if (navigationController && [navigationController isKindOfClass:[UINavigationController class]]) {
        BlogDetailsViewController *topViewController = (BlogDetailsViewController *)navigationController.topViewController;
        if ([topViewController isKindOfClass:[BlogDetailsViewController class]] && topViewController.blog == restoredBlog) {
            return topViewController;
        }
    }

    BlogDetailsViewController *viewController = [[self alloc] init];
    viewController.blog = restoredBlog;

    return viewController;
}


- (void)encodeRestorableStateWithCoder:(NSCoder *)coder
{
    [coder encodeObject:[[self.blog.objectID URIRepresentation] absoluteString] forKey:WPBlogDetailsBlogKey];

    WPSplitViewController *splitViewController = (WPSplitViewController *)self.splitViewController;

    UIViewController *detailViewController = [splitViewController rootDetailViewController];
    if (detailViewController && [detailViewController conformsToProtocol:@protocol(UIViewControllerRestoration)]) {
        // If the current detail view controller supports state restoration, store the current selection
        [coder encodeObject:self.restorableSelectedIndexPath forKey:WPBlogDetailsSelectedIndexPathKey];
    }

    [super encodeRestorableStateWithCoder:coder];
}

- (void)decodeRestorableStateWithCoder:(NSCoder *)coder
{
    NSIndexPath *indexPath = [coder decodeObjectForKey:WPBlogDetailsSelectedIndexPathKey];
    if (indexPath) {
        self.restorableSelectedIndexPath = indexPath;
    }

    [super decodeRestorableStateWithCoder:coder];
}

#pragma mark = Lifecycle Methods

- (void)dealloc
{
    [self stopObservingQuickStart];
}

- (instancetype)initWithMeScenePresenter:(id<ScenePresenter>)meScenePresenter
{
    self = [super init];
    
    if (self) {
        self.restorationIdentifier = WPBlogDetailsRestorationID;
        self.restorationClass = [self class];
        _meScenePresenter = meScenePresenter;
    }
    
    return self;
}

- (instancetype)init
{
    return [self initWithMeScenePresenter:[MeScenePresenter new]];
}

- (void)viewDidLoad
{
    [super viewDidLoad];
    
    _tableView = [[UITableView alloc] initWithFrame:CGRectZero style:UITableViewStyleGrouped];
    self.tableView.delegate = self;
    self.tableView.dataSource = self;
    self.tableView.translatesAutoresizingMaskIntoConstraints = false;
    [self.view addSubview:self.tableView];
    [self.view pinSubviewToAllEdges:self.tableView];

    self.tableView.accessibilityIdentifier = @"Blog Details Table";

    [WPStyleGuide configureColorsForView:self.view andTableView:self.tableView];
    [WPStyleGuide configureAutomaticHeightRowsFor:self.tableView];

    [self.tableView registerClass:[WPTableViewCell class] forCellReuseIdentifier:BlogDetailsCellIdentifier];
    [self.tableView registerClass:[WPTableViewCellValue1 class] forCellReuseIdentifier:BlogDetailsPlanCellIdentifier];
    [self.tableView registerClass:[WPTableViewCellValue1 class] forCellReuseIdentifier:BlogDetailsSettingsCellIdentifier];
    [self.tableView registerClass:[WPTableViewCell class] forCellReuseIdentifier:BlogDetailsRemoveSiteCellIdentifier];
    UINib *qsHeaderViewNib = [UINib nibWithNibName:QuickStartHeaderViewNibName bundle:[NSBundle bundleForClass:[QuickStartListTitleCell class]]];
    [self.tableView registerNib:qsHeaderViewNib forHeaderFooterViewReuseIdentifier:BlogDetailsSectionHeaderViewIdentifier];
    UINib *qsTitleCellNib = [UINib nibWithNibName:QuickStartListTitleCellNibName bundle:[NSBundle bundleForClass:[QuickStartListTitleCell class]]];
    [self.tableView registerNib:qsTitleCellNib forCellReuseIdentifier:[QuickStartListTitleCell reuseIdentifier]];
    [self.tableView registerClass:[BlogDetailsSectionFooterView class] forHeaderFooterViewReuseIdentifier:BlogDetailsSectionFooterIdentifier];

    self.hasLoggedDomainCreditPromptShownEvent = NO;

    NSManagedObjectContext *context = [[ContextManager sharedInstance] mainContext];
    self.blogService = [[BlogService alloc] initWithManagedObjectContext:context];
    [self preloadMetadata];

    self.jetpackScanService = [[JetpackScanService alloc] initWithManagedObjectContext:context];

    [self syncJetpackFeaturesAvailable];

    if (self.blog.account && !self.blog.account.userID) {
        // User's who upgrade may not have a userID recorded.
        AccountService *acctService = [[AccountService alloc] initWithManagedObjectContext:context];
        [acctService updateUserDetailsForAccount:self.blog.account success:nil failure:nil];
    }
    
    [[NSNotificationCenter defaultCenter] addObserver:self
                                             selector:@selector(handleDataModelChange:)
                                                 name:NSManagedObjectContextObjectsDidChangeNotification
                                               object:context];

    [self configureBlogDetailHeader];
    [self.headerView setBlog:_blog];
    [self startObservingQuickStart];
    [self addMeButtonToNavigationBarWithEmail:self.blog.account.email meScenePresenter:self.meScenePresenter];
    
    [self.createButtonCoordinator addTo:self.view trailingAnchor:self.view.safeAreaLayoutGuide.trailingAnchor bottomAnchor:self.view.safeAreaLayoutGuide.bottomAnchor];
}

/// Resizes the `tableHeaderView` as necessary whenever its size changes.
- (void)viewDidLayoutSubviews {
    [super viewDidLayoutSubviews];
    
    [self.createButtonCoordinator presentingTraitCollectionWillChange:self.traitCollection newTraitCollection:self.traitCollection];
    
    UIView *headerView = self.tableView.tableHeaderView;
    
    CGSize size = [self.tableView.tableHeaderView systemLayoutSizeFittingSize:UILayoutFittingCompressedSize];
    if (headerView.frame.size.height != size.height) {
        headerView.frame = CGRectMake(headerView.frame.origin.x, headerView.frame.origin.y, headerView.frame.size.width, size.height);
        
        self.tableView.tableHeaderView = headerView;
    }
}

- (void)viewWillAppear:(BOOL)animated
{
    [super viewWillAppear:animated];

    if ([[QuickStartTourGuide shared] currentElementInt] != NSNotFound) {
        self.additionalSafeAreaInsets = UIEdgeInsetsMake(0, 0, [BlogDetailsViewController bottomPaddingForQuickStartNotices], 0);
    } else {
        self.additionalSafeAreaInsets = UIEdgeInsetsZero;
    }

    if (self.splitViewControllerIsHorizontallyCompact) {
        self.restorableSelectedIndexPath = nil;
    }
    
    self.navigationItem.title = NSLocalizedString(@"My Site", @"Title of My Site tab");

    [self.headerView setBlog:self.blog];

    // Configure and reload table data when appearing to ensure pending comment count is updated
    [self configureTableViewData];

    [self reloadTableViewPreservingSelection];
    [self preloadBlogData];
}

- (void)viewDidAppear:(BOOL)animated
{
    [super viewDidAppear:animated];
    if ([self.tabBarController isKindOfClass:[WPTabBarController class]]) {
        [self.createButtonCoordinator showCreateButtonFor:self.blog];
    }
    [self createUserActivity];
    [self startAlertTimer];

    if (self.shouldScrollToViewSite == YES) {
        [self scrollToElement:QuickStartTourElementViewSite];
        self.shouldScrollToViewSite = NO;
    }
    if([Feature enabled:FeatureFlagWhatIsNew]) {
        [WPTabBarController.sharedInstance presentWhatIsNewOn:self];
    }
}

- (CreateButtonCoordinator *)createButtonCoordinator
{
    if (!_createButtonCoordinator) {
        _createButtonCoordinator = [self makeCreateButtonCoordinator];
    }
    
    return _createButtonCoordinator;
}

- (void)willTransitionToTraitCollection:(UITraitCollection *)newCollection withTransitionCoordinator:(id<UIViewControllerTransitionCoordinator>)coordinator
{
    [self.createButtonCoordinator presentingTraitCollectionWillChange:self.traitCollection newTraitCollection:newCollection];
    [super willTransitionToTraitCollection:newCollection withTransitionCoordinator:coordinator];
}

- (void)viewWillDisappear:(BOOL)animated
{
    [super viewWillDisappear:animated];
    [self stopAlertTimer];
    if ([self.tabBarController isKindOfClass:[WPTabBarController class]]) {
        [self.createButtonCoordinator hideCreateButton];
    }
}

- (void)viewDidDisappear:(BOOL)animated
{
    [super viewDidDisappear:animated];
}

- (void)traitCollectionDidChange:(UITraitCollection *)previousTraitCollection
{
    [super traitCollectionDidChange:previousTraitCollection];

    // Required to update disclosure indicators depending on split view status
    [self reloadTableViewPreservingSelection];
}

- (void)showDetailViewForSubsection:(BlogDetailsSubsection)section
{
    NSIndexPath *indexPath = [self indexPathForSubsection:section];

    switch (section) {
        case BlogDetailsSubsectionDomainCredit:
        case BlogDetailsSubsectionQuickStart:
            self.restorableSelectedIndexPath = indexPath;
            [self.tableView selectRowAtIndexPath:indexPath
                                        animated:NO
                                  scrollPosition:[self optimumScrollPositionForIndexPath:indexPath]];
            break;
        case BlogDetailsSubsectionStats:
            self.restorableSelectedIndexPath = indexPath;
            [self.tableView selectRowAtIndexPath:indexPath
                                        animated:NO
                                  scrollPosition:[self optimumScrollPositionForIndexPath:indexPath]];
            [self showStatsFromSource:BlogDetailsNavigationSourceLink];
            break;
        case BlogDetailsSubsectionPosts:
            self.restorableSelectedIndexPath = indexPath;
            [self.tableView selectRowAtIndexPath:indexPath
                                        animated:NO
                                  scrollPosition:[self optimumScrollPositionForIndexPath:indexPath]];
            [self showPostListFromSource:BlogDetailsNavigationSourceLink];
            break;
        case BlogDetailsSubsectionThemes:
        case BlogDetailsSubsectionCustomize:
            if ([self.blog supports:BlogFeatureThemeBrowsing] || [self.blog supports:BlogFeatureMenus]) {
                self.restorableSelectedIndexPath = indexPath;
                [self.tableView selectRowAtIndexPath:indexPath
                                            animated:NO
                                      scrollPosition:[self optimumScrollPositionForIndexPath:indexPath]];
                [self showThemes];
            }
            break;
        case BlogDetailsSubsectionMedia:
            self.restorableSelectedIndexPath = indexPath;
            [self.tableView selectRowAtIndexPath:indexPath
                                        animated:NO
                                  scrollPosition:[self optimumScrollPositionForIndexPath:indexPath]];
            [self showMediaLibraryFromSource:BlogDetailsNavigationSourceLink];
            break;
        case BlogDetailsSubsectionPages:
            self.restorableSelectedIndexPath = indexPath;
            [self.tableView selectRowAtIndexPath:indexPath
                                        animated:NO
                                  scrollPosition:[self optimumScrollPositionForIndexPath:indexPath]];
            [self showPageListFromSource:BlogDetailsNavigationSourceLink];
            break;
        case BlogDetailsSubsectionActivity:
            if ([self.blog supports:BlogFeatureActivity]) {
                self.restorableSelectedIndexPath = indexPath;
                [self.tableView selectRowAtIndexPath:indexPath
                                            animated:NO
                                      scrollPosition:[self optimumScrollPositionForIndexPath:indexPath]];
                [self showActivity];
            }
            break;
        case BlogDetailsSubsectionJetpackSettings:
            if ([self.blog supports:BlogFeatureActivity]) {
                self.restorableSelectedIndexPath = indexPath;
                [self.tableView selectRowAtIndexPath:indexPath
                                            animated:NO
                                      scrollPosition:[self optimumScrollPositionForIndexPath:indexPath]];
                [self showJetpackSettings];
            }
            break;
        case BlogDetailsSubsectionComments:
            self.restorableSelectedIndexPath = indexPath;
            [self.tableView selectRowAtIndexPath:indexPath
                                        animated:NO
                                  scrollPosition:[self optimumScrollPositionForIndexPath:indexPath]];
            [self showComments];
            break;
        case BlogDetailsSubsectionSharing:
            if ([self.blog supports:BlogFeatureSharing]) {
                self.restorableSelectedIndexPath = indexPath;
                [self.tableView selectRowAtIndexPath:indexPath
                                            animated:NO
                                      scrollPosition:[self optimumScrollPositionForIndexPath:indexPath]];
                [self showSharing];
            }
            break;
        case BlogDetailsSubsectionPeople:
            if ([self.blog supports:BlogFeaturePeople]) {
                self.restorableSelectedIndexPath = indexPath;
                [self.tableView selectRowAtIndexPath:indexPath
                                            animated:NO
                                      scrollPosition:[self optimumScrollPositionForIndexPath:indexPath]];
                [self showPeople];
            }
            break;
        case BlogDetailsSubsectionPlugins:
            if ([self.blog supports:BlogFeaturePluginManagement]) {
                self.restorableSelectedIndexPath = indexPath;
                [self.tableView selectRowAtIndexPath:indexPath
                                            animated:NO
                                      scrollPosition:[self optimumScrollPositionForIndexPath:indexPath]];
                [self showPlugins];
            }
            break;
    }
}

// MARK: Todo: this needs to adjust based on the existence of the QSv2 section
- (NSIndexPath *)indexPathForSubsection:(BlogDetailsSubsection)subsection
{
    BlogDetailsSectionCategory sectionCategory = [self sectionCategoryWithSubsection:subsection];
    NSInteger section = [self findSectionIndexWithSections:self.tableSections category:sectionCategory];
    switch (subsection) {
        case BlogDetailsSubsectionDomainCredit:
            return [NSIndexPath indexPathForRow:0 inSection:section];
        case BlogDetailsSubsectionQuickStart:
            return [NSIndexPath indexPathForRow:0 inSection:section];
        case BlogDetailsSubsectionStats:
            return [self shouldShowQuickStartChecklist] ? [NSIndexPath indexPathForRow:1 inSection:section] : [NSIndexPath indexPathForRow:0 inSection:section];
        case BlogDetailsSubsectionActivity:
            return [NSIndexPath indexPathForRow:0 inSection:section];
        case BlogDetailsSubsectionJetpackSettings:
            return [NSIndexPath indexPathForRow:1 inSection:section];
        case BlogDetailsSubsectionPosts:
            return [NSIndexPath indexPathForRow:0 inSection:section];
        case BlogDetailsSubsectionThemes:
        case BlogDetailsSubsectionCustomize:
            return [NSIndexPath indexPathForRow:0 inSection:section];
        case BlogDetailsSubsectionMedia:
            return [NSIndexPath indexPathForRow:2 inSection:section];
        case BlogDetailsSubsectionPages:
            return [NSIndexPath indexPathForRow:0 inSection:section];
        case BlogDetailsSubsectionComments:
            return [NSIndexPath indexPathForRow:3 inSection:section];
        case BlogDetailsSubsectionSharing:
            return [NSIndexPath indexPathForRow:0 inSection:section];
        case BlogDetailsSubsectionPeople:
            return [NSIndexPath indexPathForRow:1 inSection:section];
        case BlogDetailsSubsectionPlugins:
            return [NSIndexPath indexPathForRow:2 inSection:section];
    }
}

#pragma mark - Properties

- (NSIndexPath *)restorableSelectedIndexPath
{
    if (!_restorableSelectedIndexPath) {
        // If nil, default to stats subsection.
        BlogDetailsSubsection subsection = BlogDetailsSubsectionStats;
        self.selectedSectionCategory = [self sectionCategoryWithSubsection:subsection];
        NSUInteger section = [self findSectionIndexWithSections:self.tableSections category:self.selectedSectionCategory];
        _restorableSelectedIndexPath = [NSIndexPath indexPathForRow:0 inSection:section];
    }

    return _restorableSelectedIndexPath;
}

- (void)setRestorableSelectedIndexPath:(NSIndexPath *)restorableSelectedIndexPath
{
    if (restorableSelectedIndexPath != nil && restorableSelectedIndexPath.section < [self.tableSections count]) {
        BlogDetailsSection *section = [self.tableSections objectAtIndex:restorableSelectedIndexPath.section];
        switch (section.category) {
            case BlogDetailsSectionCategoryQuickStart:
            case BlogDetailsSectionCategoryDomainCredit: {
                _restorableSelectedIndexPath = nil;
            }
                break;
            default: {
                self.selectedSectionCategory = section.category;
                _restorableSelectedIndexPath = restorableSelectedIndexPath;
            }
                break;
        }
        return;
    }

    _restorableSelectedIndexPath = nil;
}

- (SiteIconPickerPresenter *)siteIconPickerPresenter
{
    if (!_siteIconPickerPresenter) {
        _siteIconPickerPresenter = [[SiteIconPickerPresenter alloc]initWithBlog:self.blog];
    }
    return _siteIconPickerPresenter;
}

#pragma mark - iOS 10 bottom padding

- (CGFloat)tableView:(UITableView *)tableView heightForFooterInSection:(NSInteger)section {
    return UITableViewAutomaticDimension;
}

- (CGFloat)tableView:(UITableView *)tableView heightForHeaderInSection:(NSInteger)sectionNum {
    BlogDetailsSection *section = self.tableSections[sectionNum];
    if (section.showQuickStartMenu == true) {
        return BlogDetailQuickStartSectionHeight;
    } else if (([section.title isEmpty] || section.title == nil) && sectionNum == 0) {
        // because tableView:viewForHeaderInSection: is implemented, this must explicitly be 0
        return 0.0;
    }
    return UITableViewAutomaticDimension;
}

- (UIView *)tableView:(UITableView *)tableView viewForFooterInSection:(NSInteger)section {
    BlogDetailsSection *detailSection = self.tableSections[section];
    NSString *footerTitle = detailSection.footerTitle;
    if (footerTitle != nil) {
        BlogDetailsSectionFooterView *footerView = (BlogDetailsSectionFooterView *)[tableView dequeueReusableHeaderFooterViewWithIdentifier:BlogDetailsSectionFooterIdentifier];
        // If the next section has title, gives extra spacing between two sections.
        BOOL shouldShowExtraSpacing = (self.tableSections.count > section + 1) ? (self.tableSections[section + 1].title != nil): NO;
        [footerView updateUIWithTitle:footerTitle shouldShowExtraSpacing:shouldShowExtraSpacing];
        return footerView;
    }

    return nil;
}

#pragma mark - Data Model setup

- (void)reloadTableViewPreservingSelection
{
    // Configure and reload table data when appearing to ensure pending comment count is updated
    [self.tableView reloadData];

    // Check if the last selected category index needs to be updated after a dynamic section is activated and displayed.
    // QuickStart and Use Domain are dynamic section, which means they can be removed or hidden at any time.
    NSUInteger sectionIndex = [self findSectionIndexWithSections:self.tableSections category:self.selectedSectionCategory];

    if (sectionIndex != NSNotFound && self.restorableSelectedIndexPath.section != sectionIndex) {
        BlogDetailsSection *section = [self.tableSections objectAtIndex:sectionIndex];

        NSUInteger row = 0;

        // For QuickStart and Use Domain cases we want to select the first row on the next available section
        switch (section.category) {
            case BlogDetailsSectionCategoryQuickStart:
            case BlogDetailsSectionCategoryDomainCredit: {
                BlogDetailsSectionCategory category = [self sectionCategoryWithSubsection:BlogDetailsSubsectionStats];
                sectionIndex = [self findSectionIndexWithSections:self.tableSections category:category];
            }
                break;
            default:
                row = self.restorableSelectedIndexPath.row;
                break;
        }

        self.restorableSelectedIndexPath = [NSIndexPath indexPathForRow:row inSection:sectionIndex];
    }

    BOOL isValidIndexPath = self.restorableSelectedIndexPath.section < self.tableView.numberOfSections &&
                            self.restorableSelectedIndexPath.row < [self.tableView numberOfRowsInSection:self.restorableSelectedIndexPath.section];
    if (isValidIndexPath && ![self splitViewControllerIsHorizontallyCompact]) {
        // And finally we'll reselect the selected row, if there is one

        [self.tableView selectRowAtIndexPath:self.restorableSelectedIndexPath
                                    animated:NO
                              scrollPosition:[self optimumScrollPositionForIndexPath:self.restorableSelectedIndexPath]];
    }
}

- (UITableViewScrollPosition)optimumScrollPositionForIndexPath:(NSIndexPath *)indexPath
{
    // Try and avoid scrolling if not necessary
    CGRect cellRect = [self.tableView rectForRowAtIndexPath:indexPath];
    BOOL cellIsNotFullyVisible = !CGRectContainsRect(self.tableView.bounds, cellRect);
    return (cellIsNotFullyVisible) ? UITableViewScrollPositionMiddle : UITableViewScrollPositionNone;
}

- (void)configureTableViewData
{
    NSMutableArray *marr = [NSMutableArray array];
    if ([DomainCreditEligibilityChecker canRedeemDomainCreditWithBlog:self.blog]) {
        if (!self.hasLoggedDomainCreditPromptShownEvent) {
            [WPAnalytics track:WPAnalyticsStatDomainCreditPromptShown];
            self.hasLoggedDomainCreditPromptShownEvent = YES;
        }
        [marr addObject:[self domainCreditSectionViewModel]];
    }
    if ([self shouldShowQuickStartChecklist]) {
        [marr addObject:[self quickStartSectionViewModel]];
    }
    if (([self.blog supports:BlogFeatureActivity] && ![self.blog isWPForTeams]) || [self.blog supports:BlogFeatureJetpackSettings]) {
        [marr addObject:[self jetpackSectionViewModel]];
    } else {
        [marr addObject:[self generalSectionViewModel]];
    }

    [marr addObject:[self publishTypeSectionViewModel]];
    if ([self.blog supports:BlogFeatureThemeBrowsing] || [self.blog supports:BlogFeatureMenus]) {
        [marr addObject:[self personalizeSectionViewModel]];
    }
    [marr addObject:[self configurationSectionViewModel]];
    [marr addObject:[self externalSectionViewModel]];
    if ([self.blog supports:BlogFeatureRemovable]) {
        [marr addObject:[self removeSiteSectionViewModel]];
    }

    // Assign non mutable copy.
    self.tableSections = [NSArray arrayWithArray:marr];
}

- (BlogDetailsSection *)generalSectionViewModel
{
    __weak __typeof(self) weakSelf = self;
    NSMutableArray *rows = [NSMutableArray array];

    BlogDetailsRow *statsRow = [[BlogDetailsRow alloc] initWithTitle:NSLocalizedString(@"Stats", @"Noun. Abbv. of Statistics. Links to a blog's Stats screen.")
                                  accessibilityIdentifier:@"Stats Row"
                                                    image:[UIImage gridiconOfType:GridiconTypeStatsAlt]
                                                 callback:^{
        [weakSelf showStatsFromSource:BlogDetailsNavigationSourceRow];
                                                 }];
    statsRow.quickStartIdentifier = QuickStartTourElementStats;
    [rows addObject:statsRow];

    if ([self.blog supports:BlogFeatureActivity] && ![self.blog isWPForTeams]) {
        [rows addObject:[[BlogDetailsRow alloc] initWithTitle:NSLocalizedString(@"Activity", @"Noun. Links to a blog's Activity screen.")
                                                        image:[UIImage gridiconOfType:GridiconTypeHistory]
                                                     callback:^{
                                                         [weakSelf showActivity];
                                                     }]];
    }

// Temporarily disabled
//    if ([self.blog supports:BlogFeaturePlans] && ![self.blog isWPForTeams]) {
//        BlogDetailsRow *plansRow = [[BlogDetailsRow alloc] initWithTitle:NSLocalizedString(@"Plans", @"Action title. Noun. Links to a blog's Plans screen.")
//                                                         identifier:BlogDetailsPlanCellIdentifier
//                                                              image:[UIImage gridiconOfType:GridiconTypePlans]
//                                                           callback:^{
//                                                               [weakSelf showPlans];
//                                                           }];
//
//        plansRow.detail = self.blog.planTitle;
//        plansRow.quickStartIdentifier = QuickStartTourElementPlans;
//        [rows addObject:plansRow];
//    }

    return [[BlogDetailsSection alloc] initWithTitle:nil andRows:rows category:BlogDetailsSectionCategoryGeneral];
}

- (BlogDetailsSection *)jetpackSectionViewModel
{
    __weak __typeof(self) weakSelf = self;
    NSMutableArray *rows = [NSMutableArray array];
    
    BlogDetailsRow *statsRow = [[BlogDetailsRow alloc] initWithTitle:NSLocalizedString(@"Stats", @"Noun. Abbv. of Statistics. Links to a blog's Stats screen.")
                                  accessibilityIdentifier:@"Stats Row"
                                                    image:[UIImage gridiconOfType:GridiconTypeStatsAlt]
                                                 callback:^{
        [weakSelf showStatsFromSource:BlogDetailsNavigationSourceRow];
                                                 }];
    statsRow.quickStartIdentifier = QuickStartTourElementStats;
    [rows addObject:statsRow];

    if ([self.blog supports:BlogFeatureActivity] && ![self.blog isWPForTeams]) {
        [rows addObject:[[BlogDetailsRow alloc] initWithTitle:NSLocalizedString(@"Activity Log", @"Noun. Links to a blog's Activity screen.")
                                                        image:[UIImage gridiconOfType:GridiconTypeHistory]
                                                     callback:^{
                                                         [weakSelf showActivity];
                                                     }]];
    }


    if ([Feature enabled:FeatureFlagJetpackBackupAndRestore]) {
        [rows addObject:[[BlogDetailsRow alloc] initWithTitle:NSLocalizedString(@"Backup", @"Noun. Links to a blog's Jetpack Backups screen.")
                                                        image:[UIImage gridiconOfType:GridiconTypeCloudUpload]
                                                     callback:^{
                                                         [weakSelf showBackup];
                                                     }]];
    }

    if ([self.blog supports:BlogFeatureJetpackScan]) {
        [rows addObject:[[BlogDetailsRow alloc] initWithTitle:NSLocalizedString(@"Scan", @"Noun. Links to a blog's Jetpack Scan screen.")
                                                        image:[UIImage imageNamed:@"jetpack-scan-menu-icon"]
                                                     callback:^{
                                                         [weakSelf showScan];
                                                     }]];
    }

    if ([self.blog supports:BlogFeatureJetpackSettings]) {
        BlogDetailsRow *settingsRow = [[BlogDetailsRow alloc] initWithTitle:NSLocalizedString(@"Jetpack Settings", @"Noun. Title. Links to the blog's Settings screen.")
                                                         identifier:BlogDetailsSettingsCellIdentifier
                                            accessibilityIdentifier:@"Jetpack Settings Row"
                                                              image:[UIImage gridiconOfType:GridiconTypeCog]
                                                           callback:^{
                                                               [weakSelf showJetpackSettings];
                                                           }];

        [rows addObject:settingsRow];
    }
    NSString *title = @"";

    if ([self.blog supports:BlogFeatureJetpackSettings]) {
        title = NSLocalizedString(@"Jetpack", @"Section title for the publish table section in the blog details screen");
    }

    return [[BlogDetailsSection alloc] initWithTitle:title andRows:rows category:BlogDetailsSectionCategoryJetpack];
}


- (BlogDetailsSection *)publishTypeSectionViewModel
{
    __weak __typeof(self) weakSelf = self;
    NSMutableArray *rows = [NSMutableArray array];

    BlogDetailsRow *pagesRow = [[BlogDetailsRow alloc] initWithTitle:NSLocalizedString(@"Site Pages", @"Noun. Title. Links to the blog's Pages screen.")
                                             accessibilityIdentifier:@"Site Pages Row"
                                                    image:[UIImage gridiconOfType:GridiconTypePages]
                                                 callback:^{
        [weakSelf showPageListFromSource:BlogDetailsNavigationSourceRow];
                                                 }];
    pagesRow.quickStartIdentifier = QuickStartTourElementPages;
    [rows addObject:pagesRow];

    [rows addObject:[[BlogDetailsRow alloc] initWithTitle:NSLocalizedString(@"Blog Posts", @"Noun. Title. Links to the blog's Posts screen.")
                                  accessibilityIdentifier:@"Blog Post Row"
                                                    image:[[UIImage gridiconOfType:GridiconTypePosts] imageFlippedForRightToLeftLayoutDirection]
                                                 callback:^{
        [weakSelf showPostListFromSource:BlogDetailsNavigationSourceRow];
                                                 }]];


    [rows addObject:[[BlogDetailsRow alloc] initWithTitle:NSLocalizedString(@"Media", @"Noun. Title. Links to the blog's Media library.")
                                  accessibilityIdentifier:@"Media Row"
                                                    image:[UIImage gridiconOfType:GridiconTypeImage]
                                                 callback:^{
        [weakSelf showMediaLibraryFromSource:BlogDetailsNavigationSourceRow];
                                                 }]];

    BlogDetailsRow *row = [[BlogDetailsRow alloc] initWithTitle:NSLocalizedString(@"Comments", @"Noun. Title. Links to the blog's Comments screen.")
                                                          image:[[UIImage gridiconOfType:GridiconTypeComment] imageFlippedForRightToLeftLayoutDirection]
                                                       callback:^{
                                                           [weakSelf showComments];
                                                       }];
    NSUInteger numberOfPendingComments = [self.blog numberOfPendingComments];
    if (numberOfPendingComments > 0) {
        row.detail = [NSString stringWithFormat:@"%d", numberOfPendingComments];
    }
    [rows addObject:row];

    NSString *title = NSLocalizedString(@"Publish", @"Section title for the publish table section in the blog details screen");
    return [[BlogDetailsSection alloc] initWithTitle:title andRows:rows category:BlogDetailsSectionCategoryPublish];
}

- (BlogDetailsSection *)personalizeSectionViewModel
{
    __weak __typeof(self) weakSelf = self;
    NSMutableArray *rows = [NSMutableArray array];
    if ([self.blog supports:BlogFeatureThemeBrowsing] && ![self.blog isWPForTeams]) {
        BlogDetailsRow *row = [[BlogDetailsRow alloc] initWithTitle:NSLocalizedString(@"Themes", @"Themes option in the blog details")
                                                              image:[UIImage gridiconOfType:GridiconTypeThemes]
                                                           callback:^{
                                                               [weakSelf showThemes];
                                                           }];
        row.quickStartIdentifier = QuickStartTourElementThemes;
        [rows addObject:row];
    }
    if ([self.blog supports:BlogFeatureMenus]) {
        [rows addObject:[[BlogDetailsRow alloc] initWithTitle:NSLocalizedString(@"Menus", @"Menus option in the blog details")
                                                        image:[[UIImage gridiconOfType:GridiconTypeMenus] imageFlippedForRightToLeftLayoutDirection]
                                                     callback:^{
                                                         [weakSelf showMenus];
                                                     }]];
    }
    NSString *title =NSLocalizedString(@"Personalize", @"Section title for the personalize table section in the blog details screen.");
    return [[BlogDetailsSection alloc] initWithTitle:title andRows:rows category:BlogDetailsSectionCategoryPersonalize];
}

- (BlogDetailsSection *)configurationSectionViewModel
{
    __weak __typeof(self) weakSelf = self;
    NSMutableArray *rows = [NSMutableArray array];

    if ([self.blog supports:BlogFeatureSharing]) {
        BlogDetailsRow *row = [[BlogDetailsRow alloc] initWithTitle:NSLocalizedString(@"Sharing", @"Noun. Title. Links to a blog's sharing options.")
                                        image:[UIImage gridiconOfType:GridiconTypeShare]
                                     callback:^{
                                         [weakSelf showSharing];
                                     }];
        row.quickStartIdentifier = QuickStartTourElementSharing;
        [rows addObject:row];
    }

    if ([self.blog supports:BlogFeaturePeople]) {
        [rows addObject:[[BlogDetailsRow alloc] initWithTitle:NSLocalizedString(@"People", @"Noun. Title. Links to the people management feature.")
                                                        image:[UIImage gridiconOfType:GridiconTypeUser]
                                                     callback:^{
                                                         [weakSelf showPeople];
                                                     }]];
    }

    if ([self.blog supports:BlogFeaturePluginManagement]) {
        [rows addObject:[[BlogDetailsRow alloc] initWithTitle:NSLocalizedString(@"Plugins", @"Noun. Title. Links to the plugin management feature.")
                                                        image:[UIImage gridiconOfType:GridiconTypePlugins]
                                                     callback:^{
                                                         [weakSelf showPlugins];
                                                     }]];
    }

    BlogDetailsRow *row = [[BlogDetailsRow alloc] initWithTitle:NSLocalizedString(@"Site Settings", @"Noun. Title. Links to the blog's Settings screen.")
                                                     identifier:BlogDetailsSettingsCellIdentifier
                                        accessibilityIdentifier:@"Settings Row"
                                                          image:[UIImage gridiconOfType:GridiconTypeCog]
                                                       callback:^{
                                                           [weakSelf showSettings];
                                                       }];

    [rows addObject:row];

    NSString *title = NSLocalizedString(@"Configure", @"Section title for the configure table section in the blog details screen");
    return [[BlogDetailsSection alloc] initWithTitle:title andRows:rows category:BlogDetailsSectionCategoryConfigure];
}

- (BlogDetailsSection *)externalSectionViewModel
{
    __weak __typeof(self) weakSelf = self;
    NSMutableArray *rows = [NSMutableArray array];
    BlogDetailsRow *viewSiteRow = [[BlogDetailsRow alloc] initWithTitle:NSLocalizedString(@"View Site", @"Action title. Opens the user's site in an in-app browser")
                                                                  image:[UIImage gridiconOfType:GridiconTypeHouse]
                                                               callback:^{
                                                                   [weakSelf showViewSite];
                                                               }];
    viewSiteRow.quickStartIdentifier = QuickStartTourElementViewSite;
    viewSiteRow.showsSelectionState = NO;
    [rows addObject:viewSiteRow];

    if ([self shouldDisplayLinkToWPAdmin]) {
        BlogDetailsRow *row = [[BlogDetailsRow alloc] initWithTitle:[self adminRowTitle]
                                                              image:[UIImage gridiconOfType:GridiconTypeMySites]
                                                           callback:^{
                                                               [weakSelf showViewAdmin];
                                                               [weakSelf.tableView deselectSelectedRowWithAnimation:YES];
                                                           }];
        UIImage *image = [[UIImage gridiconOfType:GridiconTypeExternal withSize:CGSizeMake(BlogDetailGridiconAccessorySize, BlogDetailGridiconAccessorySize)] imageFlippedForRightToLeftLayoutDirection];
        UIImageView *accessoryView = [[UIImageView alloc] initWithImage:image];
        accessoryView.tintColor = [WPStyleGuide cellGridiconAccessoryColor]; // Match disclosure icon color.
        row.accessoryView = accessoryView;
        row.showsSelectionState = NO;
        [rows addObject:row];
    }

    NSString *title = NSLocalizedString(@"External", @"Section title for the external table section in the blog details screen");
    return [[BlogDetailsSection alloc] initWithTitle:title andRows:rows category:BlogDetailsSectionCategoryExternal];
}

- (BlogDetailsSection *)removeSiteSectionViewModel
{
    __weak __typeof(self) weakSelf = self;
    NSMutableArray *rows = [NSMutableArray array];
    BlogDetailsRow *removeSiteRow = [[BlogDetailsRow alloc] initWithTitle:NSLocalizedString(@"Remove Site", @"Button to remove a site from the app")
                                                               identifier:BlogDetailsRemoveSiteCellIdentifier
                                                                    image:nil
                                                                 callback:^{
                                                                     [weakSelf.tableView deselectSelectedRowWithAnimation:YES];
                                                                     [weakSelf showRemoveSiteAlert];
                                                                 }];
    removeSiteRow.showsSelectionState = NO;
    removeSiteRow.forDestructiveAction = YES;
    [rows addObject:removeSiteRow];

    return [[BlogDetailsSection alloc] initWithTitle:nil andRows:rows category:BlogDetailsSectionCategoryRemoveSite];

}

- (NSString *)adminRowTitle
{
    if (self.blog.isHostedAtWPcom) {
        return NSLocalizedString(@"Dashboard", @"Action title. Noun. Opens the user's WordPress.com dashboard in an external browser.");
    } else {
        return NSLocalizedString(@"WP Admin", @"Action title. Noun. Opens the user's WordPress Admin in an external browser.");
    }
}

// Non .com users and .com user whose accounts were created
// before LastWPAdminAccessDate should have access to WPAdmin
- (BOOL)shouldDisplayLinkToWPAdmin
{
    if (!self.blog.isHostedAtWPcom) {
        return YES;
    }
    NSDate *hideWPAdminDate = [NSDate dateWithISO8601String:HideWPAdminDate];
    NSManagedObjectContext *context = [[ContextManager sharedInstance] mainContext];
    AccountService *accountService = [[AccountService alloc] initWithManagedObjectContext:context];
    WPAccount *defaultAccount = [accountService defaultWordPressComAccount];
    return [defaultAccount.dateCreated compare:hideWPAdminDate] == NSOrderedAscending;
}

#pragma mark - Configuration

- (void)configureBlogDetailHeader
{
    id<BlogDetailHeader> headerView = [self configureHeaderView];
    headerView.delegate = self;

    self.headerView = headerView;

    self.tableView.tableHeaderView = headerView.asView;
}

#pragma mark BlogDetailHeaderViewDelegate

- (void)siteIconTapped
{
    if (![self siteIconShouldAllowDroppedImages]) {
        // Gracefully ignore the tap for users that can not upload files or
        // blogs that do not have capabilities since those will not support the REST API icon update
        return;
    }
    [WPAnalytics track:WPAnalyticsStatSiteSettingsSiteIconTapped];
    [self showUpdateSiteIconAlert];
}

- (void)siteIconReceivedDroppedImage:(UIImage *)image
{
    if (![self siteIconShouldAllowDroppedImages]) {
        // Gracefully ignore the drop for users that can not upload files or
        // blogs that do not have capabilities since those will not support the REST API icon update
        self.headerView.updatingIcon = NO;
        return;
    }
    [self presentCropViewControllerForDroppedSiteIcon:image];
}

- (BOOL)siteIconShouldAllowDroppedImages
{
    if (!self.blog.isAdmin || !self.blog.isUploadingFilesAllowed) {
        return NO;
    }

    return YES;
}

- (void)siteTitleTapped
{
    [self showSiteTitleSettings];
}

#pragma mark Site Icon Update Management

- (void)showUpdateSiteIconAlert
{
    UIAlertController *updateIconAlertController = [UIAlertController alertControllerWithTitle:nil
                                                                                       message:nil
                                                                                preferredStyle:UIAlertControllerStyleActionSheet];

    updateIconAlertController.popoverPresentationController.sourceView = self.headerView.blavatarImageView.superview;
    updateIconAlertController.popoverPresentationController.sourceRect = self.headerView.blavatarImageView.frame;
    updateIconAlertController.popoverPresentationController.permittedArrowDirections = UIPopoverArrowDirectionAny;

    [updateIconAlertController addDefaultActionWithTitle:NSLocalizedString(@"Change Site Icon", @"Change site icon button")
                                                 handler:^(UIAlertAction *action) {
                                                     [self updateSiteIcon];
                                                 }];
    if (self.blog.hasIcon) {
        [updateIconAlertController addDestructiveActionWithTitle:NSLocalizedString(@"Remove Site Icon", @"Remove site icon button")
                                                         handler:^(UIAlertAction *action) {
                                                             [self removeSiteIcon];
                                                         }];
    }
    [updateIconAlertController addCancelActionWithTitle:NSLocalizedString(@"Cancel", @"Cancel button")
                                                handler:^(UIAlertAction *action) {
                                                    [self startAlertTimer];
                                                }];

    [self presentViewController:updateIconAlertController animated:YES completion:nil];
}

- (void)presentCropViewControllerForDroppedSiteIcon:(UIImage *)image
{
    self.imageCropViewController = [[ImageCropViewController alloc] initWithImage:image];
    self.imageCropViewController.maskShape = ImageCropOverlayMaskShapeSquare;
    self.imageCropViewController.shouldShowCancelButton = YES;

    __weak __typeof(self) weakSelf = self;
    self.imageCropViewController.onCancel = ^(void) {
        [weakSelf dismissViewControllerAnimated:YES completion:nil];
        weakSelf.headerView.updatingIcon = NO;
    };

    self.imageCropViewController.onCompletion = ^(UIImage *image, BOOL modified) {
        [weakSelf dismissViewControllerAnimated:YES completion:nil];
        [weakSelf uploadDroppedSiteIcon:image onCompletion:^{
            weakSelf.headerView.blavatarImageView.image = image;
            weakSelf.headerView.updatingIcon = NO;
        }];
    };
    UINavigationController *navController = [[UINavigationController alloc] initWithRootViewController:self.imageCropViewController];
    navController.modalPresentationStyle = UIModalPresentationFormSheet;
    [self presentViewController:navController animated:YES completion:nil];
}

- (void)uploadDroppedSiteIcon:(UIImage *)image onCompletion:(void(^)(void))completion
{
    if (self.blog.objectID == nil) {
        return;
    }

    __weak __typeof(self) weakSelf = self;
    MediaService *mediaService = [[MediaService alloc] initWithManagedObjectContext:[ContextManager sharedInstance].mainContext];
    NSProgress *mediaCreateProgress;
    [mediaService createMediaWith:image blog:self.blog post:nil progress:&mediaCreateProgress thumbnailCallback:nil completion:^(Media *media, NSError *error) {
        if (media == nil || error != nil) {
            return;
        }
        NSProgress *uploadProgress;
        [mediaService uploadMedia:media
                   automatedRetry:false
                         progress:&uploadProgress
                          success:^{
            [weakSelf updateBlogIconWithMedia:media];
            completion();
        } failure:^(NSError * _Nonnull error) {
            [weakSelf showErrorForSiteIconUpdate];
            completion();
        }];
    }];
}

- (void)updateSiteIcon
{
    self.siteIconPickerPresenter = [[SiteIconPickerPresenter alloc]initWithBlog:self.blog];
    __weak __typeof(self) weakSelf = self;
    self.siteIconPickerPresenter.onCompletion = ^(Media *media, NSError *error) {
        if (error) {
            [weakSelf showErrorForSiteIconUpdate];
        } else if (media) {
            [weakSelf updateBlogIconWithMedia:media];
        } else {
            // If no media and no error the picker was canceled
            [weakSelf dismissViewControllerAnimated:YES completion:nil];
        }
        weakSelf.siteIconPickerPresenter = nil;
        [weakSelf startAlertTimer];
    };
    self.siteIconPickerPresenter.onIconSelection = ^() {
        weakSelf.headerView.updatingIcon = YES;
        [weakSelf dismissViewControllerAnimated:YES completion:nil];
    };
    [self.siteIconPickerPresenter presentPickerFrom:self];
}

- (void)removeSiteIcon
{
    self.headerView.updatingIcon = YES;
    self.blog.settings.iconMediaID = @0;
    [self updateBlogSettingsAndRefreshIcon];
    [WPAnalytics track:WPAnalyticsStatSiteSettingsSiteIconRemoved];
}

- (void)refreshSiteIcon
{
    [self.headerView refreshIconImage];
}

- (void)toggleSpotlightForSiteTitle
{
    [self.headerView toggleSpotlightOnSiteTitle];
}

- (void)toggleSpotlightOnHeaderView
{
    [self.headerView toggleSpotlightOnSiteTitle];
    [self.headerView toggleSpotlightOnSiteIcon];
}

- (void)updateBlogIconWithMedia:(Media *)media
{
    self.blog.settings.iconMediaID = media.mediaID;
    [self updateBlogSettingsAndRefreshIcon];
}

- (void)updateBlogSettingsAndRefreshIcon
{
    BlogService *blogService = [[BlogService alloc] initWithManagedObjectContext:self.blog.managedObjectContext];
    [blogService updateSettingsForBlog:self.blog
                               success:^{
        [blogService syncBlog:self.blog
                      success:^{
            self.headerView.updatingIcon = NO;
            [self.headerView refreshIconImage];
        } failure:nil];
     } failure:^(NSError *error){
         [self showErrorForSiteIconUpdate];
     }];
}

- (void)showErrorForSiteIconUpdate
{
    [SVProgressHUD showDismissibleErrorWithStatus:NSLocalizedString(@"Icon update failed", @"Message to show when site icon update failed")];
    self.headerView.updatingIcon = NO;
}

#pragma mark - Table view data source

- (NSInteger)numberOfSectionsInTableView:(UITableView *)tableView
{
    return self.tableSections.count;
}

- (NSInteger)tableView:(UITableView *)tableView numberOfRowsInSection:(NSInteger)section
{
    BlogDetailsSection *detailSection = [self.tableSections objectAtIndex:section];
    return [detailSection.rows count];
}

- (void)configureCell:(UITableViewCell *)cell atIndexPath:(NSIndexPath *)indexPath
{
    BlogDetailsSection *section = [self.tableSections objectAtIndex:indexPath.section];
    BlogDetailsRow *row = [section.rows objectAtIndex:indexPath.row];
    cell.textLabel.text = row.title;
    cell.accessibilityIdentifier = row.accessibilityIdentifier ?: row.identifier;
    cell.detailTextLabel.text = row.detail;
    cell.imageView.image = row.image;
    cell.imageView.tintColor = row.imageColor;
    if (row.accessoryView) {
        cell.accessoryView = row.accessoryView;
    }
    if ([cell isKindOfClass:[QuickStartListTitleCell class]]) {
        ((QuickStartListTitleCell *) cell).state = row.quickStartTitleState;
    }
}

- (UITableViewCell *)tableView:(UITableView *)tableView cellForRowAtIndexPath:(NSIndexPath *)indexPath
{
    BlogDetailsSection *section = [self.tableSections objectAtIndex:indexPath.section];
    BlogDetailsRow *row = [section.rows objectAtIndex:indexPath.row];
    UITableViewCell *cell = [tableView dequeueReusableCellWithIdentifier:row.identifier];
    cell.accessibilityHint = row.accessibilityHint;
    cell.accessoryView = nil;
    cell.textLabel.textAlignment = NSTextAlignmentNatural;
    if (row.forDestructiveAction) {
        cell.accessoryType = UITableViewCellAccessoryNone;
        [WPStyleGuide configureTableViewDestructiveActionCell:cell];
    } else {
        if (row.showsDisclosureIndicator) {
            cell.accessoryType = [self splitViewControllerIsHorizontallyCompact] ? UITableViewCellAccessoryDisclosureIndicator : UITableViewCellAccessoryNone;
        } else {
            cell.accessoryType = UITableViewCellAccessoryNone;
        }
        [WPStyleGuide configureTableViewCell:cell];
    }
    if ([[QuickStartTourGuide shared] isCurrentElement:row.quickStartIdentifier]) {
        row.accessoryView = [QuickStartSpotlightView new];
    } else if ([row.accessoryView isKindOfClass:[QuickStartSpotlightView class]]) {
        row.accessoryView = nil;
    }

    [self configureCell:cell atIndexPath:indexPath];

    return cell;
}

- (void)tableView:(UITableView *)tableView didSelectRowAtIndexPath:(NSIndexPath *)indexPath
{
    BlogDetailsSection *section = [self.tableSections objectAtIndex:indexPath.section];
    BlogDetailsRow *row = [section.rows objectAtIndex:indexPath.row];
    row.callback();

    if (row.showsSelectionState) {
        self.restorableSelectedIndexPath = indexPath;
    } else {
        if ([self splitViewControllerIsHorizontallyCompact]) {
            // Deselect current row when not in split view layout
            [tableView deselectRowAtIndexPath:indexPath animated:YES];
        } else {
            // Reselect the previous row
            [tableView selectRowAtIndexPath:self.restorableSelectedIndexPath
                                   animated:YES
                             scrollPosition:UITableViewScrollPositionNone];
        }
    }
}

- (NSString *)tableView:(UITableView *)tableView titleForHeaderInSection:(NSInteger)section
{
    BlogDetailsSection *detailSection = [self.tableSections objectAtIndex:section];
    if (detailSection.showQuickStartMenu) {
        return nil;
    }
    return detailSection.title;
}

- (UIView *)tableView:(UITableView *)tableView viewForHeaderInSection:(NSInteger)sectionNum {
    BlogDetailsSection *section = [self.tableSections objectAtIndex:sectionNum];
    if (section.showQuickStartMenu) {
        return [self quickStartHeaderWithTitle:section.title];
    } else if (sectionNum == 0 && [self.blog supports:BlogFeatureJetpackSettings]) {
        // Jetpack header shouldn't have any padding
        BlogDetailsSectionHeaderView *headerView = (BlogDetailsSectionHeaderView *)[tableView dequeueReusableHeaderFooterViewWithIdentifier:BlogDetailsSectionHeaderViewIdentifier];
        headerView.ellipsisButton.hidden = YES;
        headerView.title = @"";
        return headerView;
    }

    return nil;
}

- (UIView *)quickStartHeaderWithTitle:(NSString *)title
{
    __weak __typeof(self) weakSelf = self;
    BlogDetailsSectionHeaderView *view = [self.tableView dequeueReusableHeaderFooterViewWithIdentifier:BlogDetailsSectionHeaderViewIdentifier];
    [view setTitle:title];
    view.ellipsisButtonDidTouch = ^(BlogDetailsSectionHeaderView *header) {
        [weakSelf removeQuickStartSection:header];
    };
    return view;
}

- (void)removeQuickStartSection:(BlogDetailsSectionHeaderView *)view
{
    NSString *removeTitle = NSLocalizedString(@"Remove Next Steps", @"Title for action that will remove the next steps/quick start menus.");
    NSString *removeMessage = NSLocalizedString(@"Removing Next Steps will hide all tours on this site. This action cannot be undone.", @"Explanation of what will happen if the user confirms this alert.");
    NSString *confirmationTitle = NSLocalizedString(@"Remove", @"Title for button that will confirm removing the next steps/quick start menus.");
    NSString *cancelTitle = NSLocalizedString(@"Cancel", @"Cancel button");
    
    UIAlertController *removeConfirmation = [UIAlertController alertControllerWithTitle:removeTitle message:removeMessage preferredStyle:UIAlertControllerStyleAlert];
    [removeConfirmation addCancelActionWithTitle:cancelTitle handler:^(UIAlertAction * _Nonnull action) {
        [WPAnalytics track:WPAnalyticsStatQuickStartRemoveDialogButtonCancelTapped];
    }];
    [removeConfirmation addDefaultActionWithTitle:confirmationTitle handler:^(UIAlertAction * _Nonnull action) {
        [WPAnalytics track:WPAnalyticsStatQuickStartRemoveDialogButtonRemoveTapped];
        
        [[QuickStartTourGuide shared] removeFrom:self.blog];
    }];
    
    UIAlertController *removeSheet = [UIAlertController alertControllerWithTitle:nil message:nil preferredStyle:UIAlertControllerStyleActionSheet];
    removeSheet.popoverPresentationController.sourceView = view;
    removeSheet.popoverPresentationController.sourceRect = view.ellipsisButton.frame;
    [removeSheet addDestructiveActionWithTitle:removeTitle handler:^(UIAlertAction * _Nonnull action) {
        [self presentViewController:removeConfirmation animated:YES completion:nil];
    }];
    [removeSheet addCancelActionWithTitle:cancelTitle handler:nil];
    
    [self presentViewController:removeSheet animated:YES completion:nil];
}

- (NSIndexPath *)tableView:(UITableView *)tableView willSelectRowAtIndexPath:(nonnull NSIndexPath *)indexPath
{
    BOOL isNewSelection = (indexPath != tableView.indexPathForSelectedRow);

    if (isNewSelection) {
        return indexPath;
    } else {
        return nil;
    }
}

#pragma mark - Private methods

- (void)trackEvent:(WPAnalyticsStat)event fromSource:(BlogDetailsNavigationSource)source {
    
    NSString *sourceString;
    
    switch (source) {
        case BlogDetailsNavigationSourceRow:
            sourceString = @"row";
            break;
            
        case BlogDetailsNavigationSourceLink:
            sourceString = @"link";
            break;
            
        case BlogDetailsNavigationSourceButton:
            sourceString = @"button";
            break;
            
        default:
            break;
    }
    
    [WPAppAnalytics track:event withProperties:@{WPAppAnalyticsKeyTapSource: sourceString} withBlog:self.blog];
}

- (void)preloadBlogData
{
    WordPressAppDelegate *appDelegate = [WordPressAppDelegate shared];
    BOOL isOnWifi = [appDelegate.internetReachability isReachableViaWiFi];

    // only preload on wifi
    if (isOnWifi) {
        [self preloadPosts];
        [self preloadPages];
        [self preloadComments];
        [self preloadMetadata];
    }

    [self syncJetpackFeaturesAvailable];
}

/// Pings the network to determine which Jetpack features a blog supports
- (void)syncJetpackFeaturesAvailable
{
    if(![Feature enabled:FeatureFlagJetpackScan]) {
        return;
    }

    __weak __typeof(self) weakSelf = self;

    [self.jetpackScanService getScanAvailableFor:self.blog success:^(BOOL available) {
        weakSelf.blog.supportsJetpackScan = available;

        [weakSelf configureTableViewData];
        [weakSelf reloadTableViewPreservingSelection];
    } failure:^(NSError * _Nonnull error) {
        DDLogError(@"An error occurred while checking Jetpack Scan availablity: %@", error.localizedDescription);
    }];
}

- (void)preloadPosts
{
    [self preloadPostsOfType:PostServiceTypePost];
}

- (void)preloadPages
{
    [self preloadPostsOfType:PostServiceTypePage];
}

// preloads posts or pages.
- (void)preloadPostsOfType:(PostServiceType)postType
{
    // Temporarily disable posts preloading until we can properly resolve the issues on:
    // https://github.com/wordpress-mobile/WordPress-iOS/issues/6151
    // Brent C. Nov 3/2016
    BOOL preloadingPostsDisabled = YES;
    if (preloadingPostsDisabled) {
        return;
    }

    NSDate *lastSyncDate;
    if ([postType isEqual:PostServiceTypePage]) {
        lastSyncDate = self.blog.lastPagesSync;
    } else {
        lastSyncDate = self.blog.lastPostsSync;
    }
    NSTimeInterval now = [[NSDate date] timeIntervalSinceReferenceDate];
    NSTimeInterval lastSync = lastSyncDate.timeIntervalSinceReferenceDate;
    if (now - lastSync > PreloadingCacheTimeout) {
        NSManagedObjectContext *context = [[ContextManager sharedInstance] mainContext];
        PostService *postService = [[PostService alloc] initWithManagedObjectContext:context];
        PostListFilterSettings *filterSettings = [[PostListFilterSettings alloc] initWithBlog:self.blog postType:postType];
        PostListFilter *filter = [filterSettings currentPostListFilter];

        PostServiceSyncOptions *options = [PostServiceSyncOptions new];
        options.statuses = filter.statuses;
        options.authorID = [filterSettings authorIDFilter];
        options.purgesLocalSync = YES;

        if ([postType isEqual:PostServiceTypePage]) {
            self.blog.lastPagesSync = [NSDate date];
        } else {
            self.blog.lastPostsSync = [NSDate date];
        }
        NSError *error = nil;
        [self.blog.managedObjectContext save:&error];

        [postService syncPostsOfType:postType withOptions:options forBlog:self.blog success:nil failure:^(NSError *error) {
            NSDate *invalidatedDate = [NSDate dateWithTimeIntervalSince1970:0.0];
            if ([postType isEqual:PostServiceTypePage]) {
                self.blog.lastPagesSync = invalidatedDate;
            } else {
                self.blog.lastPostsSync = invalidatedDate;
            }
        }];
    }
}

- (void)preloadComments
{
    NSManagedObjectContext *context = [[ContextManager sharedInstance] mainContext];
    CommentService *commentService = [[CommentService alloc] initWithManagedObjectContext:context];

    if ([CommentService shouldRefreshCacheFor:self.blog]) {
        [commentService syncCommentsForBlog:self.blog success:nil failure:nil];
    }
}

- (void)preloadMetadata
{
    __weak __typeof(self) weakSelf = self;
    [self.blogService syncBlogAndAllMetadata:self.blog
                           completionHandler:^{
                               [weakSelf configureTableViewData];
                               [weakSelf reloadTableViewPreservingSelection];
                           }];
}

- (void)scrollToElement:(QuickStartTourElement) element
{
    int sectionCount = 0;
    int rowCount = 0;
    for (BlogDetailsSection *section in self.tableSections) {
        rowCount = 0;
        for (BlogDetailsRow *row in section.rows) {
            if (row.quickStartIdentifier == element) {
                self.additionalSafeAreaInsets = UIEdgeInsetsMake(0, 0, [BlogDetailsViewController bottomPaddingForQuickStartNotices], 0);
                NSIndexPath *path = [NSIndexPath indexPathForRow:rowCount inSection:sectionCount];
                [self.tableView scrollToRowAtIndexPath:path atScrollPosition:UITableViewScrollPositionTop animated:true];
            }
            rowCount++;
        }
        sectionCount++;
    }
}

- (void)showComments
{
    [WPAppAnalytics track:WPAnalyticsStatOpenedComments withBlog:self.blog];
    CommentsViewController *controller = [[CommentsViewController alloc] initWithStyle:UITableViewStylePlain];
    controller.blog = self.blog;
    [self showDetailViewController:controller sender:self];

    [[QuickStartTourGuide shared] visited:QuickStartTourElementBlogDetailNavigation];
}

- (void)showPostListFromSource:(BlogDetailsNavigationSource)source
{
    [self trackEvent:WPAnalyticsStatOpenedPosts fromSource:source];
    PostListViewController *controller = [PostListViewController controllerWithBlog:self.blog];
    [self showDetailViewController:controller sender:self];

    [[QuickStartTourGuide shared] visited:QuickStartTourElementBlogDetailNavigation];
}

- (void)showPageListFromSource:(BlogDetailsNavigationSource)source
{
    [self trackEvent:WPAnalyticsStatOpenedPages fromSource:source];
    PageListViewController *controller = [PageListViewController controllerWithBlog:self.blog];
    [self showDetailViewController:controller sender:self];

    [[QuickStartTourGuide shared] visited:QuickStartTourElementPages];
}

- (void)showMediaLibraryFromSource:(BlogDetailsNavigationSource)source
{
    [self trackEvent:WPAnalyticsStatOpenedMediaLibrary fromSource:source];
    MediaLibraryViewController *controller = [[MediaLibraryViewController alloc] initWithBlog:self.blog];
    [self showDetailViewController:controller sender:self];

    [[QuickStartTourGuide shared] visited:QuickStartTourElementBlogDetailNavigation];
}

- (void)showPeople
{
    [WPAppAnalytics track:WPAnalyticsStatOpenedPeople withBlog:self.blog];
    PeopleViewController *controller = [PeopleViewController controllerWithBlog:self.blog];
    [self showDetailViewController:controller sender:self];

    [[QuickStartTourGuide shared] visited:QuickStartTourElementBlogDetailNavigation];
}

- (void)showPlugins
{
    [WPAppAnalytics track:WPAnalyticsStatOpenedPluginDirectory withBlog:self.blog];
    PluginDirectoryViewController *controller = [[PluginDirectoryViewController alloc] initWithBlog:self.blog];
    [self showDetailViewController:controller sender:self];

    [[QuickStartTourGuide shared] visited:QuickStartTourElementBlogDetailNavigation];
}

- (void)showPlans
{
    [WPAppAnalytics track:WPAnalyticsStatOpenedPlans withBlog:self.blog];
    PlanListViewController *controller = [[PlanListViewController alloc] initWithStyle:UITableViewStyleGrouped];
    [self showDetailViewController:controller sender:self];

    [[QuickStartTourGuide shared] visited:QuickStartTourElementPlans];
}

- (void)showSettings
{
    [WPAppAnalytics track:WPAnalyticsStatOpenedSiteSettings withBlog:self.blog];
    SiteSettingsViewController *controller = [[SiteSettingsViewController alloc] initWithBlog:self.blog];
    [self showDetailViewController:controller sender:self];

    [[QuickStartTourGuide shared] visited:QuickStartTourElementBlogDetailNavigation];
}

-(void)showJetpackSettings
{
    JetpackSettingsViewController *controller = [[JetpackSettingsViewController alloc] initWithBlog:self.blog];
    [self showDetailViewController:controller sender:self];
}

- (void)showSharing
{
    UIViewController *controller;
    if (![self.blog supportsPublicize]) {
        // if publicize is disabled, show the sharing buttons settings.
        controller = [[SharingButtonsViewController alloc] initWithBlog:self.blog];

    } else {
        controller = [[SharingViewController alloc] initWithBlog:self.blog];
    }

    [WPAppAnalytics track:WPAnalyticsStatOpenedSharingManagement withBlog:self.blog];
    [self showDetailViewController:controller sender:self];

    [[QuickStartTourGuide shared] visited:QuickStartTourElementSharing];
}

- (void)showStatsFromSource:(BlogDetailsNavigationSource)source
{
    [self trackEvent:WPAnalyticsStatStatsAccessed fromSource:source];
    StatsViewController *statsView = [StatsViewController new];
    statsView.blog = self.blog;

    // Calling `showDetailViewController:sender:` should do this automatically for us,
    // but when showing stats from our 3D Touch shortcut iOS sometimes incorrectly
    // presents the stats view controller as modal instead of pushing it. As a
    // workaround for now, we'll manually decide whether to push or use `showDetail`.
    // @frosty 2016-09-05
    if (self.splitViewController.isCollapsed) {
        [self.navigationController pushViewController:statsView animated:YES];
    } else {
        [self showDetailViewController:statsView sender:self];
    }

    [[QuickStartTourGuide shared] visited:QuickStartTourElementStats];
}

- (void)showActivity
{
    ActivityListViewController *controller = [[ActivityListViewController alloc] initWithBlog:self.blog];
    [self showDetailViewController:controller sender:self];

    [[QuickStartTourGuide shared] visited:QuickStartTourElementBlogDetailNavigation];
}

<<<<<<< HEAD
- (void)showScan
{
    JetpackScanViewController *controller = [[JetpackScanViewController alloc] initWithBlog:self.blog];

    [self showDetailViewController:controller sender:self];

    [[QuickStartTourGuide shared] visited:QuickStartTourElementBlogDetailNavigation];
=======
- (void)showBackup
{
    BackupListViewController *controller = [[BackupListViewController alloc] initWithBlog:self.blog];
    [self showDetailViewController:controller sender:self];
>>>>>>> 396a2b3d
}

- (void)showThemes
{
    [WPAppAnalytics track:WPAnalyticsStatThemesAccessedThemeBrowser withBlog:self.blog];
    ThemeBrowserViewController *viewController = [ThemeBrowserViewController browserWithBlog:self.blog];
    viewController.onWebkitViewControllerClose = ^(void) {
        [self startAlertTimer];
    };
    [self showDetailViewController:viewController sender:self];

    [[QuickStartTourGuide shared] visited:QuickStartTourElementThemes];
}

- (void)showMenus
{
    [WPAppAnalytics track:WPAnalyticsStatMenusAccessed withBlog:self.blog];
    MenusViewController *viewController = [MenusViewController controllerWithBlog:self.blog];
    [self showDetailViewController:viewController sender:self];

    [[QuickStartTourGuide shared] visited:QuickStartTourElementBlogDetailNavigation];
}

- (void)showViewSite
{
    [WPAppAnalytics track:WPAnalyticsStatOpenedViewSite withBlog:self.blog];
    NSURL *targetURL = [NSURL URLWithString:self.blog.homeURL];

    if (self.blog.jetpack) {
        targetURL = [targetURL appendingHideMasterbarParameters];
    }

    UIViewController *webViewController = [WebViewControllerFactory controllerWithUrl:targetURL blog:self.blog];
    LightNavigationController *navController = [[LightNavigationController alloc] initWithRootViewController:webViewController];
    if (self.traitCollection.userInterfaceIdiom == UIUserInterfaceIdiomPad) {
        navController.modalPresentationStyle = UIModalPresentationFullScreen;
    }

    [self presentViewController:navController
                       animated:YES
                     completion:^(void) {
        [self toggleSpotlightOnHeaderView];
    }];

    [[QuickStartTourGuide shared] visited:QuickStartTourElementViewSite];
    self.additionalSafeAreaInsets = UIEdgeInsetsZero;
}

- (void)showViewAdmin
{
    if (![ReachabilityUtils isInternetReachable]) {
        [ReachabilityUtils showAlertNoInternetConnection];
        return;
    }

    [WPAppAnalytics track:WPAnalyticsStatOpenedViewAdmin withBlog:self.blog];

    NSString *dashboardUrl;
    if (self.blog.isHostedAtWPcom) {
        dashboardUrl = [NSString stringWithFormat:@"%@%@", WPCalypsoDashboardPath, self.blog.hostname];
    } else {
        dashboardUrl = [self.blog adminUrlWithPath:@""];
    }
    [[UIApplication sharedApplication] openURL:[NSURL URLWithString:dashboardUrl] options:nil completionHandler:nil];

    [[QuickStartTourGuide shared] visited:QuickStartTourElementBlogDetailNavigation];
}

#pragma mark - Remove Site

- (void)showRemoveSiteAlert
{
    NSString *model = [[UIDevice currentDevice] localizedModel];
    NSString *message = [NSString stringWithFormat:NSLocalizedString(@"Are you sure you want to continue?\n All site data will be removed from your %@.", @"Title for the remove site confirmation alert, %@ will be replaced with iPhone/iPad/iPod Touch"), model];
    NSString *cancelTitle = NSLocalizedString(@"Cancel", nil);
    NSString *destructiveTitle = NSLocalizedString(@"Remove Site", @"Button to remove a site from the app");

    UIAlertControllerStyle alertStyle = [UIDevice isPad] ? UIAlertControllerStyleAlert : UIAlertControllerStyleActionSheet;
    UIAlertController *alertController = [UIAlertController alertControllerWithTitle:nil
                                                                             message:message
                                                                      preferredStyle:alertStyle];

    [alertController addCancelActionWithTitle:cancelTitle handler:nil];
    [alertController addDestructiveActionWithTitle:destructiveTitle handler:^(UIAlertAction *action) {
        [self confirmRemoveSite];
    }];

    [self presentViewController:alertController animated:YES completion:nil];
}

- (void)confirmRemoveSite
{
    NSManagedObjectContext *context = [[ContextManager sharedInstance] mainContext];
    BlogService *blogService = [[BlogService alloc] initWithManagedObjectContext:context];
    [blogService removeBlog:self.blog];
    [[WordPressAppDelegate shared] trackLogoutIfNeeded];
    [self.navigationController popToRootViewControllerAnimated:YES];
}

#pragma mark - Notification handlers

- (void)handleDataModelChange:(NSNotification *)note
{
    NSSet *deletedObjects = note.userInfo[NSDeletedObjectsKey];
    if ([deletedObjects containsObject:self.blog]) {
        [self.navigationController popToRootViewControllerAnimated:NO];
    }

    BOOL isQuickStartSectionShownBefore = [self findSectionIndexWithSections:self.tableSections category:BlogDetailsSectionCategoryQuickStart] != NSNotFound;

    NSSet *updatedObjects = note.userInfo[NSUpdatedObjectsKey];
    if ([updatedObjects containsObject:self.blog] || [updatedObjects containsObject:self.blog.settings]) {
        [self configureTableViewData];
        BOOL isQuickStartSectionShownAfter = [self findSectionIndexWithSections:self.tableSections category:BlogDetailsSectionCategoryQuickStart] != NSNotFound;
        
        // quick start was just enabled
        if (!isQuickStartSectionShownBefore && isQuickStartSectionShownAfter) {
            [self showQuickStartCustomize];
        }
        [self reloadTableViewPreservingSelection];
    }
}

#pragma mark - WPSplitViewControllerDetailProvider

- (UIViewController *)initialDetailViewControllerForSplitView:(WPSplitViewController *)splitView
{
    StatsViewController *statsView = [StatsViewController new];
    statsView.blog = self.blog;

    return statsView;
}

#pragma mark - UIViewControllerTransitioningDelegate

- (UIPresentationController *)presentationControllerForPresentedViewController:(UIViewController *)presented presentingViewController:(UIViewController *)presenting sourceViewController:(UIViewController *)source
{
    if ([presented isKindOfClass:[FancyAlertViewController class]]) {
        return [[FancyAlertPresentationController alloc] initWithPresentedViewController:presented
                                                                presentingViewController:presenting];
    }

    return nil;
}

@end<|MERGE_RESOLUTION|>--- conflicted
+++ resolved
@@ -1701,7 +1701,6 @@
     [[QuickStartTourGuide shared] visited:QuickStartTourElementBlogDetailNavigation];
 }
 
-<<<<<<< HEAD
 - (void)showScan
 {
     JetpackScanViewController *controller = [[JetpackScanViewController alloc] initWithBlog:self.blog];
@@ -1709,12 +1708,12 @@
     [self showDetailViewController:controller sender:self];
 
     [[QuickStartTourGuide shared] visited:QuickStartTourElementBlogDetailNavigation];
-=======
+}
+
 - (void)showBackup
 {
     BackupListViewController *controller = [[BackupListViewController alloc] initWithBlog:self.blog];
     [self showDetailViewController:controller sender:self];
->>>>>>> 396a2b3d
 }
 
 - (void)showThemes
