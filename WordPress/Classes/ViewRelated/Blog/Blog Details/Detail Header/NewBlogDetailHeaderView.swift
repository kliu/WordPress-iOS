import Gridicons

class NewBlogDetailHeaderView: UIView, BlogDetailHeader {

    // MARK: - Child Views

    private let actionRow: ActionRow
    private let titleView: TitleView

    // MARK: - Delegate

    @objc weak var delegate: BlogDetailHeaderViewDelegate?

    // Temporary method for migrating to NewBlogDetailHeaderView
    @objc
    var asView: UIView {
        return self
    }

<<<<<<< HEAD
    private let titleButton: SpotlightableButton = {
        let button = SpotlightableButton(type: .custom)
        button.titleLabel?.font = WPStyleGuide.fontForTextStyle(.title2, fontWeight: .bold)
        button.titleLabel?.adjustsFontForContentSizeCategory = true
        button.titleLabel?.lineBreakMode = .byTruncatingTail
        button.setTitleColor(.text, for: .normal)
        button.addTarget(self, action: #selector(titleButtonTapped), for: .touchUpInside)
        return button
    }()

    private let subtitleLabel: UILabel = {
        let label = UILabel()
        label.font = WPStyleGuide.fontForTextStyle(.subheadline)
        label.textColor = UIColor.textSubtle
        label.adjustsFontForContentSizeCategory = true
        return label
    }()

=======
>>>>>>> 2c26618f
    @objc var updatingIcon: Bool = false {
        didSet {
            if updatingIcon {
                titleView.siteIconView.activityIndicator.startAnimating()
            } else {
                titleView.siteIconView.activityIndicator.stopAnimating()
            }
        }
    }

    @objc var blavatarImageView: UIImageView {
        return titleView.siteIconView.imageView
    }

    @objc var blog: Blog? {
        didSet {
            refreshIconImage()
            toggleSpotlightOnSiteTitle()
            refreshSiteTitle()

            if let displayURL = blog?.displayURL as String? {
                titleView.set(url: displayURL)
            }

            titleView.siteIconView.allowsDropInteraction = delegate?.siteIconShouldAllowDroppedImages() == true
        }
    }

    @objc func refreshIconImage() {
        if let blog = blog,
            blog.hasIcon == true {
            titleView.siteIconView.imageView.downloadSiteIcon(for: blog)
        } else if let blog = blog,
            blog.isWPForTeams() {
            titleView.siteIconView.imageView.tintColor = UIColor.listIcon
            titleView.siteIconView.imageView.image = UIImage.gridicon(.p2)
        } else {
            titleView.siteIconView.imageView.image = UIImage.siteIconPlaceholder
        }

        toggleSpotlightOnSiteIcon()
    }

    func setTitleLoading(_ isLoading: Bool) {
        isLoading ? titleView.titleButton.startLoading() : titleView.titleButton.stopLoading()
    }

    func refreshSiteTitle() {
        let blogName = blog?.settings?.name
        let title = blogName != nil && blogName?.isEmpty == false ? blogName : blog?.displayURL as String?
<<<<<<< HEAD
        //titleButton.setTitle(title, for: .normal)
=======
>>>>>>> 2c26618f
        titleView.titleButton.setTitle(title, for: .normal)
    }

    @objc func toggleSpotlightOnSiteTitle() {
        titleView.titleButton.shouldShowSpotlight = QuickStartTourGuide.shared.isCurrentElement(.siteTitle)
    }

    @objc func toggleSpotlightOnSiteIcon() {
        titleView.siteIconView.spotlightIsShown = QuickStartTourGuide.shared.isCurrentElement(.siteIcon)
    }

    private enum LayoutSpacing {
        static let atSides: CGFloat = 16
<<<<<<< HEAD
        static let top: CGFloat = 24
=======
        static let top: CGFloat = 16
>>>>>>> 2c26618f
        static let belowActionRow: CGFloat = 16
        static let betweenTitleViewAndActionRow: CGFloat = 32

        static let spacingBelowIcon: CGFloat = 16
        static let spacingBelowTitle: CGFloat = 8
        static let minimumSideSpacing: CGFloat = 8
        static let interSectionSpacing: CGFloat = 32
        static let buttonsBottomPadding: CGFloat = 40
        static let buttonsSidePadding: CGFloat = 40
        static let siteIconSize = CGSize(width: 48, height: 48)
    }

    // MARK: - Initializers

    required init(items: [ActionRow.Item]) {
        actionRow = ActionRow(items: items)
        titleView = TitleView(frame: .zero)

        super.init(frame: .zero)

        backgroundColor = .appBarBackground

        setupChildViews(items: items)
    }

    required init?(coder: NSCoder) {
        fatalError("init(coder:) has not been implemented")
    }

    // MARK: - Child View Initialization

    private func setupChildViews(items: [ActionRow.Item]) {
        titleView.siteIconView.tapped = { [weak self] in
            QuickStartTourGuide.shared.visited(.siteIcon)
            self?.titleView.siteIconView.spotlightIsShown = false

            self?.delegate?.siteIconTapped()
        }

        titleView.siteIconView.dropped = { [weak self] images in
            self?.delegate?.siteIconReceivedDroppedImage(images.first)
        }

<<<<<<< HEAD
        //titleView.axis = .vertical
        //titleView.alignment = .center
        //titleView.setContentCompressionResistancePriority(.defaultHigh, for: .vertical)
        titleView.translatesAutoresizingMaskIntoConstraints = false

        addSubview(titleView)
        addSubview(actionRow)

        setupConstraintsForChildViews()
    }

    // MARK: - Constraints

    private func setupConstraintsForChildViews() {
        let actionRowConstraints = constraintsForActionRow()
        let titleViewContraints = constraintsForTitleView()

        NSLayoutConstraint.activate(actionRowConstraints + titleViewContraints)
    }

    private func constraintsForActionRow() -> [NSLayoutConstraint] {
        [
            actionRow.topAnchor.constraint(equalTo: titleView.bottomAnchor, constant: LayoutSpacing.betweenTitleViewAndActionRow),
            actionRow.bottomAnchor.constraint(equalTo: bottomAnchor, constant: -LayoutSpacing.belowActionRow),
            actionRow.leadingAnchor.constraint(equalTo: leadingAnchor, constant: LayoutSpacing.atSides),
            actionRow.trailingAnchor.constraint(equalTo: trailingAnchor, constant: -LayoutSpacing.atSides)
        ]
    }

    private func constraintsForTitleView() -> [NSLayoutConstraint] {
        [
            titleView.topAnchor.constraint(equalTo: topAnchor, constant: LayoutSpacing.top),
            titleView.leadingAnchor.constraint(equalTo: leadingAnchor, constant: LayoutSpacing.atSides),
            titleView.trailingAnchor.constraint(equalTo: trailingAnchor, constant: -LayoutSpacing.atSides)
        ]
    }

    // MARK: - User Action Handlers

    @objc
    private func siteSwitcherTapped() {
        delegate?.siteSwitcherTapped()
=======
        titleView.translatesAutoresizingMaskIntoConstraints = false

        addSubview(titleView)
        addSubview(actionRow)

        setupConstraintsForChildViews()
    }

    // MARK: - Constraints

    private func setupConstraintsForChildViews() {
        let actionRowConstraints = constraintsForActionRow()
        let titleViewContraints = constraintsForTitleView()

        NSLayoutConstraint.activate(actionRowConstraints + titleViewContraints)
    }

    private func constraintsForActionRow() -> [NSLayoutConstraint] {
        [
            actionRow.topAnchor.constraint(equalTo: titleView.bottomAnchor, constant: LayoutSpacing.betweenTitleViewAndActionRow),
            actionRow.bottomAnchor.constraint(equalTo: bottomAnchor, constant: -LayoutSpacing.belowActionRow),
            actionRow.leadingAnchor.constraint(equalTo: leadingAnchor, constant: LayoutSpacing.atSides),
            actionRow.trailingAnchor.constraint(equalTo: trailingAnchor, constant: -LayoutSpacing.atSides)
        ]
    }

    private func constraintsForTitleView() -> [NSLayoutConstraint] {
        [
            titleView.topAnchor.constraint(equalTo: topAnchor, constant: LayoutSpacing.top),
            titleView.leadingAnchor.constraint(equalTo: leadingAnchor, constant: LayoutSpacing.atSides),
            titleView.trailingAnchor.constraint(equalTo: trailingAnchor, constant: -LayoutSpacing.atSides)
        ]
    }

    // MARK: - User Action Handlers

    @objc
    private func siteSwitcherTapped() {
        delegate?.siteSwitcherTapped()
    }

    @objc
    private func titleButtonTapped() {
        QuickStartTourGuide.shared.visited(.siteTitle)
        titleView.titleButton.shouldShowSpotlight = false

        delegate?.siteTitleTapped()
    }

    @objc
    private func subtitleButtonTapped() {
        delegate?.visitSiteTapped()
>>>>>>> 2c26618f
    }
}

<<<<<<< HEAD
    @objc
    private func titleButtonTapped() {
        QuickStartTourGuide.shared.visited(.siteTitle)
        titleButton.shouldShowSpotlight = false
=======
fileprivate extension NewBlogDetailHeaderView {
    class TitleView: UIView {
>>>>>>> 2c26618f

        private enum Dimensions {
            static let siteIconHeight: CGFloat = 64
            static let siteIconWidth: CGFloat = 64
            static let siteSwitcherHeight: CGFloat = 36
            static let siteSwitcherWidth: CGFloat = 36
        }

        private enum LayoutSpacing {
            static let betweenTitleAndSubtitleButtons: CGFloat = 8
            static let betweenSiteIconAndTitle: CGFloat = 16
            static let betweenTitleAndSiteSwitcher: CGFloat = 16
            static let betweenSiteSwitcherAndRightPadding: CGFloat = 4
            static let subtitleButtonImageInsets: UIEdgeInsets = UIEdgeInsets(top: 1, left: 4, bottom: 0, right: 0)
        }

        // MARK: - Child Views

        let siteIconView: SiteIconView = {
            let siteIconView = SiteIconView(frame: .zero)
            siteIconView.translatesAutoresizingMaskIntoConstraints = false
            return siteIconView
        }()

        let subtitleButton: UIButton = {
            let button = UIButton()

            button.titleLabel?.font = WPStyleGuide.fontForTextStyle(.footnote)
            button.titleLabel?.adjustsFontForContentSizeCategory = true
            button.titleLabel?.lineBreakMode = .byTruncatingTail

            button.setTitleColor(WPStyleGuide.darkBlue(), for: .normal)

            if let pointSize = button.titleLabel?.font.pointSize {
                button.setImage(UIImage.gridicon(.external, size: CGSize(width: pointSize, height: pointSize)), for: .normal)
            }

            // Align the image to the right
            button.semanticContentAttribute = (UIApplication.shared.userInterfaceLayoutDirection == .leftToRight) ? .forceRightToLeft : .forceLeftToRight
            button.imageEdgeInsets = LayoutSpacing.subtitleButtonImageInsets

            button.translatesAutoresizingMaskIntoConstraints = false
            button.addTarget(self, action: #selector(subtitleButtonTapped), for: .touchUpInside)

            return button
        }()

        let titleButton: SpotlightableButton = {
            let button = SpotlightableButton(type: .custom)
            button.titleLabel?.font = WPStyleGuide.serifFontForTextStyle(.title2, fontWeight: .semibold)
            button.titleLabel?.adjustsFontForContentSizeCategory = true
            button.titleLabel?.lineBreakMode = .byTruncatingTail
            button.titleLabel?.numberOfLines = 1

            // I don't understand why this is needed, but without it the button has additional
            // vertical padding, so it's more difficult to get the spacing we want.
            button.setImage(UIImage(), for: .normal)

            button.setTitleColor(.text, for: .normal)
            button.translatesAutoresizingMaskIntoConstraints = false
            button.addTarget(self, action: #selector(titleButtonTapped), for: .touchUpInside)
            return button
        }()

        let siteSwitcherButton: UIButton = {
            let button = UIButton(frame: .zero)
            let image = UIImage.gridicon(.chevronDown)

            button.setImage(image, for: .normal)
            button.contentMode = .center
            button.translatesAutoresizingMaskIntoConstraints = false
            button.tintColor = .gray

            button.addTarget(self, action: #selector(siteSwitcherTapped), for: .touchUpInside)

            return button
        }()

        private(set) lazy var titleStackView: UIStackView = {
            let stackView = UIStackView(arrangedSubviews: [
                titleButton,
                subtitleButton
            ])

            stackView.alignment = .leading
            stackView.distribution = .equalSpacing
            stackView.axis = .vertical
            stackView.spacing = LayoutSpacing.betweenTitleAndSubtitleButtons
            stackView.translatesAutoresizingMaskIntoConstraints = false

            return stackView
        }()

        // MARK: - Initializers

        override init(frame: CGRect) {
            super.init(frame: frame)

            setupChildViews()
        }

        required init?(coder: NSCoder) {
            fatalError("init(coder:) has not been implemented")
        }

        // MARK: - Configuration

        func set(url: String) {
            subtitleButton.setTitle(url, for: .normal)
        }

        // MARK: - Child View Setup

        private func setupChildViews() {
            addSubview(siteIconView)
            addSubview(titleStackView)
            addSubview(siteSwitcherButton)

            setupConstraintsForChildViews()
        }

        // MARK: - Constraints

        private func setupConstraintsForChildViews() {
            let siteIconConstraints = constraintsForSiteIcon()
            let titleStackViewConstraints = constraintsForTitleStackView()
            let siteSwitcherButtonConstraints = constraintsForSiteSwitcherButton()

            NSLayoutConstraint.activate(siteIconConstraints + titleStackViewConstraints + siteSwitcherButtonConstraints)
        }

        private func constraintsForSiteIcon() -> [NSLayoutConstraint] {
            [
                siteIconView.topAnchor.constraint(greaterThanOrEqualTo: topAnchor),
                siteIconView.bottomAnchor.constraint(lessThanOrEqualTo: bottomAnchor),
                siteIconView.leftAnchor.constraint(equalTo: leftAnchor),
                siteIconView.heightAnchor.constraint(equalToConstant: Dimensions.siteIconHeight),
                siteIconView.widthAnchor.constraint(equalToConstant: Dimensions.siteIconWidth),
            ]
        }

        private func constraintsForSiteSwitcherButton() -> [NSLayoutConstraint] {
            [
                siteSwitcherButton.centerYAnchor.constraint(equalTo: siteIconView.centerYAnchor),
                siteSwitcherButton.leadingAnchor.constraint(equalTo: titleStackView.trailingAnchor, constant: LayoutSpacing.betweenTitleAndSiteSwitcher),
                siteSwitcherButton.trailingAnchor.constraint(equalTo: trailingAnchor, constant: -LayoutSpacing.betweenSiteSwitcherAndRightPadding),
                siteSwitcherButton.heightAnchor.constraint(equalToConstant: Dimensions.siteSwitcherHeight),
                siteSwitcherButton.widthAnchor.constraint(equalToConstant: Dimensions.siteSwitcherWidth),
            ]
        }

        private func constraintsForTitleStackView() -> [NSLayoutConstraint] {
            [
                titleStackView.leadingAnchor.constraint(equalTo: siteIconView.trailingAnchor, constant: LayoutSpacing.betweenSiteIconAndTitle),
                titleStackView.centerYAnchor.constraint(equalTo: siteIconView.centerYAnchor),
            ]
        }
    }
}

fileprivate extension NewBlogDetailHeaderView {
    class TitleView: UIView {

        private enum Dimensions {
            static let siteIconHeight: CGFloat = 64
            static let siteIconWidth: CGFloat = 64
            static let siteSwitcherHeight: CGFloat = 36
            static let siteSwitcherWidth: CGFloat = 36
        }

        private enum LayoutSpacing {
            static let betweenSiteIconAndTitle: CGFloat = 16
            static let betweenTitleAndSiteSwitcher: CGFloat = 16
            static let betweenSiteSwitcherAndRightPadding: CGFloat = 4
            static let betweenSubtitleAndExternalIcon: CGFloat = 4
        }

        // MARK: - Child Views

        let siteIconView: SiteIconView = {
            let siteIconView = SiteIconView(frame: .zero)
            siteIconView.translatesAutoresizingMaskIntoConstraints = false
            return siteIconView
        }()

        let subtitleLabel: UILabel = {
            let label = UILabel()

            label.font = WPStyleGuide.fontForTextStyle(.footnote)
            label.textColor = WPStyleGuide.darkBlue()
            label.adjustsFontForContentSizeCategory = true
            label.translatesAutoresizingMaskIntoConstraints = false

            return label
        }()

        let titleButton: SpotlightableButton = {
            let button = SpotlightableButton(type: .custom)
            button.titleLabel?.font = WPStyleGuide.fontForTextStyle(.title2, fontWeight: .bold)
            button.titleLabel?.adjustsFontForContentSizeCategory = true
            button.titleLabel?.lineBreakMode = .byTruncatingTail
            button.setTitleColor(.text, for: .normal)
            button.translatesAutoresizingMaskIntoConstraints = false
            button.addTarget(self, action: #selector(titleButtonTapped), for: .touchUpInside)
            return button
        }()

        let siteSwitcherButton: UIButton = {
            let button = UIButton(frame: .zero)
            let image = UIImage.gridicon(.chevronDown)

            button.setImage(image, for: .normal)
            button.contentMode = .center
            button.translatesAutoresizingMaskIntoConstraints = false
            button.tintColor = .gray

            button.addTarget(self, action: #selector(siteSwitcherTapped), for: .touchUpInside)

            return button
        }()

        private(set) lazy var externalLinkImage: UIImageView = {
            let image = UIImage.gridicon(.external, size: CGSize(width: subtitleLabel.font.pointSize, height: subtitleLabel.font.pointSize))
            let imageView = UIImageView(image: image)

            imageView.contentMode = .scaleAspectFit
            imageView.translatesAutoresizingMaskIntoConstraints = false

            return imageView
        }()

        private(set) lazy var titleStackView: UIStackView = {
            let stackView = UIStackView(arrangedSubviews: [
                titleButton,
                subtitleLabel
            ])

            stackView.alignment = .leading
            stackView.distribution = .equalSpacing
            stackView.axis = .vertical
            stackView.translatesAutoresizingMaskIntoConstraints = false

            return stackView
        }()

        // MARK: - Initializers

        override init(frame: CGRect) {
            super.init(frame: frame)

            setupChildViews()
        }

        required init?(coder: NSCoder) {
            fatalError("init(coder:) has not been implemented")
        }

        // MARK: - Configuration

        func set(url: String) {
            subtitleLabel.text = url
        }

        // MARK: - Child View Setup

        private func setupChildViews() {
            addSubview(siteIconView)
            addSubview(titleStackView)
            addSubview(siteSwitcherButton)
            addSubview(externalLinkImage)

            setupConstraintsForChildViews()
        }

        // MARK: - Constraints

        private func setupConstraintsForChildViews() {
            let siteIconConstraints = constraintsForSiteIcon()
            let titleStackViewConstraints = constraintsForTitleStackView()
            let siteSwitcherButtonConstraints = constraintsForSiteSwitcherButton()
            let externalIconConstraints = constraintsForExternalImage()

            NSLayoutConstraint.activate(siteIconConstraints + titleStackViewConstraints + siteSwitcherButtonConstraints + externalIconConstraints)
        }

        private func constraintsForExternalImage() -> [NSLayoutConstraint] {
            [
                externalLinkImage.heightAnchor.constraint(equalTo: subtitleLabel.heightAnchor),
                externalLinkImage.bottomAnchor.constraint(equalTo: subtitleLabel.bottomAnchor),
                externalLinkImage.leadingAnchor.constraint(equalTo: subtitleLabel.trailingAnchor, constant: LayoutSpacing.betweenSubtitleAndExternalIcon),
            ]
        }

        private func constraintsForSiteIcon() -> [NSLayoutConstraint] {
            [
                siteIconView.topAnchor.constraint(greaterThanOrEqualTo: topAnchor),
                siteIconView.bottomAnchor.constraint(lessThanOrEqualTo: bottomAnchor),
                siteIconView.leftAnchor.constraint(equalTo: leftAnchor),
                siteIconView.heightAnchor.constraint(equalToConstant: Dimensions.siteIconHeight),
                siteIconView.widthAnchor.constraint(equalToConstant: Dimensions.siteIconWidth),
            ]
        }

        private func constraintsForSiteSwitcherButton() -> [NSLayoutConstraint] {
            [
                siteSwitcherButton.centerYAnchor.constraint(equalTo: siteIconView.centerYAnchor),
                siteSwitcherButton.leadingAnchor.constraint(equalTo: titleStackView.trailingAnchor, constant: LayoutSpacing.betweenTitleAndSiteSwitcher),
                siteSwitcherButton.trailingAnchor.constraint(equalTo: trailingAnchor, constant: -LayoutSpacing.betweenSiteSwitcherAndRightPadding),
                siteSwitcherButton.heightAnchor.constraint(equalToConstant: Dimensions.siteSwitcherHeight),
                siteSwitcherButton.widthAnchor.constraint(equalToConstant: Dimensions.siteSwitcherWidth),
            ]
        }

        private func constraintsForTitleStackView() -> [NSLayoutConstraint] {
            [
                titleStackView.topAnchor.constraint(greaterThanOrEqualTo: topAnchor),
                titleStackView.bottomAnchor.constraint(lessThanOrEqualTo: bottomAnchor),
                titleStackView.leadingAnchor.constraint(equalTo: siteIconView.trailingAnchor, constant: LayoutSpacing.betweenSiteIconAndTitle),
                titleStackView.centerYAnchor.constraint(equalTo: siteIconView.centerYAnchor),
            ]
        }
    }
}<|MERGE_RESOLUTION|>--- conflicted
+++ resolved
@@ -17,27 +17,6 @@
         return self
     }
 
-<<<<<<< HEAD
-    private let titleButton: SpotlightableButton = {
-        let button = SpotlightableButton(type: .custom)
-        button.titleLabel?.font = WPStyleGuide.fontForTextStyle(.title2, fontWeight: .bold)
-        button.titleLabel?.adjustsFontForContentSizeCategory = true
-        button.titleLabel?.lineBreakMode = .byTruncatingTail
-        button.setTitleColor(.text, for: .normal)
-        button.addTarget(self, action: #selector(titleButtonTapped), for: .touchUpInside)
-        return button
-    }()
-
-    private let subtitleLabel: UILabel = {
-        let label = UILabel()
-        label.font = WPStyleGuide.fontForTextStyle(.subheadline)
-        label.textColor = UIColor.textSubtle
-        label.adjustsFontForContentSizeCategory = true
-        return label
-    }()
-
-=======
->>>>>>> 2c26618f
     @objc var updatingIcon: Bool = false {
         didSet {
             if updatingIcon {
@@ -88,10 +67,6 @@
     func refreshSiteTitle() {
         let blogName = blog?.settings?.name
         let title = blogName != nil && blogName?.isEmpty == false ? blogName : blog?.displayURL as String?
-<<<<<<< HEAD
-        //titleButton.setTitle(title, for: .normal)
-=======
->>>>>>> 2c26618f
         titleView.titleButton.setTitle(title, for: .normal)
     }
 
@@ -105,11 +80,7 @@
 
     private enum LayoutSpacing {
         static let atSides: CGFloat = 16
-<<<<<<< HEAD
-        static let top: CGFloat = 24
-=======
         static let top: CGFloat = 16
->>>>>>> 2c26618f
         static let belowActionRow: CGFloat = 16
         static let betweenTitleViewAndActionRow: CGFloat = 32
 
@@ -153,10 +124,6 @@
             self?.delegate?.siteIconReceivedDroppedImage(images.first)
         }
 
-<<<<<<< HEAD
-        //titleView.axis = .vertical
-        //titleView.alignment = .center
-        //titleView.setContentCompressionResistancePriority(.defaultHigh, for: .vertical)
         titleView.translatesAutoresizingMaskIntoConstraints = false
 
         addSubview(titleView)
@@ -196,46 +163,6 @@
     @objc
     private func siteSwitcherTapped() {
         delegate?.siteSwitcherTapped()
-=======
-        titleView.translatesAutoresizingMaskIntoConstraints = false
-
-        addSubview(titleView)
-        addSubview(actionRow)
-
-        setupConstraintsForChildViews()
-    }
-
-    // MARK: - Constraints
-
-    private func setupConstraintsForChildViews() {
-        let actionRowConstraints = constraintsForActionRow()
-        let titleViewContraints = constraintsForTitleView()
-
-        NSLayoutConstraint.activate(actionRowConstraints + titleViewContraints)
-    }
-
-    private func constraintsForActionRow() -> [NSLayoutConstraint] {
-        [
-            actionRow.topAnchor.constraint(equalTo: titleView.bottomAnchor, constant: LayoutSpacing.betweenTitleViewAndActionRow),
-            actionRow.bottomAnchor.constraint(equalTo: bottomAnchor, constant: -LayoutSpacing.belowActionRow),
-            actionRow.leadingAnchor.constraint(equalTo: leadingAnchor, constant: LayoutSpacing.atSides),
-            actionRow.trailingAnchor.constraint(equalTo: trailingAnchor, constant: -LayoutSpacing.atSides)
-        ]
-    }
-
-    private func constraintsForTitleView() -> [NSLayoutConstraint] {
-        [
-            titleView.topAnchor.constraint(equalTo: topAnchor, constant: LayoutSpacing.top),
-            titleView.leadingAnchor.constraint(equalTo: leadingAnchor, constant: LayoutSpacing.atSides),
-            titleView.trailingAnchor.constraint(equalTo: trailingAnchor, constant: -LayoutSpacing.atSides)
-        ]
-    }
-
-    // MARK: - User Action Handlers
-
-    @objc
-    private func siteSwitcherTapped() {
-        delegate?.siteSwitcherTapped()
     }
 
     @objc
@@ -249,19 +176,11 @@
     @objc
     private func subtitleButtonTapped() {
         delegate?.visitSiteTapped()
->>>>>>> 2c26618f
     }
 }
 
-<<<<<<< HEAD
-    @objc
-    private func titleButtonTapped() {
-        QuickStartTourGuide.shared.visited(.siteTitle)
-        titleButton.shouldShowSpotlight = false
-=======
 fileprivate extension NewBlogDetailHeaderView {
     class TitleView: UIView {
->>>>>>> 2c26618f
 
         private enum Dimensions {
             static let siteIconHeight: CGFloat = 64
@@ -420,168 +339,4 @@
             ]
         }
     }
-}
-
-fileprivate extension NewBlogDetailHeaderView {
-    class TitleView: UIView {
-
-        private enum Dimensions {
-            static let siteIconHeight: CGFloat = 64
-            static let siteIconWidth: CGFloat = 64
-            static let siteSwitcherHeight: CGFloat = 36
-            static let siteSwitcherWidth: CGFloat = 36
-        }
-
-        private enum LayoutSpacing {
-            static let betweenSiteIconAndTitle: CGFloat = 16
-            static let betweenTitleAndSiteSwitcher: CGFloat = 16
-            static let betweenSiteSwitcherAndRightPadding: CGFloat = 4
-            static let betweenSubtitleAndExternalIcon: CGFloat = 4
-        }
-
-        // MARK: - Child Views
-
-        let siteIconView: SiteIconView = {
-            let siteIconView = SiteIconView(frame: .zero)
-            siteIconView.translatesAutoresizingMaskIntoConstraints = false
-            return siteIconView
-        }()
-
-        let subtitleLabel: UILabel = {
-            let label = UILabel()
-
-            label.font = WPStyleGuide.fontForTextStyle(.footnote)
-            label.textColor = WPStyleGuide.darkBlue()
-            label.adjustsFontForContentSizeCategory = true
-            label.translatesAutoresizingMaskIntoConstraints = false
-
-            return label
-        }()
-
-        let titleButton: SpotlightableButton = {
-            let button = SpotlightableButton(type: .custom)
-            button.titleLabel?.font = WPStyleGuide.fontForTextStyle(.title2, fontWeight: .bold)
-            button.titleLabel?.adjustsFontForContentSizeCategory = true
-            button.titleLabel?.lineBreakMode = .byTruncatingTail
-            button.setTitleColor(.text, for: .normal)
-            button.translatesAutoresizingMaskIntoConstraints = false
-            button.addTarget(self, action: #selector(titleButtonTapped), for: .touchUpInside)
-            return button
-        }()
-
-        let siteSwitcherButton: UIButton = {
-            let button = UIButton(frame: .zero)
-            let image = UIImage.gridicon(.chevronDown)
-
-            button.setImage(image, for: .normal)
-            button.contentMode = .center
-            button.translatesAutoresizingMaskIntoConstraints = false
-            button.tintColor = .gray
-
-            button.addTarget(self, action: #selector(siteSwitcherTapped), for: .touchUpInside)
-
-            return button
-        }()
-
-        private(set) lazy var externalLinkImage: UIImageView = {
-            let image = UIImage.gridicon(.external, size: CGSize(width: subtitleLabel.font.pointSize, height: subtitleLabel.font.pointSize))
-            let imageView = UIImageView(image: image)
-
-            imageView.contentMode = .scaleAspectFit
-            imageView.translatesAutoresizingMaskIntoConstraints = false
-
-            return imageView
-        }()
-
-        private(set) lazy var titleStackView: UIStackView = {
-            let stackView = UIStackView(arrangedSubviews: [
-                titleButton,
-                subtitleLabel
-            ])
-
-            stackView.alignment = .leading
-            stackView.distribution = .equalSpacing
-            stackView.axis = .vertical
-            stackView.translatesAutoresizingMaskIntoConstraints = false
-
-            return stackView
-        }()
-
-        // MARK: - Initializers
-
-        override init(frame: CGRect) {
-            super.init(frame: frame)
-
-            setupChildViews()
-        }
-
-        required init?(coder: NSCoder) {
-            fatalError("init(coder:) has not been implemented")
-        }
-
-        // MARK: - Configuration
-
-        func set(url: String) {
-            subtitleLabel.text = url
-        }
-
-        // MARK: - Child View Setup
-
-        private func setupChildViews() {
-            addSubview(siteIconView)
-            addSubview(titleStackView)
-            addSubview(siteSwitcherButton)
-            addSubview(externalLinkImage)
-
-            setupConstraintsForChildViews()
-        }
-
-        // MARK: - Constraints
-
-        private func setupConstraintsForChildViews() {
-            let siteIconConstraints = constraintsForSiteIcon()
-            let titleStackViewConstraints = constraintsForTitleStackView()
-            let siteSwitcherButtonConstraints = constraintsForSiteSwitcherButton()
-            let externalIconConstraints = constraintsForExternalImage()
-
-            NSLayoutConstraint.activate(siteIconConstraints + titleStackViewConstraints + siteSwitcherButtonConstraints + externalIconConstraints)
-        }
-
-        private func constraintsForExternalImage() -> [NSLayoutConstraint] {
-            [
-                externalLinkImage.heightAnchor.constraint(equalTo: subtitleLabel.heightAnchor),
-                externalLinkImage.bottomAnchor.constraint(equalTo: subtitleLabel.bottomAnchor),
-                externalLinkImage.leadingAnchor.constraint(equalTo: subtitleLabel.trailingAnchor, constant: LayoutSpacing.betweenSubtitleAndExternalIcon),
-            ]
-        }
-
-        private func constraintsForSiteIcon() -> [NSLayoutConstraint] {
-            [
-                siteIconView.topAnchor.constraint(greaterThanOrEqualTo: topAnchor),
-                siteIconView.bottomAnchor.constraint(lessThanOrEqualTo: bottomAnchor),
-                siteIconView.leftAnchor.constraint(equalTo: leftAnchor),
-                siteIconView.heightAnchor.constraint(equalToConstant: Dimensions.siteIconHeight),
-                siteIconView.widthAnchor.constraint(equalToConstant: Dimensions.siteIconWidth),
-            ]
-        }
-
-        private func constraintsForSiteSwitcherButton() -> [NSLayoutConstraint] {
-            [
-                siteSwitcherButton.centerYAnchor.constraint(equalTo: siteIconView.centerYAnchor),
-                siteSwitcherButton.leadingAnchor.constraint(equalTo: titleStackView.trailingAnchor, constant: LayoutSpacing.betweenTitleAndSiteSwitcher),
-                siteSwitcherButton.trailingAnchor.constraint(equalTo: trailingAnchor, constant: -LayoutSpacing.betweenSiteSwitcherAndRightPadding),
-                siteSwitcherButton.heightAnchor.constraint(equalToConstant: Dimensions.siteSwitcherHeight),
-                siteSwitcherButton.widthAnchor.constraint(equalToConstant: Dimensions.siteSwitcherWidth),
-            ]
-        }
-
-        private func constraintsForTitleStackView() -> [NSLayoutConstraint] {
-            [
-                titleStackView.topAnchor.constraint(greaterThanOrEqualTo: topAnchor),
-                titleStackView.bottomAnchor.constraint(lessThanOrEqualTo: bottomAnchor),
-                titleStackView.leadingAnchor.constraint(equalTo: siteIconView.trailingAnchor, constant: LayoutSpacing.betweenSiteIconAndTitle),
-                titleStackView.centerYAnchor.constraint(equalTo: siteIconView.centerYAnchor),
-            ]
-        }
-    }
 }