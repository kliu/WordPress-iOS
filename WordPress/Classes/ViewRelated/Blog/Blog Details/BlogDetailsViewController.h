--- conflicted
+++ resolved
@@ -69,20 +69,12 @@
     QuickStartTourElementStats = 18,
     QuickStartTourElementPlans = 19,
     QuickStartTourElementSiteTitle = 20,
-<<<<<<< HEAD
-    QuickStartTourElementEditHomepage = 21,
-    QuickStartTourElementSiteMenu = 22,
-    QuickStartTourElementNotifications = 23,
-    QuickStartTourElementSetupQuickStart = 24,
-    QuickStartTourElementRemoveQuickStart = 25,
-    QuickStartTourElementMediaScreen = 26,
-    QuickStartTourElementMediaAdd = 27,
-=======
     QuickStartTourElementSiteMenu = 21,
     QuickStartTourElementNotifications = 22,
     QuickStartTourElementSetupQuickStart = 23,
     QuickStartTourElementRemoveQuickStart = 24,
->>>>>>> a9785ad1
+    QuickStartTourElementMediaScreen = 25,
+    QuickStartTourElementMediaAdd = 26,
 };
 
 typedef NS_ENUM(NSUInteger, BlogDetailsNavigationSource) {
