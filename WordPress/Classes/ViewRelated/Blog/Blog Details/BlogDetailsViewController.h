#import <UIKit/UIKit.h>

@class Blog;
@class BlogDetailHeaderView;
@class CreateButtonCoordinator;
@class IntrinsicTableView;
@protocol BlogDetailHeader;

typedef NS_ENUM(NSUInteger, BlogDetailsSectionCategory) {
    BlogDetailsSectionCategoryQuickAction,
    BlogDetailsSectionCategoryReminders,
    BlogDetailsSectionCategoryDomainCredit,
    BlogDetailsSectionCategoryQuickStart,
    BlogDetailsSectionCategoryHome,
    BlogDetailsSectionCategoryGeneral,
    BlogDetailsSectionCategoryJetpack,
    BlogDetailsSectionCategoryPublish,
    BlogDetailsSectionCategoryPersonalize,
    BlogDetailsSectionCategoryConfigure,
    BlogDetailsSectionCategoryExternal,
    BlogDetailsSectionCategoryRemoveSite,
};

typedef NS_ENUM(NSUInteger, BlogDetailsSubsection) {
    BlogDetailsSubsectionReminders,
    BlogDetailsSubsectionDomainCredit,
    BlogDetailsSubsectionQuickStart,
    BlogDetailsSubsectionStats,
    BlogDetailsSubsectionPosts,
    BlogDetailsSubsectionCustomize,
    BlogDetailsSubsectionThemes,
    BlogDetailsSubsectionMedia,
    BlogDetailsSubsectionPages,
    BlogDetailsSubsectionActivity,
    BlogDetailsSubsectionJetpackSettings,
    BlogDetailsSubsectionComments,
    BlogDetailsSubsectionSharing,
    BlogDetailsSubsectionPeople,
    BlogDetailsSubsectionPlugins,
    BlogDetailsSubsectionHome,
};


typedef NS_ENUM(NSInteger, QuickStartTitleState) {
    QuickStartTitleStateUndefined = 0,
    QuickStartTitleStateCustomizeIncomplete = 1,
    QuickStartTitleStateGrowIncomplete = 2,
    QuickStartTitleStateCompleted = 3,
};

typedef NS_ENUM(NSInteger, QuickStartTourElement) {
    QuickStartTourElementNoSuchElement = 0,
    QuickStartTourElementTabFlipped = 1,
    QuickStartTourElementBlogDetailNavigation = 2,
    QuickStartTourElementViewSite = 3,
    QuickStartTourElementChecklist = 4,
    QuickStartTourElementThemes = 5,
    QuickStartTourElementCustomize = 6,
    QuickStartTourElementNewpost = 7,
    QuickStartTourElementSharing = 8,
    QuickStartTourElementConnections = 9,
    QuickStartTourElementReaderTab = 10,
    QuickStartTourElementReaderSearch = 12,
    QuickStartTourElementTourCompleted = 13,
    QuickStartTourElementCongratulations = 14,
    QuickStartTourElementSiteIcon = 15,
    QuickStartTourElementPages = 16,
    QuickStartTourElementNewPage = 17,
    QuickStartTourElementStats = 18,
    QuickStartTourElementPlans = 19,
    QuickStartTourElementSiteTitle = 20,
    QuickStartTourElementEditHomepage = 21,
    QuickStartTourElementSiteMenu = 22,
<<<<<<< HEAD
    QuickStartTourElementNotifications = 23,
=======
    QuickStartTourElementSetupQuickStart = 23,
    QuickStartTourElementRemoveQuickStart = 24,
>>>>>>> 888ac293
};

typedef NS_ENUM(NSUInteger, BlogDetailsNavigationSource) {
    BlogDetailsNavigationSourceButton = 0,
    BlogDetailsNavigationSourceRow = 1,
    BlogDetailsNavigationSourceLink = 2
};


@interface BlogDetailsSection : NSObject

@property (nonatomic, strong, nullable, readonly) NSString *title;
@property (nonatomic, strong, nonnull, readonly) NSArray *rows;
@property (nonatomic, strong, nullable, readonly) NSString *footerTitle;
@property (nonatomic, readonly) BlogDetailsSectionCategory category;
@property (nonatomic) BOOL showQuickStartMenu;

- (instancetype _Nonnull)initWithTitle:(NSString * __nullable)title andRows:(NSArray * __nonnull)rows category:(BlogDetailsSectionCategory)category;
- (instancetype _Nonnull)initWithTitle:(NSString * __nullable)title rows:(NSArray * __nonnull)rows footerTitle:(NSString * __nullable)footerTitle category:(BlogDetailsSectionCategory)category;

@end


@interface BlogDetailsRow : NSObject

@property (nonatomic, strong, nonnull) NSString *title;
@property (nonatomic, strong, nonnull) NSString *identifier;
@property (nonatomic, strong, nullable) NSString *accessibilityIdentifier;
@property (nonatomic, strong, nullable) NSString *accessibilityHint;
@property (nonatomic, strong, nonnull) UIImage *image;
@property (nonatomic, strong, nonnull) UIColor *imageColor;
@property (nonatomic, strong, nullable) UIView *accessoryView;
@property (nonatomic, strong, nullable) NSString *detail;
@property (nonatomic) BOOL showsSelectionState;
@property (nonatomic) BOOL forDestructiveAction;
@property (nonatomic) BOOL showsDisclosureIndicator;
@property (nonatomic, copy, nullable) void (^callback)(void);
@property (nonatomic) QuickStartTourElement quickStartIdentifier;
@property (nonatomic) QuickStartTitleState quickStartTitleState;

- (instancetype _Nonnull)initWithTitle:(NSString * __nonnull)title
                            identifier:(NSString * __nonnull)identifier
               accessibilityIdentifier:(NSString *__nullable)accessibilityIdentifier
                                 image:(UIImage * __nonnull)image
                              callback:(void(^_Nullable)(void))callback;

- (instancetype _Nonnull)initWithTitle:(NSString * __nonnull)title
                            identifier:(NSString * __nonnull)identifier
               accessibilityIdentifier:(NSString *__nullable)accessibilityIdentifier
                     accessibilityHint:(NSString *__nullable)accessibilityHint
                                 image:(UIImage * __nonnull)image
                              callback:(void(^_Nullable)(void))callback;

- (instancetype _Nonnull)initWithTitle:(NSString * __nonnull)title
               accessibilityIdentifier:(NSString *__nullable)accessibilityIdentifier
                                 image:(UIImage * __nonnull)image
                            imageColor:(UIColor * __nonnull)imageColor
                              callback:(void(^_Nullable)(void))callback;

@end

@protocol ScenePresenter;

@interface BlogDetailsViewController : UIViewController <UIViewControllerRestoration, UIViewControllerTransitioningDelegate> {
    
}

@property (nonatomic, strong, nonnull) Blog * blog;
@property (nonatomic, strong) id<ScenePresenter> _Nonnull meScenePresenter;
@property (nonatomic, strong, readonly) CreateButtonCoordinator * _Nullable createButtonCoordinator;
@property (nonatomic, strong, readwrite) UITableView * _Nonnull tableView;
@property (nonatomic) BOOL shouldScrollToViewSite;

- (id _Nonnull)initWithMeScenePresenter:(id<ScenePresenter> _Nonnull)meScenePresenter;
- (void)showDetailViewForSubsection:(BlogDetailsSubsection)section;
- (void)reloadTableViewPreservingSelection;
- (void)configureTableViewData;
- (void)scrollToElement:(QuickStartTourElement)element;

- (void)switchToBlog:(nonnull Blog *)blog;
- (void)showInitialDetailsForBlog;
- (void)showPostListFromSource:(BlogDetailsNavigationSource)source;
- (void)showPageListFromSource:(BlogDetailsNavigationSource)source;
- (void)showMediaLibraryFromSource:(BlogDetailsNavigationSource)source;
- (void)showStatsFromSource:(BlogDetailsNavigationSource)source;
- (void)updateTableView:(nullable void(^)(void))completion;
- (void)preloadMetadata;
- (void)pulledToRefreshWith:(nonnull UIRefreshControl *)refreshControl  onCompletion:(nullable void(^)(void))completion;
@end<|MERGE_RESOLUTION|>--- conflicted
+++ resolved
@@ -71,12 +71,9 @@
     QuickStartTourElementSiteTitle = 20,
     QuickStartTourElementEditHomepage = 21,
     QuickStartTourElementSiteMenu = 22,
-<<<<<<< HEAD
     QuickStartTourElementNotifications = 23,
-=======
-    QuickStartTourElementSetupQuickStart = 23,
-    QuickStartTourElementRemoveQuickStart = 24,
->>>>>>> 888ac293
+    QuickStartTourElementSetupQuickStart = 24,
+    QuickStartTourElementRemoveQuickStart = 25,
 };
 
 typedef NS_ENUM(NSUInteger, BlogDetailsNavigationSource) {
