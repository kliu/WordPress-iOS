import UIKit

final class QuickStartPromptViewController: UIViewController {

    // MARK: - IBOutlets

    /// Site info
    @IBOutlet private weak var siteIconView: UIImageView!
    @IBOutlet private weak var siteTitleLabel: UILabel!
    @IBOutlet private weak var siteDescriptionLabel: UILabel!

    /// Prompt info
    @IBOutlet private weak var promptTitleLabel: UILabel!
    @IBOutlet private weak var promptDescriptionLabel: UILabel!

    /// Buttons
    @IBOutlet private weak var showMeAroundButton: FancyButton!
    @IBOutlet private weak var noThanksButton: FancyButton!

    // MARK: - Properties

    private let blog: Blog
    private let quickStartSettings: QuickStartSettings

    /// Closure to be executed upon dismissal.
    ///
    /// - Parameters:
    ///   - Blog: the blog for which the prompt was dismissed
    ///   - Bool: `true` if Quick Start should start, otherwise `false`
    var onDismiss: ((Blog, Bool) -> Void)?

    // MARK: - Init

    init(blog: Blog, quickStartSettings: QuickStartSettings = QuickStartSettings()) {
        self.blog = blog
        self.quickStartSettings = quickStartSettings
        super.init(nibName: nil, bundle: nil)
    }

    required init?(coder: NSCoder) {
        fatalError("init(coder:) has not been implemented")
    }

    // MARK: - Lifecycle

    override func viewDidLoad() {
        super.viewDidLoad()
        applyStyles()
        setup()
    }

    override func viewDidAppear(_ animated: Bool) {
        super.viewDidAppear(animated)
        UIAccessibility.post(notification: .layoutChanged, argument: promptTitleLabel)
    }

    // MARK: - Styling

    private func applyStyles() {
        siteTitleLabel.numberOfLines = 0
        siteTitleLabel.font = WPStyleGuide.fontForTextStyle(.subheadline)
        siteTitleLabel.adjustsFontForContentSizeCategory = true
        siteTitleLabel.adjustsFontSizeToFitWidth = true
        siteTitleLabel.textColor = .text

        siteDescriptionLabel.numberOfLines = 0
        siteDescriptionLabel.font = WPStyleGuide.fontForTextStyle(.subheadline)
        siteDescriptionLabel.adjustsFontForContentSizeCategory = true
        siteDescriptionLabel.adjustsFontSizeToFitWidth = true
        siteDescriptionLabel.textColor = .textSubtle

        promptTitleLabel.numberOfLines = 0
<<<<<<< HEAD
        promptTitleLabel.font = WPStyleGuide.fontForTextStyle(.callout, fontWeight: .medium)
        promptTitleLabel.adjustsFontForContentSizeCategory = true
        promptTitleLabel.adjustsFontSizeToFitWidth = true
        promptTitleLabel.textColor = .text

        promptDescriptionLabel.numberOfLines = 0
        promptDescriptionLabel.font = WPStyleGuide.fontForTextStyle(.subheadline)
        promptDescriptionLabel.adjustsFontForContentSizeCategory = true
        promptDescriptionLabel.adjustsFontSizeToFitWidth = true
=======
        promptTitleLabel.font = WPStyleGuide.fixedSerifFontForTextStyle(.title2, fontWeight: .semibold)
        promptTitleLabel.textColor = .text

        promptDescriptionLabel.numberOfLines = 0
        promptDescriptionLabel.font = WPStyleGuide.fontForTextStyle(.body)
>>>>>>> c77aa9c6
        promptDescriptionLabel.textColor = .textSubtle

        showMeAroundButton.isPrimary = true
        noThanksButton.isPrimary = false
    }

    // MARK: - Setup

    private func setup() {
        setupSiteInfoViews()
        setupPromptInfoViews()
        setupButtons()
    }

    private func setupSiteInfoViews() {
        siteIconView.downloadSiteIcon(for: blog)

        let displayURL = blog.displayURL as String? ?? ""
        if let name = blog.settings?.name?.nonEmptyString() {
            siteTitleLabel.text = name
            siteDescriptionLabel.text = displayURL
        } else {
            siteTitleLabel.text = displayURL
            siteDescriptionLabel.text = nil
        }
    }

    private func setupPromptInfoViews() {
        promptTitleLabel.text = Strings.promptTitle
        promptDescriptionLabel.text = Strings.promptDescription
    }

    private func setupButtons() {
        showMeAroundButton.setTitle(Strings.showMeAroundButtonTitle, for: .normal)
        noThanksButton.setTitle(Strings.noThanksButtonTitle, for: .normal)
    }

    // MARK: - IBAction

    @IBAction private func showMeAroundButtonTapped(_ sender: Any) {
        onDismiss?(blog, true)
        dismiss(animated: true)

        WPAnalytics.track(.quickStartRequestAlertButtonTapped, withProperties: ["type": "positive"])
    }

    @IBAction private func noThanksButtonTapped(_ sender: Any) {
        quickStartSettings.setPromptWasDismissed(true, for: blog)
        onDismiss?(blog, false)
        dismiss(animated: true)

        WPAnalytics.track(.quickStartRequestAlertButtonTapped, withProperties: ["type": "neutral"])
    }
}

extension QuickStartPromptViewController {

    private enum Strings {
        static let promptTitle = NSLocalizedString("Want a little help managing this site with the app?", comment: "Title for a prompt asking if users want to try out the quick start checklist.")
        static let promptDescription = NSLocalizedString("Learn the basics with a quick walk through.", comment: "Description for a prompt asking if users want to try out the quick start checklist.")
        static let showMeAroundButtonTitle = NSLocalizedString("Show me around", comment: "Button title. When tapped, the quick start checklist will be shown.")
        static let noThanksButtonTitle = NSLocalizedString("No thanks", comment: "Button title. When tapped, the quick start checklist will not be shown, and the prompt will be dismissed.")
    }

}<|MERGE_RESOLUTION|>--- conflicted
+++ resolved
@@ -70,23 +70,16 @@
         siteDescriptionLabel.textColor = .textSubtle
 
         promptTitleLabel.numberOfLines = 0
-<<<<<<< HEAD
-        promptTitleLabel.font = WPStyleGuide.fontForTextStyle(.callout, fontWeight: .medium)
+        promptTitleLabel.font = WPStyleGuide.fixedSerifFontForTextStyle(.title2, fontWeight: .semibold)
         promptTitleLabel.adjustsFontForContentSizeCategory = true
         promptTitleLabel.adjustsFontSizeToFitWidth = true
         promptTitleLabel.textColor = .text
 
         promptDescriptionLabel.numberOfLines = 0
-        promptDescriptionLabel.font = WPStyleGuide.fontForTextStyle(.subheadline)
+        promptDescriptionLabel.font = WPStyleGuide.fontForTextStyle(.body)
         promptDescriptionLabel.adjustsFontForContentSizeCategory = true
         promptDescriptionLabel.adjustsFontSizeToFitWidth = true
-=======
-        promptTitleLabel.font = WPStyleGuide.fixedSerifFontForTextStyle(.title2, fontWeight: .semibold)
-        promptTitleLabel.textColor = .text
 
-        promptDescriptionLabel.numberOfLines = 0
-        promptDescriptionLabel.font = WPStyleGuide.fontForTextStyle(.body)
->>>>>>> c77aa9c6
         promptDescriptionLabel.textColor = .textSubtle
 
         showMeAroundButton.isPrimary = true
