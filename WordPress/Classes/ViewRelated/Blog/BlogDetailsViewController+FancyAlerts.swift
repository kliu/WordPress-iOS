--- conflicted
+++ resolved
@@ -57,8 +57,5 @@
             self?.tabBarController?.present(alert, animated: true, completion: nil)
         }
     }
-<<<<<<< HEAD
-=======
 
->>>>>>> 4dd4b0cf
 }