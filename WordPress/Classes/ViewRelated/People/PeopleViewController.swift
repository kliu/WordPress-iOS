--- conflicted
+++ resolved
@@ -17,20 +17,11 @@
         frc.delegate = self
         return frc
     }()
-<<<<<<< HEAD
     
     
     // MARK: - UITableView Methods
     
     public override func numberOfSectionsInTableView(tableView: UITableView) -> Int {
-=======
-
-
-
-    // MARK: - UITableView Methods
-
-    override public func numberOfSectionsInTableView(tableView: UITableView) -> Int {
->>>>>>> beedfac7
         return resultsController.sections?.count ?? 0
     }
 
@@ -50,15 +41,9 @@
 
         return cell
     }
-<<<<<<< HEAD
     
     public override func tableView(tableView: UITableView, heightForHeaderInSection section: Int) -> CGFloat {
-        return CGFloat.min
-=======
-
-    override public func tableView(tableView: UITableView, heightForHeaderInSection section: Int) -> CGFloat {
         return hasHorizontallyCompactView() ? CGFloat.min : 0
->>>>>>> beedfac7
     }
 
 
@@ -84,31 +69,16 @@
 
     public override func viewWillAppear(animated: Bool) {
         super.viewWillAppear(animated)
-<<<<<<< HEAD
+        tableView.deselectSelectedRowWithAnimation(true)
         refreshTeam()
     }
-    
-    
-    // MARK: - Storyboard Methods
-    
-=======
-        tableView.deselectSelectedRowWithAnimation(true)
-    }
 
-    public override func viewDidAppear(animated: Bool) {
-        super.viewDidAppear(animated)
-        if resultsController.fetchedObjects?.count == 0 {
-            refreshControl?.beginRefreshing()
-            refresh()
-        }
-    }
 
     public override func viewWillTransitionToSize(size: CGSize, withTransitionCoordinator coordinator: UIViewControllerTransitionCoordinator) {
         super.viewWillTransitionToSize(size, withTransitionCoordinator: coordinator)
         tableView.reloadData()
     }
 
->>>>>>> beedfac7
     public override func prepareForSegue(segue: UIStoryboardSegue, sender: AnyObject?) {
         if let personViewController = segue.destinationViewController as? PersonViewController,
             let selectedIndexPath = tableView.indexPathForSelectedRow
@@ -120,35 +90,18 @@
 
 
     // MARK: - UIStateRestoring
-<<<<<<< HEAD
     
     public override func encodeRestorableStateWithCoder(coder: NSCoder) {
-=======
-
-    override public func encodeRestorableStateWithCoder(coder: NSCoder) {
->>>>>>> beedfac7
         let objectString = blog?.objectID.URIRepresentation().absoluteString
         coder.encodeObject(objectString, forKey: RestorationKeys.blog)
         super.encodeRestorableStateWithCoder(coder)
     }
 
-<<<<<<< HEAD
     
     // MARK: - Refresh Helpers
     
     @IBAction public func refresh() {
         refreshTeam() { [weak self] in
-=======
-
-    // MARK: - Helpers
-
-    @IBAction func refresh() {
-        guard let blog = blog,
-            service = PeopleService(blog: blog) else {
-                return
-        }
-        service.refreshTeam { [weak self] _ in
->>>>>>> beedfac7
             self?.refreshControl?.endRefreshing()
         }
     }
@@ -176,10 +129,6 @@
     // MARK: - UIViewControllerRestoration
 
     public class func viewControllerWithRestorationIdentifierPath(identifierComponents: [AnyObject], coder: NSCoder) -> UIViewController? {
-<<<<<<< HEAD
-=======
-
->>>>>>> beedfac7
         let context = ContextManager.sharedInstance().mainContext
 
         guard let blogID = coder.decodeObjectForKey(RestorationKeys.blog) as? String,
