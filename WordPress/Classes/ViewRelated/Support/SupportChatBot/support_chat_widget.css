.docsbot-chat-header,
.mobile-close-button,
a.floating-button {
    display: none !important;
}

.docsbot-wrapper {
    position: static !important;
    width: auto !important;
    height: auto !important;
}

.docsbot-chat-input-form {
    margin-bottom: 0px;
    height: 48px !important;
    display: flex;
    align-items: center;
}

.docsbot-chat-bot-message-container span {
    color: black !important;
}

.docsbot-user-chat-message-container span {
    color: black !important;
}

.docsbot-chat-input {
<<<<<<< HEAD
    min-height: 48px !important;
    font: -apple-system-body !important;
=======
    height: auto !important;
>>>>>>> 7a9e9655
}

.docsbot-chat-btn-send-icon {
  width: 24px; !important;
}

.docsbot-chat-btn-send {
    fill: rgb(16, 135, 0) !important;
}

.docsbot-chat-bot-message-meta {
    margin-top: 16px;
}

.docsbot-chat-bot-message-meta button {
    font: -apple-system-footnote !important;
}

.docsbot-chat-message-container div {
    font: -apple-system-body !important;
}

.docsbot-chat-suggested-questions-container button {
<<<<<<< HEAD
    min-height: 48px !important;
    font: -apple-system-body !important;
}

.docsbot-chat-suggested-questions-container span {
    font: -apple-system-footnote !important;
}

.docsbot-chat-suggested-questions-container {
    min-height: 48px !important;
    position: relative !important;
}

.docsbot-chat-bot-message-support a {
    font: -apple-system-body !important;
=======
    height: 48px;
}

.docsbot-chat-bot-message-support {
    margin-bottom: 20px;
>>>>>>> 7a9e9655
}<|MERGE_RESOLUTION|>--- conflicted
+++ resolved
@@ -12,7 +12,7 @@
 
 .docsbot-chat-input-form {
     margin-bottom: 0px;
-    height: 48px !important;
+    min-height: 48px !important;
     display: flex;
     align-items: center;
 }
@@ -26,12 +26,8 @@
 }
 
 .docsbot-chat-input {
-<<<<<<< HEAD
-    min-height: 48px !important;
+    height: auto !important;
     font: -apple-system-body !important;
-=======
-    height: auto !important;
->>>>>>> 7a9e9655
 }
 
 .docsbot-chat-btn-send-icon {
@@ -55,7 +51,6 @@
 }
 
 .docsbot-chat-suggested-questions-container button {
-<<<<<<< HEAD
     min-height: 48px !important;
     font: -apple-system-body !important;
 }
@@ -71,11 +66,8 @@
 
 .docsbot-chat-bot-message-support a {
     font: -apple-system-body !important;
-=======
-    height: 48px;
 }
 
 .docsbot-chat-bot-message-support {
     margin-bottom: 20px;
->>>>>>> 7a9e9655
 }