import Foundation
import Combine

class AllDomainsListViewModel {

    // MARK: - Types

    enum State {
        /// This state is set when domains data is loaded.
        case normal([AllDomainsListItemViewModel])

        /// This state is set when domains data is being fetched.
        case loading

        /// This state is set when the list is empty or an error occurs.
        case message(AllDomainsListMessageStateViewModel)
    }

    private enum ViewModelError: Error {
        case internalError(reason: String)
    }

    private typealias Domain = DomainsService.AllDomainsListItem

    // MARK: - Configuration

    var addDomainAction: (() -> Void)?

    // MARK: - Dependencies

    private var domainsService: DomainsService?

    // MARK: - Properties

    @Published
    private(set) var state: State = .normal([])

    private var domains = [Domain]()

    private var lastSearchQuery: String?

    private let searchQueue: OperationQueue = {
        let queue = OperationQueue()
        queue.maxConcurrentOperationCount = 1
        return queue
    }()

    // MARK: - Init

    init(coreDataStack: CoreDataStackSwift = ContextManager.shared) {
        if let account = defaultAccount(with: coreDataStack) {
            self.domainsService = .init(coreDataStack: coreDataStack, account: account)
        }
    }

    private func defaultAccount(with contextManager: CoreDataStackSwift) -> WPAccount? {
        try? WPAccount.lookupDefaultWordPressComAccount(in: contextManager.mainContext)
    }

    // MARK: - Resolving State

    /// Determines the state of the view based on the domains and an optional search query.
    ///
    /// - Parameters:
    ///   - domains: An array of domain objects to be filtered.
    ///   - searchQuery: An optional search query to filter the domains. Pass `nil` or an empty string to skip filtering.
    /// - Returns: The `.normal` or `.empty` state.
    private func state(from domains: [Domain], searchQuery: String?) -> State {
        if domains.isEmpty {
            return .message(emptyMessageViewModel())
        }

        var domains = domains

        if let searchQuery, !searchQuery.trimmingCharacters(in: .whitespaces).isEmpty {
            domains = domains.filter { $0.matches(searchQuery: searchQuery) }
        }

        let viewModels = domains.map { AllDomainsListItemViewModel(domain: $0) }

        return viewModels.isEmpty ? .message(emptyMessageViewModel(searchQuery: searchQuery)) : .normal(viewModels)
    }

    /// Determines the state of the view based on an error.
    ///
    /// - Parameter error: An error that occurred during a data operation.
    /// - Returns: Always returns the `.empty` state.
    private func state(from error: Error) -> State {
        return .message(self.errorMessageViewModel(from: error))
    }

    // MARK: - Load Domains

    func loadData() {
        self.state = .loading
        self.fetchAllDomains { [weak self] result in
            guard let self else {
                return
            }
            switch result {
            case .success(let domains):
                self.domains = domains
<<<<<<< HEAD
                self.state = self.state(from: domains, searchQuery: lastSearchQuery)
            case .failure(let error):
                self.state = self.state(from: error)
=======
                self.state = domains.isEmpty ? .message(self.noDomainsMessageViewModel()) : .normal
            case .failure(let error):
                self.state = .message(self.errorMessageViewModel(from: error))
>>>>>>> 2e019c7c
            }
        }
    }

    private func fetchAllDomains(completion: @escaping (DomainsService.AllDomainsEndpointResult) -> Void) {
        guard let service = domainsService else {
            completion(.failure(ViewModelError.internalError(reason: "The `domainsService` property is nil")))
            return
        }
        service.fetchAllDomains(resolveStatus: true, noWPCOM: true, completion: completion)
    }

    // MARK: - Search

    func search(_ query: String?) {
        // Keep track of the previous search query.
        self.lastSearchQuery = query

        // Search shouldn't be performed if the user doesn't have any domains.
        guard !domains.isEmpty else {
            return
        }

        // Perform search asynchrounously.
        switch state {
        case .normal, .message:
            self.searchQueue.cancelAllOperations()
            self.searchQueue.addOperation { [weak self] in
                guard let self else {
                    return
                }
                let state: State = self.state(from: domains, searchQuery: query)
                DispatchQueue.main.async {
                    self.state = state
                }
            }
        default:
            break
        }
    }

    // MARK: - Creating Message State View Models

<<<<<<< HEAD
    /// The message to display when the user doesn't have any domains or there are no domains matching the search query.
    private func emptyMessageViewModel(searchQuery: String? = nil) -> AllDomainsListMessageStateViewModel {
        if let searchQuery {
            return .init(
                title: Strings.searchEmptyStateTitle,
                description: Strings.searchEmptyStateDescription(searchQuery),
                button: nil
            )
        } else {
            return .init(
                title: Strings.emptyStateTitle,
                description: Strings.emptyStateDescription,
                button: .init(title: Strings.emptyStateButtonTitle, action: {})
            )
=======
    /// The  message to display when the user doesn't have any domains.
    private func noDomainsMessageViewModel() -> AllDomainsListMessageStateViewModel {
        let action: () -> Void = { [weak self] in
            self?.addDomainAction?()
>>>>>>> 2e019c7c
        }
    }

    /// The  message to display when an error occurs.
    private func errorMessageViewModel(from error: Error) -> AllDomainsListMessageStateViewModel {
        let title: String
        let description: String
        let button: AllDomainsListMessageStateViewModel.Button = .init(title: Strings.errorStateButtonTitle) { [weak self] in
            self?.loadData()
        }

        let nsError = error as NSError
        if nsError.domain == NSURLErrorDomain, nsError.code == NSURLErrorNotConnectedToInternet {
            title = Strings.offlineEmptyStateTitle
            description = Strings.offlineEmptyStateDescription
        } else {
            title = Strings.errorEmptyStateTitle
            description = Strings.errorEmptyStateDescription
        }

        return .init(title: title, description: description, button: button)
    }
<<<<<<< HEAD
=======

    /// The message to display when there are no domains matching the search query.
    private func noSearchResultsMessageViewModel(searchQuery: String) -> AllDomainsListMessageStateViewModel {
        fatalError("Not implemented yet")
    }
>>>>>>> 2e019c7c
}<|MERGE_RESOLUTION|>--- conflicted
+++ resolved
@@ -67,7 +67,7 @@
     /// - Returns: The `.normal` or `.empty` state.
     private func state(from domains: [Domain], searchQuery: String?) -> State {
         if domains.isEmpty {
-            return .message(emptyMessageViewModel())
+            return .message(noDomainsMessageViewModel())
         }
 
         var domains = domains
@@ -78,7 +78,13 @@
 
         let viewModels = domains.map { AllDomainsListItemViewModel(domain: $0) }
 
-        return viewModels.isEmpty ? .message(emptyMessageViewModel(searchQuery: searchQuery)) : .normal(viewModels)
+        if let searchQuery, viewModels.isEmpty {
+            return .message(noSearchResultsMessageViewModel(searchQuery: searchQuery))
+        } else if viewModels.isEmpty {
+            return .message(noDomainsMessageViewModel())
+        } else {
+            return .normal(viewModels)
+        }
     }
 
     /// Determines the state of the view based on an error.
@@ -100,15 +106,9 @@
             switch result {
             case .success(let domains):
                 self.domains = domains
-<<<<<<< HEAD
                 self.state = self.state(from: domains, searchQuery: lastSearchQuery)
             case .failure(let error):
                 self.state = self.state(from: error)
-=======
-                self.state = domains.isEmpty ? .message(self.noDomainsMessageViewModel()) : .normal
-            case .failure(let error):
-                self.state = .message(self.errorMessageViewModel(from: error))
->>>>>>> 2e019c7c
             }
         }
     }
@@ -152,28 +152,16 @@
 
     // MARK: - Creating Message State View Models
 
-<<<<<<< HEAD
-    /// The message to display when the user doesn't have any domains or there are no domains matching the search query.
-    private func emptyMessageViewModel(searchQuery: String? = nil) -> AllDomainsListMessageStateViewModel {
-        if let searchQuery {
-            return .init(
-                title: Strings.searchEmptyStateTitle,
-                description: Strings.searchEmptyStateDescription(searchQuery),
-                button: nil
-            )
-        } else {
-            return .init(
-                title: Strings.emptyStateTitle,
-                description: Strings.emptyStateDescription,
-                button: .init(title: Strings.emptyStateButtonTitle, action: {})
-            )
-=======
-    /// The  message to display when the user doesn't have any domains.
+    /// The message to display when the user doesn't have any domains.
     private func noDomainsMessageViewModel() -> AllDomainsListMessageStateViewModel {
         let action: () -> Void = { [weak self] in
             self?.addDomainAction?()
->>>>>>> 2e019c7c
         }
+        return .init(
+            title: Strings.emptyStateTitle,
+            description: Strings.emptyStateDescription,
+            button: .init(title: Strings.emptyStateButtonTitle, action: action)
+        )
     }
 
     /// The  message to display when an error occurs.
@@ -195,12 +183,13 @@
 
         return .init(title: title, description: description, button: button)
     }
-<<<<<<< HEAD
-=======
 
     /// The message to display when there are no domains matching the search query.
     private func noSearchResultsMessageViewModel(searchQuery: String) -> AllDomainsListMessageStateViewModel {
-        fatalError("Not implemented yet")
+        return .init(
+            title: Strings.searchEmptyStateTitle,
+            description: Strings.searchEmptyStateDescription(searchQuery),
+            button: nil
+        )
     }
->>>>>>> 2e019c7c
 }