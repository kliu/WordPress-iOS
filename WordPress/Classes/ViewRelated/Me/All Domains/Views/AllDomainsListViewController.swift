--- conflicted
+++ resolved
@@ -83,10 +83,6 @@
             self?.viewModel.addDomainAction?()
         }
         let addBarButtonItem = UIBarButtonItem(systemItem: .add, primaryAction: addAction)
-<<<<<<< HEAD
-=======
-
->>>>>>> 0c8b0319
         self.navigationItem.rightBarButtonItem = addBarButtonItem
     }
 
