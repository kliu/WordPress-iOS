--- conflicted
+++ resolved
@@ -7,27 +7,18 @@
     let title: String
     let subtitle: String?
     let cellStyle: AboutItemCellStyle
-<<<<<<< HEAD
+    let accessoryType: UITableViewCell.AccessoryType
+    let hidesSeparator: Bool
     let eventButton: UnifiedAboutEvent.Button?
     let action: (() -> Void)?
 
-    init(title: String, subtitle: String? = nil, cellStyle: AboutItemCellStyle = .default, eventButton: UnifiedAboutEvent.Button?, action: (() -> Void)? = nil) {
-        self.title = title
-        self.subtitle = subtitle
-        self.cellStyle = cellStyle
-        self.eventButton = eventButton
-=======
-    let accessoryType: UITableViewCell.AccessoryType
-    let hidesSeparator: Bool
-    let action: (() -> Void)?
-
-    init(title: String, subtitle: String? = nil, cellStyle: AboutItemCellStyle = .default, accessoryType: UITableViewCell.AccessoryType = .disclosureIndicator, hidesSeparator: Bool = false, action: (() -> Void)? = nil) {
+    init(title: String, subtitle: String? = nil, cellStyle: AboutItemCellStyle = .default, accessoryType: UITableViewCell.AccessoryType = .disclosureIndicator, hidesSeparator: Bool = false, eventButton: UnifiedAboutEvent.Button?, action: (() -> Void)? = nil) {
         self.title = title
         self.subtitle = subtitle
         self.cellStyle = cellStyle
         self.accessoryType = accessoryType
         self.hidesSeparator = hidesSeparator
->>>>>>> 9516c9b7
+        self.eventButton = eventButton
         self.action = action
     }
 
@@ -77,27 +68,16 @@
 class UnifiedAboutViewController: UIViewController, OrientationLimited {
     static let sections: [[AboutItem]] = [
         [
-<<<<<<< HEAD
-            AboutItem(title: "Rate Us", eventButton: .rateUs),
-            AboutItem(title: "Share with Friends", eventButton: .share),
-            AboutItem(title: "Twitter", cellStyle: .value1, eventButton: .twitter)
-=======
-            AboutItem(title: "Rate Us", accessoryType: .none),
-            AboutItem(title: "Share with Friends", accessoryType: .none),
-            AboutItem(title: "Twitter", subtitle: "@WordPressiOS", cellStyle: .value1, accessoryType: .none)
->>>>>>> 9516c9b7
+            AboutItem(title: "Rate Us", accessoryType: .none, eventButton: .rateUs),
+            AboutItem(title: "Share with Friends", accessoryType: .none, eventButton: .share),
+            AboutItem(title: "Twitter", subtitle: "@WordPressiOS", cellStyle: .value1, accessoryType: .none, eventButton: .twitter)
         ],
         [
             AboutItem(title: "Legal and More", eventButton: .legal)
         ],
         [
-<<<<<<< HEAD
-            AboutItem(title: "Automattic Family", eventButton: .automatticFamily),
-            AboutItem(title: "", cellStyle: .appLogos, eventButton: nil)
-=======
-            AboutItem(title: "Automattic Family", hidesSeparator: true),
-            AboutItem(title: "", cellStyle: .appLogos, accessoryType: .none)
->>>>>>> 9516c9b7
+            AboutItem(title: "Automattic Family", hidesSeparator: true, eventButton: .automatticFamily),
+            AboutItem(title: "", cellStyle: .appLogos, accessoryType: .none, eventButton: nil)
         ],
         [
             AboutItem(title: "Work With Us", subtitle: "Join From Anywhere", cellStyle: .subtitle, eventButton: .workWithUs)
