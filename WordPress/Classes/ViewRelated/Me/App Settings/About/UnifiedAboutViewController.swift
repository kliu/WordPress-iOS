--- conflicted
+++ resolved
@@ -62,7 +62,6 @@
         ]
     ]
 
-<<<<<<< HEAD
     // MARK: - Analytics
 
     typealias TrackEvent = ((UnifiedAboutEvent) -> Void)
@@ -79,7 +78,9 @@
 
         WPAnalytics.track(event)
     }
-=======
+    
+    // MARK: - Views
+
     let headerView: UIView = {
         // These customizations are temporarily here, but if this VC is moved into a framework we'll need to move them
         // into the main App.
@@ -100,9 +101,6 @@
 
         return headerView
     }()
->>>>>>> ec332ff6
-
-    // MARK: - Views
 
     private lazy var tableView: UITableView = {
         let tableView = UITableView(frame: .zero, style: .insetGrouped)
