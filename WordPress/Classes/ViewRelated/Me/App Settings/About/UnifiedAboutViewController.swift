import UIKit
import WordPressShared


class UnifiedAboutViewController: UIViewController, OrientationLimited {
    let configuration: AboutScreenConfiguration

    private var sections: [AboutScreenSection] {
        configuration.sections
    }

    private var appLogosIndexPath: IndexPath? {
        for (sectionIndex, row) in sections.enumerated() {
            if let rowIndex = row.firstIndex(where: { $0.cellStyle == .appLogos }) {
                return IndexPath(row: rowIndex, section: sectionIndex)
            }
        }

        return nil
    }

    // MARK: - Views


    // MARK: - Views

    private lazy var tableView: UITableView = {
        let tableView = UITableView(frame: .zero, style: .insetGrouped)
        tableView.translatesAutoresizingMaskIntoConstraints = false

        // Occasionally our hidden separator insets can cause the horizontal
        // scrollbar to appear on rotation
        tableView.showsHorizontalScrollIndicator = false

        tableView.tableHeaderView = headerView
        tableView.tableFooterView = footerView

        tableView.dataSource = self
        tableView.delegate = self

        return tableView
    }()

    let headerView: UIView = {
        // These customizations are temporarily here, but if this VC is moved into a framework we'll need to move them
        // into the main App.
        let appInfo = UnifiedAboutHeaderView.AppInfo(
            icon: UIImage(named: AppIcon.currentOrDefault.imageName) ?? UIImage(),
            name: (Bundle.main.object(forInfoDictionaryKey: "CFBundleDisplayName") as? String) ?? "",
            version: Bundle.main.detailedVersionNumber() ?? "")

        let fonts = UnifiedAboutHeaderView.Fonts(
            appName: WPStyleGuide.serifFontForTextStyle(.largeTitle, fontWeight: .semibold),
            appVersion: WPStyleGuide.tableviewTextFont())

        let headerView = UnifiedAboutHeaderView(appInfo: appInfo, fonts: fonts)

        // Setting the frame once is needed so that the table view header will show.
        // This seems to be a table view bug although I'm not entirely sure.
        headerView.frame.size = headerView.systemLayoutSizeFitting(UIView.layoutFittingCompressedSize)

        return headerView
    }()

    private lazy var footerView: UIView = {
        let footerView = UIView()
        footerView.backgroundColor = .systemGroupedBackground

        let containerView = UIView()
        containerView.translatesAutoresizingMaskIntoConstraints = false
        footerView.addSubview(containerView)

        let logo = UIImageView(image: UIImage(named: Images.automatticLogo))
        logo.translatesAutoresizingMaskIntoConstraints = false
        containerView.addSubview(logo)

        NSLayoutConstraint.activate([
            containerView.leadingAnchor.constraint(equalTo: footerView.leadingAnchor),
            containerView.trailingAnchor.constraint(equalTo: footerView.trailingAnchor),
            containerView.topAnchor.constraint(equalTo: footerView.topAnchor, constant: Metrics.footerVerticalOffset),
            containerView.bottomAnchor.constraint(equalTo: footerView.bottomAnchor),
            containerView.heightAnchor.constraint(equalToConstant: Metrics.footerHeight),
            logo.centerXAnchor.constraint(equalTo: containerView.centerXAnchor),
            logo.centerYAnchor.constraint(equalTo: containerView.centerYAnchor)
        ])

        footerView.frame.size = footerView.systemLayoutSizeFitting(UIView.layoutFittingCompressedSize)

        return footerView
    }()

    override var supportedInterfaceOrientations: UIInterfaceOrientationMask {
        return .portrait
    }

    // MARK: - View lifecycle

    static func controller(configuration: AboutScreenConfiguration) -> UIViewController {
        let controller = UnifiedAboutViewController(configuration: configuration)
        return UINavigationController(rootViewController: controller)
    }

    init(configuration: AboutScreenConfiguration) {
        self.configuration = configuration
        super.init(nibName: nil, bundle: nil)
    }

    required init?(coder: NSCoder) {
        fatalError("init(coder:) has not been implemented")
    }

    override func viewDidLoad() {
        super.viewDidLoad()

        navigationController?.setNavigationBarHidden(true, animated: false)

        view.backgroundColor = .systemGroupedBackground

        view.addSubview(tableView)

        NSLayoutConstraint.activate([
            tableView.leadingAnchor.constraint(equalTo: view.leadingAnchor),
            tableView.trailingAnchor.constraint(equalTo: view.trailingAnchor),
            tableView.topAnchor.constraint(equalTo: view.safeTopAnchor),
            tableView.bottomAnchor.constraint(equalTo: view.bottomAnchor)
        ])

        tableView.reloadData()
    }

    override func viewWillTransition(to size: CGSize, with coordinator: UIViewControllerTransitionCoordinator) {
        super.viewWillTransition(to: size, with: coordinator)

        if let indexPath = appLogosIndexPath {
            // When rotating (only on iPad), scroll so that the app logos cell is always visible
            DispatchQueue.main.asyncAfter(deadline: .now() + Constants.appLogosScrollDelay) {
                self.tableView.scrollToRow(at: indexPath, at: .middle, animated: true)
            }
        }
    }

    // MARK: - Constants

    enum Metrics {
        static let footerHeight: CGFloat = 58.0
        static let footerVerticalOffset: CGFloat = 20.0
    }

    enum Constants {
        static let appLogosScrollDelay: TimeInterval = 0.25
    }

    enum Images {
        static let automatticLogo = "automattic-logo"
    }
}

// MARK: - Table view data source

extension UnifiedAboutViewController: UITableViewDataSource {
    func numberOfSections(in tableView: UITableView) -> Int {
        return sections.count
    }

    func tableView(_ tableView: UITableView, numberOfRowsInSection section: Int) -> Int {
        return sections[section].count
    }

    func tableView(_ tableView: UITableView, cellForRowAt indexPath: IndexPath) -> UITableViewCell {
        let section = sections[indexPath.section]
        let item = section[indexPath.row]

        let cell = item.makeCell()

        cell.textLabel?.text = item.title
        cell.detailTextLabel?.text = item.subtitle
        cell.detailTextLabel?.textColor = .secondaryLabel
        cell.accessoryType = item.accessoryType
        cell.selectionStyle = item.cellSelectionStyle

        return cell
    }

    func tableView(_ tableView: UITableView, willDisplay cell: UITableViewCell, forRowAt indexPath: IndexPath) {
        let section = sections[indexPath.section]
        let item = section[indexPath.row]

        cell.separatorInset = item.hidesSeparator ? UIEdgeInsets(top: 0, left: 0, bottom: 0, right: .greatestFiniteMagnitude) : tableView.separatorInset
    }

    func tableView(_ tableView: UITableView, heightForRowAt indexPath: IndexPath) -> CGFloat {
        let section = sections[indexPath.section]
        let item = section[indexPath.row]

        return item.cellHeight
    }
}

// MARK: - Table view delegate

extension UnifiedAboutViewController: UITableViewDelegate {
    func tableView(_ tableView: UITableView, didSelectRowAt indexPath: IndexPath) {
        let section = sections[indexPath.section]
        let item = section[indexPath.row]

        let context = AboutItemActionContext(viewController: self, sourceView: tableView.cellForRow(at: indexPath))

        if let customAction = item.action {
            let defaultAction = customAction(context)

            switch defaultAction {
            case .showSubmenu(let sections):
                // show the submenut for the specified sections
                break
            default:
                break
            }
        }

<<<<<<< HEAD
        tableView.deselectSelectedRowWithAnimation(true)
=======
        if links.count == 1,
           let link = links.first?.url,
           let url = URL(string: link) {
            // If there's one link we'll display it directly
            configuration.presentURLBlock?(url, context)
        } else {
            // If there are multiple, we'll show an interstitial screen
            let viewController = AboutLinkListViewController(configuration: configuration, item: item)
            navigationController?.pushViewController(viewController, animated: true)
        }
>>>>>>> 58282f09
    }
}

// MARK: AboutItem Extensions

private extension AboutItem {
    func makeCell() -> UITableViewCell {
        switch cellStyle {
        case .default:
            return UITableViewCell(style: .default, reuseIdentifier: cellStyle.rawValue)
        case .value1:
            return UITableViewCell(style: .value1, reuseIdentifier: cellStyle.rawValue)
        case .subtitle:
            return UITableViewCell(style: .subtitle, reuseIdentifier: cellStyle.rawValue)
        case .appLogos:
            return AutomatticAppLogosCell()
        }
    }

    var cellHeight: CGFloat {
        switch cellStyle {
        case .appLogos:
            return AutomatticAppLogosCell.Metrics.cellHeight
        default:
            return UITableView.automaticDimension
        }
    }

    var cellSelectionStyle: UITableViewCell.SelectionStyle {
        switch cellStyle {
        case .appLogos:
            return .none
        default:
            return .default
        }
    }
}

/// This view controller displays a simple list in a table view of links provided by an `AboutItem`.
///
private class AboutLinkListViewController: UITableViewController {
    let configuration: AboutScreenConfiguration
    let item: AboutItem

    init(configuration: AboutScreenConfiguration, item: AboutItem) {
        self.configuration = configuration
        self.item = item
        super.init(style: .insetGrouped)
    }

    required init?(coder: NSCoder) {
        fatalError("init(coder:) has not been implemented")
    }

    // MARK: - View Lifecycle

    override func viewDidLoad() {
        super.viewDidLoad()

        title = item.title

        navigationItem.rightBarButtonItem = UIBarButtonItem(barButtonSystemItem: .done, target: self, action: #selector(doneTapped))

        tableView.register(UITableViewCell.self, forCellReuseIdentifier: Self.cellIdentifier)
    }

    override func viewWillAppear(_ animated: Bool) {
        super.viewWillAppear(animated)

        navigationController?.setNavigationBarHidden(false, animated: true)
    }

    override func viewWillDisappear(_ animated: Bool) {
        super.viewWillDisappear(animated)

        navigationController?.setNavigationBarHidden(true, animated: true)
    }

    // MARK: - Actions

    @objc private func doneTapped() {
        let context = AboutItemActionContext(viewController: self)
        configuration.dismissBlock(context)
    }

    // MARK: - Table view data source / delegate
    override func numberOfSections(in tableView: UITableView) -> Int {
        1
    }

    override func tableView(_ tableView: UITableView, numberOfRowsInSection section: Int) -> Int {
        item.links?.count ?? 0
    }

    override func tableView(_ tableView: UITableView, cellForRowAt indexPath: IndexPath) -> UITableViewCell {
        let cell = tableView.dequeueReusableCell(withIdentifier: Self.cellIdentifier, for: indexPath)
        cell.textLabel?.text = item.links?[indexPath.row].title ?? ""

        return cell
    }

    override func tableView(_ tableView: UITableView, didSelectRowAt indexPath: IndexPath) {
        defer {
            tableView.deselectRow(at: indexPath, animated: true)
        }

        guard let link = item.links?[indexPath.row],
              let url = URL(string: link.url) else {
            return
        }

        let context = AboutItemActionContext(viewController: self, sourceView: tableView.cellForRow(at: indexPath))
        configuration.presentURLBlock?(url, context)

    }

    private static let cellIdentifier = "Cell"
}<|MERGE_RESOLUTION|>--- conflicted
+++ resolved
@@ -209,28 +209,17 @@
             let defaultAction = customAction(context)
 
             switch defaultAction {
-            case .showSubmenu(let sections):
-                // show the submenut for the specified sections
-                break
+            case .showSubmenu(let configuration):
+                let viewController = SubmenuViewController(configuration: configuration)
+                viewController.title = item.title
+                
+                navigationController?.pushViewController(viewController, animated: true)
             default:
                 break
             }
         }
 
-<<<<<<< HEAD
         tableView.deselectSelectedRowWithAnimation(true)
-=======
-        if links.count == 1,
-           let link = links.first?.url,
-           let url = URL(string: link) {
-            // If there's one link we'll display it directly
-            configuration.presentURLBlock?(url, context)
-        } else {
-            // If there are multiple, we'll show an interstitial screen
-            let viewController = AboutLinkListViewController(configuration: configuration, item: item)
-            navigationController?.pushViewController(viewController, animated: true)
-        }
->>>>>>> 58282f09
     }
 }
 
@@ -269,15 +258,17 @@
     }
 }
 
-/// This view controller displays a simple list in a table view of links provided by an `AboutItem`.
+/// Generic VC for custom submenus.
 ///
-private class AboutLinkListViewController: UITableViewController {
-    let configuration: AboutScreenConfiguration
-    let item: AboutItem
-
-    init(configuration: AboutScreenConfiguration, item: AboutItem) {
+class SubmenuViewController: UITableViewController {
+    let configuration: AboutSubmenuConfiguration
+    
+    var sections: [AboutScreenSection] {
+        configuration.sections
+    }
+
+    init(configuration: AboutSubmenuConfiguration) {
         self.configuration = configuration
-        self.item = item
         super.init(style: .insetGrouped)
     }
 
@@ -290,7 +281,7 @@
     override func viewDidLoad() {
         super.viewDidLoad()
 
-        title = item.title
+        title = "" //item.title
 
         navigationItem.rightBarButtonItem = UIBarButtonItem(barButtonSystemItem: .done, target: self, action: #selector(doneTapped))
 
@@ -316,36 +307,65 @@
         configuration.dismissBlock(context)
     }
 
-    // MARK: - Table view data source / delegate
+    private static let cellIdentifier = "AboutLinkListViewController.Cell"
+
+    override func tableView(_ tableView: UITableView, didSelectRowAt indexPath: IndexPath) {
+        let section = sections[indexPath.section]
+        let item = section[indexPath.row]
+
+        let context = AboutItemActionContext(viewController: self, sourceView: tableView.cellForRow(at: indexPath))
+
+        if let customAction = item.action {
+            let defaultAction = customAction(context)
+
+            switch defaultAction {
+            case .showSubmenu(let configuration):
+                let viewController = SubmenuViewController(configuration: configuration)
+                viewController.title = item.title
+                
+                navigationController?.pushViewController(viewController, animated: true)
+            default:
+                break
+            }
+        }
+
+        tableView.deselectSelectedRowWithAnimation(true)
+    }
+
     override func numberOfSections(in tableView: UITableView) -> Int {
-        1
+        sections.count
     }
 
     override func tableView(_ tableView: UITableView, numberOfRowsInSection section: Int) -> Int {
-        item.links?.count ?? 0
+        sections[section].count
     }
 
     override func tableView(_ tableView: UITableView, cellForRowAt indexPath: IndexPath) -> UITableViewCell {
-        let cell = tableView.dequeueReusableCell(withIdentifier: Self.cellIdentifier, for: indexPath)
-        cell.textLabel?.text = item.links?[indexPath.row].title ?? ""
+        let section = sections[indexPath.section]
+        let item = section[indexPath.row]
+
+        let cell = item.makeCell()
+
+        cell.textLabel?.text = item.title
+        cell.detailTextLabel?.text = item.subtitle
+        cell.detailTextLabel?.textColor = .secondaryLabel
+        cell.accessoryType = item.accessoryType
+        cell.selectionStyle = item.cellSelectionStyle
 
         return cell
     }
 
-    override func tableView(_ tableView: UITableView, didSelectRowAt indexPath: IndexPath) {
-        defer {
-            tableView.deselectRow(at: indexPath, animated: true)
-        }
-
-        guard let link = item.links?[indexPath.row],
-              let url = URL(string: link.url) else {
-            return
-        }
-
-        let context = AboutItemActionContext(viewController: self, sourceView: tableView.cellForRow(at: indexPath))
-        configuration.presentURLBlock?(url, context)
-
-    }
-
-    private static let cellIdentifier = "Cell"
+    override func tableView(_ tableView: UITableView, willDisplay cell: UITableViewCell, forRowAt indexPath: IndexPath) {
+        let section = sections[indexPath.section]
+        let item = section[indexPath.row]
+
+        cell.separatorInset = item.hidesSeparator ? UIEdgeInsets(top: 0, left: 0, bottom: 0, right: .greatestFiniteMagnitude) : tableView.separatorInset
+    }
+
+    override func tableView(_ tableView: UITableView, heightForRowAt indexPath: IndexPath) -> CGFloat {
+        let section = sections[indexPath.section]
+        let item = section[indexPath.row]
+
+        return item.cellHeight
+    }
 }