import Foundation
import CocoaLumberjack
import WordPressShared
import wpxmlrpc

// FIXME: comparison operators with optionals were removed from the Swift Standard Libary.
// Consider refactoring the code to use the non-optional operators.
fileprivate func < <T: Comparable>(lhs: T?, rhs: T?) -> Bool {
  switch (lhs, rhs) {
  case let (l?, r?):
    return l < r
  case (nil, _?):
    return true
  default:
    return false
  }
}

// FIXME: comparison operators with optionals were removed from the Swift Standard Libary.
// Consider refactoring the code to use the non-optional operators.
fileprivate func > <T: Comparable>(lhs: T?, rhs: T?) -> Bool {
  switch (lhs, rhs) {
  case let (l?, r?):
    return l > r
  default:
    return rhs < lhs
  }
}


class AbstractPostListViewController: UIViewController,
    WPContentSyncHelperDelegate,
    UISearchControllerDelegate,
    UISearchResultsUpdating,
    WPTableViewHandlerDelegate,
    // This protocol is not in an extension so that subclasses can override noConnectionMessage()
    NetworkAwareUI {

    fileprivate static let postsControllerRefreshInterval = TimeInterval(300)
    fileprivate static let HTTPErrorCodeForbidden = Int(403)
    fileprivate static let postsFetchRequestBatchSize = Int(10)
    fileprivate static let pagesNumberOfLoadedElement = Int(100)
    fileprivate static let postsLoadMoreThreshold = Int(4)
    fileprivate static let preferredFiltersPopoverContentSize = CGSize(width: 320.0, height: 220.0)

    fileprivate static let defaultHeightForFooterView = CGFloat(44.0)

    fileprivate let abstractPostWindowlessCellIdenfitier = "AbstractPostWindowlessCellIdenfitier"

    private var fetchBatchSize: Int {
        return postTypeToSync() == .page ? 0 : type(of: self).postsFetchRequestBatchSize
    }

    private var fetchLimit: Int {
        return postTypeToSync() == .page ? 0 : Int(numberOfPostsPerSync())
    }

    private var numberOfLoadedElement: NSNumber {
        return postTypeToSync() == .page ? NSNumber(value: type(of: self).pagesNumberOfLoadedElement) : NSNumber(value: numberOfPostsPerSync())
    }

    @objc var blog: Blog!

    /// This closure will be executed whenever the noResultsView must be visually refreshed.  It's up
    /// to the subclass to define this property.
    ///
    @objc var refreshNoResultsViewController: ((NoResultsViewController) -> ())!
    @objc var tableViewController: UITableViewController!
    @objc var reloadTableViewBeforeAppearing = false

    @objc var tableView: UITableView {
        get {
            return self.tableViewController.tableView
        }
    }

    @objc var refreshControl: UIRefreshControl? {
        get {
            return self.tableViewController.refreshControl
        }
    }

    @objc lazy var tableViewHandler: WPTableViewHandler = {
        let tableViewHandler = WPTableViewHandler(tableView: self.tableView)

        tableViewHandler.cacheRowHeights = false
        tableViewHandler.delegate = self
        tableViewHandler.updateRowAnimation = .none

        return tableViewHandler
    }()

    @objc lazy var estimatedHeightsCache: NSCache = { () -> NSCache<AnyObject, AnyObject> in
        let estimatedHeightsCache = NSCache<AnyObject, AnyObject>()
        return estimatedHeightsCache
    }()

    @objc lazy var syncHelper: WPContentSyncHelper = {
        let syncHelper = WPContentSyncHelper()

        syncHelper.delegate = self

        return syncHelper
    }()

    @objc lazy var searchHelper: WPContentSearchHelper = {
        let searchHelper = WPContentSearchHelper()
        return searchHelper
    }()

    @objc lazy var noResultsViewController: NoResultsViewController = {
        let noResultsViewController = NoResultsViewController.controller()
        noResultsViewController.delegate = self

        return noResultsViewController
    }()

    @objc lazy var filterSettings: PostListFilterSettings = {
        return PostListFilterSettings(blog: self.blog, postType: self.postTypeToSync())
    }()


    @objc var postListFooterView: PostListFooterView!

    @IBOutlet var filterTabBar: FilterTabBar!
    @IBOutlet var rightBarButtonView: UIView!
    @IBOutlet var addButton: UIButton!

    @objc var searchController: UISearchController!
    @objc var recentlyTrashedPostObjectIDs = [NSManagedObjectID]() // IDs of trashed posts. Cleared on refresh or when filter changes.

    fileprivate var searchesSyncing = 0

    // MARK: - Lifecycle

    override func viewDidLoad() {
        super.viewDidLoad()

        refreshControl?.addTarget(self, action: #selector(refresh(_:)), for: .valueChanged)

        configureFilterBar()
        configureTableView()
        configureFooterView()
        configureWindowlessCell()
        configureNavbar()
        configureSearchController()
        configureSearchHelper()
        configureAuthorFilter()
        configureSearchBackingView()

        WPStyleGuide.configureColors(for: view, andTableView: tableView)
        tableView.reloadData()

        observeNetworkStatus()
    }

    override func viewWillAppear(_ animated: Bool) {
        super.viewWillAppear(animated)

        if reloadTableViewBeforeAppearing {
            reloadTableViewBeforeAppearing = false
            tableView.reloadData()
        }

        filterTabBar.layoutIfNeeded()
        updateSelectedFilter()

        refreshResults()
        registerForKeyboardNotifications()
    }

    fileprivate func registerForKeyboardNotifications() {
        NotificationCenter.default.addObserver(self,
                                               selector: #selector(keyboardDidShow(_:)),
                                               name: UIResponder.keyboardDidShowNotification,
                                               object: nil)
        NotificationCenter.default.addObserver(self,
                                               selector: #selector(keyboardDidHide(_:)),
                                               name: UIResponder.keyboardDidHideNotification,
                                               object: nil)
    }

    fileprivate func unregisterForKeyboardNotifications() {
        NotificationCenter.default.removeObserver(self,
                                                  name: UIResponder.keyboardDidShowNotification,
                                                  object: nil)
        NotificationCenter.default.removeObserver(self,
                                                  name: UIResponder.keyboardDidHideNotification,
                                                  object: nil)
    }

    @objc fileprivate func keyboardDidShow(_ notification: Foundation.Notification) {
        if #available(iOS 11.0, *) {
            return
        }

        // The following adjustments don't appear to be necessary on iOS 11.
        let keyboardFrame = localKeyboardFrameFromNotification(notification)
        let keyboardHeight = tableView.frame.maxY - keyboardFrame.origin.y

        tableView.contentInset.top = topLayoutGuide.length
        tableView.contentInset.bottom = keyboardHeight
        tableView.scrollIndicatorInsets.top = searchBarHeight
        tableView.scrollIndicatorInsets.bottom = keyboardHeight
    }

    @objc fileprivate func keyboardDidHide(_ notification: Foundation.Notification) {
        if #available(iOS 11.0, *) {
            return
        }

        // The following adjustments don't appear to be necessary on iOS 11.
        tableView.contentInset.top = topLayoutGuide.length
        tableView.contentInset.bottom = 0
        tableView.scrollIndicatorInsets.top = searchController.isActive ? searchBarHeight : topLayoutGuide.length
        tableView.scrollIndicatorInsets.bottom = 0
    }

    fileprivate var searchBarHeight: CGFloat {
        return searchController.searchBar.bounds.height + topLayoutGuide.length
    }

    fileprivate func localKeyboardFrameFromNotification(_ notification: Foundation.Notification) -> CGRect {
        let key = UIResponder.keyboardFrameEndUserInfoKey
        guard let keyboardFrame = (notification.userInfo?[key] as? NSValue)?.cgRectValue else {
                return .zero
        }

        // Convert the frame from window coordinates
        return view.convert(keyboardFrame, from: nil)
    }

    override func viewDidAppear(_ animated: Bool) {
        super.viewDidAppear(animated)

        if !searchController.isActive {
            configureInitialScrollInsets()
        }

        automaticallySyncIfAppropriate()
    }

    override func viewWillDisappear(_ animated: Bool) {
        super.viewWillDisappear(animated)

        if searchController.isActive {
            searchController.isActive = false
        }

        dismissAllNetworkErrorNotices()

        NotificationCenter.default.removeObserver(self, name: UIApplication.didBecomeActiveNotification, object: nil)
        unregisterForKeyboardNotifications()
    }

    // MARK: - Configuration

    func heightForFooterView() -> CGFloat {
        return type(of: self).defaultHeightForFooterView
    }

    override var preferredStatusBarStyle: UIStatusBarStyle {
        return .lightContent
    }

    func configureNavbar() {
        // IMPORTANT: this code makes sure that the back button in WPPostViewController doesn't show
        // this VC's title.
        //
        let backButton = UIBarButtonItem(title: "", style: .plain, target: nil, action: nil)
        navigationItem.backBarButtonItem = backButton

        let rightBarButtonItem = UIBarButtonItem(customView: rightBarButtonView)
        rightBarButtonItem.width = rightBarButtonView.frame.size.width
        WPStyleGuide.setRightBarButtonItemWithCorrectSpacing(rightBarButtonItem, for: navigationItem)
    }

    func configureFilterBar() {
        filterTabBar.tintColor = WPStyleGuide.wordPressBlue()
        filterTabBar.deselectedTabColor = WPStyleGuide.greyDarken10()
        filterTabBar.dividerColor = WPStyleGuide.greyLighten20()

        filterTabBar.items = filterSettings.availablePostListFilters()

        filterTabBar.addTarget(self, action: #selector(selectedFilterDidChange(_:)), for: .valueChanged)
    }

    func configureTableView() {
        assert(false, "You should implement this method in the subclass")
    }

    func configureFooterView() {

        let mainBundle = Bundle.main

        guard let footerView = mainBundle.loadNibNamed("PostListFooterView", owner: nil, options: nil)![0] as? PostListFooterView else {
            preconditionFailure("Could not load the footer view from the nib file.")
        }

        postListFooterView = footerView
        postListFooterView.showSpinner(false)

        var frame = postListFooterView.frame
        frame.size.height = heightForFooterView()

        postListFooterView.frame = frame
        tableView.tableFooterView = postListFooterView
    }

    @objc func configureWindowlessCell() {
        tableView.register(UITableViewCell.self, forCellReuseIdentifier: abstractPostWindowlessCellIdenfitier)
    }

    private func refreshResults() {
        guard isViewLoaded == true else {
            return
        }

        let _ = DispatchDelayedAction(delay: .milliseconds(500)) { [weak self] in
            self?.refreshControl?.endRefreshing()
        }

        hideNoResultsView()
        if tableViewHandler.resultsController.fetchedObjects?.count == 0 {
            showNoResultsView()
        }
    }

    func configureAuthorFilter() {
        fatalError("You should implement this method in the subclass")
    }

    /// Subclasses should override this method (and call super) to insert the
    /// search controller's search bar into the view hierarchy
    @objc func configureSearchController() {
        // Required for insets to work out correctly when the search bar becomes active
        extendedLayoutIncludesOpaqueBars = true
        definesPresentationContext = true

        searchController = UISearchController(searchResultsController: nil)
        searchController.dimsBackgroundDuringPresentation = false

        searchController.delegate = self
        searchController.searchResultsUpdater = self

        WPStyleGuide.configureSearchBar(searchController.searchBar)

        searchController.searchBar.autocorrectionType = .default
    }

    fileprivate func configureInitialScrollInsets() {
        if #available(iOS 11.0, *) {
            tableView.scrollIndicatorInsets.top = 0
            tableView.contentInset.top = 0
        } else {
            tableView.scrollIndicatorInsets.top = topLayoutGuide.length
        }
    }

    fileprivate func configureSearchBackingView() {
        // This mask view is required to cover the area between the top of the search
        // bar and the top of the screen on an iPhone X and on iOS 10.
        var topAnchor = topLayoutGuide.bottomAnchor

        if #available(iOS 11.0, *) {
            topAnchor = view.safeAreaLayoutGuide.topAnchor
        }

        let backingView = UIView()
        view.addSubview(backingView)

        backingView.backgroundColor = searchController.searchBar.barTintColor
        backingView.translatesAutoresizingMaskIntoConstraints = false

        NSLayoutConstraint.activate([
            backingView.leadingAnchor.constraint(equalTo: view.leadingAnchor),
            backingView.trailingAnchor.constraint(equalTo: view.trailingAnchor),
            backingView.topAnchor.constraint(equalTo: view.topAnchor),
            backingView.bottomAnchor.constraint(equalTo: topAnchor)
            ])
    }

    @objc func configureSearchHelper() {
        searchHelper.resetConfiguration()
        searchHelper.configureImmediateSearch({ [weak self] in
            self?.updateForLocalPostsMatchingSearchText()
        })
        searchHelper.configureDeferredSearch({ [weak self] in
            self?.syncPostsMatchingSearchText()
        })
    }

    @objc func propertiesForAnalytics() -> [String: AnyObject] {
        var properties = [String: AnyObject]()

        properties["type"] = postTypeToSync().rawValue as AnyObject?
        properties["filter"] = filterSettings.currentPostListFilter().title as AnyObject?

        if let dotComID = blog.dotComID {
            properties[WPAppAnalyticsKeyBlogID] = dotComID
        }

        return properties
    }

    // MARK: - GUI: No results view logic

    func hideNoResultsView() {
        postListFooterView.isHidden = false
        rightBarButtonView.isHidden = false
        noResultsViewController.removeFromView()
    }

    func showNoResultsView() {

        guard refreshNoResultsViewController != nil else {
            return
        }

        postListFooterView.isHidden = true
        rightBarButtonView.isHidden = true
        refreshNoResultsViewController(noResultsViewController)

        // Only add no results view if it isn't already in the table view
        if noResultsViewController.view.isDescendant(of: tableView) == false {
            tableViewController.addChild(noResultsViewController)
            tableView.addSubview(withFadeAnimation: noResultsViewController.view)
            noResultsViewController.view.frame = tableView.frame

            // Adjust the NRV to accommodate for the search bar.
            if let tableHeaderView = tableView.tableHeaderView {
                noResultsViewController.view.frame.origin.y = tableHeaderView.frame.origin.y
            }

            noResultsViewController.didMove(toParent: tableViewController)
        }

        tableView.sendSubviewToBack(noResultsViewController.view)
    }

    // MARK: - TableView Helpers

    @objc func dequeCellForWindowlessLoadingIfNeeded(_ tableView: UITableView) -> UITableViewCell? {
        // As also seen in ReaderStreamViewController:
        // We want to avoid dequeuing card cells when we're not present in a window, on the iPad.
        // Doing so can create a situation where cells are not updated with the correct NSTraitCollection.
        // The result is the cells do not show the correct layouts relative to superview margins.
        // HACK: kurzee, 2016-07-12
        // Use a generic cell in this situation and reload the table view once its back in a window.
        if tableView.window == nil {
            reloadTableViewBeforeAppearing = true
            return tableView.dequeueReusableCell(withIdentifier: abstractPostWindowlessCellIdenfitier)
        }
        return nil
    }

    // MARK: - TableViewHandler Delegate Methods

    @objc func entityName() -> String {
        fatalError("You should implement this method in the subclass")
    }

    func managedObjectContext() -> NSManagedObjectContext {
        return ContextManager.sharedInstance().mainContext
    }

    func fetchRequest() -> NSFetchRequest<NSFetchRequestResult> {
        let fetchRequest = NSFetchRequest<NSFetchRequestResult>(entityName: entityName())
        fetchRequest.predicate = predicateForFetchRequest()
        fetchRequest.sortDescriptors = sortDescriptorsForFetchRequest()
        fetchRequest.fetchBatchSize = fetchBatchSize
        fetchRequest.fetchLimit = fetchLimit
        return fetchRequest
    }

    @objc func sortDescriptorsForFetchRequest() -> [NSSortDescriptor] {
        return filterSettings.currentPostListFilter().sortDescriptors
    }

    @objc func updateAndPerformFetchRequest() {
        assert(Thread.isMainThread, "AbstractPostListViewController Error: NSFetchedResultsController accessed in BG")

        var predicate = predicateForFetchRequest()
        let sortDescriptors = sortDescriptorsForFetchRequest()
        let fetchRequest = tableViewHandler.resultsController.fetchRequest

        // Set the predicate based on filtering by the oldestPostDate and not searching.
        let filter = filterSettings.currentPostListFilter()

        if let oldestPostDate = filter.oldestPostDate, !isSearching() {

            // Filter posts by any posts newer than the filter's oldestPostDate.
            // Also include any posts that don't have a date set, such as local posts created without a connection.
            let datePredicate = NSPredicate(format: "(date_created_gmt = NULL) OR (date_created_gmt >= %@)", oldestPostDate as CVarArg)

            predicate = NSCompoundPredicate.init(andPredicateWithSubpredicates: [predicate, datePredicate])
        }

        // Set up the fetchLimit based on filtering or searching
        if filter.oldestPostDate != nil || isSearching() == true {
            // If filtering by the oldestPostDate or searching, the fetchLimit should be disabled.
            fetchRequest.fetchLimit = 0
        } else {
            // If not filtering by the oldestPostDate or searching, set the fetchLimit to the default number of posts.
            fetchRequest.fetchLimit = fetchLimit
        }

        fetchRequest.predicate = predicate
        fetchRequest.sortDescriptors = sortDescriptors

        do {
            try tableViewHandler.resultsController.performFetch()
        } catch {
            DDLogError("Error fetching posts after updating the fetch request predicate: \(error)")
        }
    }

    @objc func updateAndPerformFetchRequestRefreshingResults() {
        updateAndPerformFetchRequest()
        tableView.reloadData()
        refreshResults()
    }

    @objc func resetTableViewContentOffset(_ animated: Bool = false) {
        // Reset the tableView contentOffset to the top before we make any dataSource changes.
        var tableOffset = tableView.contentOffset
        tableOffset.y = -tableView.contentInset.top
        tableView.setContentOffset(tableOffset, animated: animated)
    }

    @objc func predicateForFetchRequest() -> NSPredicate {
        fatalError("You should implement this method in the subclass")
    }

    // MARK: - Table View Handling

    func tableView(_ tableView: UITableView, estimatedHeightForRowAt indexPath: IndexPath) -> CGFloat {
        // When using UITableViewAutomaticDimension for auto-sizing cells, UITableView
        // likes to reload rows in a strange way.
        // It uses the estimated height as a starting value for reloading animations.
        // So this estimated value needs to be as accurate as possible to avoid any "jumping" in
        // the cell heights during reload animations.
        // Note: There may (and should) be a way to get around this, but there is currently no obvious solution.
        // Brent C. August 2/2016
        if let height = estimatedHeightsCache.object(forKey: indexPath as AnyObject) as? CGFloat {
            // Return the previously known height as it was cached via willDisplayCell.
            return height
        }
        // Otherwise return whatever we have set to the tableView explicitly, and ideally a pretty close value.
        return tableView.estimatedRowHeight
    }

    func tableView(_ tableView: UITableView, heightForRowAt indexPath: IndexPath) -> CGFloat {
        return UITableView.automaticDimension
    }

    func tableView(_ tableView: UITableView, didSelectRowAt indexPath: IndexPath) {
        assert(false, "You should implement this method in the subclass")
    }

    func tableViewDidChangeContent(_ tableView: UITableView) {
        refreshResults()
    }

    func tableView(_ tableView: UITableView, willDisplay cell: UITableViewCell, forRowAt indexPath: IndexPath) {

        // Cache the cell's layout height as the currently known height, for estimation.
        // See estimatedHeightForRowAtIndexPath
        estimatedHeightsCache.setObject(cell.frame.height as AnyObject, forKey: indexPath as AnyObject)

        guard isViewOnScreen() && !isSearching() else {
            return
        }

        // Are we approaching the end of the table?
        if indexPath.section + 1 == tableView.numberOfSections
            && indexPath.row + type(of: self).postsLoadMoreThreshold >= tableView.numberOfRows(inSection: indexPath.section)
            && postTypeToSync() == .post {
            // Only 3 rows till the end of table
            if filterSettings.currentPostListFilter().hasMore {
                syncHelper.syncMoreContent()
            }
        }
    }

    func configureCell(_ cell: UITableViewCell, at indexPath: IndexPath) {
        assert(false, "You should implement this method in the subclass")
    }

    // MARK: - Actions

    @IBAction func refresh(_ sender: AnyObject) {
        syncItemsWithUserInteraction(true)

        WPAnalytics.track(.postListPullToRefresh, withProperties: propertiesForAnalytics())
    }

    @IBAction func handleAddButtonTapped(_ sender: AnyObject) {
        createPost()
    }

    // MARK: - Synching

    @objc func automaticallySyncIfAppropriate() {
        // Only automatically refresh if the view is loaded and visible on the screen
        if !isViewLoaded || view.window == nil {
            DDLogVerbose("View is not visible and will not check for auto refresh.")
            return
        }

        // Do not start auto-sync if connection is down
        let appDelegate = WordPressAppDelegate.sharedInstance()

        if appDelegate?.connectionAvailable == false {
            refreshResults()
            dismissAllNetworkErrorNotices()
            handleConnectionError()
            return
        }

        if let lastSynced = lastSyncDate(), abs(lastSynced.timeIntervalSinceNow) <= type(of: self).postsControllerRefreshInterval {

            refreshResults()
        } else {
            // Update in the background
            syncItemsWithUserInteraction(false)
        }
    }

    @objc func syncItemsWithUserInteraction(_ userInteraction: Bool) {
        syncHelper.syncContentWithUserInteraction(userInteraction)
        refreshResults()
    }

    @objc func updateFilter(_ filter: PostListFilter, withSyncedPosts posts: [AbstractPost], syncOptions options: PostServiceSyncOptions) {
        guard posts.count > 0 else {
            assertionFailure("This method should not be called with no posts.")
            return
        }
        // Reset the filter to only show the latest sync point, based on the oldest post date in the posts just synced.
        // Note: Getting oldest date manually as the API may return results out of order if there are
        // differing time offsets in the created dates.
        let oldestPost = posts.min {$0.date_created_gmt < $1.date_created_gmt}
        filter.oldestPostDate = oldestPost?.date_created_gmt
        filter.hasMore = posts.count >= options.number.intValue

        updateAndPerformFetchRequestRefreshingResults()
    }

    @objc func numberOfPostsPerSync() -> UInt {
        return PostServiceDefaultNumberToSync
    }

    // MARK: - WPContentSyncHelperDelegate

    @objc internal func postTypeToSync() -> PostServiceType {
        // Subclasses should override.
        return .any
    }

    @objc func lastSyncDate() -> Date? {
        return blog.lastPostsSync
    }

    func syncHelper(_ syncHelper: WPContentSyncHelper, syncContentWithUserInteraction userInteraction: Bool, success: ((_ hasMore: Bool) -> ())?, failure: ((_ error: NSError) -> ())?) {
        if recentlyTrashedPostObjectIDs.count > 0 {
            refreshAndReload()
        }

        let postType = postTypeToSync()
        let filter = filterSettings.currentPostListFilter()
        let author = filterSettings.shouldShowOnlyMyPosts() ? blogUserID() : nil

        let postService = PostService(managedObjectContext: managedObjectContext())

        let options = PostServiceSyncOptions()
        options.statuses = filter.statuses.strings
        options.authorID = author
        options.number = numberOfLoadedElement
        options.purgesLocalSync = true

        postService.syncPosts(
            ofType: postType,
            with: options,
            for: blog,
            success: {[weak self] posts in
                guard let strongSelf = self,
                    let posts = posts else {
                    return
                }

                if posts.count > 0 {
                    strongSelf.updateFilter(filter, withSyncedPosts: posts, syncOptions: options)
                    SearchManager.shared.indexItems(posts)
                }

                success?(filter.hasMore)

                if strongSelf.isSearching() {
                    // If we're currently searching, go ahead and request a sync with the searchText since
                    // an action was triggered to syncContent.
                    strongSelf.syncPostsMatchingSearchText()
                }
            }, failure: {[weak self] (error: Error?) -> () in

                guard let strongSelf = self,
                    let error = error else {
                    return
                }

                failure?(error as NSError)

                if userInteraction == true {
                    strongSelf.handleSyncFailure(error as NSError)
                }
        })
    }

    let loadMoreCounter = LoadMoreCounter()
    func syncHelper(_ syncHelper: WPContentSyncHelper, syncMoreWithSuccess success: ((_ hasMore: Bool) -> Void)?, failure: ((_ error: NSError) -> Void)?) {

        // See https://github.com/wordpress-mobile/WordPress-iOS/issues/6819
        loadMoreCounter.increment(properties: propertiesForAnalytics())

        postListFooterView.showSpinner(true)

        let postType = postTypeToSync()
        let filter = filterSettings.currentPostListFilter()
        let author = filterSettings.shouldShowOnlyMyPosts() ? blogUserID() : nil

        let postService = PostService(managedObjectContext: managedObjectContext())

        let options = PostServiceSyncOptions()
        options.statuses = filter.statuses.strings
        options.authorID = author
        options.number = numberOfLoadedElement
        options.offset = tableViewHandler.resultsController.fetchedObjects?.count as NSNumber?

        postService.syncPosts(
            ofType: postType,
            with: options,
            for: blog,
            success: {[weak self] posts in
                guard let strongSelf = self,
                    let posts = posts else {
                        return
                }

                if posts.count > 0 {
                    strongSelf.updateFilter(filter, withSyncedPosts: posts, syncOptions: options)
                    SearchManager.shared.indexItems(posts)
                }

                success?(filter.hasMore)
            }, failure: { (error) -> () in

                guard let error = error else {
                    return
                }

                failure?(error as NSError)
            })
    }

    func syncContentEnded(_ syncHelper: WPContentSyncHelper) {
        refreshControl?.endRefreshing()
        postListFooterView.showSpinner(false)
        noResultsViewController.removeFromView()

        if tableViewHandler.resultsController.fetchedObjects?.count == 0 {
            // This is a special case.  Core data can be a bit slow about notifying
            // NSFetchedResultsController delegates about changes to the fetched results.
            // To compensate, call configureNoResultsView after a short delay.
            // It will be redisplayed if necessary.

            DispatchQueue.main.asyncAfter(deadline: DispatchTime.now() + Double(Int64(100 * NSEC_PER_MSEC)) / Double(NSEC_PER_SEC), execute: { [weak self] in
                self?.refreshResults()
            })
        }
    }

    @objc func handleSyncFailure(_ error: NSError) {
        if error.domain == WPXMLRPCFaultErrorDomain
            && error.code == type(of: self).HTTPErrorCodeForbidden {
            promptForPassword()
            return
        }

        dismissAllNetworkErrorNotices()

<<<<<<< HEAD
        if connectionAvailable() {
            let title = NSLocalizedString("Unable to Sync", comment: "Title of error prompt shown when a sync the user initiated fails.")
            WPError.showNetworkingNotice(title: title, error: error)
        } else {
            handleConnectionError()
=======
        // If there is no internet connection, we'll show the specific error message defined in
        // `noConnectionMessage()` (overridden by subclasses). For everything else, we let
        // `WPError.showNetworkingNotice` determine the user-friendly error message.
        if !connectionAvailable() {
            presentNoNetworkAlert()
        } else {
            let title = NSLocalizedString("Unable to Sync", comment: "Title of error prompt shown when a sync the user initiated fails.")
            WPError.showNetworkingNotice(title: title, error: error)
>>>>>>> e610ce5f
        }
    }

    @objc func promptForPassword() {
        let message = NSLocalizedString("The username or password stored in the app may be out of date. Please re-enter your password in the settings and try again.", comment: "Error message informing a user about an invalid password.")

        // bad login/pass combination
        let editSiteViewController = SiteSettingsViewController(blog: blog)

        let navController = UINavigationController(rootViewController: editSiteViewController!)
        navController.navigationBar.isTranslucent = false

        navController.modalTransitionStyle = .crossDissolve
        navController.modalPresentationStyle = .formSheet

        WPError.showAlert(withTitle: NSLocalizedString("Unable to Connect", comment: "An error message."), message: message, withSupportButton: true) { _ in
            self.present(navController, animated: true)
        }
    }


    // MARK: - Searching

    @objc func isSearching() -> Bool {
        return searchController.isActive && currentSearchTerm()?.count > 0
    }

    @objc func currentSearchTerm() -> String? {
        return searchController.searchBar.text
    }

    @objc func updateForLocalPostsMatchingSearchText() {
        updateAndPerformFetchRequest()
        tableView.reloadData()

        let filter = filterSettings.currentPostListFilter()
        if filter.hasMore && tableViewHandler.resultsController.fetchedObjects?.count == 0 {
            // If the filter detects there are more posts, but there are none that match the current search
            // hide the no results view while the upcoming syncPostsMatchingSearchText() may in fact load results.
            hideNoResultsView()
            postListFooterView.isHidden = true
        } else {
            refreshResults()
        }
    }

    @objc func isSyncingPostsWithSearch() -> Bool {
        return searchesSyncing > 0
    }

    @objc func postsSyncWithSearchDidBegin() {
        searchesSyncing += 1
        postListFooterView.showSpinner(true)
        postListFooterView.isHidden = false
    }

    @objc func postsSyncWithSearchEnded() {
        searchesSyncing -= 1
        assert(searchesSyncing >= 0, "Expected Int searchesSyncing to be 0 or greater while searching.")
        if !isSyncingPostsWithSearch() {
            postListFooterView.showSpinner(false)
            refreshResults()
        }
    }

    @objc func syncPostsMatchingSearchText() {
        guard let searchText = searchController.searchBar.text, !searchText.isEmpty() else {
            return
        }
        let filter = filterSettings.currentPostListFilter()
        guard filter.hasMore else {
            return
        }

        postsSyncWithSearchDidBegin()

        let author = filterSettings.shouldShowOnlyMyPosts() ? blogUserID() : nil
        let postService = PostService(managedObjectContext: managedObjectContext())
        let options = PostServiceSyncOptions()
        options.statuses = filter.statuses.strings
        options.authorID = author
        options.number = 20
        options.purgesLocalSync = false
        options.search = searchText

        postService.syncPosts(
            ofType: postTypeToSync(),
            with: options,
            for: blog,
            success: { [weak self] posts in
                self?.postsSyncWithSearchEnded()
            }, failure: { [weak self] (error) in
                self?.postsSyncWithSearchEnded()
            }
        )
    }

    // MARK: - Actions

    @objc func publishPost(_ apost: AbstractPost) {
        let title = NSLocalizedString("Are you sure you want to publish?", comment: "Title of the message shown when the user taps Publish in the post list.")

        let cancelTitle = NSLocalizedString("Cancel", comment: "Button shown when the author is asked for publishing confirmation.")
        let publishTitle = NSLocalizedString("Publish", comment: "Button shown when the author is asked for publishing confirmation.")

        let style: UIAlertController.Style = UIDevice.isPad() ? .alert : .actionSheet
        let alertController = UIAlertController(title: title, message: nil, preferredStyle: style)

        alertController.addCancelActionWithTitle(cancelTitle)
        alertController.addDefaultActionWithTitle(publishTitle) { [unowned self] _ in
            WPAnalytics.track(.postListPublishAction, withProperties: self.propertiesForAnalytics())

            apost.date_created_gmt = Date()
            apost.status = .publish
            self.uploadPost(apost)
            self.updateFilterWithPostStatus(.publish)
        }

        present(alertController, animated: true)
    }

    @objc func schedulePost(_ apost: AbstractPost) {
        WPAnalytics.track(.postListScheduleAction, withProperties: propertiesForAnalytics())

        apost.status = .scheduled
        uploadPost(apost)
        updateFilterWithPostStatus(.scheduled)
    }

    fileprivate func uploadPost(_ apost: AbstractPost) {
        PostCoordinator.shared.save(post: apost)
    }

    @objc func viewPost(_ apost: AbstractPost) {
        WPAnalytics.track(.postListViewAction, withProperties: propertiesForAnalytics())

        let post = apost.hasRevision() ? apost.revision! : apost

        let controller = PostPreviewViewController(post: post)
        // NOTE: We'll set the title to match the title of the View action button.
        // If the button title changes we should also update the title here.
        controller.navigationItem.title = NSLocalizedString("View", comment: "Verb. The screen title shown when viewing a post inside the app.")
        controller.hidesBottomBarWhenPushed = true
        navigationController?.pushViewController(controller, animated: true)
    }

    @objc func deletePost(_ apost: AbstractPost) {
        WPAnalytics.track(.postListTrashAction, withProperties: propertiesForAnalytics())

        let postObjectID = apost.objectID

        recentlyTrashedPostObjectIDs.append(postObjectID)

        // Remove the trashed post from spotlight
        SearchManager.shared.deleteSearchableItem(apost)

        // Update the fetch request *before* making the service call.
        updateAndPerformFetchRequest()

        let indexPath = tableViewHandler.resultsController.indexPath(forObject: apost)

        if let indexPath = indexPath {
            tableView.reloadRows(at: [indexPath], with: .fade)
        }

        let postService = PostService(managedObjectContext: ContextManager.sharedInstance().mainContext)

        let trashed = (apost.status == .trash)

        postService.trashPost(apost, success: {
            // If we permanently deleted the post
            if trashed {
                PostCoordinator.shared.cancelAnyPendingSaveOf(post: apost)
                MediaCoordinator.shared.cancelUploadOfAllMedia(for: apost)
            }
        }, failure: { [weak self] (error) in

            guard let strongSelf = self else {
                return
            }

            if let error = error as NSError?, error.code == type(of: strongSelf).HTTPErrorCodeForbidden {
                strongSelf.promptForPassword()
            } else {
                WPError.showXMLRPCErrorAlert(error)
            }

            if let index = strongSelf.recentlyTrashedPostObjectIDs.index(of: postObjectID) {
                strongSelf.recentlyTrashedPostObjectIDs.remove(at: index)
                // We don't really know what happened here, why did the request fail?
                // Maybe we could not delete the post or maybe the post was already deleted
                // It is safer to re fetch the results than to reload that specific row
                DispatchQueue.main.async {
                    strongSelf.updateAndPerformFetchRequestRefreshingResults()
                }
            }
        })
    }

    @objc func restorePost(_ apost: AbstractPost, completion: (() -> Void)? = nil) {
        WPAnalytics.track(.postListRestoreAction, withProperties: propertiesForAnalytics())

        // if the post was recently deleted, update the status helper and reload the cell to display a spinner
        let postObjectID = apost.objectID

        if let index = recentlyTrashedPostObjectIDs.index(of: postObjectID) {
            recentlyTrashedPostObjectIDs.remove(at: index)
        }

        let postService = PostService(managedObjectContext: ContextManager.sharedInstance().mainContext)

        postService.restore(apost, success: { [weak self] in

            guard let strongSelf = self else {
                return
            }

            var apost: AbstractPost

            // Make sure the post still exists.
            do {
                apost = try strongSelf.managedObjectContext().existingObject(with: postObjectID) as! AbstractPost
            } catch {
                DDLogError("\(error)")
                return
            }

            DispatchQueue.main.async {
                completion?()
            }

            if let postStatus = apost.status {
                // If the post was restored, see if it appears in the current filter.
                // If not, prompt the user to let it know under which filter it appears.
                let filter = strongSelf.filterSettings.filterThatDisplaysPostsWithStatus(postStatus)

                if filter.filterType == strongSelf.filterSettings.currentPostListFilter().filterType {
                    return
                }

                strongSelf.promptThatPostRestoredToFilter(filter)

                // Reindex the restored post in spotlight
                SearchManager.shared.indexItem(apost)
            }
        }) { [weak self] (error) in

            guard let strongSelf = self else {
                return
            }

            if let error = error as NSError?, error.code == type(of: strongSelf).HTTPErrorCodeForbidden {
                strongSelf.promptForPassword()
            } else {
                WPError.showXMLRPCErrorAlert(error)
            }

            strongSelf.recentlyTrashedPostObjectIDs.append(postObjectID)
        }
    }

    @objc func promptThatPostRestoredToFilter(_ filter: PostListFilter) {
        assert(false, "You should implement this method in the subclass")
    }

    private func dismissAllNetworkErrorNotices() {
        dismissNoNetworkAlert()
        WPError.dismissNetworkingNotice()
    }

    // MARK: - Post Actions

    @objc func createPost() {
        assert(false, "You should implement this method in the subclass")
    }

    // MARK: - Data Sources

    /// Retrieves the userID for the user of the current blog.
    ///
    /// - Returns: the userID for the user of the current WPCom blog.  If the blog is not hosted at
    ///     WordPress.com, `nil` is returned instead.
    ///
    @objc func blogUserID() -> NSNumber? {
        return blog.userID
    }

    // MARK: - Filtering

    @objc func refreshAndReload() {
        recentlyTrashedPostObjectIDs.removeAll()
        updateSelectedFilter()
        resetTableViewContentOffset()
        updateAndPerformFetchRequestRefreshingResults()
    }

    func updateFilterWithPostStatus(_ status: BasePost.Status) {
        filterSettings.setFilterWithPostStatus(status)
        refreshAndReload()
        WPAnalytics.track(.postListStatusFilterChanged, withProperties: propertiesForAnalytics())
    }

    func updateFilter(index: Int) {
        filterSettings.setCurrentFilterIndex(index)
        refreshAndReload()
    }

    func updateSelectedFilter() {
        if filterTabBar.selectedIndex != filterSettings.currentFilterIndex() {
            filterTabBar.setSelectedIndex(filterSettings.currentFilterIndex(), animated: false)
        }
    }

    @objc func selectedFilterDidChange(_ filterBar: FilterTabBar) {
        filterSettings.setCurrentFilterIndex(filterBar.selectedIndex)

        refreshAndReload()
        syncItemsWithUserInteraction(false)

        WPAnalytics.track(.postListStatusFilterChanged, withProperties: propertiesForAnalytics())
    }

    // MARK: - Search Controller Delegate Methods

    func willPresentSearchController(_ searchController: UISearchController) {
        WPAnalytics.track(.postListSearchOpened, withProperties: propertiesForAnalytics())
    }

    func willDismissSearchController(_ searchController: UISearchController) {
        searchController.searchBar.text = nil
        searchHelper.searchCanceled()

        configureInitialScrollInsets()
    }

    func updateSearchResults(for searchController: UISearchController) {
        resetTableViewContentOffset()
        searchHelper.searchUpdated(searchController.searchBar.text)
    }

    // MARK: - NetworkAwareUI

    func contentIsEmpty() -> Bool {
        return tableViewHandler.resultsController.isEmpty()
    }

    func noConnectionMessage() -> String {
        return ReachabilityUtils.noConnectionMessage()
    }
<<<<<<< HEAD

    func shouldPresentAlert() -> Bool {
        return !connectionAvailable() && !contentIsEmpty() && isViewOnScreen()
    }
=======
>>>>>>> e610ce5f
}

extension AbstractPostListViewController: NetworkStatusDelegate {
    func networkStatusDidChange(active: Bool) {
        automaticallySyncIfAppropriate()
    }
}

// MARK: - NoResultsViewControllerDelegate

extension AbstractPostListViewController: NoResultsViewControllerDelegate {
    func actionButtonPressed() {
        WPAnalytics.track(.postListNoResultsButtonPressed, withProperties: propertiesForAnalytics())
        createPost()
    }
}<|MERGE_RESOLUTION|>--- conflicted
+++ resolved
@@ -788,22 +788,14 @@
 
         dismissAllNetworkErrorNotices()
 
-<<<<<<< HEAD
-        if connectionAvailable() {
-            let title = NSLocalizedString("Unable to Sync", comment: "Title of error prompt shown when a sync the user initiated fails.")
-            WPError.showNetworkingNotice(title: title, error: error)
-        } else {
-            handleConnectionError()
-=======
         // If there is no internet connection, we'll show the specific error message defined in
         // `noConnectionMessage()` (overridden by subclasses). For everything else, we let
         // `WPError.showNetworkingNotice` determine the user-friendly error message.
         if !connectionAvailable() {
-            presentNoNetworkAlert()
+            handleConnectionError()
         } else {
             let title = NSLocalizedString("Unable to Sync", comment: "Title of error prompt shown when a sync the user initiated fails.")
             WPError.showNetworkingNotice(title: title, error: error)
->>>>>>> e610ce5f
         }
     }
 
@@ -1153,13 +1145,10 @@
     func noConnectionMessage() -> String {
         return ReachabilityUtils.noConnectionMessage()
     }
-<<<<<<< HEAD
 
     func shouldPresentAlert() -> Bool {
         return !connectionAvailable() && !contentIsEmpty() && isViewOnScreen()
     }
-=======
->>>>>>> e610ce5f
 }
 
 extension AbstractPostListViewController: NetworkStatusDelegate {
