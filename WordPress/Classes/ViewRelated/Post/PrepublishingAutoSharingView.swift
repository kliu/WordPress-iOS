import SwiftUI

struct PrepublishingAutoSharingView: View {

    let model: PrepublishingAutoSharingViewModel

    var body: some View {
        HStack {
            textStack
            Spacer()
            if model.services.count > 0 {
                socialIconsView
            }
        }
    }

    private var textStack: some View {
        VStack(alignment: .leading, spacing: .zero) {
            Text(model.labelText)
                .font(.body)
                .foregroundColor(Color(.label))
            if let sharingLimit = model.sharingLimit {
                remainingSharesView(sharingLimit: sharingLimit, showsWarning: model.showsWarning)
            }
        }
    }

    private func remainingSharesView(sharingLimit: PublicizeInfo.SharingLimit, showsWarning: Bool) -> some View {
        HStack(spacing: 4.0) {
            if showsWarning {
                Image("icon-warning")
                    .resizable()
                    .frame(width: 16.0, height: 16.0)
                    .padding(4.0)
            }
            Text(String(format: Constants.remainingSharesTextFormat, sharingLimit.remaining, sharingLimit.limit))
                .font(.subheadline)
                .foregroundColor(Color(showsWarning ? Constants.warningColor : .secondaryLabel))
        }
    }

    private var socialIconsView: some View {
        HStack(spacing: -2.0) {
            ForEach(model.services, id: \.self) { service in
                iconImage(service.serviceName.localIconImage, opaque: service.usesOpaqueIcon)
            }
        }
    }

    private func iconImage(_ uiImage: UIImage, opaque: Bool) -> some View {
        Image(uiImage: uiImage)
            .resizable()
            .frame(width: 28.0, height: 28.0)
            .opacity(opaque ? 1.0 : Constants.disabledSocialIconOpacity)
            .background(Color(.listForeground))
            .clipShape(Circle())
    }
}

// MARK: - View Helpers

private extension PrepublishingAutoSharingView {

    enum Constants {
        static let disabledSocialIconOpacity: CGFloat = 0.36
        static let warningColor = UIColor.muriel(color: MurielColor(name: .yellow, shade: .shade50))

        static let remainingSharesTextFormat = NSLocalizedString(
            "prepublishing.social.remainingShares",
            value: "%1$d/%2$d social shares remaining",
            comment: """
                A subtext that's shown below the primary label in the auto-sharing row on the pre-publishing sheet.
                Informs the remaining limit for post auto-sharing.
                %1$d is a placeholder for the remaining shares.
                %2$d is a placeholder for the maximum shares allowed for the user's blog.
                Example: 27/30 social shares remaining
                """
        )
    }
}

// MARK: - View Model

/// The value-type data model that drives the `PrepublishingAutoSharingView`.
struct PrepublishingAutoSharingViewModel {

<<<<<<< HEAD
=======
    // MARK: Helper Models

    /// A value-type representation of `PublicizeService` that's simplified for the needs of the auto-sharing view.
    struct Service: Hashable {
        let serviceName: PublicizeService.ServiceName
        let connections: [Connection]

        /// Whether the icon for this service should be opaque or transparent.
        /// If at least one account is enabled, an opaque version should be shown.
        var usesOpaqueIcon: Bool {
            connections.reduce(false) { $0 || $1.enabled }
        }

        var enabledConnections: [Connection] {
            connections.filter { $0.enabled }
        }
    }

    struct Connection: Hashable {
        let account: String
        let enabled: Bool
    }

>>>>>>> 2aa09074
    // MARK: Properties

    let services: [Service]
    let sharingLimit: PublicizeInfo.SharingLimit?

    // MARK: Computed Properties

    var enabledConnectionsCount: Int {
        services.reduce(0) { $0 + $1.enabledConnections.count }
    }

    var totalConnectionsCount: Int {
        services.reduce(0) { $0 + $1.connections.count }
    }

    var showsWarning: Bool {
        guard let remaining = sharingLimit?.remaining else {
            return false
        }
        return enabledConnectionsCount > remaining
    }

    var labelText: String {
        switch (enabledConnectionsCount, totalConnectionsCount) {
        case (let enabled, _) where enabled == 0:
            // not sharing to any social media
            return Strings.notSharingText

        case (let enabled, let total) where enabled == total && total == 1:
            // sharing to the one and only connection
            guard let account = services.first?.connections.first?.account else {
                return String()
            }
            return String(format: Strings.singleConnectionTextFormat, account)

        case (let enabled, let total) where enabled == total && total > 1:
            // sharing to all connections
            return String(format: Strings.multipleConnectionsTextFormat, enabled)

        case (let enabled, let total) where enabled < total && total > 1:
            // sharing to some connections
            return String(format: Strings.partialConnectionsTextFormat, enabled, total)

        default:
            return String()
        }
    }

    // MARK: Helper Models

    /// A value-type representation of `PublicizeService` that's simplified for the needs of the auto-sharing view.
    struct Service: Hashable {
        let serviceName: PublicizeService.ServiceName
        let connections: [Connection]

        /// Whether the icon for this service should be opaque or transparent.
        /// If at least one account is enabled, an opaque version should be shown.
        var usesOpaqueIcon: Bool {
            connections.reduce(false) { partialResult, connection in
                return partialResult || connection.enabled
            }
        }

        var enabledConnections: [Connection] {
            connections.filter { $0.enabled }
        }
    }

    struct Connection: Hashable {
        let account: String
        let enabled: Bool
    }
}

private extension PrepublishingAutoSharingViewModel {

    enum Strings {
        static let notSharingText = NSLocalizedString(
            "prepublishing.social.label.notSharing",
            value: "Not sharing to social",
            comment: """
                The primary label for the auto-sharing row on the pre-publishing sheet.
                Indicates the blog post will not be shared to any social accounts.
                """
        )

        static let singleConnectionTextFormat = NSLocalizedString(
            "prepublishing.social.label.singleConnection",
            value: "Sharing to %1$@",
            comment: """
                The primary label for the auto-sharing row on the pre-publishing sheet.
                Indicates the blog post will be shared to a social media account.
                %1$@ is a placeholder for the account name.
                Example: Sharing to @wordpress
                """
        )

        static let multipleConnectionsTextFormat = NSLocalizedString(
            "prepublishing.social.label.multipleConnections",
            value: "Sharing to %1$d accounts",
            comment: """
                The primary label for the auto-sharing row on the pre-publishing sheet.
                Indicates the number of social accounts that will be sharing the blog post.
                %1$d is a placeholder for the number of social network accounts that will be auto-shared.
                Example: Sharing to 3 accounts
                """
        )

        static let partialConnectionsTextFormat = NSLocalizedString(
            "prepublishing.social.label.partialConnections",
            value: "Sharing to %1$d of %2$d accounts",
            comment: """
                The primary label for the auto-sharing row on the pre-publishing sheet.
                Indicates the number of social accounts that will be sharing the blog post.
                This string is displayed when some of the social accounts are turned off for auto-sharing.
                %1$d is a placeholder for the number of social media accounts that will be sharing the blog post.
                %2$d is a placeholder for the total number of social media accounts connected to the user's blog.
                Example: Sharing to 2 of 3 accounts
                """
        )
    }

}<|MERGE_RESOLUTION|>--- conflicted
+++ resolved
@@ -84,32 +84,6 @@
 /// The value-type data model that drives the `PrepublishingAutoSharingView`.
 struct PrepublishingAutoSharingViewModel {
 
-<<<<<<< HEAD
-=======
-    // MARK: Helper Models
-
-    /// A value-type representation of `PublicizeService` that's simplified for the needs of the auto-sharing view.
-    struct Service: Hashable {
-        let serviceName: PublicizeService.ServiceName
-        let connections: [Connection]
-
-        /// Whether the icon for this service should be opaque or transparent.
-        /// If at least one account is enabled, an opaque version should be shown.
-        var usesOpaqueIcon: Bool {
-            connections.reduce(false) { $0 || $1.enabled }
-        }
-
-        var enabledConnections: [Connection] {
-            connections.filter { $0.enabled }
-        }
-    }
-
-    struct Connection: Hashable {
-        let account: String
-        let enabled: Bool
-    }
-
->>>>>>> 2aa09074
     // MARK: Properties
 
     let services: [Service]
