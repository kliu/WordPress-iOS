--- conflicted
+++ resolved
@@ -79,18 +79,7 @@
     }
 
     func handlePrimaryActionButtonTap() {
-<<<<<<< HEAD
-        let action = self.postEditorStateContext.action
-
-        guard FeatureFlag.syncPublishing.enabled else {
-            publishPost(
-                action: action,
-                dismissWhenDone: action.dismissesEditor,
-                analyticsStat: self.postEditorStateContext.publishActionAnalyticsStat)
-            return
-        }
-
-        performEditorAction(action, analyticsStat: postEditorStateContext.publishActionAnalyticsStat)
+        performEditorAction(postEditorStateContext.action, analyticsStat: postEditorStateContext.publishActionAnalyticsStat)
     }
 
     func buttonSaveDraftTapped() {
@@ -100,31 +89,6 @@
             return displayMediaIsUploadingAlert()
         }
         performUpdateAction(analyticsStat: .editorSavedDraft)
-    }
-
-    /// - note: deprecated (kahu-offline-mode)
-    func handleSecondaryActionButtonTap() {
-        guard let action = self.postEditorStateContext.secondaryPublishButtonAction else {
-            // If the user tapped on the secondary publish action button, it means we should have a secondary publish action.
-            let error = NSError(domain: EditorError.errorDomain, code: EditorError.expectedSecondaryAction.rawValue, userInfo: nil)
-            WordPressAppDelegate.crashLogging?.logError(error)
-            return
-        }
-
-        let secondaryStat = self.postEditorStateContext.secondaryPublishActionAnalyticsStat
-
-        let publishPostClosure = { [unowned self] in
-            publishPost(action: action, dismissWhenDone: action.dismissesEditor, analyticsStat: secondaryStat)
-        }
-
-        if presentedViewController != nil {
-            dismiss(animated: true, completion: publishPostClosure)
-        } else {
-            publishPostClosure()
-        }
-=======
-        performEditorAction(postEditorStateContext.action, analyticsStat: postEditorStateContext.publishActionAnalyticsStat)
->>>>>>> b6657829
     }
 
     func performEditorAction(_ action: PostEditorAction, analyticsStat: WPAnalyticsStat?) {
@@ -148,14 +112,7 @@
             }
             var changes = RemotePostUpdateParameters()
             changes.status = Post.Status.pending.rawValue
-<<<<<<< HEAD
             performUpdateAction(changes: changes, analyticsStat: .editorPublishedPost)
-        case .save, .saveAsDraft:
-            wpAssertionFailure("No longer used and supported")
-            break
-=======
-            performUpdateAction(changes: changes)
->>>>>>> b6657829
         }
     }
 
