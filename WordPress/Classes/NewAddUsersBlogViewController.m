//
//  NewAddUsersBlogViewController.m
//  WordPress
//
//  Created by Sendhil Panchadsaram on 5/2/13.
//  Copyright (c) 2013 WordPress. All rights reserved.
//

#import <WordPressApi/WordPressApi.h>
#import <SVProgressHUD/SVProgressHUD.h>
#import "WordPressAppDelegate.h"
#import "UIView+FormSheetHelpers.h"
#import "NewAddUsersBlogViewController.h"
#import "WPNUXPrimaryButton.h"
#import "WPNUXSecondaryButton.h"
#import "AddUsersBlogCell.h"
#import "NSString+XMLExtensions.h"
#import "WordPressComApi.h"
#import "Blog.h"
#import "WPNUXUtility.h"
#import "WPAccount.h"

@interface NewAddUsersBlogViewController () <
    UITableViewDelegate,
    UITableViewDataSource> {
    NSArray *_usersBlogs;
    NSMutableArray *_selectedBlogs;
    WPNUXSecondaryButton *_selectAllButton;
    WPNUXPrimaryButton *_addSelectedButton;
    UIView *_mainTextureView;
    
    CGFloat _viewWidth;
    CGFloat _viewHeight;
}

@property (nonatomic, strong) UITableView *tableView;

@end

@implementation NewAddUsersBlogViewController

CGFloat const AddUsersBlogHeaderHeight = 164.0;
CGFloat const AddUsersBlogStandardOffset = 16.0;
CGFloat const AddUsersBlogTitleVerticalOffset = 23.0;
CGFloat const AddUsersBlogMaxTextWidth = 289.0;
CGFloat const AddUsersBlogBottomBackgroundHeight = 64;


- (id)init
{
    self = [super init];
    if (self) {
        _selectedBlogs = [[NSMutableArray alloc] init];
        _autoAddSingleBlog = YES;
    }
    return self;
}

- (void)viewDidLoad
{
    [super viewDidLoad];
    
    [WPMobileStats trackEventForSelfHostedAndWPCom:StatsEventAddBlogsOpened];
    
    _viewWidth = [self.view formSheetViewWidth];
    _viewHeight = [self.view formSheetViewHeight];
    
    [self addBackgroundTexture];
    [self addTableView];
    [self addBottomPanel];
}

- (void)viewDidAppear:(BOOL)animated
{
    [super viewDidAppear:animated];
    [self refreshBlogs];
}

- (BOOL)shouldAutorotateToInterfaceOrientation:(UIInterfaceOrientation)interfaceOrientation
{
    return [super shouldAutorotateToInterfaceOrientation:interfaceOrientation];
}

- (NSUInteger)supportedInterfaceOrientations {
    if (IS_IPHONE)
        return UIInterfaceOrientationMaskPortrait;
    
    return UIInterfaceOrientationMaskAll;
}

#pragma mark - Table view data source

- (NSInteger)numberOfSectionsInTableView:(UITableView *)tableView
{
    return 1;
}

- (NSInteger)tableView:(UITableView *)tableView numberOfRowsInSection:(NSInteger)section
{
    return [_usersBlogs count];
}

- (UITableViewCell *)tableView:(UITableView *)tableView cellForRowAtIndexPath:(NSIndexPath *)indexPath
{
    static NSString *CellIdentifier = @"Cell";
    AddUsersBlogCell *cell = [tableView dequeueReusableCellWithIdentifier:CellIdentifier];
    if (cell == nil) {
        cell = [[AddUsersBlogCell alloc] initWithStyle:UITableViewCellStyleDefault reuseIdentifier:CellIdentifier];
    }

    cell.selectionStyle = UITableViewCellSelectionStyleNone;
    cell.isWPCom = self.account.isWpcom;
    
    NSDictionary *blogData = [_usersBlogs objectAtIndex:indexPath.row];
    cell.showTopSeparator = indexPath.row == 0;
    cell.title = [self getCellTitleForIndexPath:indexPath];
    cell.blavatarUrl = [blogData objectForKey:@"url"];
    cell.selected = [_selectedBlogs containsObject:[blogData objectForKey:@"blogid"]];
    
    return cell;
}

- (CGFloat)tableView:(UITableView *)tableView heightForRowAtIndexPath:(NSIndexPath *)indexPath
{
    return [AddUsersBlogCell rowHeightWithText:[self getCellTitleForIndexPath:indexPath]];    
}

#pragma mark - Table view delegate

- (void)tableView:(UITableView *)tableView didSelectRowAtIndexPath:(NSIndexPath *)indexPath
{
    NSDictionary *blogData = [_usersBlogs objectAtIndex:indexPath.row];
    NSString *blogId = [blogData objectForKey:@"blogid"];
    if ([_selectedBlogs containsObject:blogId]) {
        [_selectedBlogs removeObject:blogId];
    } else {
        [_selectedBlogs addObject:blogId];
    }
    [tableView reloadData];
    [self toggleButtons];
}

#pragma mark - Private Methods

- (void)addBackgroundTexture
{
    _mainTextureView = [[UIView alloc] initWithFrame:self.view.bounds];
    _mainTextureView.backgroundColor = [UIColor colorWithPatternImage:[UIImage imageNamed:@"ui-texture"]];
    [self.view addSubview:_mainTextureView];
    _mainTextureView.userInteractionEnabled = NO;
}

- (void)addTableView
{
    CGRect tableViewFrame = CGRectMake(0, 0, _viewWidth, _viewHeight);
    tableViewFrame.size.height -= AddUsersBlogBottomBackgroundHeight;
    
    self.tableView = [[UITableView alloc] initWithFrame:tableViewFrame style:UITableViewStylePlain];
    self.tableView.backgroundColor = [UIColor clearColor];
    self.tableView.delegate = self;
    self.tableView.dataSource = self;
    self.view.backgroundColor = [WPNUXUtility backgroundColor];
    self.tableView.tableHeaderView = [self headerView];
    self.tableView.separatorStyle = UITableViewCellSeparatorStyleNone;
    [self.view addSubview:self.tableView];
}

- (void)addBottomPanel
{
    UIView *bottomPanel = [[UIView alloc] init];
    bottomPanel.backgroundColor = [WPNUXUtility bottomPanelBackgroundColor];
    bottomPanel.frame = CGRectMake(0, CGRectGetMaxY(self.tableView.frame), _viewWidth, AddUsersBlogBottomBackgroundHeight);
    [self.view addSubview:bottomPanel];
    
    UIView *bottomPanelLine = [[UIView alloc] init];
    bottomPanelLine.backgroundColor = [UIColor colorWithRed:17.0/255.0 green:17.0/255.0 blue:17.0/255.0 alpha:0.95];
    bottomPanelLine.frame = CGRectMake(0, CGRectGetMinY(bottomPanel.frame), _viewWidth, 1);
    [self.view addSubview:bottomPanel];
    
    UIView *bottomPanelTextureView = [[UIView alloc] initWithFrame:bottomPanel.frame];
    bottomPanelTextureView.backgroundColor = [UIColor colorWithPatternImage:[UIImage imageNamed:@"ui-texture"]];
    bottomPanelTextureView.userInteractionEnabled = NO;
    [self.view addSubview:bottomPanelTextureView];
    
    _selectAllButton = [[WPNUXSecondaryButton alloc] init];
    [_selectAllButton setTitle:NSLocalizedString(@"Select All", nil) forState:UIControlStateNormal];
    _selectAllButton.titleLabel.adjustsFontSizeToFitWidth = YES;
    [_selectAllButton sizeToFit];
    [_selectAllButton addTarget:self action:@selector(selectAllBlogs) forControlEvents:UIControlEventTouchUpInside];
    [bottomPanel addSubview:_selectAllButton];
    
    CGFloat selectAllWidth = CGRectGetWidth(_selectAllButton.frame);
    // This part is to ensure that we have the larger of the two widths for the two text options for this button
    // so that regardless of what text is in the button it will fit
    [_selectAllButton setTitle:NSLocalizedString(@"Deselect All", nil) forState:UIControlStateNormal];
    [_selectAllButton sizeToFit];
    CGFloat deselectAllWidth = CGRectGetWidth(_selectAllButton.frame);
    [_selectAllButton setTitle:NSLocalizedString(@"Select All", nil) forState:UIControlStateNormal];
    CGRect selectAllFrame = _selectAllButton.frame;
    selectAllFrame.size.width = selectAllWidth > deselectAllWidth ? selectAllWidth : deselectAllWidth;

    _addSelectedButton = [[WPNUXPrimaryButton alloc] init];
    [_addSelectedButton setTitle:NSLocalizedString(@"Add Selected", nil) forState:UIControlStateNormal];
    _addSelectedButton.titleLabel.adjustsFontSizeToFitWidth = YES;
    // Calculate the space with the largest possible text width before setting the text back to normal. We calculate this
    // ahead of time so that way we don't have flickering as the text changes result in the button size changing. This also
    // ensures we don't have to re-layout the button as the text changes as well.
    [_addSelectedButton setTitle:[NSString stringWithFormat:@"%@ (100)", NSLocalizedString(@"Add Selected", nil)] forState:UIControlStateNormal];
    [_addSelectedButton sizeToFit];
    [_addSelectedButton setTitle:[NSString stringWithFormat:@"%@ (1)", NSLocalizedString(@"Add Selected", nil)] forState:UIControlStateNormal];
    [_addSelectedButton addTarget:self action:@selector(createBlogs) forControlEvents:UIControlEventTouchUpInside];
    [bottomPanel addSubview:_addSelectedButton];

    // For some locales, these strings can be long so we try to balance the widths.
    CGFloat availableWidth = _viewWidth - 3 * AddUsersBlogStandardOffset;
    CGFloat widthRatio = availableWidth / (CGRectGetWidth(_addSelectedButton.frame) + CGRectGetWidth(selectAllFrame));

    CGFloat maxWidth = CGRectGetWidth(_selectAllButton.frame) * widthRatio;
    CGFloat x,y;
    x = AddUsersBlogStandardOffset;
    y = AddUsersBlogStandardOffset;
    _selectAllButton.frame = CGRectIntegral(CGRectMake(x, y, MIN(CGRectGetWidth(_selectAllButton.frame), maxWidth), CGRectGetHeight(_selectAllButton.frame)));

    maxWidth = CGRectGetWidth(_addSelectedButton.frame) * widthRatio;
    CGFloat addSelectedButtonWidth = MIN(CGRectGetWidth(_addSelectedButton.frame), maxWidth);
    x = _viewWidth - addSelectedButtonWidth - AddUsersBlogStandardOffset;
    y = AddUsersBlogStandardOffset;
    _addSelectedButton.frame = CGRectIntegral(CGRectMake(x, y, addSelectedButtonWidth, CGRectGetHeight(_addSelectedButton.frame)));
}

- (UIView *)headerView
{
    CGFloat x, y;
    UIView *headerView = [[UIView alloc] initWithFrame:CGRectMake(0, 0, _viewWidth, AddUsersBlogHeaderHeight)];
    headerView.backgroundColor = [UIColor clearColor];
        
    UILabel *title = [[UILabel alloc] init];
    title.backgroundColor = [UIColor clearColor];
    title.textAlignment = NSTextAlignmentCenter;
    title.lineBreakMode = NSLineBreakByWordWrapping;
    title.font = [UIFont fontWithName:@"OpenSans-Light" size:29.0];
    title.text = NSLocalizedString(@"Select the sites you want to add", nil);
    title.shadowColor = [WPNUXUtility textShadowColor];
    title.shadowOffset = CGSizeMake(0.0, 1.0);
    title.textColor = [UIColor whiteColor];
    title.numberOfLines = 0;
    CGSize titleSize = [title.text sizeWithFont:title.font constrainedToSize:CGSizeMake(AddUsersBlogMaxTextWidth, CGFLOAT_MAX) lineBreakMode:NSLineBreakByWordWrapping];
    x = (_viewWidth - titleSize.width)/2.0;
    y = CGRectGetHeight(headerView.frame) - titleSize.height - AddUsersBlogTitleVerticalOffset;
    title.frame = CGRectMake(x, y, titleSize.width, titleSize.height);
    [headerView addSubview:title];
    
    return headerView;
}

- (UIView *)checkmarkAccessoryView
{
    UIImage *image = [UIImage imageNamed:@"addBlogsSelectedImage"];
    UIImageView *imageView = [[UIImageView alloc] initWithImage:image];
    return imageView;
}

- (void)refreshBlogs
{
    NSURL *xmlrpc = [NSURL URLWithString:self.account.xmlrpc];
    NSString *username = self.account.username;
    NSString *password = self.account.password;
    
    [self.tableView reloadData];
    [SVProgressHUD showWithStatus:NSLocalizedString(@"Loading sites...", nil) maskType:SVProgressHUDMaskTypeBlack];
    
    WPXMLRPCClient *api = [WPXMLRPCClient clientWithXMLRPCEndpoint:xmlrpc];
    [api callMethod:@"wp.getUsersBlogs"
         parameters:[NSArray arrayWithObjects:username, password, nil]
            success:^(AFHTTPRequestOperation *operation, id responseObject) {
                [SVProgressHUD dismiss];
                [self storeUsersVisibleBlogs:responseObject];
                
                if (_usersBlogs.count == 0) {
                    if (self.onNoBlogsLoaded) {
                        self.onNoBlogsLoaded(self);
                    }
                } else {
                    [self selectAppropriateBlog];
                    
                    if(_usersBlogs.count == 1 && self.autoAddSingleBlog) {
                        [self selectAllBlogs];
                        [self createBlogs];
                    }
                }
                                
                [self toggleButtons];
                [self.tableView reloadData];
            } failure:^(AFHTTPRequestOperation *operation, NSError *error) {
                [SVProgressHUD dismiss];
                [self.tableView reloadData];
                WPFLog(@"Failed getting user blogs: %@", [error localizedDescription]);
                if (self.onErrorLoading) {
                    self.onErrorLoading(self, error);
                }
            }];
}

- (void)selectAppropriateBlog
{
    if (self.siteUrl == nil) {
        [self selectFirstBlog];
    } else {
        // This strips out any leading http:// or https:// making for an easier string match.
        NSString *desiredBlogUrl = [[NSURL URLWithString:self.siteUrl] absoluteString];
        
        __block BOOL blogFound = NO;
        __block NSUInteger indexOfBlog;
        [_usersBlogs enumerateObjectsUsingBlock:^(id blogInfo, NSUInteger index, BOOL *stop){
            NSString *blogUrl = [blogInfo objectForKey:@"url"];
            if ([blogUrl rangeOfString:desiredBlogUrl options:NSCaseInsensitiveSearch].location != NSNotFound) {
                blogFound = YES;
                [_selectedBlogs addObject:[blogInfo objectForKey:@"blogid"]];
                indexOfBlog = index;
                stop = YES;
            }
        }];
        
        if (!blogFound) {
            [self selectFirstBlog];
        } else {
            // Let's make sure the blog we selected is at the top of the list the user sees.
            NSMutableArray *rearrangedUsersBlogs = [NSMutableArray arrayWithArray:_usersBlogs];
            NSDictionary *selectedBlogInfo = [rearrangedUsersBlogs objectAtIndex:indexOfBlog];
            [rearrangedUsersBlogs removeObjectAtIndex:indexOfBlog];
            [rearrangedUsersBlogs insertObject:selectedBlogInfo atIndex:0];
            _usersBlogs = rearrangedUsersBlogs;
        }
    }
}

- (void)selectFirstBlog
{
    NSString *firstBlogId = [[_usersBlogs objectAtIndex:0] objectForKey:@"blogid"];
    if (![_selectedBlogs containsObject:firstBlogId]) {
        [_selectedBlogs addObject:firstBlogId];
    }
}

- (void)storeUsersVisibleBlogs:(NSArray *)blogs
{
    _usersBlogs = [blogs filteredArrayUsingPredicate:[NSPredicate predicateWithBlock:^BOOL(id evaluatedObject, NSDictionary *bindings) {
        NSNumber *hidden = [evaluatedObject objectForKey:@"hidden"];
        return ((hidden == nil) || [hidden boolValue]);
    }]];
    [_usersBlogs enumerateObjectsUsingBlock:^(id obj, NSUInteger idx, BOOL *stop) {
        NSString *title = [obj valueForKey:@"blogName"];
        title = [title stringByDecodingXMLCharacters];
        [obj setValue:title forKey:@"blogName"];
    }];
}

- (void)createBlogs
{
    NSDictionary *properties = @{@"number_of_blogs": [NSNumber numberWithInt:[_selectedBlogs count]]};
    [WPMobileStats trackEventForSelfHostedAndWPCom:StatsEventAddBlogsClickedAddSelected properties:properties];

    _addSelectedButton.enabled = NO;
    
    NSManagedObjectContext *context = [WordPressAppDelegate sharedWordPressApplicationDelegate].managedObjectContext;
    NSManagedObjectContext *backgroundMOC = [[NSManagedObjectContext alloc] initWithConcurrencyType:NSPrivateQueueConcurrencyType];
    backgroundMOC.parentContext = context;
  
    [backgroundMOC performBlock:^{
        for (NSDictionary *blog in _usersBlogs) {
            if([_selectedBlogs containsObject:[blog valueForKey:@"blogid"]]) {
                [self createBlog:blog withAccount:self.account withContext:backgroundMOC];
            }
        }
        NSError *error;
        if (![backgroundMOC save:&error]) {
            WPFLog(@"Error saving context on new blogs added %@", error);
        }
    }];

    if (self.blogAdditionCompleted) {
        self.blogAdditionCompleted(self);
    }
}

- (void)createBlog:(NSDictionary *)blogInfo withAccount:(WPAccount *)account withContext:(NSManagedObjectContext*)context
{
    WPLog(@"creating blog: %@", blogInfo);
<<<<<<< HEAD
    Blog *blog = [account findOrCreateBlogFromDictionary:blogInfo withContext:context];
	blog.geolocationEnabled = true;

    dispatch_async(dispatch_get_main_queue(), ^{
        [blog syncBlogWithSuccess:^{
            if( ! [blog isWPcom] )
                [[WordPressComApi sharedApi] syncPushNotificationInfo];
        }
                          failure:nil];
        [[NSNotificationCenter defaultCenter] postNotificationName:@"BlogsRefreshNotification" object:nil];
    });
=======
    Blog *blog = [account findOrCreateBlogFromDictionary:blogInfo];
	blog.geolocationEnabled = YES;
	[blog dataSave];
    [blog syncBlogWithSuccess:^{
        if( ! [blog isWPcom] )
            [[WordPressComApi sharedApi] syncPushNotificationInfo];
    }
                      failure:nil];
	[[NSNotificationCenter defaultCenter] postNotificationName:@"BlogsRefreshNotification" object:nil];
>>>>>>> 0d1adca4
}

- (void)toggleButtons
{
    _addSelectedButton.enabled = [_selectedBlogs count] > 0;
    [_addSelectedButton setTitle:[NSString stringWithFormat:@"%@ (%d)", NSLocalizedString(@"Add Selected", nil), [_selectedBlogs count]] forState:UIControlStateNormal];
    _selectAllButton.enabled = [_usersBlogs count] != 0;
    if ([_selectedBlogs count] == [_usersBlogs count]) {
        [_selectAllButton setTitle:NSLocalizedString(@"Deselect All", nil) forState:UIControlStateNormal];
    } else {
        [_selectAllButton setTitle:NSLocalizedString(@"Select All", nil) forState:UIControlStateNormal];
    }
}

- (void)selectAllBlogs
{
    [WPMobileStats trackEventForSelfHostedAndWPCom:StatsEventAddBlogsClickedSelectAll];

    [_selectAllButton removeTarget:self action:@selector(selectAllBlogs) forControlEvents:UIControlEventTouchUpInside];
    [_selectAllButton addTarget:self action:@selector(deselectAllBlogs) forControlEvents:UIControlEventTouchUpInside];
    [_selectAllButton setTitle:NSLocalizedString(@"Deselect All", nil) forState:UIControlStateNormal];
    
    [_selectedBlogs removeAllObjects];
    for (NSDictionary *blogData in _usersBlogs) {
        NSString *blogId = [blogData objectForKey:@"blogid"];
        [_selectedBlogs addObject:blogId];
    }
    
    [self toggleButtons];
    [self.tableView reloadData];    
}

- (void)deselectAllBlogs
{
    [WPMobileStats trackEventForSelfHostedAndWPCom:StatsEventAddBlogsClickedDeselectAll];

    [_selectAllButton removeTarget:self action:@selector(deselectAllBlogs) forControlEvents:UIControlEventTouchUpInside];
    [_selectAllButton addTarget:self action:@selector(selectAllBlogs) forControlEvents:UIControlEventTouchUpInside];
    [_selectAllButton setTitle:NSLocalizedString(@"Select All", nil) forState:UIControlStateNormal];
    
    [_selectedBlogs removeAllObjects];
    
    [self toggleButtons];
    [self.tableView reloadData];
}

- (NSString *)getCellTitleForIndexPath:(NSIndexPath *)indexPath
{
    NSDictionary *blogData = [_usersBlogs objectAtIndex:indexPath.row];
    if ([[[blogData objectForKey:@"blogName"] trim] length] == 0)
        return [blogData objectForKey:@"url"];
    else
        return [blogData objectForKey:@"blogName"];
}

@end<|MERGE_RESOLUTION|>--- conflicted
+++ resolved
@@ -386,7 +386,6 @@
 - (void)createBlog:(NSDictionary *)blogInfo withAccount:(WPAccount *)account withContext:(NSManagedObjectContext*)context
 {
     WPLog(@"creating blog: %@", blogInfo);
-<<<<<<< HEAD
     Blog *blog = [account findOrCreateBlogFromDictionary:blogInfo withContext:context];
 	blog.geolocationEnabled = true;
 
@@ -398,17 +397,6 @@
                           failure:nil];
         [[NSNotificationCenter defaultCenter] postNotificationName:@"BlogsRefreshNotification" object:nil];
     });
-=======
-    Blog *blog = [account findOrCreateBlogFromDictionary:blogInfo];
-	blog.geolocationEnabled = YES;
-	[blog dataSave];
-    [blog syncBlogWithSuccess:^{
-        if( ! [blog isWPcom] )
-            [[WordPressComApi sharedApi] syncPushNotificationInfo];
-    }
-                      failure:nil];
-	[[NSNotificationCenter defaultCenter] postNotificationName:@"BlogsRefreshNotification" object:nil];
->>>>>>> 0d1adca4
 }
 
 - (void)toggleButtons
