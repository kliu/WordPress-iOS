--- conflicted
+++ resolved
@@ -34,11 +34,8 @@
     case publicizeConnection
     case followers
 
-<<<<<<< HEAD
     case searchTerms
-=======
     case postingStreak
->>>>>>> 6999ce57
     case postStats
     case blogStats
     // those last two aren't used anywhere yet, I've left them here for illustration purposes.
@@ -60,12 +57,9 @@
             return false
         case .postStats,
              .blogStats,
-<<<<<<< HEAD
              .searchTerms:
-=======
              .postingStreak:
 
->>>>>>> 6999ce57
             return true
         }
     }
