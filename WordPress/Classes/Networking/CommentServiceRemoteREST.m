#import "CommentServiceRemoteREST.h"
#import "WordPressComApi.h"
#import "Blog.h"
#import "RemoteComment.h"
#import "NSDate+WordPressJSON.h"
#import <NSObject+SafeExpectations.h>

@interface CommentServiceRemoteREST ()
@property (nonatomic, strong) WordPressComApi *api;
@end

@implementation CommentServiceRemoteREST

- (id)initWithApi:(WordPressComApi *)api
{
    self = [super init];
    if (self) {
        _api = api;
    }
    return self;
}

- (void)getCommentWithID:(NSNumber *)commentID
                 forBlog:(Blog *)blog
                 success:(void (^)(RemoteComment *comment))success
                 failure:(void (^)(NSError *error))failure {
 
    NSString *commentPath = [NSString stringWithFormat:@"sites/%@/comments/%@", blog.blogID, commentID];
    [blog.restApi GET:commentPath
           parameters:nil
              success:^(AFHTTPRequestOperation *operation, id responseObject) {
                  if (success) {
                      RemoteComment *parsed = [self remoteCommentFromJSONDictionary:responseObject];
                      success(parsed);
                  }
              }
              failure:^(AFHTTPRequestOperation *operation, NSError *error){
                  if (failure) {
                      failure(error);
                  }
              }];
}

- (void)getCommentsForBlog:(Blog *)blog
                   success:(void (^)(NSArray *))success
                   failure:(void (^)(NSError *))failure
{
    NSString *path = [NSString stringWithFormat:@"sites/%@/comments", blog.dotComID];
    NSDictionary *parameters = @{
                                 @"status": @"all",
                                 @"context": @"edit",
                                 };
    [self.api GET:path
       parameters:parameters
          success:^(AFHTTPRequestOperation *operation, id responseObject) {
              if (success) {
                  success([self remoteCommentsFromJSONArray:responseObject[@"comments"]]);
              }
          } failure:^(AFHTTPRequestOperation *operation, NSError *error) {
              if (failure) {
                  failure(error);
              }
          }];
}

- (void)createComment:(RemoteComment *)comment
              forBlog:(Blog *)blog
              success:(void (^)(RemoteComment *comment))success
              failure:(void (^)(NSError *))failure
{
    NSString *path;
    if (comment.parentID) {
        path = [NSString stringWithFormat:@"sites/%@/comments/%@/replies/new", blog.dotComID, comment.parentID];
    } else {
        path = [NSString stringWithFormat:@"sites/%@/posts/%@/replies/new", blog.dotComID, comment.postID];
    }
    NSDictionary *parameters = @{
                                 @"content": comment.content,
                                 @"context": @"edit",
                                 };
    [self.api POST:path
        parameters:parameters
           success:^(AFHTTPRequestOperation *operation, id responseObject) {
               // TODO: validate response
               RemoteComment *comment = [self remoteCommentFromJSONDictionary:responseObject];
               if (success) {
                   success(comment);
               }
           } failure:^(AFHTTPRequestOperation *operation, NSError *error) {
               if (failure) {
                   failure(error);
               }
           }];
}

- (void)updateComment:(RemoteComment *)comment
              forBlog:(Blog *)blog
              success:(void (^)(RemoteComment *comment))success
              failure:(void (^)(NSError *))failure
{
    NSString *path = [NSString stringWithFormat:@"sites/%@/comments/%@", blog.dotComID, comment.commentID];
    NSDictionary *parameters = @{
                                 @"content": comment.content,
                                 @"context": @"edit",
                                 };
    [self.api POST:path
        parameters:parameters
           success:^(AFHTTPRequestOperation *operation, id responseObject) {
               // TODO: validate response
               RemoteComment *comment = [self remoteCommentFromJSONDictionary:responseObject];
               if (success) {
                   success(comment);
               }
           } failure:^(AFHTTPRequestOperation *operation, NSError *error) {
               if (failure) {
                   failure(error);
               }
           }];
}

- (void)moderateComment:(RemoteComment *)comment
                forBlog:(Blog *)blog
                success:(void (^)(RemoteComment *))success
                failure:(void (^)(NSError *))failure
{
    NSString *path = [NSString stringWithFormat:@"sites/%@/comments/%@", blog.dotComID, comment.commentID];
    NSDictionary *parameters = @{
                                 @"status": [self remoteStatusWithStatus:comment.status],
                                 @"context": @"edit",
                                 };
    [self.api POST:path
        parameters:parameters
           success:^(AFHTTPRequestOperation *operation, id responseObject) {
               // TODO: validate response
               RemoteComment *comment = [self remoteCommentFromJSONDictionary:responseObject];
               if (success) {
                   success(comment);
               }
           } failure:^(AFHTTPRequestOperation *operation, NSError *error) {
               if (failure) {
                   failure(error);
               }
           }];
}

- (void)trashComment:(RemoteComment *)comment
             forBlog:(Blog *)blog
             success:(void (^)())success
             failure:(void (^)(NSError *error))failure
{
    NSString *path = [NSString stringWithFormat:@"sites/%@/comments/%@/delete", blog.dotComID, comment.commentID];
    [self.api POST:path
        parameters:nil
           success:^(AFHTTPRequestOperation *operation, id responseObject) {
               if (success) {
                   success();
               }
           } failure:^(AFHTTPRequestOperation *operation, NSError *error) {
               if (failure) {
                   failure(error);
               }
           }];
}


#pragma mark - Public Methods

<<<<<<< HEAD
- (void)moderateCommentWithID:(NSNumber *)commentID
                       blogID:(NSNumber *)blogID
=======
- (void)updateCommentWithID:(NSNumber *)commentID
                     siteID:(NSNumber *)siteID
                    content:(NSString *)content
                    success:(void (^)())success
                    failure:(void (^)(NSError *error))failure
{
    NSString *path = [NSString stringWithFormat:@"sites/%@/comments/%@", siteID, commentID];
    NSDictionary *parameters = @{
                                 @"content": content,
                                 @"context": @"edit",
                                 };
    [self.api POST:path
        parameters:parameters
           success:^(AFHTTPRequestOperation *operation, id responseObject) {
               if (success) {
                   success();
               }
           } failure:^(AFHTTPRequestOperation *operation, NSError *error) {
               if (failure) {
                   failure(error);
               }
           }];
}

- (void)moderateCommentWithID:(NSNumber *)commentID
                       siteID:(NSNumber *)siteID
>>>>>>> 8dc731f4
                       status:(NSString *)status
                      success:(void (^)())success
                      failure:(void (^)(NSError *error))failure
{
<<<<<<< HEAD
    NSString *path = [NSString stringWithFormat:@"sites/%@/comments/%@", blogID, commentID];
=======
    NSString *path = [NSString stringWithFormat:@"sites/%@/comments/%@", siteID, commentID];
>>>>>>> 8dc731f4
    NSDictionary *parameters = @{
        @"status"   : status,
        @"context"  : @"edit",
    };
    
    [self.api POST:path
        parameters:parameters
           success:^(AFHTTPRequestOperation *operation, id responseObject) {
               if (success) {
                   success();
               }
           } failure:^(AFHTTPRequestOperation *operation, NSError *error) {
               if (failure) {
                   failure(error);
               }
           }];
}

- (void)trashCommentWithID:(NSNumber *)commentID
<<<<<<< HEAD
                    blogID:(NSNumber *)blogID
                   success:(void (^)())success
                   failure:(void (^)(NSError *error))failure
{
    NSString *path = [NSString stringWithFormat:@"sites/%@/comments/%@/delete", blogID, commentID];
=======
                    siteID:(NSNumber *)siteID
                   success:(void (^)())success
                   failure:(void (^)(NSError *error))failure
{
    NSString *path = [NSString stringWithFormat:@"sites/%@/comments/%@/delete", siteID, commentID];
>>>>>>> 8dc731f4
    [self.api POST:path
        parameters:nil
           success:^(AFHTTPRequestOperation *operation, id responseObject) {
               if (success) {
                   success();
               }
           } failure:^(AFHTTPRequestOperation *operation, NSError *error) {
               if (failure) {
                   failure(error);
               }
           }];
}

- (void)likeCommentWithID:(NSNumber *)commentID
<<<<<<< HEAD
                   blogID:(NSNumber *)blogID
                  success:(void (^)())success
                  failure:(void (^)(NSError *error))failure
{
    NSString *path = [NSString stringWithFormat:@"sites/%@/comments/%@/likes/new", blogID, commentID];
=======
                   siteID:(NSNumber *)siteID
                  success:(void (^)())success
                  failure:(void (^)(NSError *error))failure
{
    NSString *path = [NSString stringWithFormat:@"sites/%@/comments/%@/likes/new", siteID, commentID];
>>>>>>> 8dc731f4
    
    [self.api POST:path
        parameters:nil
           success:^(AFHTTPRequestOperation *operation, id responseObject) {
               if (success) {
                   success();
               }
           } failure:^(AFHTTPRequestOperation *operation, NSError *error) {
               if (failure) {
                   failure(error);
               }
           }];
}

- (void)unlikeCommentWithID:(NSNumber *)commentID
<<<<<<< HEAD
                     blogID:(NSNumber *)blogID
                    success:(void (^)())success
                    failure:(void (^)(NSError *error))failure
{
    NSString *path = [NSString stringWithFormat:@"sites/%@/comments/%@/likes/mine/delete", blogID, commentID];
=======
                     siteID:(NSNumber *)siteID
                    success:(void (^)())success
                    failure:(void (^)(NSError *error))failure
{
    NSString *path = [NSString stringWithFormat:@"sites/%@/comments/%@/likes/mine/delete", siteID, commentID];
>>>>>>> 8dc731f4
    
    [self.api POST:path
        parameters:nil
           success:^(AFHTTPRequestOperation *operation, id responseObject) {
               if (success) {
                   success();
               }
           } failure:^(AFHTTPRequestOperation *operation, NSError *error) {
               if (failure) {
                   failure(error);
               }
           }];
}


#pragma mark - Private methods

- (NSArray *)remoteCommentsFromJSONArray:(NSArray *)jsonComments
{
    NSMutableArray *comments = [NSMutableArray arrayWithCapacity:jsonComments.count];
    for (NSDictionary *jsonComment in jsonComments) {
        [comments addObject:[self remoteCommentFromJSONDictionary:jsonComment]];
    }
    return [NSArray arrayWithArray:comments];

}

- (RemoteComment *)remoteCommentFromJSONDictionary:(NSDictionary *)jsonDictionary
{
    RemoteComment *comment = [RemoteComment new];

    comment.author = jsonDictionary[@"author"][@"name"];
    // Email might be `false`, turn into `nil`
    comment.authorEmail = [jsonDictionary[@"author"] stringForKey:@"email"];
    comment.authorUrl = jsonDictionary[@"author"][@"URL"];
    comment.commentID = jsonDictionary[@"ID"];
    comment.content = jsonDictionary[@"content"];
    comment.date = [NSDate dateWithWordPressComJSONString:jsonDictionary[@"date"]];
    comment.link = jsonDictionary[@"URL"];
    comment.parentID = [jsonDictionary numberForKeyPath:@"parent.ID"];
    comment.postID = [jsonDictionary numberForKeyPath:@"post.ID"];
    comment.postTitle = [jsonDictionary stringForKeyPath:@"post.title"];
    comment.status = [self statusWithRemoteStatus:jsonDictionary[@"status"]];
    comment.type = jsonDictionary[@"type"];

    return comment;
}

- (NSString *)statusWithRemoteStatus:(NSString *)remoteStatus
{
    NSString *status = remoteStatus;
    if ([status isEqualToString:@"unapproved"]) {
        status = @"hold";
    } else if ([status isEqualToString:@"approved"]) {
        status = @"approve";
    }
    return status;
}

- (NSString *)remoteStatusWithStatus:(NSString *)status
{
    NSString *remoteStatus = status;
    if ([remoteStatus isEqualToString:@"hold"]) {
        remoteStatus = @"unapproved";
    } else if ([remoteStatus isEqualToString:@"approve"]) {
        remoteStatus = @"approved";
    }
    return remoteStatus;
}

@end<|MERGE_RESOLUTION|>--- conflicted
+++ resolved
@@ -165,10 +165,6 @@
 
 #pragma mark - Public Methods
 
-<<<<<<< HEAD
-- (void)moderateCommentWithID:(NSNumber *)commentID
-                       blogID:(NSNumber *)blogID
-=======
 - (void)updateCommentWithID:(NSNumber *)commentID
                      siteID:(NSNumber *)siteID
                     content:(NSString *)content
@@ -195,16 +191,11 @@
 
 - (void)moderateCommentWithID:(NSNumber *)commentID
                        siteID:(NSNumber *)siteID
->>>>>>> 8dc731f4
                        status:(NSString *)status
                       success:(void (^)())success
                       failure:(void (^)(NSError *error))failure
 {
-<<<<<<< HEAD
-    NSString *path = [NSString stringWithFormat:@"sites/%@/comments/%@", blogID, commentID];
-=======
     NSString *path = [NSString stringWithFormat:@"sites/%@/comments/%@", siteID, commentID];
->>>>>>> 8dc731f4
     NSDictionary *parameters = @{
         @"status"   : status,
         @"context"  : @"edit",
@@ -224,19 +215,11 @@
 }
 
 - (void)trashCommentWithID:(NSNumber *)commentID
-<<<<<<< HEAD
-                    blogID:(NSNumber *)blogID
-                   success:(void (^)())success
-                   failure:(void (^)(NSError *error))failure
-{
-    NSString *path = [NSString stringWithFormat:@"sites/%@/comments/%@/delete", blogID, commentID];
-=======
                     siteID:(NSNumber *)siteID
                    success:(void (^)())success
                    failure:(void (^)(NSError *error))failure
 {
     NSString *path = [NSString stringWithFormat:@"sites/%@/comments/%@/delete", siteID, commentID];
->>>>>>> 8dc731f4
     [self.api POST:path
         parameters:nil
            success:^(AFHTTPRequestOperation *operation, id responseObject) {
@@ -251,19 +234,11 @@
 }
 
 - (void)likeCommentWithID:(NSNumber *)commentID
-<<<<<<< HEAD
-                   blogID:(NSNumber *)blogID
-                  success:(void (^)())success
-                  failure:(void (^)(NSError *error))failure
-{
-    NSString *path = [NSString stringWithFormat:@"sites/%@/comments/%@/likes/new", blogID, commentID];
-=======
                    siteID:(NSNumber *)siteID
                   success:(void (^)())success
                   failure:(void (^)(NSError *error))failure
 {
     NSString *path = [NSString stringWithFormat:@"sites/%@/comments/%@/likes/new", siteID, commentID];
->>>>>>> 8dc731f4
     
     [self.api POST:path
         parameters:nil
@@ -279,19 +254,11 @@
 }
 
 - (void)unlikeCommentWithID:(NSNumber *)commentID
-<<<<<<< HEAD
-                     blogID:(NSNumber *)blogID
-                    success:(void (^)())success
-                    failure:(void (^)(NSError *error))failure
-{
-    NSString *path = [NSString stringWithFormat:@"sites/%@/comments/%@/likes/mine/delete", blogID, commentID];
-=======
                      siteID:(NSNumber *)siteID
                     success:(void (^)())success
                     failure:(void (^)(NSError *error))failure
 {
     NSString *path = [NSString stringWithFormat:@"sites/%@/comments/%@/likes/mine/delete", siteID, commentID];
->>>>>>> 8dc731f4
     
     [self.api POST:path
         parameters:nil
