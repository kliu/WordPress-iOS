--- conflicted
+++ resolved
@@ -24,14 +24,10 @@
         static let styleAttr = try! NSRegularExpression(pattern: "\\s*style=\"[^\"]*\"", options: .caseInsensitive)
 
         // Gallery Images
-<<<<<<< HEAD
-        static let galleryImgTags = try! NSRegularExpression(pattern: "<img[^>]*data-orig-file[^>]*/>", options: .CaseInsensitive)
+        static let galleryImgTags = try! NSRegularExpression(pattern: "<img[^>]*data-orig-file[^>]*/>", options: .caseInsensitive)
 
         // Trailing BR Tags
-        static let trailingBRTags = try! NSRegularExpression(pattern: "(\\s*<br\\s*(/?)\\s*>\\s*)+$", options: .CaseInsensitive)
-=======
-        static let galleryImgTags = try! NSRegularExpression(pattern: "<img[^>]*data-orig-file[^>]*/>", options: .caseInsensitive)
->>>>>>> c4dbaaac
+        static let trailingBRTags = try! NSRegularExpression(pattern: "(\\s*<br\\s*(/?)\\s*>\\s*)+$", options: .caseInsensitive)
     }
 
 
