--- conflicted
+++ resolved
@@ -47,11 +47,7 @@
     WPAnalyticsStatSentItemToInstapaper,
     WPAnalyticsStatSentItemToPocket,
     WPAnalyticsStatSentItemToGooglePlus,
-<<<<<<< HEAD
-	WPAnalyticsStatSentItemToWordPress,
-=======
     WPAnalyticsStatSentItemToWordPress,
->>>>>>> 070a6dba
     WPAnalyticsStatNotificationPerformedAction,
     WPAnalyticsStatNotificationRepliedTo,
     WPAnalyticsStatNotificationApproved,
