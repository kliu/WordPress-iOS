import Foundation

// WPiOS-only events
@objc enum WPAnalyticsEvent: Int {

    case createSheetShown
    case createSheetActionTapped
    case createAnnouncementModalShown

    // Media Editor
    case mediaEditorShown
    case mediaEditorUsed
    case editorCreatedPage

    // Tenor
    case tenorAccessed
    case tenorSearched
    case tenorUploaded
    case mediaLibraryAddedPhotoViaTenor
    case editorAddedPhotoViaTenor

    // Settings and Prepublishing Nudges
    case editorPostPublishTap
    case editorPostPublishDismissed
    case editorPostScheduledChanged
    case editorPostTitleChanged
    case editorPostVisibilityChanged
    case editorPostTagsChanged
    case editorPostAuthorChanged
    case editorPostPublishNowTapped
    case editorPostCategoryChanged
    case editorPostStatusChanged
    case editorPostFormatChanged
    case editorPostFeaturedImageChanged
    case editorPostStickyChanged
    case editorPostLocationChanged
    case editorPostSlugChanged
    case editorPostExcerptChanged
    case editorPostSiteChanged

    // App Settings
    case appSettingsAppearanceChanged

    // Gutenberg Features
    case gutenbergUnsupportedBlockWebViewShown
    case gutenbergUnsupportedBlockWebViewClosed
    case gutenbergSuggestionSessionFinished
    case gutenbergEditorSettingsFetched
    case gutenbergEditorHelpShown
    case gutenbergEditorBlockInserted
    case gutenbergEditorBlockMoved

    // Notifications Permissions
    case pushNotificationsPrimerSeen
    case pushNotificationsPrimerAllowTapped
    case pushNotificationsPrimerNoTapped
    case secondNotificationsAlertSeen
    case secondNotificationsAlertAllowTapped
    case secondNotificationsAlertNoTapped

    // Reader
    case selectInterestsShown
    case selectInterestsPicked
    case readerDiscoverShown
    case readerFollowingShown
    case readerSavedListShown
    case readerLikedShown
    case readerA8CShown
    case readerP2Shown
    case readerBlogPreviewed
    case readerDiscoverPaginated
    case readerPostCardTapped
    case readerPullToRefresh
    case readerDiscoverTopicTapped
    case postCardMoreTapped
    case followedBlogNotificationsReaderMenuOff
    case followedBlogNotificationsReaderMenuOn
    case readerArticleVisited
    case itemSharedReader
    case readerBlogBlocked
    case readerChipsMoreToggled
    case readerToggleFollowConversation
    case readerToggleCommentNotifications
    case readerMoreToggleFollowConversation
    case readerPostReported
    case readerArticleDetailMoreTapped
    case readerSharedItem
    case readerSuggestedSiteVisited
    case readerSuggestedSiteToggleFollow
    case readerDiscoverContentPresented
    case readerPostMarkSeen
    case readerPostMarkUnseen
    case readerRelatedPostFromOtherSiteClicked
    case readerRelatedPostFromSameSiteClicked
    case readerSearchHistoryCleared
    case readerArticleLinkTapped
    case readerArticleImageTapped

    // Stats - Empty Stats nudges
    case statsPublicizeNudgeShown
    case statsPublicizeNudgeTapped
    case statsPublicizeNudgeDismissed
    case statsPublicizeNudgeCompleted
    case statsBloggingRemindersNudgeShown
    case statsBloggingRemindersNudgeTapped
    case statsBloggingRemindersNudgeDismissed
    case statsBloggingRemindersNudgeCompleted
    case statsReaderDiscoverNudgeShown
    case statsReaderDiscoverNudgeTapped
    case statsReaderDiscoverNudgeDismissed
    case statsReaderDiscoverNudgeCompleted
    case statsLineChartTapped

    // Stats - Insights
    case statsCustomizeInsightsShown
    case statsInsightsManagementSaved
    case statsInsightsManagementDismissed

    // What's New - Feature announcements
    case featureAnnouncementShown
    case featureAnnouncementButtonTapped

    // Stories
    case storyIntroShown
    case storyIntroDismissed
    case storyIntroCreateStoryButtonTapped
    case storyAddedMedia
    case storyBlockAddMediaTapped

    // Jetpack
    case jetpackSettingsViewed
    case jetpackManageConnectionViewed
    case jetpackDisconnectTapped
    case jetpackDisconnectRequested
    case jetpackAllowlistedIpsViewed
    case jetpackAllowlistedIpsChanged
    case activitylogFilterbarSelectType
    case activitylogFilterbarResetType
    case activitylogFilterbarTypeButtonTapped
    case activitylogFilterbarRangeButtonTapped
    case activitylogFilterbarSelectRange
    case activitylogFilterbarResetRange
    case backupListOpened
    case backupFilterbarRangeButtonTapped
    case backupFilterbarSelectRange
    case backupFilterbarResetRange
    case restoreOpened
    case restoreConfirmed
    case restoreError
    case restoreNotifiyMeButtonTapped
    case backupDownloadOpened
    case backupDownloadConfirmed
    case backupFileDownloadError
    case backupNotifiyMeButtonTapped
    case backupFileDownloadTapped
    case backupDownloadShareLinkTapped

    // Jetpack Scan
    case jetpackScanAccessed
    case jetpackScanHistoryAccessed
    case jetpackScanHistoryFilter
    case jetpackScanThreatListItemTapped
    case jetpackScanRunTapped
    case jetpackScanIgnoreThreatDialogOpen
    case jetpackScanThreatIgnoreTapped
    case jetpackScanFixThreatDialogOpen
    case jetpackScanThreatFixTapped
    case jetpackScanAllThreatsOpen
    case jetpackScanAllthreatsFixTapped
    case jetpackScanError

    // Comments
    case commentViewed
    case commentApproved
    case commentUnApproved
    case commentLiked
    case commentUnliked
    case commentTrashed
    case commentSpammed
    case commentEditorOpened
    case commentEdited
    case commentRepliedTo
    case commentFilterChanged
    case commentSnackbarNext
    case commentFullScreenEntered
    case commentFullScreenExited

    // InviteLinks
    case inviteLinksGetStatus
    case inviteLinksGenerate
    case inviteLinksShare
    case inviteLinksDisable

    // Page Layout and Site Design Picker
    case categoryFilterSelected
    case categoryFilterDeselected

    // User Profile Sheet
    case userProfileSheetShown
    case userProfileSheetSiteShown

    // Blog preview by URL (that is, in a WebView)
    case blogUrlPreviewed

    // Likes list shown from Reader Post details
    case likeListOpened

    // When Likes list is scrolled
    case likeListFetchedMore

    // Recommend app to others
    case recommendAppEngaged
    case recommendAppContentFetchFailed

    // Domains
    case domainsDashboardViewed
    case domainsDashboardAddDomainTapped
    case domainsSearchSelectDomainTapped
    case domainsRegistrationFormViewed
    case domainsRegistrationFormSubmitted
    case domainsPurchaseWebviewViewed

    // My Site
    case mySitePullToRefresh

    // My Site: No sites view displayed
    case mySiteNoSitesViewDisplayed
    case mySiteNoSitesViewActionTapped
    case mySiteNoSitesViewHidden

    // Site Switcher
    case mySiteSiteSwitcherTapped
    case siteSwitcherDisplayed
    case siteSwitcherDismissed
    case siteSwitcherToggleEditTapped
    case siteSwitcherAddSiteTapped
    case siteSwitcherSearchPerformed
    case siteSwitcherToggleBlogVisible

    // Post List
    case postListShareAction
    case postListSetAsPostsPageAction
    case postListSetHomePageAction

    // Reader: Filter Sheet
    case readerFilterSheetDisplayed
    case readerFilterSheetDismissed
    case readerFilterSheetItemSelected
    case readerFilterSheetCleared

    // Reader: Manage
    case readerManageViewDisplayed
    case readerManageViewDismissed

    // App Settings
    case settingsDidChange
    case initialScreenChanged

    // Account Close
    case accountCloseTapped
    case accountCloseCompleted

    // App Settings
    case appSettingsClearMediaCacheTapped
    case appSettingsClearSpotlightIndexTapped
    case appSettingsClearSiriSuggestionsTapped
    case appSettingsOpenDeviceSettingsTapped

    // Privacy Settings
    case privacySettingsOpened
    case privacySettingsReportCrashesToggled

    // Notifications
    case notificationsPreviousTapped
    case notificationsNextTapped
    case notificationsMarkAllReadTapped
    case notificationMarkAsReadTapped
    case notificationMarkAsUnreadTapped

    // Sharing Buttons
    case sharingButtonsEditSharingButtonsToggled
    case sharingButtonsEditMoreButtonToggled
    case sharingButtonsLabelChanged

    // Comment Sharing
    case readerArticleCommentShared
    case siteCommentsCommentShared

    // People
    case peopleFilterChanged
    case peopleUserInvited

    // Login: Epilogue
    case loginEpilogueChooseSiteTapped
    case loginEpilogueCreateNewSiteTapped

    // WebKitView
    case webKitViewDisplayed
    case webKitViewDismissed
    case webKitViewOpenInSafariTapped
    case webKitViewReloadTapped
    case webKitViewShareTapped
    case webKitViewNavigatedBack
    case webKitViewNavigatedForward

    // Preview WebKitView
    case previewWebKitViewDeviceChanged

    // Add Site
    case addSiteAlertDisplayed

    // Change Username
    case changeUsernameSearchPerformed
    case changeUsernameDisplayed
    case changeUsernameDismissed

    // My Site Dashboard
    case dashboardCardShown
    case dashboardCardItemTapped
    case mySiteTabTapped
    case mySiteSiteMenuShown
    case mySiteDashboardShown
    case mySiteDefaultTabExperimentVariantAssigned

    // Site Intent Question
    case enhancedSiteCreationIntentQuestionCanceled
    case enhancedSiteCreationIntentQuestionSkipped
    case enhancedSiteCreationIntentQuestionVerticalSelected
    case enhancedSiteCreationIntentQuestionCustomVerticalSelected
    case enhancedSiteCreationIntentQuestionSearchFocused
    case enhancedSiteCreationIntentQuestionViewed
    case enhancedSiteCreationIntentQuestionExperiment

    // Site Name
    case enhancedSiteCreationSiteNameCanceled
    case enhancedSiteCreationSiteNameSkipped
    case enhancedSiteCreationSiteNameEntered
    case enhancedSiteCreationSiteNameViewed
    case enhancedSiteCreationSiteNameExperiment

    // Quick Start
    case quickStartStarted
    case quickStartTapped

    // Onboarding Question Prompt
    case onboardingQuestionsDisplayed
    case onboardingQuestionsItemSelected
    case onboardingQuestionsSkipped

    // Onboarding Enable Notifications Prompt
    case onboardingEnableNotificationsDisplayed
    case onboardingEnableNotificationsSkipped
    case onboardingEnableNotificationsEnableTapped

    // Blogging Reminders Notification
    case bloggingRemindersNotificationReceived

    // Blogging Prompts
    case promptsBottomSheetAnswerPrompt
    case promptsIntroductionModalViewed
    case promptsIntroductionModalDismissed
    case promptsIntroductionModalTryItNow
    case promptsIntroductionModalRemindMe
    case promptsIntroductionModalGotIt
    case promptsDashboardCardAnswerPrompt
    case promptsDashboardCardMenu
    case promptsDashboardCardMenuViewMore
    case promptsDashboardCardMenuSkip
    case promptsDashboardCardMenuRemove
    case promptsListViewed
<<<<<<< HEAD
    case promptsNotificationAnswerActionTapped
    case promptsNotificationDismissActionTapped
    case promptsNotificationTapped
    case promptsNotificationDismissed
=======
    case promptsReminderSettingsIncludeSwitch
    case promptsReminderSettingsHelp

>>>>>>> 2320d1ca

    /// A String that represents the event
    var value: String {
        switch self {
        case .createSheetShown:
            return "create_sheet_shown"
        case .createSheetActionTapped:
            return "create_sheet_action_tapped"
        case .createAnnouncementModalShown:
            return "create_announcement_modal_shown"
        // Media Editor
        case .mediaEditorShown:
            return "media_editor_shown"
        case .mediaEditorUsed:
            return "media_editor_used"
        case .editorCreatedPage:
            return "editor_page_created"
        // Tenor
        case .tenorAccessed:
            return "tenor_accessed"
        case .tenorSearched:
            return "tenor_searched"
        case .tenorUploaded:
            return "tenor_uploaded"
        case .mediaLibraryAddedPhotoViaTenor:
            return "media_library_photo_added"
        case .editorAddedPhotoViaTenor:
            return "editor_photo_added"
        // Editor    
        case .editorPostPublishTap:
            return "editor_post_publish_tapped"
        case .editorPostPublishDismissed:
            return "editor_post_publish_dismissed"
        case .editorPostScheduledChanged:
            return "editor_post_scheduled_changed"
        case .editorPostTitleChanged:
            return "editor_post_title_changed"
        case .editorPostVisibilityChanged:
            return "editor_post_visibility_changed"
        case .editorPostTagsChanged:
            return "editor_post_tags_changed"
        case .editorPostPublishNowTapped:
            return "editor_post_publish_now_tapped"
        case .editorPostCategoryChanged:
            return "editor_post_category_changed"
        case .editorPostStatusChanged:
            return "editor_post_status_changed"
        case .editorPostFormatChanged:
            return "editor_post_format_changed"
        case .editorPostFeaturedImageChanged:
            return "editor_post_featured_image_changed"
        case .editorPostStickyChanged:
            return "editor_post_sticky_changed"
        case .editorPostAuthorChanged:
            return "editor_post_author_changed"
        case .editorPostLocationChanged:
            return "editor_post_location_changed"
        case .editorPostSlugChanged:
            return "editor_post_slug_changed"
        case .editorPostExcerptChanged:
            return "editor_post_excerpt_changed"
        case .editorPostSiteChanged:
            return "editor_post_site_changed"
        case .appSettingsAppearanceChanged:
            return "app_settings_appearance_changed"
        case .gutenbergUnsupportedBlockWebViewShown:
            return "gutenberg_unsupported_block_webview_shown"
        case .gutenbergUnsupportedBlockWebViewClosed:
            return "gutenberg_unsupported_block_webview_closed"
        case .gutenbergSuggestionSessionFinished:
            return "suggestion_session_finished"
        case .gutenbergEditorSettingsFetched:
            return "editor_settings_fetched"
        case .gutenbergEditorHelpShown:
            return "editor_help_shown"
        case .gutenbergEditorBlockInserted:
            return "editor_block_inserted"
        case .gutenbergEditorBlockMoved:
            return "editor_block_moved"
        // Notifications permissions
        case .pushNotificationsPrimerSeen:
            return "notifications_primer_seen"
        case .pushNotificationsPrimerAllowTapped:
            return "notifications_primer_allow_tapped"
        case .pushNotificationsPrimerNoTapped:
            return "notifications_primer_no_tapped"
        case .secondNotificationsAlertSeen:
            return "notifications_second_alert_seen"
        case .secondNotificationsAlertAllowTapped:
            return "notifications_second_alert_allow_tapped"
        case .secondNotificationsAlertNoTapped:
            return "notifications_second_alert_no_tapped"
        // Reader
        case .selectInterestsShown:
            return "select_interests_shown"
        case .selectInterestsPicked:
            return "select_interests_picked"
        case .readerDiscoverShown:
            return "reader_discover_shown"
        case .readerFollowingShown:
            return "reader_following_shown"
        case .readerLikedShown:
            return "reader_liked_shown"
        case .readerA8CShown:
            return "reader_a8c_shown"
        case .readerP2Shown:
            return "reader_p2_shown"
        case .readerSavedListShown:
            return "reader_saved_list_shown"
        case .readerBlogPreviewed:
            return "reader_blog_previewed"
        case .readerDiscoverPaginated:
            return "reader_discover_paginated"
        case .readerPostCardTapped:
            return "reader_post_card_tapped"
        case .readerPullToRefresh:
            return "reader_pull_to_refresh"
        case .readerDiscoverTopicTapped:
            return "reader_discover_topic_tapped"
        case .postCardMoreTapped:
            return "post_card_more_tapped"
        case .followedBlogNotificationsReaderMenuOff:
            return "followed_blog_notifications_reader_menu_off"
        case .followedBlogNotificationsReaderMenuOn:
            return "followed_blog_notifications_reader_menu_on"
        case .readerArticleVisited:
            return "reader_article_visited"
        case .itemSharedReader:
            return "item_shared_reader"
        case .readerBlogBlocked:
            return "reader_blog_blocked"
        case .readerChipsMoreToggled:
            return "reader_chips_more_toggled"
        case .readerToggleFollowConversation:
            return "reader_toggle_follow_conversation"
        case .readerToggleCommentNotifications:
            return "reader_toggle_comment_notifications"
        case .readerMoreToggleFollowConversation:
            return "reader_more_toggle_follow_conversation"
        case .readerPostReported:
            return "reader_post_reported"
        case .readerArticleDetailMoreTapped:
            return "reader_article_detail_more_tapped"
        case .readerSharedItem:
            return "reader_shared_item"
        case .readerSuggestedSiteVisited:
            return "reader_suggested_site_visited"
        case .readerSuggestedSiteToggleFollow:
            return "reader_suggested_site_toggle_follow"
        case .readerDiscoverContentPresented:
            return "reader_discover_content_presented"
        case .readerPostMarkSeen:
            return "reader_mark_as_seen"
        case .readerPostMarkUnseen:
            return "reader_mark_as_unseen"
        case .readerRelatedPostFromOtherSiteClicked:
            return "reader_related_post_from_other_site_clicked"
        case .readerRelatedPostFromSameSiteClicked:
            return "reader_related_post_from_same_site_clicked"
        case .readerSearchHistoryCleared:
            return "reader_search_history_cleared"
        case .readerArticleLinkTapped:
            return "reader_article_link_tapped"
        case .readerArticleImageTapped:
            return "reader_article_image_tapped"

        // Stats - Empty Stats nudges
        case .statsPublicizeNudgeShown:
            return "stats_publicize_nudge_shown"
        case .statsPublicizeNudgeTapped:
            return "stats_publicize_nudge_tapped"
        case .statsPublicizeNudgeDismissed:
            return "stats_publicize_nudge_dismissed"
        case .statsPublicizeNudgeCompleted:
            return "stats_publicize_nudge_completed"
        case .statsBloggingRemindersNudgeShown:
            return "stats_blogging_reminders_nudge_shown"
        case .statsBloggingRemindersNudgeTapped:
            return "stats_blogging_reminders_nudge_tapped"
        case .statsBloggingRemindersNudgeDismissed:
            return "stats_blogging_reminders_nudge_dismissed"
        case .statsBloggingRemindersNudgeCompleted:
            return "stats_blogging_reminders_nudge_completed"
        case .statsReaderDiscoverNudgeShown:
            return "stats_reader_discover_nudge_shown"
        case .statsReaderDiscoverNudgeTapped:
            return "stats_reader_discover_nudge_tapped"
        case .statsReaderDiscoverNudgeDismissed:
            return "stats_reader_discover_nudge_dismissed"
        case .statsReaderDiscoverNudgeCompleted:
            return "stats_reader_discover_nudge_completed"
        case .statsLineChartTapped:
            return "stats_line_chart_tapped"

        // Stats - Insights
        case .statsCustomizeInsightsShown:
            return "stats_customize_insights_shown"
        case .statsInsightsManagementSaved:
            return "stats_insights_management_saved"
        case .statsInsightsManagementDismissed:
            return "stats_insights_management_dismissed"

        // What's New - Feature announcements
        case .featureAnnouncementShown:
            return "feature_announcement_shown"
        case .featureAnnouncementButtonTapped:
            return "feature_announcement_button_tapped"

        // Stories
        case .storyIntroShown:
            return "story_intro_shown"
        case .storyIntroDismissed:
            return "story_intro_dismissed"
        case .storyIntroCreateStoryButtonTapped:
            return "story_intro_create_story_button_tapped"
        case .storyAddedMedia:
            return "story_added_media"
        case .storyBlockAddMediaTapped:
            return "story_block_add_media_tapped"

        // Jetpack
        case .jetpackSettingsViewed:
            return "jetpack_settings_viewed"
        case .jetpackManageConnectionViewed:
            return "jetpack_manage_connection_viewed"
        case .jetpackDisconnectTapped:
            return "jetpack_disconnect_tapped"
        case .jetpackDisconnectRequested:
            return "jetpack_disconnect_requested"
        case .jetpackAllowlistedIpsViewed:
            return "jetpack_allowlisted_ips_viewed"
        case .jetpackAllowlistedIpsChanged:
            return "jetpack_allowlisted_ips_changed"
        case .activitylogFilterbarSelectType:
            return "activitylog_filterbar_select_type"
        case .activitylogFilterbarResetType:
            return "activitylog_filterbar_reset_type"
        case .activitylogFilterbarTypeButtonTapped:
            return "activitylog_filterbar_type_button_tapped"
        case .activitylogFilterbarRangeButtonTapped:
            return "activitylog_filterbar_range_button_tapped"
        case .activitylogFilterbarSelectRange:
            return "activitylog_filterbar_select_range"
        case .activitylogFilterbarResetRange:
            return "activitylog_filterbar_reset_range"
        case .backupListOpened:
            return "jetpack_backup_list_opened"
        case .backupFilterbarRangeButtonTapped:
            return "jetpack_backup_filterbar_range_button_tapped"
        case .backupFilterbarSelectRange:
            return "jetpack_backup_filterbar_select_range"
        case .backupFilterbarResetRange:
            return "jetpack_backup_filterbar_reset_range"
        case .restoreOpened:
            return "jetpack_restore_opened"
        case .restoreConfirmed:
            return "jetpack_restore_confirmed"
        case .restoreError:
            return "jetpack_restore_error"
        case .restoreNotifiyMeButtonTapped:
            return "jetpack_restore_notify_me_button_tapped"
        case .backupDownloadOpened:
            return "jetpack_backup_download_opened"
        case .backupDownloadConfirmed:
            return "jetpack_backup_download_confirmed"
        case .backupFileDownloadError:
            return "jetpack_backup_file_download_error"
        case .backupNotifiyMeButtonTapped:
            return "jetpack_backup_notify_me_button_tapped"
        case .backupFileDownloadTapped:
            return "jetpack_backup_file_download_tapped"
        case .backupDownloadShareLinkTapped:
            return "jetpack_backup_download_share_link_tapped"

        // Jetpack Scan
        case .jetpackScanAccessed:
            return "jetpack_scan_accessed"
        case .jetpackScanHistoryAccessed:
            return "jetpack_scan_history_accessed"
        case .jetpackScanHistoryFilter:
            return "jetpack_scan_history_filter"
        case .jetpackScanThreatListItemTapped:
            return "jetpack_scan_threat_list_item_tapped"
        case .jetpackScanRunTapped:
            return "jetpack_scan_run_tapped"
        case .jetpackScanIgnoreThreatDialogOpen:
            return "jetpack_scan_ignorethreat_dialogopen"
        case .jetpackScanThreatIgnoreTapped:
            return "jetpack_scan_threat_ignore_tapped"
        case .jetpackScanFixThreatDialogOpen:
            return "jetpack_scan_fixthreat_dialogopen"
        case .jetpackScanThreatFixTapped:
            return "jetpack_scan_threat_fix_tapped"
        case .jetpackScanAllThreatsOpen:
            return "jetpack_scan_allthreats_open"
        case .jetpackScanAllthreatsFixTapped:
            return "jetpack_scan_allthreats_fix_tapped"
        case .jetpackScanError:
            return "jetpack_scan_error"

        // Comments
        case .commentViewed:
            return "comment_viewed"
        case .commentApproved:
            return "comment_approved"
        case .commentUnApproved:
            return "comment_unapproved"
        case .commentLiked:
            return "comment_liked"
        case .commentUnliked:
            return "comment_unliked"
        case .commentTrashed:
            return "comment_trashed"
        case .commentSpammed:
            return "comment_spammed"
        case .commentEditorOpened:
            return "comment_editor_opened"
        case .commentEdited:
            return "comment_edited"
        case .commentRepliedTo:
            return "comment_replied_to"
        case .commentFilterChanged:
            return "comment_filter_changed"
        case .commentSnackbarNext:
            return "comment_snackbar_next"
        case .commentFullScreenEntered:
            return "comment_fullscreen_entered"
        case .commentFullScreenExited:
            return "comment_fullscreen_exited"

        // Invite Links
        case .inviteLinksGetStatus:
            return "invite_links_get_status"
        case .inviteLinksGenerate:
            return "invite_links_generate"
        case .inviteLinksShare:
            return "invite_links_share"
        case .inviteLinksDisable:
            return "invite_links_disable"

        // Page Layout and Site Design Picker
        case .categoryFilterSelected:
            return "category_filter_selected"
        case .categoryFilterDeselected:
            return "category_filter_deselected"

        // User Profile Sheet
        case .userProfileSheetShown:
            return "user_profile_sheet_shown"
        case .userProfileSheetSiteShown:
            return "user_profile_sheet_site_shown"

        // Blog preview by URL (that is, in a WebView)
        case .blogUrlPreviewed:
            return "blog_url_previewed"

        // Likes list shown from Reader Post details
        case .likeListOpened:
            return "like_list_opened"

        // When Likes list is scrolled
        case .likeListFetchedMore:
            return "like_list_fetched_more"

        // When the recommend app button is tapped
        case .recommendAppEngaged:
            return "recommend_app_engaged"

        // When the content fetching for the recommend app failed
        case .recommendAppContentFetchFailed:
            return "recommend_app_content_fetch_failed"

        // Domains
        case .domainsDashboardViewed:
            return "domains_dashboard_viewed"
        case .domainsDashboardAddDomainTapped:
            return "domains_dashboard_add_domain_tapped"
        case .domainsSearchSelectDomainTapped:
            return "domains_dashboard_add_domain_tapped"
        case .domainsRegistrationFormViewed:
            return "domains_registration_form_viewed"
        case .domainsRegistrationFormSubmitted:
            return "domains_registration_form_submitted"
        case .domainsPurchaseWebviewViewed:
            return "domains_purchase_webview_viewed"

        // My Site
        case .mySitePullToRefresh:
            return "my_site_pull_to_refresh"

        // My Site No Sites View
        case .mySiteNoSitesViewDisplayed:
            return "my_site_no_sites_view_displayed"
        case .mySiteNoSitesViewActionTapped:
            return "my_site_no_sites_view_action_tapped"
        case .mySiteNoSitesViewHidden:
            return "my_site_no_sites_view_hidden"

        // Site Switcher
        case .mySiteSiteSwitcherTapped:
            return "my_site_site_switcher_tapped"
        case .siteSwitcherDisplayed:
            return "site_switcher_displayed"
        case .siteSwitcherDismissed:
            return "site_switcher_dismissed"
        case .siteSwitcherToggleEditTapped:
            return "site_switcher_toggle_edit_tapped"
        case .siteSwitcherAddSiteTapped:
            return "site_switcher_add_site_tapped"
        case .siteSwitcherSearchPerformed:
            return "site_switcher_search_performed"
        case .siteSwitcherToggleBlogVisible:
            return "site_switcher_toggle_blog_visible"
        case .postListShareAction:
            return "post_list_button_pressed"
        case .postListSetAsPostsPageAction:
            return "post_list_button_pressed"
        case .postListSetHomePageAction:
            return "post_list_button_pressed"

        // Reader: Filter Sheet
        case .readerFilterSheetDisplayed:
            return "reader_filter_sheet_displayed"
        case .readerFilterSheetDismissed:
            return "reader_filter_sheet_dismissed"
        case .readerFilterSheetItemSelected:
            return "reader_filter_sheet_item_selected"
        case .readerFilterSheetCleared:
            return "reader_filter_sheet_cleared"

        // Reader: Manage View
        case .readerManageViewDisplayed:
            return "reader_manage_view_displayed"
        case .readerManageViewDismissed:
            return "reader_manage_view_dismissed"

        // App Settings
        case .settingsDidChange:
            return "settings_did_change"
        case .initialScreenChanged:
            return "app_settings_initial_screen_changed"
        case .appSettingsClearMediaCacheTapped:
            return "app_settings_clear_media_cache_tapped"
        case .appSettingsClearSpotlightIndexTapped:
            return "app_settings_clear_spotlight_index_tapped"
        case .appSettingsClearSiriSuggestionsTapped:
            return "app_settings_clear_siri_suggestions_tapped"
        case .appSettingsOpenDeviceSettingsTapped:
            return "app_settings_open_device_settings_tapped"

        // Privacy Settings
        case .privacySettingsOpened:
            return "privacy_settings_opened"
        case .privacySettingsReportCrashesToggled:
            return "privacy_settings_report_crashes_toggled"

        // Account Close
        case .accountCloseTapped:
            return "account_close_tapped"
        case .accountCloseCompleted:
            return "account_close_completed"

        // Notifications
        case .notificationsPreviousTapped:
            return "notifications_previous_tapped"
        case .notificationsNextTapped:
            return "notifications_next_tapped"
        case .notificationsMarkAllReadTapped:
            return "notifications_mark_all_read_tapped"
        case .notificationMarkAsReadTapped:
            return "notification_mark_as_read_tapped"
        case .notificationMarkAsUnreadTapped:
            return "notification_mark_as_unread_tapped"

        // Sharing
        case .sharingButtonsEditSharingButtonsToggled:
            return "sharing_buttons_edit_sharing_buttons_toggled"
        case .sharingButtonsEditMoreButtonToggled:
            return "sharing_buttons_edit_more_button_toggled"
        case .sharingButtonsLabelChanged:
            return "sharing_buttons_label_changed"

        // Comment Sharing
        case .readerArticleCommentShared:
            return "reader_article_comment_shared"
        case .siteCommentsCommentShared:
            return "site_comments_comment_shared"

        // People
        case .peopleFilterChanged:
            return "people_management_filter_changed"
        case .peopleUserInvited:
            return "people_management_user_invited"

        // Login: Epilogue
        case .loginEpilogueChooseSiteTapped:
            return "login_epilogue_choose_site_tapped"
        case .loginEpilogueCreateNewSiteTapped:
            return "login_epilogue_create_new_site_tapped"

        // WebKitView
        case .webKitViewDisplayed:
            return "webkitview_displayed"
        case .webKitViewDismissed:
            return "webkitview_dismissed"
        case .webKitViewOpenInSafariTapped:
            return "webkitview_open_in_safari_tapped"
        case .webKitViewReloadTapped:
            return "webkitview_reload_tapped"
        case .webKitViewShareTapped:
            return "webkitview_share_tapped"
        case .webKitViewNavigatedBack:
            return "webkitview_navigated_back"
        case .webKitViewNavigatedForward:
            return "webkitview_navigated_forward"

        case .previewWebKitViewDeviceChanged:
            return "preview_webkitview_device_changed"

        case .addSiteAlertDisplayed:
            return "add_site_alert_displayed"

        // Change Username
        case .changeUsernameSearchPerformed:
            return "change_username_search_performed"
        case .changeUsernameDisplayed:
            return "change_username_displayed"
        case .changeUsernameDismissed:
            return "change_username_dismissed"

        // My Site Dashboard
        case .dashboardCardShown:
            return "my_site_dashboard_card_shown"
        case .dashboardCardItemTapped:
            return "my_site_dashboard_card_item_tapped"
        case .mySiteTabTapped:
            return "my_site_tab_tapped"
        case .mySiteSiteMenuShown:
            return "my_site_site_menu_shown"
        case .mySiteDashboardShown:
            return "my_site_dashboard_shown"
        case .mySiteDefaultTabExperimentVariantAssigned:
            return "my_site_default_tab_experiment_variant_assigned"

        // Quick Start
        case .quickStartStarted:
            return "quick_start_started"
        case .quickStartTapped:
            return "quick_start_tapped"

        // Site Intent Question
        case .enhancedSiteCreationIntentQuestionCanceled:
            return "enhanced_site_creation_intent_question_canceled"
        case .enhancedSiteCreationIntentQuestionSkipped:
            return "enhanced_site_creation_intent_question_skipped"
        case .enhancedSiteCreationIntentQuestionVerticalSelected:
            return "enhanced_site_creation_intent_question_vertical_selected"
        case .enhancedSiteCreationIntentQuestionCustomVerticalSelected:
            return "enhanced_site_creation_intent_question_custom_vertical_selected"
        case .enhancedSiteCreationIntentQuestionSearchFocused:
            return "enhanced_site_creation_intent_question_search_focused"
        case .enhancedSiteCreationIntentQuestionViewed:
            return "enhanced_site_creation_intent_question_viewed"
        case .enhancedSiteCreationIntentQuestionExperiment:
            return "enhanced_site_creation_intent_question_experiment"

        // Onboarding Question Prompt
        case .onboardingQuestionsDisplayed:
            return "onboarding_questions_displayed"
        case .onboardingQuestionsItemSelected:
            return "onboarding_questions_item_selected"
        case .onboardingQuestionsSkipped:
            return "onboarding_questions_skipped"

        // Onboarding Enable Notifications Prompt
        case .onboardingEnableNotificationsDisplayed:
            return "onboarding_enable_notifications_displayed"
        case .onboardingEnableNotificationsSkipped:
            return "onboarding_enable_notifications_skipped"
        case .onboardingEnableNotificationsEnableTapped:
            return "onboarding_enable_notifications_enable_tapped"
        // Site Name
        case .enhancedSiteCreationSiteNameCanceled:
            return "enhanced_site_creation_site_name_canceled"
        case .enhancedSiteCreationSiteNameSkipped:
            return "enhanced_site_creation_site_name_skipped"
        case .enhancedSiteCreationSiteNameEntered:
            return "enhanced_site_creation_site_name_entered"
        case .enhancedSiteCreationSiteNameViewed:
            return "enhanced_site_creation_site_name_viewed"
        case .enhancedSiteCreationSiteNameExperiment:
            return "enhanced_site_creation_site_name_experiment"

        // Blogging Reminders Notification
        case .bloggingRemindersNotificationReceived:
            return "blogging_reminders_notification_received"

        // Blogging Prompts
        case .promptsBottomSheetAnswerPrompt:
            return "my_site_create_sheet_answer_prompt_tapped"
        case .promptsIntroductionModalViewed:
            return "blogging_prompts_introduction_modal_viewed"
        case .promptsIntroductionModalDismissed:
            return "blogging_prompts_introduction_modal_dismissed"
        case .promptsIntroductionModalTryItNow:
            return "blogging_prompts_introduction_modal_try_it_now_tapped"
        case .promptsIntroductionModalRemindMe:
            return "blogging_prompts_introduction_modal_remind_me_tapped"
        case .promptsIntroductionModalGotIt:
            return "blogging_prompts_introduction_modal_got_it_tapped"
        case .promptsDashboardCardAnswerPrompt:
            return "blogging_prompts_my_site_card_answer_prompt_tapped"
        case .promptsDashboardCardMenu:
            return "blogging_prompts_my_site_card_menu_tapped"
        case .promptsDashboardCardMenuViewMore:
            return "blogging_prompts_my_site_card_menu_view_more_prompts_tapped"
        case .promptsDashboardCardMenuSkip:
            return "blogging_prompts_my_site_card_menu_skip_this_prompt_tapped"
        case .promptsDashboardCardMenuRemove:
            return "blogging_prompts_my_site_card_menu_remove_from_dashboard_tapped"
        case .promptsListViewed:
            return "blogging_prompts_prompts_list_viewed"
<<<<<<< HEAD
        case .promptsNotificationAnswerActionTapped:
            return "blogging_reminders_notification_prompt_answer_tapped"
        case .promptsNotificationDismissActionTapped:
            return "blogging_reminders_notification_prompt_dismiss_tapped"
        case .promptsNotificationTapped:
            return "blogging_reminders_notification_prompt_tapped"
        case .promptsNotificationDismissed:
            return "blogging_reminders_notification_prompt_dismissed"
=======
        case .promptsReminderSettingsIncludeSwitch:
            return "blogging_reminders_include_prompt_tapped"
        case .promptsReminderSettingsHelp:
            return "blogging_reminders_include_prompt_help_tapped"

>>>>>>> 2320d1ca
        } // END OF SWITCH
    }

    /**
     The default properties of the event

     # Example
     ```
     case .mediaEditorShown:
        return ["from": "ios"]
     ```
    */
    var defaultProperties: [AnyHashable: Any]? {
        switch self {
        case .mediaLibraryAddedPhotoViaTenor:
            return ["via": "tenor"]
        case .editorAddedPhotoViaTenor:
            return ["via": "tenor"]
        case .postListShareAction:
            return ["button": "share"]
        case .postListSetAsPostsPageAction:
            return ["button": "set_posts_page"]
        case .postListSetHomePageAction:
            return ["button": "set_homepage"]
        default:
            return nil
        }
    }
}

extension WPAnalytics {

    @objc static var subscriptionCount: Int = 0

    private static let WPAppAnalyticsKeySubscriptionCount: String = "subscription_count"

    /// Track a event
    ///
    /// This will call each registered tracker and fire the given event.
    /// - Parameter event: a `String` that represents the event name
    /// - Note: If an event has its default properties, it will be passed through
    static func track(_ event: WPAnalyticsEvent) {
        WPAnalytics.trackString(event.value, withProperties: event.defaultProperties ?? [:])
    }

    /// Track a event
    ///
    /// This will call each registered tracker and fire the given event
    /// - Parameter event: a `String` that represents the event name
    /// - Parameter properties: a `Hash` that represents the properties
    ///
    static func track(_ event: WPAnalyticsEvent, properties: [AnyHashable: Any]) {
        var mergedProperties: [AnyHashable: Any] = event.defaultProperties ?? [:]
        mergedProperties.merge(properties) { (_, new) in new }

        WPAnalytics.trackString(event.value, withProperties: mergedProperties)
    }

    /// This will call each registered tracker and fire the given event.
    /// - Parameters:
    ///   - event: a `String` that represents the event name
    ///   - properties: a `Hash` that represents the properties
    ///   - blog: a `Blog` asssociated with the event
    static func track(_ event: WPAnalyticsEvent, properties: [AnyHashable: Any], blog: Blog) {
        var props = properties
        props[WPAppAnalyticsKeyBlogID] = blog.dotComID
        props[WPAppAnalyticsKeySiteType] = blog.isWPForTeams() ? WPAppAnalyticsValueSiteTypeP2 : WPAppAnalyticsValueSiteTypeBlog
        WPAnalytics.track(event, properties: props)
    }

    /// Track a Reader event
    ///
    /// This will call each registered tracker and fire the given event
    /// - Parameter event: a `String` that represents the Reader event name
    /// - Parameter properties: a `Hash` that represents the properties
    ///
    static func trackReader(_ event: WPAnalyticsEvent, properties: [AnyHashable: Any] = [:]) {
        var props = properties
        props[WPAppAnalyticsKeySubscriptionCount] = subscriptionCount
        WPAnalytics.track(event, properties: props)
    }

    /// Track a Reader stat
    ///
    /// This will call each registered tracker and fire the given event
    /// - Parameter event: a `String` that represents the Reader event name
    /// - Parameter properties: a `Hash` that represents the properties
    ///
    static func trackReader(_ stat: WPAnalyticsStat, properties: [AnyHashable: Any] = [:]) {
        var props = properties
        props[WPAppAnalyticsKeySubscriptionCount] = subscriptionCount
        WPAnalytics.track(stat, withProperties: props)
    }

    /// Track a event in Obj-C
    ///
    /// This will call each registered tracker and fire the given event
    /// - Parameter event: a `String` that represents the event name
    ///
    @objc static func trackEvent(_ event: WPAnalyticsEvent) {
        WPAnalytics.trackString(event.value)
    }

    /// Track a event in Obj-C
    ///
    /// This will call each registered tracker and fire the given event
    /// - Parameter event: a `WPAnalyticsEvent` that represents the event name
    /// - Parameter properties: a `Hash` that represents the properties
    ///
    @objc static func trackEvent(_ event: WPAnalyticsEvent, properties: [AnyHashable: Any]) {
        track(event, properties: properties)
    }

    /// Track an event in Obj-C
    ///
    /// This will call each registered tracker and fire the given event.
    /// - Parameters:
    ///   - event: a `WPAnalyticsEvent` that represents the event name
    ///   - properties: a `Hash` that represents the properties
    ///   - blog: a `Blog` asssociated with the event
    @objc static func trackEvent(_ event: WPAnalyticsEvent, properties: [AnyHashable: Any], blog: Blog) {
        track(event, properties: properties, blog: blog)
    }

    /// Track a Reader event in Obj-C
    ///
    /// This will call each registered tracker and fire the given event
    /// - Parameter event: a `String` that represents the Reader event name
    /// - Parameter properties: a `Hash` that represents the properties
    ///
    @objc static func trackReaderEvent(_ event: WPAnalyticsEvent, properties: [AnyHashable: Any]) {
        var props = properties
        props[WPAppAnalyticsKeySubscriptionCount] = subscriptionCount
        WPAnalytics.track(event, properties: props)
    }

    /// Track a Reader stat in Obj-C
    ///
    /// This will call each registered tracker and fire the given stat
    /// - Parameter stat: a `String` that represents the Reader stat name
    /// - Parameter properties: a `Hash` that represents the properties
    ///
    @objc static func trackReaderStat(_ stat: WPAnalyticsStat, properties: [AnyHashable: Any]) {
        var props = properties
        props[WPAppAnalyticsKeySubscriptionCount] = subscriptionCount
        WPAnalytics.track(stat, withProperties: props)
    }

    /// This will call each registered tracker and fire the given event.
    /// - Parameters:
    ///   - eventName: a `String` that represents the Block Editor event name
    ///   - properties: a `Hash` that represents the properties
    ///   - blog: a `Blog` asssociated with the event
    static func trackBlockEditorEvent(_ eventName: String, properties: [AnyHashable: Any], blog: Blog) {
        var event: WPAnalyticsEvent?
        switch eventName {
        case "editor_block_inserted": event = .gutenbergEditorBlockInserted
        case "editor_block_moved": event = .gutenbergEditorBlockMoved
        default: event = nil
        }

        if event == nil {
            print("🟡 Not Tracked: \"\(eventName)\" Block Editor event ignored as it was not found in the `trackBlockEditorEvent` conversion cases.")
        } else {
            WPAnalytics.track(event!, properties: properties, blog: blog)
        }
    }

    @objc static func trackSettingsChange(_ page: String, fieldName: String) {
        Self.trackSettingsChange(page, fieldName: fieldName, value: nil)
    }

    @objc static func trackSettingsChange(_ page: String, fieldName: String, value: Any?) {
        var properties: [AnyHashable: Any] = ["page": page, "field_name": fieldName]

        if let value = value {
            let additionalProperties: [AnyHashable: Any] = ["value": value]
            properties.merge(additionalProperties) { (_, new) in new }
        }

        WPAnalytics.track(.settingsDidChange, properties: properties)
    }
}<|MERGE_RESOLUTION|>--- conflicted
+++ resolved
@@ -368,16 +368,12 @@
     case promptsDashboardCardMenuSkip
     case promptsDashboardCardMenuRemove
     case promptsListViewed
-<<<<<<< HEAD
+    case promptsReminderSettingsIncludeSwitch
+    case promptsReminderSettingsHelp
     case promptsNotificationAnswerActionTapped
     case promptsNotificationDismissActionTapped
     case promptsNotificationTapped
     case promptsNotificationDismissed
-=======
-    case promptsReminderSettingsIncludeSwitch
-    case promptsReminderSettingsHelp
-
->>>>>>> 2320d1ca
 
     /// A String that represents the event
     var value: String {
@@ -1000,7 +996,10 @@
             return "blogging_prompts_my_site_card_menu_remove_from_dashboard_tapped"
         case .promptsListViewed:
             return "blogging_prompts_prompts_list_viewed"
-<<<<<<< HEAD
+        case .promptsReminderSettingsIncludeSwitch:
+            return "blogging_reminders_include_prompt_tapped"
+        case .promptsReminderSettingsHelp:
+            return "blogging_reminders_include_prompt_help_tapped"
         case .promptsNotificationAnswerActionTapped:
             return "blogging_reminders_notification_prompt_answer_tapped"
         case .promptsNotificationDismissActionTapped:
@@ -1009,13 +1008,6 @@
             return "blogging_reminders_notification_prompt_tapped"
         case .promptsNotificationDismissed:
             return "blogging_reminders_notification_prompt_dismissed"
-=======
-        case .promptsReminderSettingsIncludeSwitch:
-            return "blogging_reminders_include_prompt_tapped"
-        case .promptsReminderSettingsHelp:
-            return "blogging_reminders_include_prompt_help_tapped"
-
->>>>>>> 2320d1ca
         } // END OF SWITCH
     }
 
