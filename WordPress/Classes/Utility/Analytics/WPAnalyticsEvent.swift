--- conflicted
+++ resolved
@@ -17,15 +17,12 @@
             return "media_editor_shown"
         case .mediaEditorUsed:
             return "media_editor_used"
-<<<<<<< HEAD
-        case .prepublishingTagsAdded:
-            return "prepublishing_tags_added"
-=======
         case .editorCreatedPage:
             return "editor_page_created"
         case .createSheetShown:
             return "create_sheet_shown"
->>>>>>> 1a5afed3
+        case .prepublishingTagsAdded:
+            return "prepublishing_tags_added"
         }
     }
 
