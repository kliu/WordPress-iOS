--- conflicted
+++ resolved
@@ -487,10 +487,9 @@
     case directDomainsPurchaseDashboardCardTapped
     case directDomainsPurchaseDashboardCardHidden
 
-<<<<<<< HEAD
     // Jetpack Social - Twitter Deprecation Notice
     case jetpackSocialTwitterNoticeLinkTapped
-=======
+
     // Free to Paid Plans Dashboard Card
     case freeToPaidPlansDashboardCardShown
     case freeToPaidPlansDashboardCardTapped
@@ -502,7 +501,6 @@
 
     // Checkout
     case checkoutWebViewViewed
->>>>>>> 5e1b64cd
 
     /// A String that represents the event
     var value: String {
@@ -1343,11 +1341,10 @@
         case .directDomainsPurchaseDashboardCardTapped:
             return "direct_domains_purchase_dashboard_card_tapped"
 
-<<<<<<< HEAD
         // Jetpack Social - Twitter Deprecation Notice
         case .jetpackSocialTwitterNoticeLinkTapped:
             return "twitter_notice_link_tapped"
-=======
+
         // Free to Paid Plans Dashboard Card
         case .freeToPaidPlansDashboardCardShown:
             return "free_to_paid_plan_dashboard_card_shown"
@@ -1365,8 +1362,6 @@
         // Checkout
         case .checkoutWebViewViewed:
             return "checkout_webview_viewed"
->>>>>>> 5e1b64cd
-
         } // END OF SWITCH
     }
 
