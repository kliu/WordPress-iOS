--- conflicted
+++ resolved
@@ -11,11 +11,8 @@
     case floatingCreateButton
     case newReaderNavigation
     case tenor
-<<<<<<< HEAD
     case readerWebview
-=======
     case homepageSettings
->>>>>>> 8c8fb28f
 
     /// Returns a boolean indicating if the feature is enabled
     var enabled: Bool {
@@ -42,13 +39,10 @@
             return true
         case .tenor:
             return BuildConfiguration.current ~= [.localDeveloper, .a8cBranchTest]
-<<<<<<< HEAD
         case .readerWebview:
             return false
-=======
         case .homepageSettings:
             return BuildConfiguration.current == .localDeveloper
->>>>>>> 8c8fb28f
         }
     }
 }
@@ -85,13 +79,10 @@
             return "New Reader Navigation"
         case .tenor:
             return "Tenor GIF media source"
-<<<<<<< HEAD
         case .readerWebview:
             return "Reader content displayed in a WebView"
-=======
         case .homepageSettings:
             return "Homepage Settings"
->>>>>>> 8c8fb28f
         }
     }
 
