/// FeatureFlag exposes a series of features to be conditionally enabled on
/// different builds.
@objc
enum FeatureFlag: Int, CaseIterable {
    case jetpackDisconnect
    case debugMenu
    case postPreview
    case postReblogging
<<<<<<< HEAD
    case mediaEditor
    case unifiedAuth
=======
>>>>>>> 529209e9

    /// Returns a boolean indicating if the feature is enabled
    var enabled: Bool {
        if let overriddenValue = FeatureFlagOverrideStore().overriddenValue(for: self) {
            return overriddenValue
        }

        switch self {
        case .jetpackDisconnect:
            return BuildConfiguration.current == .localDeveloper
        case .debugMenu:
            return BuildConfiguration.current ~= [.localDeveloper,
                                                  .a8cBranchTest]
        case .postPreview:
            return true
        case .postReblogging:
            return true
<<<<<<< HEAD
        case .mediaEditor:
            return true
        case .unifiedAuth:
            return BuildConfiguration.current == .localDeveloper
=======
>>>>>>> 529209e9
        }
    }
}

/// Objective-C bridge for FeatureFlag.
///
/// Since we can't expose properties on Swift enums we use a class instead
class Feature: NSObject {
    /// Returns a boolean indicating if the feature is enabled
    @objc static func enabled(_ feature: FeatureFlag) -> Bool {
        return feature.enabled
    }
}

extension FeatureFlag: OverrideableFlag {
    /// Descriptions used to display the feature flag override menu in debug builds
    var description: String {
        switch self {
        case .jetpackDisconnect:
            return "Jetpack disconnect"
        case .debugMenu:
            return "Debug menu"
        case .postPreview:
            return "Post preview redesign"
        case .postReblogging:
            return "Post Reblogging"
<<<<<<< HEAD
        case .mediaEditor:
            return "Media Editor"
        case .unifiedAuth:
            return "Unified Auth"
=======
>>>>>>> 529209e9
        }
    }

    var canOverride: Bool {
        switch self {
        case .debugMenu:
            return false
        default:
            return true
        }
    }
}<|MERGE_RESOLUTION|>--- conflicted
+++ resolved
@@ -6,11 +6,6 @@
     case debugMenu
     case postPreview
     case postReblogging
-<<<<<<< HEAD
-    case mediaEditor
-    case unifiedAuth
-=======
->>>>>>> 529209e9
 
     /// Returns a boolean indicating if the feature is enabled
     var enabled: Bool {
@@ -28,13 +23,6 @@
             return true
         case .postReblogging:
             return true
-<<<<<<< HEAD
-        case .mediaEditor:
-            return true
-        case .unifiedAuth:
-            return BuildConfiguration.current == .localDeveloper
-=======
->>>>>>> 529209e9
         }
     }
 }
@@ -61,13 +49,6 @@
             return "Post preview redesign"
         case .postReblogging:
             return "Post Reblogging"
-<<<<<<< HEAD
-        case .mediaEditor:
-            return "Media Editor"
-        case .unifiedAuth:
-            return "Unified Auth"
-=======
->>>>>>> 529209e9
         }
     }
 
