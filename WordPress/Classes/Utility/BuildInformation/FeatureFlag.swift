/// FeatureFlag exposes a series of features to be conditionally enabled on
/// different builds.
@objc
enum FeatureFlag: Int, CaseIterable, OverrideableFlag {
    case jetpackDisconnect
    case debugMenu
    case readerCSS
    case homepageSettings
    case unifiedPrologueCarousel
    case todayWidget
    case milestoneNotifications
    case bloggingReminders
    case siteIconCreator
    case unifiedCommentsAndNotificationsList
<<<<<<< HEAD
    case newCommentEdit
=======
    case recommendAppToOthers
>>>>>>> db0c4464

    /// Returns a boolean indicating if the feature is enabled
    var enabled: Bool {
        if let overriddenValue = FeatureFlagOverrideStore().overriddenValue(for: self) {
            return overriddenValue
        }

        switch self {
        case .jetpackDisconnect:
            return BuildConfiguration.current == .localDeveloper
        case .debugMenu:
            return BuildConfiguration.current ~= [.localDeveloper, .a8cBranchTest, .a8cPrereleaseTesting]
        case .readerCSS:
            return false
        case .homepageSettings:
            return true
        case .unifiedPrologueCarousel:
            return true
        case .todayWidget:
            return true
        case .milestoneNotifications:
            return true
        case .bloggingReminders:
            return true
        case .siteIconCreator:
            return BuildConfiguration.current != .appStore
        case .unifiedCommentsAndNotificationsList:
            return true
<<<<<<< HEAD
        case .newCommentEdit:
            return false
=======
        case .recommendAppToOthers:
            return BuildConfiguration.current ~= [.localDeveloper, .a8cBranchTest]
>>>>>>> db0c4464
        }
    }

    /// This key must match the server-side one for remote feature flagging
    var remoteKey: String? {
        switch self {
            default:
                return nil
        }
    }
}

/// Objective-C bridge for FeatureFlag.
///
/// Since we can't expose properties on Swift enums we use a class instead
class Feature: NSObject {
    /// Returns a boolean indicating if the feature is enabled
    @objc static func enabled(_ feature: FeatureFlag) -> Bool {
        return feature.enabled
    }
}

extension FeatureFlag {
    /// Descriptions used to display the feature flag override menu in debug builds
    var description: String {
        switch self {
        case .jetpackDisconnect:
            return "Jetpack disconnect"
        case .debugMenu:
            return "Debug menu"
        case .readerCSS:
            return "Ignore Reader CSS Cache"
        case .homepageSettings:
            return "Homepage Settings"
        case .unifiedPrologueCarousel:
            return "Unified Prologue Carousel"
        case .todayWidget:
            return "iOS 14 Today Widget"
        case .milestoneNotifications:
            return "Milestone notifications"
        case .bloggingReminders:
            return "Blogging Reminders"
        case .siteIconCreator:
            return "Site Icon Creator"
        case .unifiedCommentsAndNotificationsList:
            return "Unified List for Comments and Notifications"
<<<<<<< HEAD
        case .newCommentEdit:
            return "New Comment Edit"
=======
        case .recommendAppToOthers:
            return "Recommend App to Others"
>>>>>>> db0c4464
        }
    }

    var canOverride: Bool {
        switch self {
        case .debugMenu:
            return false
        case .todayWidget:
            return false
        default:
            return true
        }
    }
}<|MERGE_RESOLUTION|>--- conflicted
+++ resolved
@@ -12,11 +12,8 @@
     case bloggingReminders
     case siteIconCreator
     case unifiedCommentsAndNotificationsList
-<<<<<<< HEAD
+    case recommendAppToOthers
     case newCommentEdit
-=======
-    case recommendAppToOthers
->>>>>>> db0c4464
 
     /// Returns a boolean indicating if the feature is enabled
     var enabled: Bool {
@@ -45,13 +42,10 @@
             return BuildConfiguration.current != .appStore
         case .unifiedCommentsAndNotificationsList:
             return true
-<<<<<<< HEAD
+        case .recommendAppToOthers:
+            return BuildConfiguration.current ~= [.localDeveloper, .a8cBranchTest]
         case .newCommentEdit:
             return false
-=======
-        case .recommendAppToOthers:
-            return BuildConfiguration.current ~= [.localDeveloper, .a8cBranchTest]
->>>>>>> db0c4464
         }
     }
 
@@ -98,13 +92,10 @@
             return "Site Icon Creator"
         case .unifiedCommentsAndNotificationsList:
             return "Unified List for Comments and Notifications"
-<<<<<<< HEAD
+        case .recommendAppToOthers:
+            return "Recommend App to Others"
         case .newCommentEdit:
             return "New Comment Edit"
-=======
-        case .recommendAppToOthers:
-            return "Recommend App to Others"
->>>>>>> db0c4464
         }
     }
 
