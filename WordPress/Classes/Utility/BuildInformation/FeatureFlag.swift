--- conflicted
+++ resolved
@@ -18,12 +18,8 @@
     case jetpackScan
     case activityLogFilters
     case jetpackBackupAndRestore
-<<<<<<< HEAD
-    case unseenPostCount
     case todayWidget
-=======
     case unseenPosts
->>>>>>> 0e3ae925
 
     /// Returns a boolean indicating if the feature is enabled
     var enabled: Bool {
@@ -64,15 +60,10 @@
             return BuildConfiguration.current == .localDeveloper
         case .jetpackBackupAndRestore:
             return BuildConfiguration.current == .localDeveloper
-<<<<<<< HEAD
-        case .unseenPostCount:
-            return false
         case .todayWidget:
             return BuildConfiguration.current == .localDeveloper
-=======
         case .unseenPosts:
             return BuildConfiguration.current ~= [.localDeveloper, .a8cBranchTest]
->>>>>>> 0e3ae925
         }
     }
 
@@ -133,15 +124,10 @@
             return "Jetpack's Activity Log Filters"
         case .jetpackBackupAndRestore:
             return "Jetpack Backup and Restore"
-<<<<<<< HEAD
-        case .unseenPostCount:
-            return "Unseen Posts Count in Reader"
         case .todayWidget:
             return "iOS 14 Today Widget"
-=======
         case .unseenPosts:
             return "Unseen Posts in Reader"
->>>>>>> 0e3ae925
         }
     }
 
