/// FeatureFlag exposes a series of features to be conditionally enabled on
/// different builds.
@objc
enum FeatureFlag: Int, CaseIterable, OverrideableFlag {
    case jetpackDisconnect
    case debugMenu
    case readerCSS
    case homepageSettings
    case unifiedPrologueCarousel
    case todayWidget
    case milestoneNotifications
    case bloggingReminders
    case siteIconCreator
    case unifiedCommentsAndNotificationsList
    case recommendAppToOthers
    case weeklyRoundup
    case weeklyRoundupStaticNotification
    case newCommentDetail
    case domains
<<<<<<< HEAD
    case timeZoneSuggester
=======
    case followConversationViaNotifications
    case aboutScreen
    case newCommentThread
    case postDetailsComments
>>>>>>> e554d88b

    /// Returns a boolean indicating if the feature is enabled
    var enabled: Bool {
        if let overriddenValue = FeatureFlagOverrideStore().overriddenValue(for: self) {
            return overriddenValue
        }

        switch self {
        case .jetpackDisconnect:
            return BuildConfiguration.current == .localDeveloper
        case .debugMenu:
            return BuildConfiguration.current ~= [.localDeveloper, .a8cBranchTest, .a8cPrereleaseTesting]
        case .readerCSS:
            return false
        case .homepageSettings:
            return true
        case .unifiedPrologueCarousel:
            return true
        case .todayWidget:
            return true
        case .milestoneNotifications:
            return true
        case .bloggingReminders:
            return true
        case .siteIconCreator:
            return BuildConfiguration.current != .appStore
        case .unifiedCommentsAndNotificationsList:
            return true
        case .recommendAppToOthers:
            return true
        case .weeklyRoundup:
            return true
        case .weeklyRoundupStaticNotification:
            // This may be removed, but we're feature flagging it for now until we know for sure we won't need it.
            return false
        case .newCommentDetail:
            // NOTE: only applies to My Site > Comments.
            return true
        case .domains:
            return BuildConfiguration.current == .localDeveloper
<<<<<<< HEAD
        case .timeZoneSuggester:
=======
        case .followConversationViaNotifications:
            return true
        case .aboutScreen:
            return true
        case .newCommentThread:
            return false
        case .postDetailsComments:
>>>>>>> e554d88b
            return BuildConfiguration.current == .localDeveloper
        }
    }

    /// This key must match the server-side one for remote feature flagging
    var remoteKey: String? {
        switch self {
            default:
                return nil
        }
    }
}

/// Objective-C bridge for FeatureFlag.
///
/// Since we can't expose properties on Swift enums we use a class instead
class Feature: NSObject {
    /// Returns a boolean indicating if the feature is enabled
    @objc static func enabled(_ feature: FeatureFlag) -> Bool {
        return feature.enabled
    }
}

extension FeatureFlag {
    /// Descriptions used to display the feature flag override menu in debug builds
    var description: String {
        switch self {
        case .jetpackDisconnect:
            return "Jetpack disconnect"
        case .debugMenu:
            return "Debug menu"
        case .readerCSS:
            return "Ignore Reader CSS Cache"
        case .homepageSettings:
            return "Homepage Settings"
        case .unifiedPrologueCarousel:
            return "Unified Prologue Carousel"
        case .todayWidget:
            return "iOS 14 Today Widget"
        case .milestoneNotifications:
            return "Milestone notifications"
        case .bloggingReminders:
            return "Blogging Reminders"
        case .siteIconCreator:
            return "Site Icon Creator"
        case .unifiedCommentsAndNotificationsList:
            return "Unified List for Comments and Notifications"
        case .recommendAppToOthers:
            return "Recommend App to Others"
        case .weeklyRoundup:
            return "Weekly Roundup"
        case .weeklyRoundupStaticNotification:
            return "Weekly Roundup Static Notification"
        case .newCommentDetail:
            return "New Comment Detail"
        case .domains:
            return "Domain Purchases"
<<<<<<< HEAD
        case .timeZoneSuggester:
            return "TimeZone Suggester"
=======
        case .followConversationViaNotifications:
            return "Follow Conversation via Notifications"
        case .aboutScreen:
            return "New Unified About Screen"
        case .newCommentThread:
            return "New Comment Thread"
        case .postDetailsComments:
            return "Post Details Comments"
>>>>>>> e554d88b
        }
    }

    var canOverride: Bool {
        switch self {
        case .debugMenu:
            return false
        case .todayWidget:
            return false
        case .weeklyRoundup:
            return false
        case .weeklyRoundupStaticNotification:
            return false
        default:
            return true
        }
    }
}<|MERGE_RESOLUTION|>--- conflicted
+++ resolved
@@ -17,14 +17,11 @@
     case weeklyRoundupStaticNotification
     case newCommentDetail
     case domains
-<<<<<<< HEAD
     case timeZoneSuggester
-=======
     case followConversationViaNotifications
     case aboutScreen
     case newCommentThread
     case postDetailsComments
->>>>>>> e554d88b
 
     /// Returns a boolean indicating if the feature is enabled
     var enabled: Bool {
@@ -65,9 +62,8 @@
             return true
         case .domains:
             return BuildConfiguration.current == .localDeveloper
-<<<<<<< HEAD
         case .timeZoneSuggester:
-=======
+            return BuildConfiguration.current == .localDeveloper
         case .followConversationViaNotifications:
             return true
         case .aboutScreen:
@@ -75,7 +71,6 @@
         case .newCommentThread:
             return false
         case .postDetailsComments:
->>>>>>> e554d88b
             return BuildConfiguration.current == .localDeveloper
         }
     }
@@ -133,10 +128,8 @@
             return "New Comment Detail"
         case .domains:
             return "Domain Purchases"
-<<<<<<< HEAD
         case .timeZoneSuggester:
             return "TimeZone Suggester"
-=======
         case .followConversationViaNotifications:
             return "Follow Conversation via Notifications"
         case .aboutScreen:
@@ -145,7 +138,6 @@
             return "New Comment Thread"
         case .postDetailsComments:
             return "Post Details Comments"
->>>>>>> e554d88b
         }
     }
 
