/// FeatureFlag exposes a series of features to be conditionally enabled on
/// different builds.
@objc
enum FeatureFlag: Int, CaseIterable {
    case jetpackDisconnect
    case debugMenu
    case unifiedAuth
    case unifiedSiteAddress
    case unifiedGoogle
    case unifiedApple
    case unifiedSignup
    case meMove
    case floatingCreateButton
    case newReaderNavigation
    case swiftCoreData
    case homepageSettings
    case readerImprovementsPhase2
    case gutenbergMentions
    case gutenbergModalLayoutPicker
    case whatIsNew

    /// Returns a boolean indicating if the feature is enabled
    var enabled: Bool {
        if let overriddenValue = FeatureFlagOverrideStore().overriddenValue(for: self) {
            return overriddenValue
        }

        switch self {
        case .jetpackDisconnect:
            return BuildConfiguration.current == .localDeveloper
        case .debugMenu:
            return BuildConfiguration.current ~= [.localDeveloper, .a8cBranchTest]
        case .unifiedAuth:
            return BuildConfiguration.current ~= [.localDeveloper, .a8cBranchTest]
        case .unifiedSiteAddress:
            return false
        case .unifiedGoogle:
            return false
        case .unifiedApple:
            return false
        case .unifiedSignup:
            return false
        case .meMove:
            return true
        case .floatingCreateButton:
            return true
        case .newReaderNavigation:
            return true
        case .swiftCoreData:
            return BuildConfiguration.current == .localDeveloper
        case .homepageSettings:
            return true
        case .readerImprovementsPhase2:
            return false
        case .gutenbergMentions:
<<<<<<< HEAD
            return true
=======
            return BuildConfiguration.current ~= [.localDeveloper, .a8cBranchTest, .a8cPrereleaseTesting]
        case .gutenbergModalLayoutPicker:
            return false
        case .whatIsNew:
            return BuildConfiguration.current == .localDeveloper
>>>>>>> c415d9e2
        }
    }
}

/// Objective-C bridge for FeatureFlag.
///
/// Since we can't expose properties on Swift enums we use a class instead
class Feature: NSObject {
    /// Returns a boolean indicating if the feature is enabled
    @objc static func enabled(_ feature: FeatureFlag) -> Bool {
        return feature.enabled
    }
}

extension FeatureFlag: OverrideableFlag {
    /// Descriptions used to display the feature flag override menu in debug builds
    var description: String {
        switch self {
        case .jetpackDisconnect:
            return "Jetpack disconnect"
        case .debugMenu:
            return "Debug menu"
        case .unifiedAuth:
            return "Unified Auth"
        case .unifiedSiteAddress:
            return "Unified Auth - Site Address"
        case .unifiedGoogle:
            return "Unified Auth - Google"
        case .unifiedApple:
            return "Unified Auth - Apple"
        case .unifiedSignup:
            return "Unified Auth - Sign Up"
        case .meMove:
            return "Move the Me Scene to My Site"
        case .floatingCreateButton:
            return "Floating Create Button"
        case .newReaderNavigation:
            return "New Reader Navigation"
        case .swiftCoreData:
            return "Migrate Core Data Stack to Swift"
        case .homepageSettings:
            return "Homepage Settings"
        case .readerImprovementsPhase2:
            return "Reader Improvements Phase 2"
        case .gutenbergMentions:
            return "Mentions in Gutenberg"
        case .gutenbergModalLayoutPicker:
            return "Gutenberg Modal Layout Picker"
        case .whatIsNew:
            return "What's New / Feature Announcement"
        }
    }

    var canOverride: Bool {
        switch self {
        case .debugMenu:
            return false
        case .floatingCreateButton:
            return false
        case .newReaderNavigation:
            return false
        case .swiftCoreData:
            return false
        default:
            return true
        }
    }
}<|MERGE_RESOLUTION|>--- conflicted
+++ resolved
@@ -53,15 +53,11 @@
         case .readerImprovementsPhase2:
             return false
         case .gutenbergMentions:
-<<<<<<< HEAD
             return true
-=======
-            return BuildConfiguration.current ~= [.localDeveloper, .a8cBranchTest, .a8cPrereleaseTesting]
         case .gutenbergModalLayoutPicker:
             return false
         case .whatIsNew:
             return BuildConfiguration.current == .localDeveloper
->>>>>>> c415d9e2
         }
     }
 }
