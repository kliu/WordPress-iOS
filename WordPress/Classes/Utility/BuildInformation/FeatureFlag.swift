/// FeatureFlag exposes a series of features to be conditionally enabled on
/// different builds.
@objc
enum FeatureFlag: Int {
    case exampleFeature
    case jetpackDisconnect
    case giphy
    case automatedTransfersCustomDomain
    case revisions
    case statsRefresh
    case gutenberg
<<<<<<< HEAD
=======
    case quickStartV2
    case domainCredit
>>>>>>> 2497d697

    /// Returns a boolean indicating if the feature is enabled
    var enabled: Bool {
        switch self {
        case .exampleFeature:
            return true
        case .jetpackDisconnect:
            return BuildConfiguration.current == .localDeveloper
        case .automatedTransfersCustomDomain:
            return true
        case .giphy:
            return true
        case .revisions:
            return true
        case .statsRefresh:
            return BuildConfiguration.current == .localDeveloper
        case .gutenberg:
            return true
<<<<<<< HEAD
=======
        case .quickStartV2:
            return true
        case .domainCredit:
            return false
>>>>>>> 2497d697
        }
    }
}

/// Objective-C bridge for FeatureFlag.
///
/// Since we can't expose properties on Swift enums we use a class instead
class Feature: NSObject {
    /// Returns a boolean indicating if the feature is enabled
    @objc static func enabled(_ feature: FeatureFlag) -> Bool {
        return feature.enabled
    }
}<|MERGE_RESOLUTION|>--- conflicted
+++ resolved
@@ -9,11 +9,7 @@
     case revisions
     case statsRefresh
     case gutenberg
-<<<<<<< HEAD
-=======
-    case quickStartV2
     case domainCredit
->>>>>>> 2497d697
 
     /// Returns a boolean indicating if the feature is enabled
     var enabled: Bool {
@@ -32,13 +28,8 @@
             return BuildConfiguration.current == .localDeveloper
         case .gutenberg:
             return true
-<<<<<<< HEAD
-=======
-        case .quickStartV2:
-            return true
         case .domainCredit:
             return false
->>>>>>> 2497d697
         }
     }
 }
