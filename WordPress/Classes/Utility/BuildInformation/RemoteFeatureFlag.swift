--- conflicted
+++ resolved
@@ -21,12 +21,8 @@
     case jetpackSocialImprovements
     case domainManagement
     case plansInSiteCreation
-<<<<<<< HEAD
-=======
-    case readerImprovements // pcdRpT-3Eb-p2
     case bloganuaryDashboardNudge // pcdRpT-4FE-p2
     case wordPressSotWCard
->>>>>>> 332d0460
 
     var defaultValue: Bool {
         switch self {
@@ -68,15 +64,10 @@
             return false
         case .plansInSiteCreation:
             return false
-<<<<<<< HEAD
-=======
-        case .readerImprovements:
-            return true
         case .bloganuaryDashboardNudge:
             return AppConfiguration.isJetpack
         case .wordPressSotWCard:
             return true
->>>>>>> 332d0460
         }
     }
 
@@ -121,15 +112,10 @@
             return "domain_management"
         case .plansInSiteCreation:
             return "plans_in_site_creation"
-<<<<<<< HEAD
-=======
-        case .readerImprovements:
-            return "reader_improvements"
         case .bloganuaryDashboardNudge:
             return "bloganuary_dashboard_nudge"
         case .wordPressSotWCard:
             return "wp_sotw_2023_nudge"
->>>>>>> 332d0460
         }
     }
 
@@ -173,15 +159,10 @@
             return "Domain Management"
         case .plansInSiteCreation:
             return "Plans in Site Creation"
-<<<<<<< HEAD
-=======
-        case .readerImprovements:
-            return "Reader Improvements v1"
         case .bloganuaryDashboardNudge:
             return "Bloganuary Dashboard Nudge"
         case .wordPressSotWCard:
             return "SoTW Nudge Card for WordPress App"
->>>>>>> 332d0460
         }
     }
 
