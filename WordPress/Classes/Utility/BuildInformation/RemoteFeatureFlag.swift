import Foundation

@objc
enum RemoteFeatureFlag: Int, CaseIterable {
    case jetpackFeaturesRemovalPhaseOne
    case jetpackFeaturesRemovalPhaseTwo
    case jetpackFeaturesRemovalPhaseThree
    case jetpackFeaturesRemovalPhaseFour
    case jetpackFeaturesRemovalPhaseNewUsers
    case jetpackFeaturesRemovalPhaseSelfHosted
    case jetpackFeaturesRemovalStaticPosters
    case jetpackMigrationPreventDuplicateNotifications
    case blaze
    case blazeManageCampaigns
    case wordPressIndividualPluginSupport
    case pagesDashboardCard
    case activityLogDashboardCard
    case bloggingPromptsSocial
    case siteEditorMVP
    case contactSupportChatbot
    case jetpackSocialImprovements
    case domainManagement
    case dynamicDashboardCards
    case plansInSiteCreation
    case bloganuaryDashboardNudge // pcdRpT-4FE-p2
    case wordPressSotWCard
<<<<<<< HEAD
    case inAppRating
=======
    case statsTrafficTab
>>>>>>> e1d09e7a

    var defaultValue: Bool {
        switch self {
        case .jetpackMigrationPreventDuplicateNotifications:
            return true
        case .jetpackFeaturesRemovalPhaseOne:
            return false
        case .jetpackFeaturesRemovalPhaseTwo:
            return false
        case .jetpackFeaturesRemovalPhaseThree:
            return false
        case .jetpackFeaturesRemovalPhaseFour:
            return false
        case .jetpackFeaturesRemovalPhaseNewUsers:
            return false
        case .jetpackFeaturesRemovalPhaseSelfHosted:
            return false
        case .jetpackFeaturesRemovalStaticPosters:
            return false
        case .blaze:
            return false
        case .blazeManageCampaigns:
            return false
        case .wordPressIndividualPluginSupport:
            return AppConfiguration.isWordPress
        case .pagesDashboardCard:
            return false
        case .activityLogDashboardCard:
            return false
        case .bloggingPromptsSocial:
            return AppConfiguration.isJetpack
        case .siteEditorMVP:
            return true
        case .contactSupportChatbot:
            return false
        case .jetpackSocialImprovements:
            return AppConfiguration.isJetpack
        case .domainManagement:
            return false
        case .dynamicDashboardCards:
            return false
        case .plansInSiteCreation:
            return false
        case .bloganuaryDashboardNudge:
            return AppConfiguration.isJetpack
        case .wordPressSotWCard:
            return true
<<<<<<< HEAD
        case .inAppRating:
            return true
=======
        case .statsTrafficTab:
            return false
>>>>>>> e1d09e7a
        }
    }

    /// This key must match the server-side one for remote feature flagging
    var remoteKey: String {
        switch self {
        case .jetpackFeaturesRemovalPhaseOne:
            return "jp_removal_one"
        case .jetpackFeaturesRemovalPhaseTwo:
            return "jp_removal_two"
        case .jetpackFeaturesRemovalPhaseThree:
            return "jp_removal_three"
        case .jetpackFeaturesRemovalPhaseFour:
            return "jp_removal_four"
        case .jetpackFeaturesRemovalPhaseNewUsers:
            return "jp_removal_new_users"
        case .jetpackFeaturesRemovalPhaseSelfHosted:
            return "jp_removal_self_hosted"
        case .jetpackFeaturesRemovalStaticPosters:
            return "jp_removal_static_posters"
        case .jetpackMigrationPreventDuplicateNotifications:
            return "prevent_duplicate_notifs_remote_field"
        case .blaze:
            return "blaze"
        case .blazeManageCampaigns:
            return "blaze_manage_campaigns"
        case .wordPressIndividualPluginSupport:
            return "wp_individual_plugin_overlay"
        case .pagesDashboardCard:
            return "dashboard_card_pages"
        case .activityLogDashboardCard:
            return "dashboard_card_activity_log"
        case .bloggingPromptsSocial:
            return "blogging_prompts_social_enabled"
        case .siteEditorMVP:
            return "site_editor_mvp"
        case .contactSupportChatbot:
            return "contact_support_chatbot"
        case .jetpackSocialImprovements:
            return "jetpack_social_improvements_v1"
        case .domainManagement:
            return "domain_management"
        case .dynamicDashboardCards:
            return "dynamic_dashboard_cards"
        case .plansInSiteCreation:
            return "plans_in_site_creation"
        case .bloganuaryDashboardNudge:
            return "bloganuary_dashboard_nudge"
        case .wordPressSotWCard:
            return "wp_sotw_2023_nudge"
<<<<<<< HEAD
        case .inAppRating:
            return "in_app_rating_and_feedback"
=======
        case .statsTrafficTab:
            return "stats_traffic_tab"
>>>>>>> e1d09e7a
        }
    }

    var description: String {
        switch self {
        case .jetpackMigrationPreventDuplicateNotifications:
            return "Jetpack Migration prevent duplicate WordPress app notifications when Jetpack is installed"
        case .jetpackFeaturesRemovalPhaseOne:
            return "Jetpack Features Removal Phase One"
        case .jetpackFeaturesRemovalPhaseTwo:
            return "Jetpack Features Removal Phase Two"
        case .jetpackFeaturesRemovalPhaseThree:
            return "Jetpack Features Removal Phase Three"
        case .jetpackFeaturesRemovalPhaseFour:
            return "Jetpack Features Removal Phase Four"
        case .jetpackFeaturesRemovalPhaseNewUsers:
            return "Jetpack Features Removal Phase For New Users"
        case .jetpackFeaturesRemovalPhaseSelfHosted:
            return "Jetpack Features Removal Phase For Self-Hosted Sites"
        case .jetpackFeaturesRemovalStaticPosters:
            return "Jetpack Features Removal Static Screens Phase"
        case .blaze:
            return "Blaze"
        case .blazeManageCampaigns:
            return "Blaze Manage Campaigns"
        case .wordPressIndividualPluginSupport:
            return "Jetpack Individual Plugin Support for WordPress"
        case .pagesDashboardCard:
            return "Pages Dashboard Card"
        case .activityLogDashboardCard:
            return "Activity Log Dashboard Card"
        case .bloggingPromptsSocial:
            return "Blogging Prompts Social"
        case .siteEditorMVP:
            return "Site Editor MVP"
        case .contactSupportChatbot:
            return "Contact Support via DocsBot"
        case .jetpackSocialImprovements:
            return "Jetpack Social Improvements v1"
        case .domainManagement:
            return "Domain Management"
        case .dynamicDashboardCards:
            return "Dynamic Dashboard Cards"
        case .plansInSiteCreation:
            return "Plans in Site Creation"
        case .bloganuaryDashboardNudge:
            return "Bloganuary Dashboard Nudge"
        case .wordPressSotWCard:
            return "SoTW Nudge Card for WordPress App"
<<<<<<< HEAD
        case .inAppRating:
            return "In-App Rating and Feedback"
=======
        case .statsTrafficTab:
            return "Stats Traffic Tab"
>>>>>>> e1d09e7a
        }
    }

    /// If the flag is overridden, the overridden value is returned.
    /// If the flag exists in the local cache, the current value will be returned.
    /// If the flag is not overridden and does not exist in the local cache, the compile-time default will be returned.
    func enabled(using remoteStore: RemoteFeatureFlagStore = RemoteFeatureFlagStore(),
                 overrideStore: FeatureFlagOverrideStore = FeatureFlagOverrideStore()) -> Bool {
        if let overriddenValue = overrideStore.overriddenValue(for: self) {
            return overriddenValue
        }
        if let remoteValue = remoteStore.value(for: remoteKey) { // The value may not be in the cache if this is the first run
            return remoteValue
        }
        DDLogInfo("🚩 Unable to resolve remote feature flag: \(description). Returning compile-time default.")
        return defaultValue
    }
}

extension RemoteFeatureFlag: OverridableFlag {
    var originalValue: Bool {
        return enabled()
    }

    var canOverride: Bool {
        true
    }
}

/// Objective-C bridge for RemoteFeatureFlag.
///
/// Since we can't expose properties on Swift enums we use a class instead
class RemoteFeature: NSObject {
    /// Returns a boolean indicating if the feature is enabled
    @objc static func enabled(_ feature: RemoteFeatureFlag) -> Bool {
        return feature.enabled()
    }
}<|MERGE_RESOLUTION|>--- conflicted
+++ resolved
@@ -24,11 +24,8 @@
     case plansInSiteCreation
     case bloganuaryDashboardNudge // pcdRpT-4FE-p2
     case wordPressSotWCard
-<<<<<<< HEAD
     case inAppRating
-=======
     case statsTrafficTab
->>>>>>> e1d09e7a
 
     var defaultValue: Bool {
         switch self {
@@ -76,13 +73,10 @@
             return AppConfiguration.isJetpack
         case .wordPressSotWCard:
             return true
-<<<<<<< HEAD
         case .inAppRating:
             return true
-=======
         case .statsTrafficTab:
             return false
->>>>>>> e1d09e7a
         }
     }
 
@@ -133,13 +127,10 @@
             return "bloganuary_dashboard_nudge"
         case .wordPressSotWCard:
             return "wp_sotw_2023_nudge"
-<<<<<<< HEAD
         case .inAppRating:
             return "in_app_rating_and_feedback"
-=======
         case .statsTrafficTab:
             return "stats_traffic_tab"
->>>>>>> e1d09e7a
         }
     }
 
@@ -189,13 +180,10 @@
             return "Bloganuary Dashboard Nudge"
         case .wordPressSotWCard:
             return "SoTW Nudge Card for WordPress App"
-<<<<<<< HEAD
         case .inAppRating:
             return "In-App Rating and Feedback"
-=======
         case .statsTrafficTab:
             return "Stats Traffic Tab"
->>>>>>> e1d09e7a
         }
     }
 
