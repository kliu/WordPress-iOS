/// FeatureFlag exposes a series of features to be conditionally enabled on
/// different builds.
@objc
enum FeatureFlag: Int {
    case exampleFeature
    case newLogin
    case newInputMediaPicker

    /// Returns a boolean indicating if the feature is enabled
    var enabled: Bool {
        switch self {
        case .exampleFeature:
            return true
        case .newLogin:
            return build(.localDeveloper, .a8cBranchTest)
<<<<<<< HEAD
        case .nativeEditor:
            // At the moment this is only visible by default in non-app store builds
            if build(.a8cBranchTest, .localDeveloper, .a8cPrereleaseTesting) {
                return true
            }
            return false
        case .newInputMediaPicker:
            if build(.a8cBranchTest, .localDeveloper) {
                return true
            }
=======
>>>>>>> 9aaea469
        }
        return false
    }
}

/// Objective-C bridge for FeatureFlag.
///
/// Since we can't expose properties on Swift enums we use a class instead
class Feature: NSObject {
    /// Returns a boolean indicating if the feature is enabled
    static func enabled(_ feature: FeatureFlag) -> Bool {
        return feature.enabled
    }
}

/// Represents a build configuration.
enum Build: Int {
    /// Development build, usually run from Xcode
    case localDeveloper
    /// Continuous integration builds for Automattic employees to test branches & PRs
    case a8cBranchTest
    /// Beta released internally for Automattic employees
    case a8cPrereleaseTesting
    /// Production build released in the app store
    case appStore

    /// Returns the current build type
    static var current: Build {
        if let override = _overrideCurrent {
            return override
        }

        #if DEBUG
            return .localDeveloper
        #elseif ALPHA_BUILD
            return .a8cBranchTest
        #elseif INTERNAL_BUILD
            return .a8cPrereleaseTesting
        #else
            return .appStore
        #endif
    }

    /// For testing purposes only
    static var _overrideCurrent: Build? = nil
}

/// Returns true if any of the given build types matches the current build
///
/// Example:
///
///     let enableExperimentalStuff = build(.localDeveloper, .a8cBranchTest)
func build(_ any: Build...) -> Bool {
    return any.reduce(false, { previous, buildValue in
        previous || Build.current == buildValue
    })
}<|MERGE_RESOLUTION|>--- conflicted
+++ resolved
@@ -13,19 +13,10 @@
             return true
         case .newLogin:
             return build(.localDeveloper, .a8cBranchTest)
-<<<<<<< HEAD
-        case .nativeEditor:
-            // At the moment this is only visible by default in non-app store builds
-            if build(.a8cBranchTest, .localDeveloper, .a8cPrereleaseTesting) {
-                return true
-            }
-            return false
         case .newInputMediaPicker:
             if build(.a8cBranchTest, .localDeveloper) {
                 return true
             }
-=======
->>>>>>> 9aaea469
         }
         return false
     }
