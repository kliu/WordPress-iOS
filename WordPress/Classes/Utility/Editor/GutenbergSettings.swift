--- conflicted
+++ resolved
@@ -89,11 +89,7 @@
                 database.set(true, forKey: Key.enabledOnce(for: blog))
             }
         }
-<<<<<<< HEAD
-        let editorSettingsService = EditorSettingsService(coreDataStack: Environment.current.contextManager)
-=======
-        let editorSettingsService = EditorSettingsService(managedObjectContext: coreDataStack.mainContext)
->>>>>>> 84f9ddf1
+        let editorSettingsService = EditorSettingsService(coreDataStack: coreDataStack)
         editorSettingsService.migrateGlobalSettingToRemote(isGutenbergEnabled: true, overrideRemote: true, onSuccess: {
             WPAnalytics.refreshMetadata()
         })
@@ -149,11 +145,7 @@
     ///
     /// - Parameter blog: The site to synch editor settings
     func postSettingsToRemote(for blog: Blog) {
-<<<<<<< HEAD
-        let editorSettingsService = EditorSettingsService(coreDataStack: Environment.current.contextManager)
-=======
-        let editorSettingsService = EditorSettingsService(managedObjectContext: coreDataStack.mainContext)
->>>>>>> 84f9ddf1
+        let editorSettingsService = EditorSettingsService(coreDataStack: coreDataStack)
         editorSettingsService.postEditorSetting(for: blog, success: {}) { (error) in
             DDLogError("Failed to post new post selection with Error: \(error)")
         }
