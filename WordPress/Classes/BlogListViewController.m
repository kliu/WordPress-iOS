//
//  BlogListViewController.m
//  WordPress
//
//  Created by Michael Johnston on 11/8/13.
//  Copyright (c) 2013 WordPress. All rights reserved.
//

#import "BlogListViewController.h"
#import "WordPressAppDelegate.h"
#import "UIImageView+Gravatar.h"
#import "WordPressComApi.h"
#import "SettingsViewController.h"
#import "LoginViewController.h"
#import "BlogDetailsViewController.h"
#import "WPTableViewCell.h"
#import "ContextManager.h"
#import "Blog.h"
#import "WPAccount.h"
#import "WPTableViewSectionHeaderView.h"

static NSString *const BlogCellIdentifier = @"BlogCell";
CGFloat const blavatarImageSize = 50.f;
NSString * const WPBlogListRestorationID = @"WPBlogListID";

@interface BlogListViewController ()

@property (nonatomic, strong) NSFetchedResultsController *resultsController;
@property (nonatomic, strong) UIBarButtonItem *settingsButton;
@property (nonatomic) BOOL sectionDeletedByController;
@end

@implementation BlogListViewController

- (id)initWithStyle:(UITableViewStyle)style
{
    self = [super initWithStyle:UITableViewStyleGrouped];
    if (self) {
        self.restorationIdentifier = WPBlogListRestorationID;
    }
    return self;
}

- (void)dealloc {
    [[NSNotificationCenter defaultCenter] removeObserver:self];
}

- (NSString *)modelIdentifierForElementAtIndexPath:(NSIndexPath *)indexPath inView:(UIView *)view {
    if (!indexPath || !view)
        return nil;
    
    // Preserve objectID
    NSManagedObject *managedObject = [self.resultsController objectAtIndexPath:indexPath];
    return [[managedObject.objectID URIRepresentation] absoluteString];
}

- (NSIndexPath *)indexPathForElementWithModelIdentifier:(NSString *)identifier inView:(UIView *)view {
    if (!identifier || !view)
        return nil;

    // Map objectID back to indexPath
    NSManagedObjectContext *context = [[ContextManager sharedInstance] mainContext];
    NSManagedObjectID *objectID = [context.persistentStoreCoordinator managedObjectIDForURIRepresentation:[NSURL URLWithString:identifier]];
    if (!objectID)
        return nil;
    
    NSError *error = nil;
    NSManagedObject *managedObject = [context existingObjectWithID:objectID error:&error];
    if (error || !managedObject) {
        return nil;
    }
    
    NSIndexPath *indexPath = [self.resultsController indexPathForObject:managedObject];
    
    return indexPath;
}

- (void)viewDidLoad {
    [super viewDidLoad];
    self.settingsButton = [[UIBarButtonItem alloc] initWithTitle:NSLocalizedString(@"Settings", nil)
                                                           style:UIBarButtonItemStylePlain
                                                          target:self
                                                          action:@selector(showSettings:)];
    self.navigationItem.rightBarButtonItem = self.settingsButton;
    
<<<<<<< HEAD
    [[NSNotificationCenter defaultCenter] addObserverForName:WPAccountDefaultWordPressComAccountChangedNotification object:nil queue:nil usingBlock:^(NSNotification *note) {
        [self.tableView reloadSections:[NSIndexSet indexSetWithIndex:0] withRowAnimation:UITableViewRowAnimationFade];
    }];
=======
    [[NSNotificationCenter defaultCenter] addObserver:self selector:@selector(wordPressComApiDidLogin:) name:WordPressComApiDidLoginNotification object:nil];
    [[NSNotificationCenter defaultCenter] addObserver:self selector:@selector(wordPressComApiDidLogout:) name:WordPressComApiDidLogoutNotification object:nil];
>>>>>>> 7a7dfafe

    // Remove one-pixel gap resulting from a top-aligned grouped table view
    if (IS_IPHONE) {
        UIEdgeInsets tableInset = [self.tableView contentInset];
        tableInset.top = -1;
        self.tableView.contentInset = tableInset;
    }
    
    [WPStyleGuide configureColorsForView:self.view andTableView:self.tableView];
 
    [self.tableView registerClass:[WPTableViewCell class] forCellReuseIdentifier:BlogCellIdentifier];
    self.tableView.allowsSelectionDuringEditing = YES;
    self.navigationItem.leftBarButtonItem = self.editButtonItem;
}

- (void)viewWillAppear:(BOOL)animated {
    [super viewWillAppear:animated];

    [self.navigationController setNavigationBarHidden:NO animated:animated];
    self.resultsController.delegate = self;
    [self.resultsController performFetch:nil];
    [self.tableView reloadData];
}

- (void)viewWillDisappear:(BOOL)animated {
    [super viewWillDisappear:animated];
    self.resultsController.delegate = nil;
}

- (NSUInteger)numSites {
    return [[self.resultsController fetchedObjects] count];
}

- (BOOL)hasDotComAndSelfHosted {
    return ([[self.resultsController sections] count] > 1);
}


#pragma mark - Notifications

- (void)wordPressComApiDidLogin:(NSNotification *)notification {
    [self.tableView reloadSections:[NSIndexSet indexSetWithIndex:0] withRowAnimation:UITableViewRowAnimationFade];
}

- (void)wordPressComApiDidLogout:(NSNotification *)notification {
    [self.tableView reloadSections:[NSIndexSet indexSetWithIndex:0] withRowAnimation:UITableViewRowAnimationFade];
}


#pragma mark - Actions

- (void)showSettings:(id)sender {
    [WPMobileStats incrementProperty:StatsPropertySidebarClickedSettings forEvent:StatsEventAppClosed];
    
    SettingsViewController *settingsViewController = [[SettingsViewController alloc] initWithStyle:UITableViewStyleGrouped];
    UINavigationController *aNavigationController = [[UINavigationController alloc] initWithRootViewController:settingsViewController];
    aNavigationController.navigationBar.translucent = NO;
    aNavigationController.modalPresentationStyle = UIModalPresentationFormSheet;
    
    [self.navigationController presentViewController:aNavigationController animated:YES completion:nil];
}



#pragma mark - Table view data source

- (NSInteger)numberOfSectionsInTableView:(UITableView *)tableView {
    return [self sectionForDotCom] >= 0? 2 : 1;
}

- (NSInteger)tableView:(UITableView *)tableView numberOfRowsInSection:(NSInteger)section {

    id<NSFetchedResultsSectionInfo> sectionInfo;
    NSInteger numberOfRows = 0;
    if ([self.resultsController sections].count > section) {
        sectionInfo = [[self.resultsController sections] objectAtIndex:section];
        numberOfRows = sectionInfo.numberOfObjects;
    }
    
    if (section == [self sectionForSelfHosted]) {
        // This is for the "Add a Site" row
        numberOfRows++;
    }
    
    return numberOfRows;
}

- (UITableViewCell *)tableView:(UITableView *)tableView cellForRowAtIndexPath:(NSIndexPath *)indexPath
{
    
    UITableViewCell *cell = [self.tableView dequeueReusableCellWithIdentifier:BlogCellIdentifier];
    
    [WPStyleGuide configureTableViewCell:cell];
    [self configureCell:cell atIndexPath:indexPath];

    return cell;
}

- (NSString *)tableView:(UITableView *)tableView titleForHeaderInSection:(NSInteger)section {
    if (![self hasDotComAndSelfHosted]) {
        return nil;
    }
    return [[self.resultsController sectionIndexTitles] objectAtIndex:section];
}

- (NSString *)tableView:(UITableView *)tableView titleForDeleteConfirmationButtonForRowAtIndexPath:(NSIndexPath *)indexPath {
    return NSLocalizedString(@"Remove", @"Button label when removing a blog");
}

- (BOOL)tableView:(UITableView *)tableView canEditRowAtIndexPath:(NSIndexPath *)indexPath {
    return indexPath.section == [self sectionForSelfHosted] && ![indexPath isEqual:[self indexPathForAddSite]];
}

- (UITableViewCellEditingStyle)tableView:(UITableView *)tableView editingStyleForRowAtIndexPath:(NSIndexPath *)indexPath {
    
    if (indexPath.section == [self sectionForSelfHosted] && tableView.editing) {
        return UITableViewCellEditingStyleDelete;
    } else {
        return UITableViewCellEditingStyleNone;
    }
}

- (void)tableView:(UITableView *)tableView commitEditingStyle:(UITableViewCellEditingStyle)editingStyle forRowAtIndexPath:(NSIndexPath *)indexPath {
    if (editingStyle == UITableViewCellEditingStyleDelete) {
        [WPMobileStats trackEventForWPCom:StatsEventSettingsRemovedBlog];
        
        Blog *blog = [self.resultsController objectAtIndexPath:indexPath];
        if (blog.isWPcom) {
            DDLogWarn(@"Tried to remove a WordPress.com blog. This shouldn't happen but just in case, let's hide it");
            blog.visible = NO;
            [blog dataSave];
        } else {
            [blog remove];
        }
        
        // Count won't be updated yet; if this is the last site (count 1), exit editing mode
        if ([self numSites] == 1) {
            // Update the UI in the next run loop after the resultsController has updated
            // (otherwise row insertion/deletion logic won't work)
            dispatch_async(dispatch_get_main_queue(), ^{
                [self setEditing:NO animated:NO];

                // No blogs and  signed out, show NUX
                if (![WPAccount defaultWordPressComAccount]) {
                    [[WordPressAppDelegate sharedWordPressApplicationDelegate] showWelcomeScreenIfNeededAnimated:YES];
                }
            });
        }
    }
}

- (NSInteger)sectionForDotCom {
    
    if ([self.resultsController sections].count > 0) {
        id<NSFetchedResultsSectionInfo> sectionInfo = [[self.resultsController sections] objectAtIndex:0];
        if ([[sectionInfo name] isEqualToString:@"1"]) {
            return 0;
        }
    }
    
    return -1;
}

- (NSInteger)sectionForSelfHosted {
    
    if ([self sectionForDotCom] >= 0) {
        return 1;
    } else {
        return 0;
    }
}

- (NSIndexPath *)indexPathForAddSite {
    NSInteger section = [self sectionForSelfHosted];
    return [NSIndexPath indexPathForRow:([self.tableView numberOfRowsInSection:section] - 1) inSection:section];
}

- (void)configureCell:(UITableViewCell *)cell atIndexPath:(NSIndexPath *)indexPath {
    cell.textLabel.textAlignment = NSTextAlignmentLeft;
    cell.accessoryType = UITableViewCellAccessoryNone;
    cell.accessoryView = nil;
    
    if ([indexPath isEqual:[self indexPathForAddSite]]) {
        cell.textLabel.text = NSLocalizedString(@"Add a Site", @"");
        cell.selectionStyle = UITableViewCellSelectionStyleBlue;

        // To align the label, create and add a blank image
        UIGraphicsBeginImageContextWithOptions(CGSizeMake(blavatarImageSize, blavatarImageSize), NO, 0.0);
        UIImage *blank = UIGraphicsGetImageFromCurrentImageContext();
        UIGraphicsEndImageContext();
        [cell.imageView setImage:blank];
    } else {

        Blog *blog = [self.resultsController objectAtIndexPath:indexPath];
        if ([blog.blogName length] != 0) {
            cell.textLabel.text = blog.blogName;
        } else {
            cell.textLabel.text = blog.url;
        }
        
        [cell.imageView setImageWithBlavatarUrl:blog.blavatarUrl isWPcom:blog.isWPcom];
        if ([self.tableView isEditing] && blog.isWPcom) {
            UISwitch *visibilitySwitch = [UISwitch new];
            visibilitySwitch.on = blog.visible;
            visibilitySwitch.tag = indexPath.row;
            [visibilitySwitch addTarget:self action:@selector(visibilitySwitchAction:) forControlEvents:UIControlEventValueChanged];
            cell.accessoryView = visibilitySwitch;
            
            // Make textLabel light gray if blog is not-visible
            if (!visibilitySwitch.on) {
                [cell.textLabel setTextColor:[WPStyleGuide readGrey]];
            }
            
        } else {
            cell.accessoryType = UITableViewCellAccessoryDisclosureIndicator;
        }
        cell.selectionStyle = self.tableView.isEditing ? UITableViewCellSelectionStyleNone : UITableViewCellSelectionStyleBlue;
    }
}

- (UIView *)tableView:(UITableView *)tableView viewForHeaderInSection:(NSInteger)section {
    WPTableViewSectionHeaderView *header = [[WPTableViewSectionHeaderView alloc] initWithFrame:CGRectMake(0, 0, CGRectGetWidth(self.view.bounds), 0)];
    header.title = [self tableView:self.tableView titleForHeaderInSection:section];
    if (IS_IPAD) {
        header.fixedWidth = WPTableViewFixedWidth;
    }
    return header;
}

- (CGFloat)tableView:(UITableView *)tableView heightForHeaderInSection:(NSInteger)section {
    NSString *title = [self tableView:self.tableView titleForHeaderInSection:section];
    return [WPTableViewSectionHeaderView heightForTitle:title andWidth:CGRectGetWidth(self.view.bounds)];
}
- (CGFloat)tableView:(UITableView *)tableView heightForFooterInSection:(NSInteger)section {
    // Use the standard dimension on the last section
    return section == [tableView numberOfSections] - 1 ? UITableViewAutomaticDimension : 0.0;
}

- (void)tableView:(UITableView *)tableView didSelectRowAtIndexPath:(NSIndexPath *)indexPath {
    [tableView deselectRowAtIndexPath:indexPath animated:YES];
    
    if ([indexPath isEqual:[self indexPathForAddSite]]) {
        [self setEditing:NO animated:NO];
        [WPMobileStats trackEventForWPCom:StatsEventSettingsClickedAddBlog];
        LoginViewController *loginViewController = [[LoginViewController alloc] init];
        if (![WPAccount defaultWordPressComAccount]) {
            loginViewController.prefersSelfHosted = YES;
        }
        loginViewController.dismissBlock = ^{
            [self dismissViewControllerAnimated:YES completion:nil];
        };
        UINavigationController *loginNavigationController = [[UINavigationController alloc] initWithRootViewController:loginViewController];
        [self presentViewController:loginNavigationController animated:YES completion:nil];
    } else if (self.tableView.isEditing) {
        return;
    }else {
        [WPMobileStats trackEventForWPCom:StatsEventSettingsClickedEditBlog];
        
        Blog *blog = [self.resultsController objectAtIndexPath:indexPath];
        
        BlogDetailsViewController *blogDetailsViewController = [[BlogDetailsViewController alloc] init];
        blogDetailsViewController.blog = blog;
        [self.navigationController pushViewController:blogDetailsViewController animated:YES];
    }
}

- (CGFloat)tableView:(UITableView *)tableView heightForRowAtIndexPath:(NSIndexPath *)indexPath {
    return 54;
}

- (void)setEditing:(BOOL)editing animated:(BOOL)animated {
    [super setEditing:editing animated:animated];
    
    // Animate view to editing mode
    __block UIView *snapshot;
    if (animated) {
        snapshot = [self.view snapshotViewAfterScreenUpdates:NO];
        snapshot.frame = [self.view convertRect:self.view.frame fromView:self.view.superview];
        [self.view addSubview:snapshot];
    }
    
    // Update results controller to show hidden blogs
    [self updateFetchRequest];
    
    if (animated) {
        [UIView animateWithDuration:0.2 animations:^{
            snapshot.alpha = 0.0;
        } completion:^(BOOL finished) {
            [snapshot removeFromSuperview];
            snapshot = nil;
        }];
    }
}

- (void)visibilitySwitchAction:(id)sender {
    UISwitch *switcher = (UISwitch *)sender;
    Blog *blog = [self.resultsController objectAtIndexPath:[NSIndexPath indexPathForRow:switcher.tag inSection:0]];
    if (switcher.on != blog.visible) {
        blog.visible = switcher.on;
        [blog dataSave];
    }
}

#pragma mark - NSFetchedResultsController

- (NSFetchedResultsController *)resultsController {
    if (_resultsController) {
        return _resultsController;
    }
    
    NSManagedObjectContext *moc = [[ContextManager sharedInstance] mainContext];
    NSFetchRequest *fetchRequest = [NSFetchRequest fetchRequestWithEntityName:@"Blog"];
    [fetchRequest setSortDescriptors:@[[NSSortDescriptor sortDescriptorWithKey:@"account.isWpcom" ascending:NO], [NSSortDescriptor sortDescriptorWithKey:@"blogName" ascending:YES selector:@selector(localizedCaseInsensitiveCompare:)]]];
    [fetchRequest setPredicate:[self fetchRequestPredicate]];
    
    _resultsController = [[NSFetchedResultsController alloc]
                          initWithFetchRequest:fetchRequest
                          managedObjectContext:moc
                          sectionNameKeyPath:@"isWPcom"
                          cacheName:nil];
    _resultsController.delegate = self;
    
    NSError *error = nil;
    if (![_resultsController performFetch:&error]) {
        DDLogError(@"Couldn't fetch blogs: %@", [error localizedDescription]);
        _resultsController = nil;
    }
    return _resultsController;
}

- (NSPredicate *)fetchRequestPredicate {
    if ([self.tableView isEditing]) {
        return nil;
    } else {
        return [NSPredicate predicateWithFormat:@"visible = YES"];
    }
}

- (void)updateFetchRequest {
    self.resultsController.fetchRequest.predicate = [self fetchRequestPredicate];
    
    NSError *error = nil;
    if (![self.resultsController performFetch:&error]) {
        DDLogError(@"Couldn't fetch blogs: %@", [error localizedDescription]);
    }
    
    [self.tableView reloadData];
}

- (void)controllerWillChangeContent:(NSFetchedResultsController *)controller {
    [self.tableView beginUpdates];
}

- (void)controllerDidChangeContent:(NSFetchedResultsController *)controller {
    [self.tableView endUpdates];

    if (self.sectionDeletedByController) {
        /*
         This covers the corner case when the only self hosted blog is removed and
         there's a WordPress.com account.
         
         Since we only show the section title if there are multiple blog sections,
         the section header wouldn't change when the section count changed, and it
         would still display the wordpress.com header.
         
         It's not a big deal but it wouldn't be consistent with future appearances
         of the same view.
         */
        
        [self.tableView reloadSections:[NSIndexSet indexSetWithIndex:0] withRowAnimation:UITableViewRowAnimationFade];
        self.sectionDeletedByController = NO;
    }
}

- (void)controller:(NSFetchedResultsController *)controller
   didChangeObject:(id)anObject
       atIndexPath:(NSIndexPath *)indexPath
     forChangeType:(NSFetchedResultsChangeType)type
      newIndexPath:(NSIndexPath *)newIndexPath {
    
    if (NSFetchedResultsChangeUpdate == type && newIndexPath != nil) {
        // Seriously, Apple?
        // http://developer.apple.com/library/ios/#releasenotes/iPhone/NSFetchedResultsChangeMoveReportedAsNSFetchedResultsChangeUpdate/_index.html
        type = NSFetchedResultsChangeMove;
    }
    
    switch (type) {
        case NSFetchedResultsChangeInsert:
            [self.tableView insertRowsAtIndexPaths:[NSArray arrayWithObject:newIndexPath] withRowAnimation:UITableViewRowAnimationFade];
            break;
            
        case NSFetchedResultsChangeDelete:
            [self.tableView deleteRowsAtIndexPaths:[NSArray arrayWithObject:indexPath] withRowAnimation:UITableViewRowAnimationFade];
            break;
            
        case NSFetchedResultsChangeUpdate:
            [self configureCell:[self.tableView cellForRowAtIndexPath:indexPath] atIndexPath:indexPath];
            break;
            
        case NSFetchedResultsChangeMove:
            [self.tableView deleteRowsAtIndexPaths:[NSArray
                                                    arrayWithObject:indexPath] withRowAnimation:UITableViewRowAnimationFade];
            [self.tableView insertRowsAtIndexPaths:[NSArray
                                                    arrayWithObject:newIndexPath] withRowAnimation:UITableViewRowAnimationFade];
            break;
    }
}

- (void)controller:(NSFetchedResultsController *)controller didChangeSection:(id<NSFetchedResultsSectionInfo>)sectionInfo atIndex:(NSUInteger)sectionIndex forChangeType:(NSFetchedResultsChangeType)type {
    switch (type) {
        case NSFetchedResultsChangeInsert:
            [self.tableView insertSections:[NSIndexSet indexSetWithIndex:sectionIndex] withRowAnimation:UITableViewRowAnimationFade];
            break;

        case NSFetchedResultsChangeDelete:
            [self.tableView deleteSections:[NSIndexSet indexSetWithIndex:sectionIndex] withRowAnimation:UITableViewRowAnimationFade];
            self.sectionDeletedByController = YES;
            break;

        default:
            break;
    }
}

- (NSString *)controller:(NSFetchedResultsController *)controller sectionIndexTitleForSectionName:(NSString *)sectionName {
    if ([sectionName isEqualToString:@"1"]) {
        return [NSString stringWithFormat:NSLocalizedString(@"%@'s blogs", @"Section header for WordPress.com blogs"), [[WPAccount defaultWordPressComAccount] username]];
    }
    return NSLocalizedString(@"Self Hosted", @"Section header for self hosted blogs");
}

@end<|MERGE_RESOLUTION|>--- conflicted
+++ resolved
@@ -83,14 +83,9 @@
                                                           action:@selector(showSettings:)];
     self.navigationItem.rightBarButtonItem = self.settingsButton;
     
-<<<<<<< HEAD
     [[NSNotificationCenter defaultCenter] addObserverForName:WPAccountDefaultWordPressComAccountChangedNotification object:nil queue:nil usingBlock:^(NSNotification *note) {
         [self.tableView reloadSections:[NSIndexSet indexSetWithIndex:0] withRowAnimation:UITableViewRowAnimationFade];
     }];
-=======
-    [[NSNotificationCenter defaultCenter] addObserver:self selector:@selector(wordPressComApiDidLogin:) name:WordPressComApiDidLoginNotification object:nil];
-    [[NSNotificationCenter defaultCenter] addObserver:self selector:@selector(wordPressComApiDidLogout:) name:WordPressComApiDidLogoutNotification object:nil];
->>>>>>> 7a7dfafe
 
     // Remove one-pixel gap resulting from a top-aligned grouped table view
     if (IS_IPHONE) {
