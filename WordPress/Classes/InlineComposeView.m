//
//  InlineComposeView.m
//  WordPress
//


#import "InlineComposeView.h"
#import "WPStyleGuide.h"

const CGFloat InlineComposeViewMinHeight = 44.f;
const CGFloat InlineComposeViewMaxHeight = 88.f;

@interface InlineComposeView () <UITextViewDelegate>

@property (nonatomic, weak) IBOutlet UIView *inputAccessoryView;
@property (nonatomic, weak) IBOutlet UITextView *toolbarTextView;
@property (nonatomic, weak) IBOutlet UILabel *placeholderLabel;
@property (nonatomic, weak) IBOutlet UIButton *sendButton;
@property (nonatomic, weak) IBOutlet UIActivityIndicatorView *activityIndicatorView;
@property (nonatomic, strong) UITextView *proxyTextView;
@property (nonatomic, strong) NSArray *bundle;

@end

@implementation InlineComposeView

- (id)initWithFrame:(CGRect)frame {
    self = [super initWithFrame:frame];
    if (self) {
        _enabled = YES;

        // Initialization code
        _bundle = [[NSBundle mainBundle] loadNibNamed:@"InlineComposeView" owner:self options:nil];

        _proxyTextView = [[UITextView alloc] initWithFrame:CGRectZero];
        _proxyTextView.delegate = self;
        _proxyTextView.inputAccessoryView = self.inputAccessoryView;
        
        // Ensure scroll-to-top gesture is disabled so it still works in parent views
        _proxyTextView.scrollsToTop = NO;
        _toolbarTextView.scrollsToTop = NO;

        self.placeholderLabel.text = NSLocalizedString(@"Write a reply…", @"Placeholder text for inline compose view");
        [self.sendButton setTitle:NSLocalizedString(@"Reply", @"") forState:UIControlStateNormal];

        [self addSubview:_proxyTextView];

        self.sendButton.tintColor = [WPStyleGuide baseDarkerBlue];

    }
    return self;
}

- (void)dealloc {
    self.proxyTextView.delegate = nil;
    self.proxyTextView = nil;

    self.bundle = nil;
}

- (void)updatePlaceholderAndSize {
    NSCharacterSet *whitespaceCharSet = [NSCharacterSet whitespaceAndNewlineCharacterSet];
    UITextView *textView = self.toolbarTextView;
    // show placeholder if text is empty
<<<<<<< HEAD
    BOOL empty = [textView.text length] == 0;
    BOOL emptyOrOnlyWhitespace = [[textView.text stringByTrimmingCharactersInSet:whitespaceCharSet] length] == 0;
=======
    BOOL empty = [[textView.text trim] isEqualToString:@""];
>>>>>>> 3ca4379b
    self.placeholderLabel.hidden = !empty;
    self.sendButton.enabled = !emptyOrOnlyWhitespace;

    [self updateSendButtonSize];

    CGRect frame = self.inputAccessoryView.frame;

    // if there's no text, force it back to min height
    if (empty) {
        frame.size.height = InlineComposeViewMinHeight;
        self.inputAccessoryView.frame = frame;
        return;
    }

    // expand placeholder to max height
    CGSize textSize = self.toolbarTextView.contentSize;
    CGSize textFrameSize = self.toolbarTextView.frame.size;
    CGFloat delta = textSize.height - textFrameSize.height;

    // we don't need to change the height
    if (delta == 0) {
        return;
    }

    frame.size.height += delta;
    // keep the height within the constraints
    frame.size.height = MIN(frame.size.height, InlineComposeViewMaxHeight);
    frame.size.height = MAX(frame.size.height, InlineComposeViewMinHeight);

    self.inputAccessoryView.frame = frame;

    [self.toolbarTextView scrollRangeToVisible:self.toolbarTextView.selectedRange];

}

- (void)updateSendButtonSize {
    // Update the components' size and location after localized button label has been set.
    CGFloat sendButtonWidth = self.sendButton.frame.size.width;
    [self.sendButton sizeToFit];
    CGFloat sendButtonDelta = self.sendButton.frame.size.width - sendButtonWidth;

    CGRect frame = self.toolbarTextView.frame;
    frame.size.width -= sendButtonDelta;
    self.toolbarTextView.frame = frame;

    frame = self.placeholderLabel.frame;
    frame.size.width -= sendButtonDelta;
    self.placeholderLabel.frame = frame;

    frame = self.sendButton.frame;
    frame.origin.x -= sendButtonDelta;
    self.sendButton.frame = frame;
}

- (void)setButtonTitle:(NSString *)title
{
    if ([title length] > 0) {
        [self.sendButton setTitle:title forState:UIControlStateNormal];
    } else {
        [self.sendButton setTitle:NSLocalizedString(@"Reply", @"") forState:UIControlStateNormal];
    }
}

- (void)clearText {
    self.text = @"";
}

- (void)displayComposer {
    [self.proxyTextView becomeFirstResponder];
}

- (void)toggleComposer {
    if (self.isDisplayed) {
        [self dismissComposer];
    } else {
        [self displayComposer];
    }
}

- (void)dismissComposer {
    [self resignFirstResponder];
    // resigning first responder doesn't always dismiss they keyboard, so force it
    [self endEditing:YES];
}

- (BOOL)isDisplayed {
    return self.isFirstResponder || self.proxyTextView.isFirstResponder || self.toolbarTextView.isFirstResponder;
}

#pragma mark - IBAction

- (IBAction)onSendReply:(id)sender {
    [self.delegate composeView:self didSendText:self.toolbarTextView.text];
}

#pragma mark - Accessors

- (void)setEnabled:(BOOL)enabled {
    if (enabled == _enabled) {
        return;
    }

    _enabled = enabled;

    self.toolbarTextView.editable = enabled;
    self.toolbarTextView.alpha = enabled ? 1.f : 0.5f;
    self.sendButton.hidden = !enabled;
    if (enabled) {
        [self.activityIndicatorView stopAnimating];
    } else {
        [self.activityIndicatorView startAnimating];
    }
    [self.proxyTextView becomeFirstResponder];
}

- (void)setAttributedText:(NSAttributedString *)attributedText {
    self.toolbarTextView.attributedText = attributedText;
    [self updatePlaceholderAndSize];
}

- (NSAttributedString *)attributedText {
    return self.toolbarTextView.attributedText;
}

- (void)setText:(NSString *)text {
    self.toolbarTextView.text = text;
    [self updatePlaceholderAndSize];
}

- (NSString *)text {
    return self.toolbarTextView.text;
}

- (void)setPlaceholder:(NSString *)placeholder {
    self.placeholderLabel.text = placeholder;
}

- (NSString *)placeholder {
    return self.placeholderLabel.text;
}

#pragma mark - UIResponder

- (BOOL)canBecomeFirstResponder {
    return [self.proxyTextView canBecomeFirstResponder];
}

- (BOOL)becomeFirstResponder {
    return [self.proxyTextView becomeFirstResponder];
}

- (BOOL)resignFirstResponder {
    return [self.proxyTextView resignFirstResponder];
}

- (BOOL)canResignFirstResponder {
    return [self.proxyTextView canResignFirstResponder];
}

#pragma mark - UITextViewDelegate
// Forwards all delegate methods to our delegate if the textview is the toolbar text view

- (BOOL)textViewShouldBeginEditing:(UITextView *)textView {
    if (textView == self.toolbarTextView && [self.delegate respondsToSelector:@selector(textViewShouldBeginEditing:)]) {
        return [self.delegate textViewShouldBeginEditing:textView];
    }
    return YES;
}

- (void)textViewDidBeginEditing:(UITextView *)textView {
    // Focus the input field in the toolbar when we begin editing from the proxy
    if (textView == self.proxyTextView) {
        if(self.toolbarTextView.editable){
            [self.toolbarTextView becomeFirstResponder];
        }
        self.toolbarTextView.editable = YES;
    }

    // forward UITextViewDelegate methods of the toolbar textview to our delegate
    [self updatePlaceholderAndSize];
    if ([self.delegate respondsToSelector:@selector(textViewDidBeginEditing:)]) {
        [self.delegate textViewDidBeginEditing:textView];
    }
}

- (BOOL)textViewShouldEndEditing:(UITextView *)textView {

    if (textView != self.toolbarTextView){
        return YES;
    }

    if ([self.delegate respondsToSelector:@selector(textViewShouldEndEditing:)]) {
        return [self.delegate textViewShouldEndEditing:textView];
    }
    return YES;
}

- (void)textViewDidEndEditing:(UITextView *)textView {

    if (textView != self.toolbarTextView){
        return;
    }

    if ([self.delegate respondsToSelector:@selector(textViewDidEndEditing:)]) {
        [self.delegate textViewDidEndEditing:textView];
    }

}

- (BOOL)textView:(UITextView *)textView shouldChangeTextInRange:(NSRange)range replacementText:(NSString *)text {

    if (textView != self.toolbarTextView){
        return YES;
    }

    if ([self.delegate respondsToSelector:@selector(textView:shouldChangeTextInRange:replacementText:)]) {
        return [self.delegate textView:textView shouldChangeTextInRange:range replacementText:text];
    }

    return YES;
}

- (void)textViewDidChange:(UITextView *)textView {
    // ignore any changes to the proxy textview, it's not used for text entry
    if (textView == self.proxyTextView){
        return;
    }

    // forward UITextFieldDelegate methods to our delegate
    if ([self.delegate respondsToSelector:@selector(textViewDidChange:)]) {
        [self.delegate textViewDidChange:textView];
    }

    [self updatePlaceholderAndSize];
}

- (void)textViewDidChangeSelection:(UITextView *)textView {
    if (textView != self.toolbarTextView){
        return;
    }

    if ([self.delegate respondsToSelector:@selector(textViewDidChangeSelection:)]) {
        [self.delegate textViewDidChangeSelection:textView];
    }
}

- (BOOL)textView:(UITextView *)textView shouldInteractWithTextAttachment:(NSTextAttachment *)textAttachment inRange:(NSRange)characterRange {

    if (self.toolbarTextView != textView){
        return YES;
    }

    if ([self.delegate respondsToSelector:@selector(textView:shouldInteractWithTextAttachment:inRange:)]) {
        return [self.delegate textView:textView shouldInteractWithTextAttachment:textAttachment inRange:characterRange];
    }

    return YES;
}

- (BOOL)textView:(UITextView *)textView shouldInteractWithURL:(NSURL *)URL inRange:(NSRange)characterRange {

    if (self.toolbarTextView != textView){
        return YES;
    }

    if ([self.delegate respondsToSelector:@selector(textView:shouldInteractWithURL:inRange:)]) {
        return [self.delegate textView:textView shouldInteractWithURL:URL inRange:characterRange];
    }

    return YES;
}


@end<|MERGE_RESOLUTION|>--- conflicted
+++ resolved
@@ -62,12 +62,8 @@
     NSCharacterSet *whitespaceCharSet = [NSCharacterSet whitespaceAndNewlineCharacterSet];
     UITextView *textView = self.toolbarTextView;
     // show placeholder if text is empty
-<<<<<<< HEAD
     BOOL empty = [textView.text length] == 0;
     BOOL emptyOrOnlyWhitespace = [[textView.text stringByTrimmingCharactersInSet:whitespaceCharSet] length] == 0;
-=======
-    BOOL empty = [[textView.text trim] isEqualToString:@""];
->>>>>>> 3ca4379b
     self.placeholderLabel.hidden = !empty;
     self.sendButton.enabled = !emptyOrOnlyWhitespace;
 
