--- conflicted
+++ resolved
@@ -521,10 +521,6 @@
         <element name="ReaderSiteTopic" positionX="36" positionY="180" width="128" height="195"/>
         <element name="ReaderTagTopic" positionX="27" positionY="171" width="128" height="90"/>
         <element name="SourcePostAttribution" positionX="9" positionY="153" width="128" height="225"/>
-<<<<<<< HEAD
-        <element name="Theme" positionX="9" positionY="153" width="128" height="285"/>
-=======
         <element name="Theme" positionX="9" positionY="153" width="128" height="330"/>
->>>>>>> 04b0632c
     </elements>
 </model>