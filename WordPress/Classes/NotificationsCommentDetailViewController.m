//
//  NotificationsDetailViewController.m
//  WordPress
//
//  Created by Beau Collins on 11/20/12.
//  Copyright (c) 2012 WordPress. All rights reserved.
//

#import <QuartzCore/QuartzCore.h>
#import <DTCoreText/DTCoreText.h>
#import "NotificationsCommentDetailViewController.h"
#import "UIImageView+AFNetworking.h"
#import "WordPressAppDelegate.h"
#import "WPWebViewController.h"
#import "NoteCommentCell.h"
#import "NoteCommentLoadingCell.h"
#import "NoteCommentContentCell.h"
#import "NoteComment.h"
#import "NSString+XMLExtensions.h"
#import "NSString+Helpers.h"
#import "NSURL+Util.h"
#import "WPToast.h"
#import "IOS7CorrectedTextView.h"
#import "WPAccount.h"
#import "NoteCommentPostBanner.h"
#import "FollowButton.h"
#import "Note.h"
#import "InlineComposeView.h"

#define APPROVE_BUTTON_TAG 1
#define UNAPPROVE_BUTTON_TAG 2
#define TRASH_BUTTON_TAG 3
#define UNTRASH_BUTTON_TAG 4
#define SPAM_BUTTON_TAG 5
#define UNSPAM_BUTTON_TAG 6

const CGFloat NotificationsCommentDetailViewControllerReplyTextViewDefaultHeight = 64.f;
NSString * const NoteCommentHeaderCellIdentifiter = @"NoteCommentHeaderCell";
NSString * const NoteCommentContentCellIdentifiter = @"NoteCommentContentCell";
NSString * const NoteCommentLoadingCellIdentifiter = @"NoteCommentLoadingCell";
NS_ENUM(NSUInteger, NotifcationCommentCellType){
    NotificationCommentCellTypeHeader,
    NotificationCommentCellTypeContent
};

@interface NotificationsCommentDetailViewController () <NoteCommentCellDelegate, NoteCommentContentCellDelegate, InlineComposeViewDelegate>

@property NSUInteger followBlogID;
@property NSDictionary *commentActions;
@property NSDictionary *followDetails;
@property NSDictionary *comment;
@property NSDictionary *post;
@property NSMutableArray *commentThread;
@property NSNumber *siteID;
@property NSDictionary *followAction;
@property NSURL *headerURL;
@property BOOL hasScrollBackView;
@property (nonatomic, strong) NSCache *contentCache;

@property (nonatomic, strong) UIBarButtonItem *approveBarButton;
@property (nonatomic, strong) UIBarButtonItem *unapproveBarButton;
@property (nonatomic, strong) UIBarButtonItem *trashBarButton;
@property (nonatomic, strong) UIBarButtonItem *spamBarButton;
@property (nonatomic, weak) UIBarButtonItem *replyBarButton;

@property (nonatomic, weak) IBOutlet UIToolbar *toolbar;
@property (nonatomic, weak) IBOutlet IOS7CorrectedTextView *replyTextView;
@property (nonatomic, weak) IBOutlet UIImageView *replyBackgroundImageView;
@property (nonatomic, weak) IBOutlet UIView *tableFooterView;
@property (nonatomic, weak) IBOutlet UIView *replyActivityView;
@property (nonatomic, weak) IBOutlet NoteCommentPostBanner *postBanner;
@property (nonatomic, weak) IBOutlet UITableView *tableView;
@property (nonatomic, strong) FollowButton *followButton;
@property (nonatomic, strong) Note *note;
@property (nonatomic, weak) IBOutlet UILabel *replyPlaceholder;
@property (nonatomic, weak) IBOutlet UINavigationBar *replyNavigationBar;
@property (nonatomic, weak) IBOutlet UINavigationItem *replyNavigationItem;
@property (nonatomic, weak) IBOutlet UIBarButtonItem *replyCancelBarButton;
@property (nonatomic, weak) IBOutlet UIBarButtonItem *replyPublishBarButton;

@property (nonatomic, strong) InlineComposeView *inlineComposeView;

@end

@implementation NotificationsCommentDetailViewController

- (id)initWithNote:(Note *)note {
    self = [super init];
    if (self) {
        self.title = NSLocalizedString(@"Notification", @"Title for notification detail view");
        _hasScrollBackView = NO;
        _note = note;
    }
    return self;
}

- (void)dealloc {
    self.inlineComposeView.delegate = nil;
    self.inlineComposeView = nil;
    [[NSNotificationCenter defaultCenter] removeObserver:self];
}

- (void)viewDidLoad
{
    self.commentThread = [[NSMutableArray alloc] initWithCapacity:1];
    
    [super viewDidLoad];
    
    self.approveBarButton = [self barButtonItemWithImageNamed:@"icon-comments-approve"
                                                          andAction:@selector(moderateComment:)];
    self.unapproveBarButton = [self barButtonItemWithImageNamed:@"icon-comments-unapprove"
                                                    andAction:@selector(moderateComment:)];
    self.trashBarButton = [self barButtonItemWithImageNamed:@"icon-comments-trash"
                                                   andAction:@selector(moderateComment:)];
    self.spamBarButton = [self barButtonItemWithImageNamed:@"icon-comments-flag"
                                                 andAction:@selector(moderateComment:)];
<<<<<<< HEAD

    self.replyBarButton = [self barButtonItemWithImageNamed:@"icon-comments-reply"
                                                  andAction:@selector(composeReply:)];
=======
    self.replyBarButton = [self barButtonItemWithImageNamed:@"icon-comments-reply"
                                                  andAction:@selector(startReply:)];
    
    _approveBarButton.tintColor = [WPStyleGuide readGrey];
    _unapproveBarButton.tintColor = [WPStyleGuide readGrey];
    _trashBarButton.tintColor = [WPStyleGuide readGrey];
    _spamBarButton.tintColor = [WPStyleGuide readGrey];
    _replyBarButton.tintColor = [WPStyleGuide readGrey];
>>>>>>> 215f3604

    UIBarButtonItem *spacer = [[UIBarButtonItem alloc]
                               initWithBarButtonSystemItem:UIBarButtonSystemItemFlexibleSpace
                               target:nil
                               action:nil];
    self.toolbar.items = @[self.approveBarButton, spacer, self.trashBarButton, spacer, self.spamBarButton, spacer, self.replyBarButton];
    
    [self.toolbar setBarTintColor:[WPStyleGuide littleEddieGrey]];
    self.toolbar.translucent = NO;

    [self.tableView registerClass:[NoteCommentCell class] forCellReuseIdentifier:NoteCommentHeaderCellIdentifiter];
    [self.tableView registerClass:[NoteCommentContentCell class] forCellReuseIdentifier:NoteCommentContentCellIdentifiter];
    [self.tableView registerClass:[NoteCommentLoadingCell class] forCellReuseIdentifier:NoteCommentLoadingCellIdentifiter];
    
    // create the reply field
    CGRect replyFrame = self.tableView.bounds;
    replyFrame.size.height = 48.f;
    
    self.replyBackgroundImageView.image = [[UIImage imageNamed:@"note-reply-field"]
                                           resizableImageWithCapInsets:UIEdgeInsetsMake(6.f, 6.f, 6.f, 6.f)];    
    self.title = NSLocalizedString(@"Comment", @"Title for detail view of a comment notification");

    [self displayNote];
    
    // start fetching the thread
    [self updateCommentThread];
    
    // TODO : Redo this to use auto layout
    // Need some extra space for status bar
    CGRect replyBarFrame = self.replyNavigationBar.frame;
    replyBarFrame.size.height += 20;
    self.replyNavigationBar.frame = replyBarFrame;


    self.inlineComposeView = [[InlineComposeView alloc] initWithFrame:CGRectZero];
    self.inlineComposeView.delegate = self;
    [self.view addSubview:self.inlineComposeView];

    self.replyNavigationItem.title = NSLocalizedString(@"Replying", nil);
    [self.view addSubview:self.replyNavigationBar];
    self.replyNavigationBar.hidden = YES;

    [[NSNotificationCenter defaultCenter] addObserver:self
                                             selector:@selector(onShowKeyboard:)
                                                 name:UIKeyboardDidShowNotification
                                               object:nil];

    [[NSNotificationCenter defaultCenter] addObserver:self
                                             selector:@selector(onHideKeyboard:)
                                                 name:UIKeyboardWillHideNotification
                                               object:nil];

}

- (NSCache *)contentCache {
    if (!_contentCache) {
        _contentCache = [[NSCache alloc] init];
    }
    return _contentCache;
}

- (void)displayNote {
    // get the note's actions
    NSArray *actions = [self.note.noteData valueForKeyPath:@"body.actions"];
    NSDictionary *action = [actions objectAtIndex:0];
    NSArray *items = [self.note.noteData valueForKeyPath:@"body.items"];
    self.siteID = [action valueForKeyPath:@"params.site_id"];
    
    NoteComment *comment = [[NoteComment alloc] initWithCommentID:[action valueForKeyPath:@"params.comment_id"]];
    [self.commentThread addObject:comment];
    
    // pull out the follow action and set up the follow button
    self.followAction = [[items lastObject] valueForKeyPath:@"action"];
    if (self.followAction && ![self.followAction isEqual:@0]) {
        self.followButton = [FollowButton buttonFromAction:self.followAction withApi:[[WPAccount defaultWordPressComAccount] restApi]];
    }
    
    NSString *postPath = [NSString stringWithFormat:@"sites/%@/posts/%@", [action valueForKeyPath:@"params.site_id"], [action valueForKeyPath:@"params.post_id"]];
    
    // if we don't have post information fetch it from the api
    if (self.post == nil) {
        [[[WPAccount defaultWordPressComAccount] restApi] getPath:postPath parameters:nil success:^(AFHTTPRequestOperation *operation, id responseObject) {
            self.post = responseObject;
            NSString *postTitle = [[self.post valueForKeyPath:@"title"] stringByDecodingXMLCharacters];
            if (!postTitle || [postTitle isEqualToString:@""])
                postTitle = NSLocalizedString(@"Untitled Post", @"Used when a post has no title");
            self.postBanner.titleLabel.text = postTitle;
            id authorAvatarURL = [self.post valueForKeyPath:@"author.avatar_URL"];
            if ([authorAvatarURL isKindOfClass:[NSString class]]) {
                [self.postBanner setAvatarURL:[NSURL URLWithString:authorAvatarURL]];
            }
            
            NSString *headerUrl = [self.post objectForKey:@"URL"];
            if (headerUrl != nil) {
                self.headerURL = [NSURL URLWithString:headerUrl];
            }
            
            self.postBanner.userInteractionEnabled = YES;
            
        } failure:^(AFHTTPRequestOperation *operation, NSError *error) {
            DDLogVerbose(@"[Rest API] ! %@", [error localizedDescription]);
        }];
    }

    // disable the buttons until we can determine which ones can be used
    // with this note
    self.spamBarButton.enabled = NO;
    self.trashBarButton.enabled = NO;
    self.approveBarButton.enabled = NO;
    self.replyBarButton.enabled = NO;
    self.unapproveBarButton.enabled = NO;

    __block BOOL isApproved = NO;
    // figure out the actions available for the note
    NSMutableDictionary *indexedActions = [[NSMutableDictionary alloc] initWithCapacity:[actions count]];
    NSMutableDictionary *indexedButtons = [[NSMutableDictionary alloc] initWithCapacity:[actions count]];
    [actions enumerateObjectsUsingBlock:^(id obj, NSUInteger idx, BOOL *stop) {
        NSString *actionType = [obj valueForKey:@"type"];
        [indexedActions setObject:obj forKey:actionType];
        if ([actionType isEqualToString:@"approve-comment"]) {
            [indexedButtons setObject:self.approveBarButton forKey:actionType];
            self.approveBarButton.enabled = YES;
            self.approveBarButton.customView.tag = APPROVE_BUTTON_TAG;
            self.approveBarButton.tag = APPROVE_BUTTON_TAG;
            isApproved = NO;
        } else if ([actionType isEqualToString:@"unapprove-comment"]){
            [indexedButtons setObject:self.unapproveBarButton forKey:actionType];
            self.unapproveBarButton.enabled = YES;
            self.unapproveBarButton.customView.tag = UNAPPROVE_BUTTON_TAG;
            self.unapproveBarButton.tag = UNAPPROVE_BUTTON_TAG;
            isApproved = YES;
        } else if ([actionType isEqualToString:@"spam-comment"]){
            [indexedButtons setObject:self.spamBarButton forKey:actionType];
            self.spamBarButton.enabled = YES;
            self.spamBarButton.customView.tag = SPAM_BUTTON_TAG;
            self.spamBarButton.tag = SPAM_BUTTON_TAG;
        } else if ([actionType isEqualToString:@"unspam-comment"]){
            [indexedButtons setObject:self.spamBarButton forKey:actionType];
            self.spamBarButton.enabled = YES;
            self.spamBarButton.customView.tag = UNSPAM_BUTTON_TAG;
            self.spamBarButton.tag = UNSPAM_BUTTON_TAG;
        } else if ([actionType isEqualToString:@"trash-comment"]){
            [indexedButtons setObject:self.trashBarButton forKey:actionType];
            self.trashBarButton.enabled = YES;
            self.trashBarButton.customView.tag = TRASH_BUTTON_TAG;
            self.trashBarButton.tag = TRASH_BUTTON_TAG;
        } else if ([actionType isEqualToString:@"untrash-comment"]){
            [indexedButtons setObject:self.trashBarButton forKey:actionType];
            self.trashBarButton.enabled = YES;
            self.trashBarButton.customView.tag = UNTRASH_BUTTON_TAG;
            self.trashBarButton.tag = UNTRASH_BUTTON_TAG;
        } else if ([actionType isEqualToString:@"replyto-comment"]){
            [indexedButtons setObject:self.replyBarButton forKey:actionType];
            self.replyBarButton.enabled = YES;
        }
    }];
    
    UIBarButtonItem *spacer = [[UIBarButtonItem alloc] initWithBarButtonSystemItem:UIBarButtonSystemItemFlexibleSpace target:nil action:nil];
    
    NSMutableArray *buttons = [NSMutableArray arrayWithArray:@[self.approveBarButton, spacer, self.trashBarButton, spacer, self.spamBarButton, spacer, self.replyBarButton]];
    if (isApproved) {
        [buttons replaceObjectAtIndex:0 withObject:self.unapproveBarButton];
    }
    
    [self.toolbar setItems:buttons animated:YES];
    
    self.commentActions = indexedActions;
    
    DDLogVerbose(@"available actions: %@", indexedActions);
}

- (UIBarButtonItem *)barButtonItemWithImageNamed:(NSString *)image andAction:(SEL)action {
    UIBarButtonItem *item = [[UIBarButtonItem alloc] initWithImage:[UIImage imageNamed:image] style:UIBarButtonItemStylePlain target:self action:action];
    return item;
}

- (NSDictionary *)getActionByType:(NSString *)type {
    NSArray *actions = [self.note.noteData valueForKeyPath:@"body.actions"];
    for (NSDictionary *action in actions) {
        if ([[action valueForKey:@"type"] isEqualToString:type]) {
            return action;
        }
    }
    return nil;
}

- (void)addScrollBackView {
    return;
    if (self.hasScrollBackView) return;
    self.hasScrollBackView = YES;
    CGRect frame = self.view.bounds;
    frame.size.height += 1200.f;
    frame.origin.y = self.tableView.contentSize.height;
    UIView *scrollBackView = [[UIView alloc] initWithFrame:frame];
    scrollBackView.autoresizingMask = UIViewAutoresizingFlexibleWidth | UIViewAutoresizingFlexibleTopMargin;
    //[self.tableView addSubview:scrollBackView];
    self.tableView.backgroundView = [[UIView alloc] initWithFrame:self.tableView.bounds];
    self.tableView.backgroundView.backgroundColor = COMMENT_PARENT_BACKGROUND_COLOR;
}


#pragma mark - IBAction


- (void)visitPostURL:(id)sender {
    [self pushToURL:self.headerURL];
}

- (void)pushToURL:(NSURL *)url {
    if (IS_IPHONE) {
        [self.inlineComposeView resignFirstResponder];
    }
    WPWebViewController *webViewController = [[WPWebViewController alloc] initWithNibName:nil bundle:nil];
    if ([url isWordPressDotComUrl]) {
        [webViewController setUsername:[[WPAccount defaultWordPressComAccount] username]];
        [webViewController setPassword:[[WPAccount defaultWordPressComAccount] password]];
        [webViewController setUrl:[url ensureSecureURL]];
    } else {
        [webViewController setUrl:url];        
    }
    [self.navigationController pushViewController:webViewController animated:YES];
}

- (IBAction)moderateComment:(id)sender {
    if (self.commentActions == nil || [self.commentActions count] == 0)
        return;
            
    NSDictionary *commentAction;
    UIButton *button = (UIButton *)sender;
    
    UIBarButtonItem *pressedButton = nil;
    if (button.tag == APPROVE_BUTTON_TAG) {
        [WPMobileStats trackEventForWPCom:StatsEventNotificationsDetailApproveComment];
        commentAction = [self.commentActions objectForKey:@"approve-comment"];
        pressedButton = self.approveBarButton;
    } else if (button.tag == UNAPPROVE_BUTTON_TAG) {
        [WPMobileStats trackEventForWPCom:StatsEventNotificationsDetailUnapproveComment];
        commentAction = [self.commentActions objectForKey:@"unapprove-comment"];
        pressedButton = self.unapproveBarButton;
    } else if (button.tag == TRASH_BUTTON_TAG){
        [WPMobileStats trackEventForWPCom:StatsEventNotificationsDetailTrashComment];
        commentAction = [self.commentActions objectForKey:@"trash-comment"];
        pressedButton = self.trashBarButton;
    } else if (button.tag == UNTRASH_BUTTON_TAG){
        [WPMobileStats trackEventForWPCom:StatsEventNotificationsDetailUntrashComment];
        commentAction = [self.commentActions objectForKey:@"untrash-comment"];
        pressedButton = self.trashBarButton;
    } else if (button.tag == SPAM_BUTTON_TAG){
        [WPMobileStats trackEventForWPCom:StatsEventNotificationsDetailFlagCommentAsSpam];
        commentAction = [self.commentActions objectForKey:@"spam-comment"];
        pressedButton = self.spamBarButton;
    } else if (button.tag == UNSPAM_BUTTON_TAG){
        [WPMobileStats trackEventForWPCom:StatsEventNotificationsDetailUnflagCommentAsSpam];
        commentAction = [self.commentActions objectForKey:@"unspam-comment"];
        pressedButton = self.spamBarButton;
    }
    
    button.enabled = NO;

    // disable all the buttons
    self.spamBarButton.enabled = NO;
    self.trashBarButton.enabled = NO;
    self.approveBarButton.enabled = NO;
    self.replyBarButton.enabled = NO;
    self.unapproveBarButton.enabled = NO;
    
    //Replaced the pressed btn with a spinner
    UIActivityIndicatorView *spinner = [[UIActivityIndicatorView alloc]
                                        initWithActivityIndicatorStyle:UIActivityIndicatorViewStyleGray];
    spinner.frame = CGRectMake(0, 0, 30, 30);
    UIBarButtonItem * barButton = [[UIBarButtonItem alloc] initWithCustomView:spinner];

    NSArray *toolbarButtons =[self.toolbar items];
    int indexOfPressedButton = 0;
    for ( ; indexOfPressedButton <  [toolbarButtons count] ; indexOfPressedButton++) {
        if( toolbarButtons[indexOfPressedButton] == pressedButton )
            break;
    }
    NSMutableArray *newtoolbarButtons = [NSMutableArray arrayWithArray:toolbarButtons];
    [newtoolbarButtons setObject:barButton atIndexedSubscript:indexOfPressedButton];
    [self.toolbar setItems:newtoolbarButtons animated:YES];
    [spinner startAnimating];
    
    NSString *path = [NSString stringWithFormat:@"/rest/v1%@", [commentAction valueForKeyPath:@"params.rest_path"]];
    [[[WPAccount defaultWordPressComAccount] restApi] postPath:path parameters:[commentAction valueForKeyPath:@"params.rest_body"] success:^(AFHTTPRequestOperation *operation, id responseObject) {
        NSDictionary *response = (NSDictionary *)responseObject;
        if (response) {
            NSArray *noteArray = [NSArray arrayWithObject:_note];
            [[[WPAccount defaultWordPressComAccount] restApi] refreshNotifications:noteArray fields:nil success:^(AFHTTPRequestOperation *operation, id refreshResponseObject) {
                [spinner stopAnimating];
                [self displayNote];
            } failure:^(AFHTTPRequestOperation *operation, NSError *error) {
                [spinner stopAnimating];
                [self displayNote];
            }];
        }
    } failure:^(AFHTTPRequestOperation *operation, NSError *error) {
        button.enabled = YES;
        DDLogVerbose(@"[Rest API] ! %@", [error localizedDescription]);
    }];
}


- (void)publishReply:(NSString *)replyText {
    [WPMobileStats trackEventForWPCom:StatsEventNotificationsDetailRepliedToComment];


    NSDictionary *action = [self.commentActions objectForKey:@"replyto-comment"];
    if (action){

        self.inlineComposeView.enabled = NO;

        self.replyActivityView.hidden = NO;
        NSString *approvePath = [NSString stringWithFormat:@"/rest/v1%@", [action valueForKeyPath:@"params.rest_path"]];
        NSString *replyPath = [NSString stringWithFormat:@"%@/replies/new", approvePath];
        NSDictionary *params = @{@"content" : replyText };
        if ([[action valueForKeyPath:@"params.approve_parent"] isEqualToNumber:@1]) {
            [[[WPAccount defaultWordPressComAccount] restApi] postPath:approvePath parameters:@{@"status" : @"approved"} success:^(AFHTTPRequestOperation *operation, id responseObject) {
                [self displayNote];
            } failure:nil];
        }
        
        [self.replyTextView resignFirstResponder];
        self.replyTextView.editable = NO;
        [[[WPAccount defaultWordPressComAccount] restApi] postPath:replyPath parameters:params success:^(AFHTTPRequestOperation *operation, id responseObject) {
            DDLogVerbose(@"Response: %@", responseObject);
            [self.inlineComposeView clearText];
            self.inlineComposeView.enabled = YES;
            [self.inlineComposeView dismissComposer];
            [WPToast showToastWithMessage:NSLocalizedString(@"Replied", @"User replied to a comment")
                                 andImage:[UIImage imageNamed:@"action_icon_replied"]];

        } failure:^(AFHTTPRequestOperation *operation, NSError *error) {
            DDLogError(@"Failure %@", error);
            self.inlineComposeView.enabled = YES;
            [self.inlineComposeView displayComposer];
            DDLogVerbose(@"[Rest API] ! %@", [error localizedDescription]);
        }];
    }

}

- (IBAction)highlightHeader:(id)sender {
    [_postBanner setBackgroundColor:[UIColor UIColorFromHex:0xE3E3E3]];
}

- (IBAction)resetHeader:(id)sender {
    [_postBanner setBackgroundColor:[UIColor UIColorFromHex:0xF2F2F2]];
}

- (IBAction)composeReply:(id)sender {
    [self.inlineComposeView becomeFirstResponder];
}

#pragma mark - REST API

- (void)updateCommentThread {
    // take the comment off the top of the thread
    NoteComment *comment = [self.commentThread objectAtIndex:0];
    // did we fetch the comment off the API yet?
    if (comment.needsData) {
        NSString *commentPath = [NSString stringWithFormat:@"sites/%@/comments/%@", self.siteID, comment.commentID];
        comment.loading = YES;
        [[[WPAccount defaultWordPressComAccount] restApi] getPath:commentPath parameters:nil success:^(AFHTTPRequestOperation *operation, id responseObject) {
            NSUInteger section = [self.commentThread indexOfObject:comment];
            NSIndexPath *commentIndexPath = [NSIndexPath indexPathForRow:0 inSection:section];
            CGFloat oldCommentHeight = [self tableView:self.tableView heightForRowAtIndexPath:commentIndexPath];
            comment.commentData = responseObject;
            comment.loading = NO;
            
            // if we're at the top of the tableview, we'll animate in the new parent
            id parent = [responseObject objectForKey:@"parent"];
            NoteComment *parentComment;
            if (![parent isEqual:@0]) {
                [self addScrollBackView];
                parentComment = [[NoteComment alloc] initWithCommentID:[parent valueForKey:@"ID"]];
                parentComment.isParentComment = YES;
            }
            
            CGPoint offset = self.tableView.contentOffset;
            
            // TODO: fix ux for loading parents
            // if it's the main content and no parent, reload return
            // if there's a parent insert the parent item
            // reload the table and fix the offset
            // if it's the main item, scroll down to show the first loader
            
            if (offset.y <= 0.f && section == [self.commentThread count] - 1) {

                if (parentComment) {
                    [self.commentThread insertObject:parentComment atIndex:0];
                    // animate
                    [self.tableView beginUpdates];
                    [self.tableView insertSections:[NSIndexSet indexSetWithIndex:0] withRowAnimation:UITableViewRowAnimationTop];
                    [self.tableView endUpdates];
                }

            } else {
                
                // reload and fix the offset
                NSIndexPath *contentIndexPath = [NSIndexPath indexPathForRow:NotificationCommentCellTypeContent inSection:commentIndexPath.section];
                // combine both row heights of the new section
                CGFloat newCommentHeight = [self tableView:self.tableView heightForRowAtIndexPath:commentIndexPath] + [self tableView:self.tableView heightForRowAtIndexPath:contentIndexPath];
                CGFloat offsetFix = newCommentHeight - oldCommentHeight;
                if (parentComment) {
                    // height for new section
                    NSIndexPath *parentIndexPath = [NSIndexPath indexPathForRow:0 inSection:0];
                    [self.commentThread insertObject:parentComment atIndex:0];
                    offsetFix += [self tableView:self.tableView heightForRowAtIndexPath:parentIndexPath] + [self tableView:self.tableView heightForFooterInSection:0];
                    
                }
                [self.tableView reloadData];
                CGPoint offset = self.tableView.contentOffset;
                offset.y += offsetFix;
                self.tableView.contentOffset = offset;
            }
            
            [self.tableView reloadData];
        } failure:^(AFHTTPRequestOperation *operation, NSError *error){
            DDLogVerbose(@"[Rest API] ! %@", [error localizedDescription]);

            [self.tableView reloadData];
        }];
        
    }
}

- (void)performNoteAction:(NSDictionary *)action success:(WordPressComApiRestSuccessFailureBlock)success failure:(WordPressComApiRestSuccessFailureBlock)failure {
    NSDictionary *params = [action objectForKey:@"params"];
    NSString *path = [NSString stringWithFormat:@"sites/%@/comments/%@", [params objectForKey:@"site_id"], [params objectForKey:@"comment_id"]];
    [[[WPAccount defaultWordPressComAccount] restApi] postPath:path parameters:[params objectForKey:@"rest_body"] success:success failure:failure];
}

#pragma mark - UITableViewDataSource

- (NSInteger)numberOfSectionsInTableView:(UITableView *)tableView {
    return [self.commentThread count];
} 

- (NSInteger)tableView:(UITableView *)tableView numberOfRowsInSection:(NSInteger)section {
    NoteComment *comment = [self.commentThread objectAtIndex:section];
    BOOL mainComment = [self.commentThread lastObject] == comment;
    if (!comment.isLoaded && !mainComment) {
        return 1;
    } else {
        return 2;
    }
}

- (UITableViewCell *)tableView:(UITableView *)tableView cellForRowAtIndexPath:(NSIndexPath *)indexPath {
    NoteComment *comment = [self.commentThread objectAtIndex:indexPath.section];
    BOOL mainComment = (comment == [self.commentThread lastObject]);
    
    UITableViewCell *cell;
    switch (indexPath.row) {
        case NotificationCommentCellTypeHeader:
        {
            if (comment.isLoaded || mainComment) {
                NoteCommentCell *headerCell = [tableView dequeueReusableCellWithIdentifier:NoteCommentHeaderCellIdentifiter];
                if ([comment isParentComment]) {
                    [headerCell displayAsParentComment];
                }
                headerCell.delegate = self;
                [self prepareCommentHeaderCell:headerCell forCommment:comment];
                cell = headerCell;

            } else {
                NoteCommentLoadingCell *loadingCell = [tableView dequeueReusableCellWithIdentifier:NoteCommentLoadingCellIdentifiter];
                cell = loadingCell;
            }
            break;
        }
        case NotificationCommentCellTypeContent:
        {
            NoteCommentContentCell *contentCell = [tableView dequeueReusableCellWithIdentifier:NoteCommentContentCellIdentifiter];
            if ([self.contentCache objectForKey:comment]) {
                contentCell = [self.contentCache objectForKey:comment];
            } else {
                [self.contentCache setObject:contentCell forKey:comment];
            }
            
            contentCell.delegate = self;
            NSString *html = [comment.commentData valueForKey:@"content"];
            if (!html) {
                html = self.note.commentText;
            } else {
                contentCell.attributedString = [self convertHTMLToAttributedString:html];
                contentCell.selectionStyle = UITableViewCellSelectionStyleNone;
            }
            if ([comment isParentComment]) {
                [contentCell displayAsParentComment];
            }
            cell = contentCell;
            break;
        }
    }
    return cell;
}

- (void)prepareCommentHeaderCell:(NoteCommentCell *)cell forCommment:(NoteComment *)comment {
    BOOL mainComment = comment == [self.commentThread lastObject];
    if (mainComment) {
        cell.avatarURL = [NSURL URLWithString:self.note.icon];
        cell.followButton = self.followButton;
        cell.imageView.hidden = NO;

    } else if (comment.isLoaded){
        cell.avatarURL = [NSURL URLWithString:[comment.commentData valueForKeyPath:@"author.avatar_URL"]];
        cell.followButton = nil;
        cell.imageView.hidden = NO;
    }
    if (comment.isLoaded) {
        cell.textLabel.text = [comment.commentData valueForKeyPath:@"author.name"];
        cell.detailTextLabel.text = [comment.commentData valueForKeyPath:@"author.ID"];
        NSString *authorURL = [comment.commentData valueForKeyPath:@"author.URL"];
        cell.profileURL = [NSURL URLWithString:authorURL];
    }
}

#pragma mark - UITableViewDelegate

- (CGFloat)tableView:(UITableView *)tableView heightForFooterInSection:(NSInteger)section {
    if (section == [self.commentThread count]-1) {
        return 0;
    } else {
        return 30.f;
    }
}

- (UIView*)tableView:(UITableView *)tableView viewForFooterInSection:(NSInteger)section {
    if (section == [self.commentThread count]-1) {
        return nil;
    } else {
        NSString *imageName;
        if (section == [self.commentThread count]-2) {
           // white
            imageName = @"note-comment-parent-footer";
        } else {
            imageName = @"note-comment-grandparent-footer";
        }
        UIEdgeInsets insets = UIEdgeInsetsMake(0.f, 68.f, 19.f, 0.f);
        UIImage *image = [[UIImage imageNamed:imageName] resizableImageWithCapInsets:insets];
        return [[UIImageView alloc] initWithImage:image];
    }
}

- (void)tableView:(UITableView *)tableView willDisplayCell:(UITableViewCell *)cell forRowAtIndexPath:(NSIndexPath *)indexPath {
    NoteComment *comment = [self.commentThread objectAtIndex:indexPath.section];
    if (comment.needsData) {
        [self updateCommentThread];
    }
}

// the height of the comments
- (CGFloat)tableView:(UITableView *)tableView heightForRowAtIndexPath:(NSIndexPath *)indexPath {
    NoteComment *comment = [self.commentThread objectAtIndex:indexPath.section];
    BOOL mainComment = [self.commentThread lastObject] == comment;
    CGFloat height = 0.0;
    switch (indexPath.row) {
        case NotificationCommentCellTypeHeader:
            height = (comment.isLoaded || mainComment) ? (comment.isParentComment) ? NoteCommentCellHeight - 36.0f : NoteCommentCellHeight : NoteCommentLoadingCellHeight;
            break;
        case NotificationCommentCellTypeContent:
        {
            CGFloat minHeight = 0.f;
            if (mainComment) {
                minHeight = CGRectGetHeight(tableView.bounds) - CGRectGetHeight(tableView.tableFooterView.bounds) - NoteCommentCellHeight;
            }
            NSString *content = [comment.commentData stringForKey:@"content"];
            if (content) {
                NSAttributedString *attributedContent = [self convertHTMLToAttributedString:content];
                CGFloat textHeight = [self
                                      heightForCellWithTextContent:attributedContent
                                      constrainedToWidth:CGRectGetWidth(tableView.bounds)];
                height = MAX(minHeight, textHeight);
            } else {
                height = minHeight;
            }
            break;
        }
    }
    return height;
}

- (CGFloat)heightForCellWithTextContent:(NSAttributedString *)textContent constrainedToWidth:(CGFloat)width {
    DTAttributedTextContentView *textContentView;
    [DTAttributedTextContentView setLayerClass:[CATiledLayer class]];
    textContentView = [[DTAttributedTextContentView alloc] initWithFrame:CGRectMake(0.f, 0.f, width, 0.f)];
    textContentView.autoresizingMask = UIViewAutoresizingFlexibleWidth;
    textContentView.edgeInsets = UIEdgeInsetsMake(10.f, 10.f, 20.f, 10.f);
    textContentView.attributedString = textContent;
    CGSize size = [textContentView suggestedFrameSizeToFitEntireStringConstraintedToWidth:width];
    return size.height;
}


#pragma mark - NoteCommentCellDelegate

- (void)commentCell:(NoteCommentCell *)cell didTapURL:(NSURL *)url {
    [self pushToURL:url];
}


- (void)didReceiveMemoryWarning
{
    [super didReceiveMemoryWarning];
    // Dispose of any resources that can be recreated.
}

#pragma mark - Text Formatting

- (NSAttributedString *)convertHTMLToAttributedString:(NSString *)html {
    NSAssert(html != nil, @"Can't convert nil to AttributedString");
    NSDictionary *options = @{
    DTDefaultFontFamily : @"Helvetica",
    NSTextSizeMultiplierDocumentOption : [NSNumber numberWithFloat:1.3]
    };

    html = [html stringByReplacingHTMLEmoticonsWithEmoji];
    NSAttributedString *content = [[NSAttributedString alloc] initWithHTMLData:[html dataUsingEncoding:NSUTF8StringEncoding] options:options documentAttributes:nil];
    return content;
}

#pragma mark - InlineComposeViewDelegate

- (void)composeView:(InlineComposeView *)view didSendText:(NSString *)text {

    [self publishReply:text];

}

#pragma mark - UIKeyboard notifications

- (void)onShowKeyboard:(NSNotification *)notification {
    CGRect keyboardRect = [[notification.userInfo objectForKey:UIKeyboardFrameEndUserInfoKey] CGRectValue];
    self.tableView.contentInset = UIEdgeInsetsMake(0.f, 0.f, CGRectGetHeight(keyboardRect), 0.f);
}

- (void)onHideKeyboard:(NSNotification *)notification {
    self.tableView.contentInset = UIEdgeInsetsMake(0.f, 0.f, 0.f, 0.f);
}


@end<|MERGE_RESOLUTION|>--- conflicted
+++ resolved
@@ -114,11 +114,6 @@
                                                    andAction:@selector(moderateComment:)];
     self.spamBarButton = [self barButtonItemWithImageNamed:@"icon-comments-flag"
                                                  andAction:@selector(moderateComment:)];
-<<<<<<< HEAD
-
-    self.replyBarButton = [self barButtonItemWithImageNamed:@"icon-comments-reply"
-                                                  andAction:@selector(composeReply:)];
-=======
     self.replyBarButton = [self barButtonItemWithImageNamed:@"icon-comments-reply"
                                                   andAction:@selector(startReply:)];
     
@@ -127,7 +122,6 @@
     _trashBarButton.tintColor = [WPStyleGuide readGrey];
     _spamBarButton.tintColor = [WPStyleGuide readGrey];
     _replyBarButton.tintColor = [WPStyleGuide readGrey];
->>>>>>> 215f3604
 
     UIBarButtonItem *spacer = [[UIBarButtonItem alloc]
                                initWithBarButtonSystemItem:UIBarButtonSystemItemFlexibleSpace
