--- conflicted
+++ resolved
@@ -4,11 +4,8 @@
 
 enum PeriodAction: Action {
     case receivedPostsAndPages(_ postsAndPages: StatsGroup?)
-<<<<<<< HEAD
     case receivedSearchTerms(_ searchTerms: StatsGroup?)
-=======
     case receivedVideos(_ videos: StatsGroup?)
->>>>>>> 11433f75
     case refreshPeriodData(date: Date, period: StatsPeriodUnit)
 }
 
@@ -34,13 +31,11 @@
     var topPostsAndPages: [StatsItem]?
     var fetchingPostsAndPages = false
 
-<<<<<<< HEAD
     var topSearchTerms: [StatsItem]?
     var fetchingSearchTerms = false
-=======
+
     var topVideos: [StatsItem]?
     var fetchingVideos = false
->>>>>>> 11433f75
 }
 
 class StatsPeriodStore: QueryStore<PeriodStoreState, PeriodQuery> {
@@ -58,13 +53,10 @@
         switch periodAction {
         case .receivedPostsAndPages(let postsAndPages):
             receivedPostsAndPages(postsAndPages)
-<<<<<<< HEAD
         case .receivedSearchTerms(let searchTerms):
             receivedSearchTerms(searchTerms)
-=======
         case .receivedVideos(let videos):
             receivedVideos(videos)
->>>>>>> 11433f75
         case .refreshPeriodData(let date, let period):
             refreshPeriodData(date: date, period: period)
         }
@@ -184,17 +176,17 @@
         }
     }
 
-<<<<<<< HEAD
     func receivedSearchTerms(_ searchTerms: StatsGroup?) {
         transaction { state in
             state.topSearchTerms = reorderSearchTerms(searchTerms)
             state.fetchingSearchTerms = false
-=======
+        }
+    }
+
     func receivedVideos(_ videos: StatsGroup?) {
         transaction { state in
             state.topVideos = videos?.items as? [StatsItem]
             state.fetchingVideos = false
->>>>>>> 11433f75
         }
     }
 
@@ -206,11 +198,8 @@
 
     func setAllAsFetching() {
         state.fetchingPostsAndPages = true
-<<<<<<< HEAD
         state.fetchingSearchTerms = true
-=======
         state.fetchingVideos = true
->>>>>>> 11433f75
     }
 
     /// This method modifies the 'Unknown search terms' row and changes its location in the array.
@@ -256,22 +245,18 @@
         return state.topPostsAndPages
     }
 
-<<<<<<< HEAD
     func getTopSearchTerms() -> [StatsItem]? {
         return state.topSearchTerms
-=======
+    }
+
     func getTopVideos() -> [StatsItem]? {
         return state.topVideos
->>>>>>> 11433f75
     }
 
     var isFetching: Bool {
         return state.fetchingPostsAndPages ||
-<<<<<<< HEAD
-        state.fetchingSearchTerms
-=======
+            state.fetchingSearchTerms ||
             state.fetchingVideos
->>>>>>> 11433f75
     }
 
 }