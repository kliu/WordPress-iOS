import Foundation
import WordPressKit
import WordPressFlux
import WidgetKit

enum InsightAction: Action {

    // Insights overview
    case receivedLastPostInsight(_ lastPostInsight: StatsLastPostInsight?, _ error: Error?)
    case receivedAllTimeStats(_ allTimeStats: StatsAllTimesInsight?, _ error: Error?)
    case receivedAnnualAndMostPopularTimeStats(_ annualAndMostPopularTime: StatsAnnualAndMostPopularTimeInsight?, _ error: Error?)
    case receivedDotComFollowers(_ followerStats: StatsDotComFollowersInsight?, _ error: Error?)
    case receivedEmailFollowers(_ followerStats: StatsEmailFollowersInsight?, _ error: Error?)
    case receivedPublicize(_ publicizeStats: StatsPublicizeInsight?, _ error: Error?)
    case receivedCommentsInsight(_ commentsInsight: StatsCommentsInsight?, _ error: Error?)
    case receivedTodaysStats(_ todaysStats: StatsTodayInsight?, _ error: Error?)
    case receivedPostingActivity(_ postingActivity: StatsPostingStreakInsight?, _ error: Error?)
    case receivedTagsAndCategories(_ tagsAndCategories: StatsTagsAndCategoriesInsight?, _ error: Error?)
    case refreshInsights

    // Insights details
    case receivedAllDotComFollowers(_ allDotComFollowers: StatsDotComFollowersInsight?, _ error: Error?)
    case receivedAllEmailFollowers(_ allDotComFollowers: StatsEmailFollowersInsight?, _ error: Error?)
    case refreshFollowers

    case receivedAllCommentsInsight(_ commentsInsight: StatsCommentsInsight?, _ error: Error?)
    case refreshComments

    case receivedAllTagsAndCategories(_ allTagsAndCategories: StatsTagsAndCategoriesInsight?, _ error: Error?)
    case refreshTagsAndCategories

    case receivedAllAnnual(_ allAnnual: StatsAllAnnualInsight?, _ error: Error?)
    case refreshAnnual
}

enum InsightQuery {
    case insights
    case allFollowers
    case allComments
    case allTagsAndCategories
    case allAnnual
}

struct InsightStoreState {

    // Insights overview

    // LPS

    var lastPostInsight: StatsLastPostInsight?
    var postStats: StatsPostDetails?
    var lastPostSummaryStatus: StoreFetchingStatus = .idle

    // Other Blocks

    var allTimeStats: StatsAllTimesInsight? {
        didSet {
            let allTimeWidgetStats = AllTimeWidgetStats(views: allTimeStats?.viewsCount,
                                                        visitors: allTimeStats?.visitorsCount,
                                                        posts: allTimeStats?.postsCount,
                                                        bestViews: allTimeStats?.bestViewsPerDayCount)
            storeAllTimeWidgetData(data: allTimeWidgetStats)
            StoreContainer.shared.statsWidgets.storeHomeWidgetData(widgetType: HomeWidgetAllTimeData.self, stats: allTimeWidgetStats)
        }
    }
    var allTimeStatus: StoreFetchingStatus = .idle

    var annualAndMostPopularTime: StatsAnnualAndMostPopularTimeInsight?
    var annualAndMostPopularTimeStatus: StoreFetchingStatus = .idle

    var dotComFollowers: StatsDotComFollowersInsight?
    var dotComFollowersStatus: StoreFetchingStatus = .idle

    var emailFollowers: StatsEmailFollowersInsight?
    var emailFollowersStatus: StoreFetchingStatus = .idle

    var publicizeFollowers: StatsPublicizeInsight?
    var publicizeFollowersStatus: StoreFetchingStatus = .idle

    var topCommentsInsight: StatsCommentsInsight?
    var commentsInsightStatus: StoreFetchingStatus = .idle

    var todaysStats: StatsTodayInsight? {
        didSet {
            let todayWidgetStats = TodayWidgetStats(views: todaysStats?.viewsCount,
                                                    visitors: todaysStats?.visitorsCount,
                                                    likes: todaysStats?.likesCount,
                                                    comments: todaysStats?.commentsCount)

            storeTodayWidgetData(data: todayWidgetStats)
            StoreContainer.shared.statsWidgets.storeHomeWidgetData(widgetType: HomeWidgetTodayData.self, stats: todayWidgetStats)
        }
    }
    var todaysStatsStatus: StoreFetchingStatus = .idle

    var postingActivity: StatsPostingStreakInsight?
    var postingActivityStatus: StoreFetchingStatus = .idle

    var topTagsAndCategories: StatsTagsAndCategoriesInsight?
    var tagsAndCategoriesStatus: StoreFetchingStatus = .idle

    // Insights details

    var allDotComFollowers: StatsDotComFollowersInsight?
    var allDotComFollowersStatus: StoreFetchingStatus = .idle

    var allEmailFollowers: StatsEmailFollowersInsight?
    var allEmailFollowersStatus: StoreFetchingStatus = .idle

    var allCommentsInsight: StatsCommentsInsight?
    var allCommentsInsightStatus: StoreFetchingStatus = .idle

    var allTagsAndCategories: StatsTagsAndCategoriesInsight?
    var allTagsAndCategoriesStatus: StoreFetchingStatus = .idle

    var allAnnual: StatsAllAnnualInsight?
    var allAnnualStatus: StoreFetchingStatus = .idle
}

class StatsInsightsStore: QueryStore<InsightStoreState, InsightQuery> {

    init() {
        super.init(initialState: InsightStoreState())
    }

    override func onDispatch(_ action: Action) {

        guard let insightAction = action as? InsightAction else {
            return
        }

        switch insightAction {
        case .receivedLastPostInsight(let lastPostInsight, let error):
            receivedLastPostInsight(lastPostInsight, error)
        case .receivedAllTimeStats(let allTimeStats, let error):
            receivedAllTimeStats(allTimeStats, error)
        case .receivedAnnualAndMostPopularTimeStats(let mostPopularStats, let error):
            receivedAnnualAndMostPopularTimeStats(mostPopularStats, error)
        case .receivedDotComFollowers(let followerStats, let error):
            receivedDotComFollowers(followerStats, error)
        case .receivedEmailFollowers(let followerStats, let error):
            receivedEmailFollowers(followerStats, error)
        case .receivedCommentsInsight(let commentsInsight, let error):
            receivedCommentsInsight(commentsInsight, error)
        case .receivedPublicize(let items, let error):
            receivedPublicizeFollowers(items, error)
        case .receivedTodaysStats(let todaysStats, let error):
            receivedTodaysStats(todaysStats, error)
        case .receivedPostingActivity(let postingActivity, let error):
            receivedPostingActivity(postingActivity, error)
        case .receivedTagsAndCategories(let tagsAndCategories, let error):
            receivedTagsAndCategories(tagsAndCategories, error)
        case .refreshInsights:
            refreshInsights()
        case .receivedAllDotComFollowers(let allDotComFollowers, let error):
            receivedAllDotComFollowers(allDotComFollowers, error)
        case .receivedAllEmailFollowers(let allEmailFollowers, let error):
            receivedAllEmailFollowers(allEmailFollowers, error)
        case .refreshFollowers:
            refreshFollowers()
        case .receivedAllCommentsInsight(let allComments, let error):
            receivedAllCommentsInsight(allComments, error)
        case .refreshComments:
            refreshComments()
        case .receivedAllTagsAndCategories(let allTagsAndCategories, let error):
            receivedAllTagsAndCategories(allTagsAndCategories, error)
        case .refreshTagsAndCategories:
            refreshTagsAndCategories()
        case .receivedAllAnnual(let allAnnual, let error):
            receivedAllAnnual(allAnnual, error)
        case .refreshAnnual:
            refreshAnnual()
        }

        if !isFetchingOverview {
            DDLogInfo("Stats: Insights Overview fetching operations finished.")
        }
    }

    override func queriesChanged() {
        super.queriesChanged()
        processQueries()
    }

    func persistToCoreData() {
        guard
            let siteID = SiteStatsInformation.sharedInstance.siteID,
            let blog = BlogService.withMainContext().blog(byBlogId: siteID) else {
                return
        }

        _ = state.lastPostInsight.flatMap { StatsRecord.record(from: $0, for: blog) }
        _ = state.allTimeStats.flatMap { StatsRecord.record(from: $0, for: blog) }
        _ = state.annualAndMostPopularTime.flatMap { StatsRecord.record(from: $0, for: blog) }
        _ = state.dotComFollowers.flatMap { StatsRecord.record(from: $0, for: blog) }
        _ = state.emailFollowers.flatMap { StatsRecord.record(from: $0, for: blog) }
        _ = state.publicizeFollowers.flatMap { StatsRecord.record(from: $0, for: blog) }
        _ = state.topCommentsInsight.flatMap { StatsRecord.record(from: $0, for: blog) }
        _ = state.todaysStats.flatMap { StatsRecord.record(from: $0, for: blog) }
        _ = state.postingActivity.flatMap { StatsRecord.record(from: $0, for: blog) }
        _ = state.topTagsAndCategories.flatMap { StatsRecord.record(from: $0, for: blog) }

        try? ContextManager.shared.mainContext.save()
    }

}

// MARK: - Private Methods

private extension StatsInsightsStore {

    func processQueries() {

        guard !activeQueries.isEmpty else {
            // This being empty means a VC just unregistered from observing data.
            // Let's persist what we have an clear the in-memory store.
            persistToCoreData()
            state = InsightStoreState()
            return
        }

        activeQueries.forEach { query in
            switch query {
            case .insights:
                loadFromCache()
            case .allFollowers:
                if shouldFetchFollowers() {
                    fetchAllFollowers()
                }
            case .allComments:
                if shouldFetchComments() {
                    fetchAllComments()
                }
            case .allTagsAndCategories:
                if shouldFetchTagsAndCategories() {
                    fetchAllTagsAndCategories()
                }
            case .allAnnual:
                if shouldFetchAnnual() {
                    fetchAllAnnual()
                }
            }
        }
    }

    // MARK: - Insights Overview

    func fetchInsights() {
        setAllFetchingStatus(.loading)
        fetchLastPostSummary()
    }

    func fetchOverview() {
        guard let api = statsRemote() else {
            setAllFetchingStatus(.idle)
            return
        }

        api.getInsight { (allTimesStats: StatsAllTimesInsight?, error) in
            if error != nil {
                DDLogInfo("Error fetching all time insights: \(String(describing: error?.localizedDescription))")
            }
            self.actionDispatcher.dispatch(InsightAction.receivedAllTimeStats(allTimesStats, error))
        }

        api.getInsight { (wpComFollowers: StatsDotComFollowersInsight?, error) in
            if error != nil {
                DDLogInfo("Error fetching WP.com followers: \(String(describing: error?.localizedDescription))")
            }
            self.actionDispatcher.dispatch(InsightAction.receivedDotComFollowers(wpComFollowers, error))
        }

        api.getInsight { (emailFollowers: StatsEmailFollowersInsight?, error) in
            if error != nil {
                DDLogInfo("Error fetching email followers: \(String(describing: error?.localizedDescription))")
            }
            self.actionDispatcher.dispatch(InsightAction.receivedEmailFollowers(emailFollowers, error))
        }

        api.getInsight { (publicizeInsight: StatsPublicizeInsight?, error) in
            if error != nil {
                DDLogInfo("Error fetching publicize insights: \(String(describing: error?.localizedDescription))")
            }
            self.actionDispatcher.dispatch(InsightAction.receivedPublicize(publicizeInsight, error))
        }

        api.getInsight { (annualAndTime: StatsAnnualAndMostPopularTimeInsight?, error) in
            if error != nil {
                DDLogInfo("Error fetching annual/most popular time: \(String(describing: error?.localizedDescription))")
            }
            self.actionDispatcher.dispatch(InsightAction.receivedAnnualAndMostPopularTimeStats(annualAndTime, error))
        }

        api.getInsight { (todayInsight: StatsTodayInsight?, error) in
            if error != nil {
                DDLogInfo("Error fetching today's insight: \(String(describing: error?.localizedDescription))")
            }

            self.actionDispatcher.dispatch(InsightAction.receivedTodaysStats(todayInsight, error))
        }

        api.getInsight { (commentsInsights: StatsCommentsInsight?, error) in
            if error != nil {
                DDLogInfo("Error fetching comment insights: \(String(describing: error?.localizedDescription))")
            }
            self.actionDispatcher.dispatch(InsightAction.receivedCommentsInsight(commentsInsights, error))
        }

        api.getInsight { (tagsAndCategoriesInsight: StatsTagsAndCategoriesInsight?, error) in
            if error != nil {
                DDLogInfo("Error fetching tags and categories insight: \(String(describing: error?.localizedDescription))")
            }

            self.actionDispatcher.dispatch(InsightAction.receivedTagsAndCategories(tagsAndCategoriesInsight, error))
        }

        api.getInsight(limit: 5000) { (streak: StatsPostingStreakInsight?, error) in
            if error != nil {
                DDLogInfo("Error fetching posting activity insight: \(String(describing: error?.localizedDescription))")
            }

            self.actionDispatcher.dispatch(InsightAction.receivedPostingActivity(streak, error))
        }
    }

    func loadFromCache() {
        guard
            let siteID = SiteStatsInformation.sharedInstance.siteID,
            let blog = BlogService.withMainContext().blog(byBlogId: siteID) else {
                return
        }

        transaction { state in
            state.lastPostInsight = StatsRecord.insight(for: blog, type: .lastPostInsight).flatMap { StatsLastPostInsight(statsRecordValues: $0.recordValues) }
            state.allTimeStats = StatsRecord.insight(for: blog, type: .allTimeStatsInsight).flatMap { StatsAllTimesInsight(statsRecordValues: $0.recordValues) }
            state.annualAndMostPopularTime = StatsRecord.insight(for: blog, type: .annualAndMostPopularTimes).flatMap { StatsAnnualAndMostPopularTimeInsight(statsRecordValues: $0.recordValues) }
            state.publicizeFollowers = StatsRecord.insight(for: blog, type: .publicizeConnection).flatMap { StatsPublicizeInsight(statsRecordValues: $0.recordValues) }
            state.todaysStats = StatsRecord.insight(for: blog, type: .today).flatMap { StatsTodayInsight(statsRecordValues: $0.recordValues) }
            state.postingActivity = StatsRecord.insight(for: blog, type: .streakInsight).flatMap { StatsPostingStreakInsight(statsRecordValues: $0.recordValues) }
            state.topTagsAndCategories = StatsRecord.insight(for: blog, type: .tagsAndCategories).flatMap { StatsTagsAndCategoriesInsight(statsRecordValues: $0.recordValues) }
            state.topCommentsInsight = StatsRecord.insight(for: blog, type: .commentInsight).flatMap { StatsCommentsInsight(statsRecordValues: $0.recordValues) }

            let followersInsight = StatsRecord.insight(for: blog, type: .followers)

            state.dotComFollowers = followersInsight.flatMap { StatsDotComFollowersInsight(statsRecordValues: $0.recordValues) }
            state.emailFollowers = followersInsight.flatMap { StatsEmailFollowersInsight(statsRecordValues: $0.recordValues) }
        }

        DDLogInfo("Insights load from cache")
    }

    func statsRemote() -> StatsServiceRemoteV2? {
        guard
            let siteID = SiteStatsInformation.sharedInstance.siteID?.intValue,
            let timeZone = SiteStatsInformation.sharedInstance.siteTimeZone
            else {
                return nil
        }

        let wpApi = WordPressComRestApi.defaultApi(oAuthToken: SiteStatsInformation.sharedInstance.oauth2Token, userAgent: WPUserAgent.wordPress())
        return StatsServiceRemoteV2(wordPressComRestApi: wpApi, siteID: siteID, siteTimezone: timeZone)
    }

    func refreshInsights() {
        guard shouldFetchOverview() else {
            DDLogInfo("Stats Insights Overview refresh triggered while one was in progress.")
            return
        }

        persistToCoreData()
        fetchInsights()
    }

    func fetchLastPostSummary() {
        guard let api = statsRemote() else {
            setAllFetchingStatus(.idle)
            state.lastPostSummaryStatus = .idle
            return
        }

        api.getInsight { (lastPost: StatsLastPostInsight?, error) in
            if error != nil {
                DDLogInfo("Error fetching last posts insights: \(String(describing: error?.localizedDescription))")
            }
            self.actionDispatcher.dispatch(InsightAction.receivedLastPostInsight(lastPost, error))
        }
    }

    func fetchStatsForInsightsLatestPost() {
        guard let postID = getLastPostInsight()?.postID,
            let api = statsRemote() else {
            state.lastPostSummaryStatus = .idle
            return
        }

        api.getDetails(forPostID: postID) { (postStats: StatsPostDetails?, error: Error?) in
            if error != nil {
                DDLogInfo("Insights: Error fetching Post Stats: \(String(describing: error?.localizedDescription))")
            }
            DDLogInfo("Insights: Finished fetching post stats.")

            DispatchQueue.main.async {
                self.receivedPostStats(postStats, error)
                self.fetchOverview()
            }
        }
    }

    func receivedPostStats(_ postStats: StatsPostDetails?, _ error: Error?) {
        transaction { state in
            if postStats != nil {
                state.postStats = postStats
            }
            state.lastPostSummaryStatus = error != nil ? .error : .success
        }
    }

    func receivedLastPostInsight(_ lastPostInsight: StatsLastPostInsight?, _ error: Error?) {
        if lastPostInsight != nil {
            state.lastPostInsight = lastPostInsight
            fetchStatsForInsightsLatestPost()
            return
        }
        transaction { state in
            state.lastPostSummaryStatus = error != nil ? .error : .success
        }
        fetchOverview()
    }

    func receivedAllTimeStats(_ allTimeStats: StatsAllTimesInsight?, _ error: Error?) {
        transaction { state in
            if allTimeStats != nil {
                state.allTimeStats = allTimeStats
            }
            state.allTimeStatus = error != nil ? .error : .success
        }
    }

    func receivedAnnualAndMostPopularTimeStats(_ mostPopularStats: StatsAnnualAndMostPopularTimeInsight?, _ error: Error?) {
        transaction { state in
            if mostPopularStats != nil {
                state.annualAndMostPopularTime = mostPopularStats
            }
            state.annualAndMostPopularTimeStatus = error != nil ? .error : .success
        }
    }

    func receivedDotComFollowers(_ followerStats: StatsDotComFollowersInsight?, _ error: Error?) {
        transaction { state in
            if followerStats != nil {
                state.dotComFollowers = followerStats
            }
            state.dotComFollowersStatus = error != nil ? .error : .success
        }
    }

    func receivedEmailFollowers(_ followerStats: StatsEmailFollowersInsight?, _ error: Error?) {
        transaction { state in
            if followerStats != nil {
                state.emailFollowers = followerStats
            }
            state.emailFollowersStatus = error != nil ? .error : .success
        }
    }

    func receivedPublicizeFollowers(_ followerStats: StatsPublicizeInsight?, _ error: Error?) {
        transaction { state in
            if followerStats != nil {
                state.publicizeFollowers = followerStats
            }
            state.publicizeFollowersStatus = error != nil ? .error : .success
        }
    }

    func receivedCommentsInsight(_ commentsInsight: StatsCommentsInsight?, _ error: Error?) {
        transaction { state in
            if commentsInsight != nil {
                state.topCommentsInsight = commentsInsight
            }
            state.commentsInsightStatus = error != nil ? .error : .success
        }
    }

    func receivedTodaysStats(_ todaysStats: StatsTodayInsight?, _ error: Error?) {
        transaction { state in
            if todaysStats != nil {
                state.todaysStats = todaysStats
            }
            state.todaysStatsStatus = error != nil ? .error : .success
        }
    }

    func receivedPostingActivity(_ postingActivity: StatsPostingStreakInsight?, _ error: Error?) {
        transaction { state in
            if postingActivity != nil {
                state.postingActivity = postingActivity
            }
            state.postingActivityStatus = error != nil ? .error : .success
        }
    }

    func receivedTagsAndCategories(_ tagsAndCategories: StatsTagsAndCategoriesInsight?, _ error: Error?) {
        transaction { state in
            if tagsAndCategories != nil {
                state.topTagsAndCategories = tagsAndCategories
            }
            state.tagsAndCategoriesStatus = error != nil ? .error : .success
        }
    }

    func setAllFetchingStatus(_ status: StoreFetchingStatus) {
        state.lastPostSummaryStatus = status
        state.allTimeStatus = status
        state.annualAndMostPopularTimeStatus = status
        state.dotComFollowersStatus = status
        state.emailFollowersStatus = status
        state.todaysStatsStatus = status
        state.tagsAndCategoriesStatus = status
        state.publicizeFollowersStatus = status
        state.commentsInsightStatus = status
        state.postingActivityStatus = status
    }

    func shouldFetchOverview() -> Bool {
        return !isFetchingOverview
    }

    // MARK: - Insights Details

    func fetchAllFollowers() {
        guard let api = statsRemote() else {
            return
        }

        state.allDotComFollowersStatus = .loading
        state.allEmailFollowersStatus = .loading

        // The followers API returns a maximum of 100 results.
        // Using a limit of 0 returns the default 20 results.
        // So use limit 100 to get max results.

        api.getInsight(limit: 100) { (dotComFollowers: StatsDotComFollowersInsight?, error) in
            if error != nil {
                DDLogInfo("Error fetching dotCom Followers: \(String(describing: error?.localizedDescription))")
            }
            self.actionDispatcher.dispatch(InsightAction.receivedAllDotComFollowers(dotComFollowers, error))
        }

          api.getInsight(limit: 100) { (emailFollowers: StatsEmailFollowersInsight?, error) in
            if error != nil {
                DDLogInfo("Error fetching email Followers: \(String(describing: error?.localizedDescription))")
            }
            self.actionDispatcher.dispatch(InsightAction.receivedAllEmailFollowers(emailFollowers, error))
        }
    }

    func fetchAllComments() {
        guard let api = statsRemote() else {
            return
        }

        state.allCommentsInsightStatus = .loading

        // The API doesn't work when we specify `0` here, like most of the other endpoints do, unfortunately...
        // 1000 was chosen as an arbitrarily large number that should be "big enough" for all of our users.

        api.getInsight(limit: 1000) {(allComments: StatsCommentsInsight?, error) in
            if error != nil {
                DDLogInfo("Error fetching all comments: \(String(describing: error?.localizedDescription))")
            }
            self.actionDispatcher.dispatch(InsightAction.receivedAllCommentsInsight(allComments, error))
        }
    }

    func fetchAllTagsAndCategories() {
        guard let api = statsRemote() else {
            return
        }

        state.allTagsAndCategoriesStatus = .loading

        // See the comment about the limit in the method above.
        api.getInsight(limit: 1000) { (allTagsAndCategories: StatsTagsAndCategoriesInsight?, error) in
            if error != nil {
                DDLogInfo("Error fetching all tags and categories: \(String(describing: error?.localizedDescription))")
            }
            self.actionDispatcher.dispatch(InsightAction.receivedAllTagsAndCategories(allTagsAndCategories, error))
        }
    }

    func fetchAllAnnual() {
        guard let api = statsRemote() else {
            return
        }

        state.allAnnualStatus = .loading

        api.getInsight { (allAnnual: StatsAllAnnualInsight?, error) in
            if error != nil {
                DDLogInfo("Error fetching all annual: \(String(describing: error?.localizedDescription))")
            }
            self.actionDispatcher.dispatch(InsightAction.receivedAllAnnual(allAnnual, error))
        }
    }

    func receivedAllDotComFollowers(_ allDotComFollowers: StatsDotComFollowersInsight?, _ error: Error?) {
        transaction { state in
            if allDotComFollowers != nil {
                state.allDotComFollowers = allDotComFollowers
            }
            state.allDotComFollowersStatus = error != nil ? .error : .success
        }
    }

    func receivedAllEmailFollowers(_ allEmailFollowers: StatsEmailFollowersInsight?, _ error: Error?) {
        transaction { state in
            if allEmailFollowers != nil {
                state.allEmailFollowers = allEmailFollowers
            }
            state.allEmailFollowersStatus = error != nil ? .error : .success
        }
    }

    func refreshFollowers() {
        guard shouldFetchFollowers() else {
            DDLogInfo("Stats Insights Followers refresh triggered while one was in progress.")
            return
        }

        fetchAllFollowers()
    }

    func shouldFetchFollowers() -> Bool {
        return !isFetchingAllFollowers
    }

    func receivedAllCommentsInsight(_ allCommentsInsight: StatsCommentsInsight?, _ error: Error?) {
        transaction { state in
            if allCommentsInsight != nil {
                state.allCommentsInsight = allCommentsInsight
            }
            state.allCommentsInsightStatus = error != nil ? .error : .success
        }
    }

    func refreshComments() {
        guard shouldFetchComments() else {
            DDLogInfo("Stats Insights Comments refresh triggered while one was in progress.")
            return
        }

        fetchAllComments()
    }

    func shouldFetchComments() -> Bool {
        return !isFetchingComments
    }

    func receivedAllTagsAndCategories(_ allTagsAndCategories: StatsTagsAndCategoriesInsight?, _ error: Error?) {
        transaction { state in
            if allTagsAndCategories != nil {
                state.allTagsAndCategories = allTagsAndCategories
            }
            state.allTagsAndCategoriesStatus = error != nil ? .error : .success
        }
    }

    func refreshTagsAndCategories() {
        guard shouldFetchTagsAndCategories() else {
            DDLogInfo("Stats Insights Tags And Categories refresh triggered while one was in progress.")
            return
        }

        fetchAllTagsAndCategories()
    }

    func shouldFetchTagsAndCategories() -> Bool {
        return !isFetchingTagsAndCategories
    }

    func receivedAllAnnual(_ allAnnual: StatsAllAnnualInsight?, _ error: Error?) {
        transaction { state in
            if allAnnual != nil {
                state.allAnnual = allAnnual
            }
            state.allAnnualStatus = error != nil ? .error : .success
        }
    }

    func refreshAnnual() {
        guard shouldFetchAnnual() else {
            DDLogInfo("Stats Insights Annual refresh triggered while one was in progress.")
            return
        }

        fetchAllAnnual()
    }

    func shouldFetchAnnual() -> Bool {
        return !isFetchingAnnual
    }

}

// MARK: - Public Accessors

extension StatsInsightsStore {

    func getLastPostInsight() -> StatsLastPostInsight? {
        return state.lastPostInsight
    }

    func getPostStats() -> StatsPostDetails? {
        return state.postStats
    }

    func getAllTimeStats() -> StatsAllTimesInsight? {
        return state.allTimeStats
    }

    func getAnnualAndMostPopularTime() -> StatsAnnualAndMostPopularTimeInsight? {
        return state.annualAndMostPopularTime
    }

    func getDotComFollowers() -> StatsDotComFollowersInsight? {
        return state.dotComFollowers
    }

    func getEmailFollowers() -> StatsEmailFollowersInsight? {
        return state.emailFollowers
    }

    func getPublicize() -> StatsPublicizeInsight? {
        return state.publicizeFollowers
    }

    func getTopCommentsInsight() -> StatsCommentsInsight? {
        return state.topCommentsInsight
    }

    func getTodaysStats() -> StatsTodayInsight? {
        return state.todaysStats
    }

    func getTopTagsAndCategories() -> StatsTagsAndCategoriesInsight? {
        return state.topTagsAndCategories
    }

    func getPostingActivity() -> StatsPostingStreakInsight? {
        return state.postingActivity
    }
    /// Summarizes the daily posting count for the month in the given date.
    /// Returns an array containing every day of the month and associated post count.
    ///
    func getMonthlyPostingActivityFor(date: Date) -> [PostingStreakEvent] {

        let calendar = Calendar.autoupdatingCurrent
        let components = calendar.dateComponents([.month, .year], from: date)

        guard
            let month = components.month,
            let year = components.year
            else {
                return []
        }

        let postingEvents = state.postingActivity?.postingEvents ?? []

        // This gives a range of how many days there are in a given month...
        let rangeOfMonth = calendar.range(of: .day, in: .month, for: date) ?? 0..<0

        let mappedMonth = rangeOfMonth
            // then we create a `Date` representing each of those days
            .compactMap {
                return calendar.date(from: DateComponents(year: year, month: month, day: $0))
            }
            // and pick out a relevant `PostingStreakEvent` from data we have or return
            // an empty one.
            .map { (date: Date) -> PostingStreakEvent in
                if let postingEvent = postingEvents.first(where: { event in return event.date == date }) {
                    return postingEvent
                }
                return PostingStreakEvent(date: date, postCount: 0)
        }

        return mappedMonth

    }

    func getYearlyPostingActivityFrom(date: Date) -> [[PostingStreakEvent]] {
        // We operate on a "reversed" range since we want least-recent months first.
        return (0...11).reversed().compactMap {
            guard
                let monthDate = Calendar.current.date(byAdding: .month, value: -$0, to: date)
                else {
                    return nil
            }

            return getMonthlyPostingActivityFor(date: monthDate)
        }
    }

    func getAllDotComFollowers() -> StatsDotComFollowersInsight? {
        return state.allDotComFollowers
    }

    func getAllEmailFollowers() -> StatsEmailFollowersInsight? {
        return state.allEmailFollowers
    }

    func getAllCommentsInsight() -> StatsCommentsInsight? {
        return state.allCommentsInsight
    }

    func getAllTagsAndCategories() -> StatsTagsAndCategoriesInsight? {
        return state.allTagsAndCategories
    }

    func getAllAnnual() -> StatsAllAnnualInsight? {
        return state.allAnnual
    }

    var lastPostSummaryStatus: StoreFetchingStatus {
        return state.lastPostSummaryStatus
    }

    var allTimeStatus: StoreFetchingStatus {
        return state.allTimeStatus
    }

    var todaysStatsStatus: StoreFetchingStatus {
        return state.todaysStatsStatus
    }

    var tagsAndCategoriesStatus: StoreFetchingStatus {
        return state.tagsAndCategoriesStatus
    }

    var publicizeFollowersStatus: StoreFetchingStatus {
        return state.publicizeFollowersStatus
    }

    var commentsInsightStatus: StoreFetchingStatus {
        return state.commentsInsightStatus
    }

    var postingActivityStatus: StoreFetchingStatus {
        return state.postingActivityStatus
    }

    var followersTotalsStatus: StoreFetchingStatus {
        switch (state.dotComFollowersStatus, state.emailFollowersStatus) {
        case (let a, let b) where a == .loading || b == .loading:
            return .loading
        case (let a, let b) where a == .error || b == .error:
            return .error
        case (.success, .success):
            return .success
        default:
            return .idle
        }
    }

    var annualAndMostPopularTimeStatus: StoreFetchingStatus {
        return state.annualAndMostPopularTimeStatus
    }

    var isFetchingLastPostSummary: Bool {
        return lastPostSummaryStatus == .loading
    }

    var isFetchingOverview: Bool {
        /*
         * Use reflection here to inspect all the members of type StoreFetchingStatus
         * with value .loading. If at least one exists then the store is still fetching the overview.
         */
        let mirror = Mirror(reflecting: state)
        return mirror.children.compactMap { $0.value as? StoreFetchingStatus }.first { $0 == .loading } != nil
    }

    var isFetchingAllFollowers: Bool {
        return state.allDotComFollowersStatus == .loading ||
                state.allEmailFollowersStatus == .loading
    }

    var allDotComFollowersStatus: StoreFetchingStatus {
        return state.allDotComFollowersStatus
    }

    var allEmailFollowersStatus: StoreFetchingStatus {
        return state.allEmailFollowersStatus
    }

    var fetchingFollowersStatus: StoreFetchingStatus {
        switch (state.allDotComFollowersStatus, state.allEmailFollowersStatus) {
        case (let a, let b) where a == .loading || b == .loading:
            return .loading
        case (.error, .error):
            return .error
        case (let a, let b) where a == .success || b == .success:
            return .success
        default:
            return .idle
        }
    }

    var allCommentsInsightStatus: StoreFetchingStatus {
        return state.allCommentsInsightStatus
    }

    var isFetchingComments: Bool {
        return allCommentsInsightStatus == .loading
    }

    var allTagsAndCategoriesStatus: StoreFetchingStatus {
        return state.allTagsAndCategoriesStatus
    }

    var isFetchingTagsAndCategories: Bool {
        return allTagsAndCategoriesStatus == .loading
    }

    var allAnnualStatus: StoreFetchingStatus {
        return state.allAnnualStatus
    }

    var isFetchingAnnual: Bool {
        return allAnnualStatus == .loading
    }

    var fetchingOverviewHasFailed: Bool {
        /*
         * Use reflection here to inspect all the members of type StoreFetchingStatus
         * with value different from .error.
         * If the result is nil the store failed loading the overview.
         */
        let mirror = Mirror(reflecting: state)
        return mirror.children.compactMap { $0.value as? StoreFetchingStatus }.first { $0 != .error } == nil
    }

    func fetchingFailed(for query: InsightQuery) -> Bool {
        switch query {
        case .insights:
            return fetchingOverviewHasFailed
        case .allFollowers:
            return fetchingFollowersStatus == .error
        case .allComments:
            return state.allCommentsInsightStatus == .error
        case .allTagsAndCategories:
            return state.allTagsAndCategoriesStatus == .error
        case .allAnnual:
            return state.allAnnualStatus == .error
        }
    }
}

// MARK: - Widget Data

private extension InsightStoreState {

    func storeTodayWidgetData(data: TodayWidgetStats) {
        guard widgetUsingCurrentSite() else {
            return
        }

        data.saveData()
    }

    func storeAllTimeWidgetData(data: AllTimeWidgetStats) {
        guard widgetUsingCurrentSite() else {
            return
        }

        data.saveData()
    }

    func widgetUsingCurrentSite() -> Bool {
        // Only store data if the widget is using the current site
        guard let sharedDefaults = UserDefaults(suiteName: WPAppGroupName),
            let widgetSiteID = sharedDefaults.object(forKey: WPStatsTodayWidgetUserDefaultsSiteIdKey) as? NSNumber,
            widgetSiteID == SiteStatsInformation.sharedInstance.siteID  else {
                return false
        }
        return true
    }
<<<<<<< HEAD
=======

}

// MARK: - iOS 14 Widgets Data
private extension InsightStoreState {

    private func storeHomeWidgetData<T: HomeWidgetData>(widgetType: T.Type, stats: Codable) {
        guard #available(iOS 14.0, *),
              let siteID = SiteStatsInformation.sharedInstance.siteID else {
            return
        }

        var homeWidgetCache = T.read() ?? initializeHomeWidgetData(type: widgetType)
        guard let oldData = homeWidgetCache[siteID.intValue] else {
            DDLogError("StatsWidgets: Failed to find a matching site")
            return
        }
        let blogService = BlogService(managedObjectContext: ContextManager.shared.mainContext)

        guard let blog = blogService.blog(byBlogId: siteID) else {
            DDLogError("StatsWidgets: the site does not exist anymore")
            // if for any reason that site does not exist anymore, remove it from the cache.
            homeWidgetCache.removeValue(forKey: siteID.intValue)
            T.write(items: homeWidgetCache)
            return
        }
        var widgetKind = ""
        if widgetType == HomeWidgetTodayData.self, let stats = stats as? TodayWidgetStats {

            widgetKind = WPHomeWidgetTodayKind

            homeWidgetCache[siteID.intValue] = HomeWidgetTodayData(siteID: siteID.intValue,
                                                                   siteName: blog.title ?? oldData.siteName,
                                                                   url: blog.url ?? oldData.url,
                                                                   timeZone: blog.timeZone,
                                                                   date: Date(),
                                                                   stats: stats) as? T


        } else if widgetType == HomeWidgetAllTimeData.self, let stats = stats as? AllTimeWidgetStats {
            widgetKind = WPHomeWidgetAllTimeKind

            homeWidgetCache[siteID.intValue] = HomeWidgetAllTimeData(siteID: siteID.intValue,
                                                                     siteName: blog.title ?? oldData.siteName,
                                                                     url: blog.url ?? oldData.url,
                                                                     timeZone: blog.timeZone,
                                                                     date: Date(),
                                                                     stats: stats) as? T
        }

        T.write(items: homeWidgetCache)
        WidgetCenter.shared.reloadTimelines(ofKind: widgetKind)


    }

    private func initializeHomeWidgetData<T: HomeWidgetData>(type: T.Type) -> [Int: T] {
        let blogService = BlogService(managedObjectContext: ContextManager.shared.mainContext)

        return blogService.visibleBlogsForWPComAccounts().reduce(into: [Int: T]()) { result, element in
            if let blogID = element.dotComID,
               let url = element.url,
               let blog = blogService.blog(byBlogId: blogID) {
                // set the title to the site title, if it's not nil and not empty; otherwise use the site url
                let title = (element.title ?? url).isEmpty ? url : element.title ?? url
                let timeZone = blog.timeZone
                if type == HomeWidgetTodayData.self {
                    result[blogID.intValue] = HomeWidgetTodayData(siteID: blogID.intValue,
                                                                  siteName: title,
                                                                  url: url,
                                                                  timeZone: timeZone,
                                                                  date: Date(),
                                                                  stats: TodayWidgetStats()) as? T
                } else if type == HomeWidgetAllTimeData.self {
                    result[blogID.intValue] = HomeWidgetAllTimeData(siteID: blogID.intValue,
                                                                    siteName: title,
                                                                    url: url,
                                                                    timeZone: timeZone,
                                                                    date: Date(),
                                                                    stats: AllTimeWidgetStats()) as? T
                }

            }
        }
    }
}

// refresh iOS 14 widgets at login/logout
private extension StatsInsightsStore {
    func observeAccountChangesForWidgets() {
        guard #available(iOS 14.0, *) else {
            return
        }


        NotificationCenter.default.addObserver(forName: .WPAccountDefaultWordPressComAccountChanged,
                                               object: nil,
                                               queue: nil) { notification in
            HomeWidgetTodayData.delete()
            WidgetCenter.shared.reloadTimelines(ofKind: WPHomeWidgetTodayKind)
            HomeWidgetAllTimeData.delete()
            WidgetCenter.shared.reloadTimelines(ofKind: WPHomeWidgetAllTimeKind)

        }
    }
>>>>>>> 93377c2e
}<|MERGE_RESOLUTION|>--- conflicted
+++ resolved
@@ -983,9 +983,6 @@
         }
         return true
     }
-<<<<<<< HEAD
-=======
-
 }
 
 // MARK: - iOS 14 Widgets Data
@@ -1090,5 +1087,4 @@
 
         }
     }
->>>>>>> 93377c2e
 }