//
//  Note.m
//  WordPress
//
//  Created by Beau Collins on 11/18/12.
//  Copyright (c) 2012 WordPress. All rights reserved.
//

#import "Note.h"
#import "NoteBodyItem.h"
#import "NSString+Helpers.h"
#import "NSString+XMLExtensions.h"
#import "WordPressComApi.h"
#import "WPAccount.h"
#import "ContextManager.h"
#import "XMLParserCollecter.h"



@interface Note ()

@property (nonatomic, strong) NSArray *bodyItems;
@property (nonatomic, strong) NSDictionary *noteData;
@property (nonatomic, strong) NSString *commentText;
@property (nonatomic, strong) NSDate *date;

@end

@implementation Note

@dynamic timestamp;
@dynamic type;
@dynamic subject;
@dynamic payload;
@dynamic unread;
@dynamic icon;
@dynamic noteID;
@dynamic account;
@synthesize bodyItems	= _bodyItems;
@synthesize commentText = _commentText;
@synthesize noteData	= _noteData;
@synthesize date		= _date;


- (void)syncAttributes:(NSDictionary *)noteData {
    self.payload = [NSJSONSerialization dataWithJSONObject:noteData options:0 error:nil];
    self.noteData = [NSJSONSerialization JSONObjectWithData:self.payload options:NSJSONReadingMutableContainers error:nil];
    if ([noteData objectForKey:@"type"]) {
        self.type = [noteData objectForKey:@"type"];
    }
    if ([noteData objectForKey:@"subject"]) {
        NSString *subject = [[noteData objectForKey:@"subject"] objectForKey:@"text"];
        if (!subject)
            subject = [[noteData objectForKey:@"subject"] objectForKey:@"html"];
        self.subject = [subject trim];
        self.icon = [[noteData objectForKey:@"subject"] objectForKey:@"icon"];
    }
    if ([noteData objectForKey:@"timestamp"]) {
        NSInteger timestamp = [[noteData objectForKey:@"timestamp"] integerValue];
        self.timestamp = [NSNumber numberWithInteger:timestamp];
    }
    if ([noteData objectForKey:@"unread"]) {
        NSInteger unread = [[noteData objectForKey:@"unread"] integerValue];
        self.unread = [NSNumber numberWithInteger:unread];
    }
    if ([self isComment] && [noteData objectForKey:@"body"]) {
        [self parseComment];
    }
}

- (BOOL)isMatcher {
    return [self.type isEqualToString:@"automattcher"];
}

- (BOOL)isComment {
    return [self.type isEqualToString:@"comment"];
}

- (BOOL)isFollow {
    return [self.type isEqualToString:@"follow"];
}

- (BOOL)isLike {
    return [self.type isEqualToString:@"like"];
}

- (BOOL)isUnread {
    return [self.unread boolValue];
}

- (BOOL)isRead {
    return ![self isUnread];
}

- (BOOL)statsEvent {
    return [self.type isEqualToString:@"traffic_surge"];
}

- (NSString *)commentText {
    if (_commentText == nil) {
        [self parseComment];
    }
    return _commentText;
}

- (id)noteData {
    if (_noteData == nil) {
        _noteData = [NSJSONSerialization JSONObjectWithData:self.payload options:NSJSONReadingMutableContainers error:nil];
    }
    return _noteData;
}

<<<<<<< HEAD
- (NSDictionary *)meta {
    return [self.noteData dictionaryForKey:@"meta"];
}

- (NSNumber *)metaPostID {
    return [[self.meta dictionaryForKey:@"ids"] numberForKey:@"post"];
}

- (NSNumber *)metaSiteID {
    return [[self.meta dictionaryForKey:@"ids"] numberForKey:@"site"];
=======
- (NSArray *)bodyItems {
	if (_bodyItems) {
		return _bodyItems;
	}
	
	NSArray *rawItems = [self.noteData[@"body"] arrayForKey:@"items"];
	if (rawItems.count) {
		_bodyItems = [NoteBodyItem parseItems:rawItems];
	}
	return _bodyItems;
}

- (NSString *)bodyHeaderText {
	return self.noteData[@"body"][@"header_text"];
}

- (NSString *)bodyHeaderLink {
	return self.noteData[@"body"][@"header_link"];
}

- (NSString *)bodyFooterText {
	return self.noteData[@"body"][@"footer_text"];
}

- (NSString *)bodyFooterLink {
	return self.noteData[@"body"][@"footer_link"];
>>>>>>> 26b6b51f
}

#pragma mark - NSManagedObject methods

- (void)didTurnIntoFault {
    [super didTurnIntoFault];
    
    self.noteData = nil;
    self.date = nil;
    self.commentText = nil;
}

#pragma mark - Comment HTML parsing

/*
 * Strips HTML Tags and converts html entites
 */
- (void)parseComment {
    
    if ([self isComment]) {
        NSDictionary *bodyItem = [[[self.noteData objectForKey:@"body"] objectForKey:@"items"] lastObject];
        NSString *comment = [bodyItem objectForKey:@"html"];
        if (comment == (id)[NSNull null] || comment.length == 0 )
            return;
        comment = [comment stringByReplacingHTMLEmoticonsWithEmoji];
        comment = [comment stringByStrippingHTML];
        
        NSString *xmlString = [NSString stringWithFormat:@"<d>%@</d>", comment];
        NSData *xml = [xmlString dataUsingEncoding:NSUTF8StringEncoding allowLossyConversion:YES];
        NSXMLParser *parser = [[NSXMLParser alloc] initWithData:xml];
        XMLParserCollecter *collector = [[XMLParserCollecter alloc] init];
        parser.delegate = collector;
        [parser parse];
        
        self.commentText = collector.result;
    }
}


#pragma mark - WPContentViewProvider protocol

- (NSString *)titleForDisplay {
    NSString *title = [self.subject trim];
    if (title.length > 0 && [title hasPrefix:@"["]) {
        // Find location of trailing bracket
        NSRange statusRange = [title rangeOfString:@"]"];
        if (statusRange.location != NSNotFound) {
            title = [title substringFromIndex:statusRange.location + 1];
            title = [title trim];
        }
    }
    title = [title stringByDecodingXMLCharacters];
    return title;
}

- (NSString *)authorForDisplay {
    // Annoyingly, not directly available; could try to parse from self.subject
    return nil;
}

- (NSString *)blogNameForDisplay {
    return nil;
}

- (NSString *)statusForDisplay {
    
    // This is clearly an error prone method of isolating the status,
    // but is necessary due to the current API. This should be changed
    // if/when the API is improved.
    
    NSString *status = [self.subject trim];
    if (status.length > 0 && [status hasPrefix:@"["]) {
        // Find location of trailing bracket
        NSRange statusRange = [status rangeOfString:@"]"];
        if (statusRange.location != NSNotFound) {
            status = [status substringWithRange:NSMakeRange(1, statusRange.location - 1)];
        }
    } else {
        status = nil;
    }
    return status;
}

- (NSString *)contentForDisplay {
    // Contains a lot of cruft
    return self.commentText;
}

- (NSString *)contentPreviewForDisplay {
    return self.commentText;
}

- (NSString *)gravatarEmailForDisplay {
    return nil;
}

- (NSURL *)avatarURLForDisplay {
    return [NSURL URLWithString:self.icon];
}

- (NSDate *)dateForDisplay {
    if (self.date == nil) {
        NSTimeInterval timeInterval = [self.timestamp doubleValue];
        self.date = [NSDate dateWithTimeIntervalSince1970:timeInterval];
    }
    
    return self.date;
}

- (BOOL)unreadStatusForDisplay {
    return !self.isRead;
}

@end<|MERGE_RESOLUTION|>--- conflicted
+++ resolved
@@ -110,7 +110,6 @@
     return _noteData;
 }
 
-<<<<<<< HEAD
 - (NSDictionary *)meta {
     return [self.noteData dictionaryForKey:@"meta"];
 }
@@ -121,7 +120,8 @@
 
 - (NSNumber *)metaSiteID {
     return [[self.meta dictionaryForKey:@"ids"] numberForKey:@"site"];
-=======
+}
+
 - (NSArray *)bodyItems {
 	if (_bodyItems) {
 		return _bodyItems;
@@ -148,7 +148,6 @@
 
 - (NSString *)bodyFooterLink {
 	return self.noteData[@"body"][@"footer_link"];
->>>>>>> 26b6b51f
 }
 
 #pragma mark - NSManagedObject methods
