--- conflicted
+++ resolved
@@ -227,7 +227,6 @@
     
 }
 
-<<<<<<< HEAD
 
 #pragma mark - WPContentViewProvider protocol
 
@@ -301,7 +300,8 @@
 
 - (BOOL)unreadStatusForDisplay {
     return !self.isRead;
-=======
+}
+
 @end
 
 @implementation Note (WordPressComApi)
@@ -382,7 +382,6 @@
             failure(error);
         }
     }];
->>>>>>> 8a8e115e
 }
 
 @end