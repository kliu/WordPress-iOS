//
//  ReaderPostView.m
//  WordPress
//
//  Created by Michael Johnston on 11/19/13.
//  Copyright (c) 2013 WordPress. All rights reserved.
//

#import <QuartzCore/QuartzCore.h>
#import "ReaderPostView.h"
#import "WPContentViewSubclass.h"
#import "ContentActionButton.h"
#import "UILabel+SuggestSize.h"
#import "NSAttributedString+HTML.h"

@interface ReaderPostView()

@property (nonatomic, assign) BOOL showImage;
@property (nonatomic, strong) UIButton *tagButton;
@property (nonatomic, strong) UIButton *followButton;
@property (nonatomic, strong) UIButton *likeButton;
@property (nonatomic, strong) UIButton *reblogButton;
@property (nonatomic, strong) UIButton *commentButton;
@property (assign) BOOL showFullContent;

@end

@implementation ReaderPostView

+ (CGFloat)heightForPost:(ReaderPost *)post withWidth:(CGFloat)width {
	CGFloat desiredHeight = 0.0f;
    
    // Margins
    CGFloat contentWidth = width;
    if (IS_IPAD) {
        contentWidth = WPTableViewFixedWidth;
    }
    
    desiredHeight += RPVAuthorPadding;
    desiredHeight += RPVAuthorViewHeight;
    desiredHeight += RPVAuthorPadding;
    
	// Are we showing an image? What size should it be?
	if (post.featuredImageURL) {
		CGFloat height = ceilf((contentWidth * RPVMaxImageHeightPercentage));
		desiredHeight += height;
	}
    
    // Everything but the image has inner padding
    contentWidth -= RPVHorizontalInnerPadding * 2;
    
    // Title
    desiredHeight += RPVVerticalPadding;
    NSAttributedString *postTitle = [self titleAttributedStringForPost:post];
    desiredHeight += [postTitle boundingRectWithSize:CGSizeMake(contentWidth, CGFLOAT_MAX) options:NSStringDrawingUsesLineFragmentOrigin | NSStringDrawingUsesFontLeading context:nil].size.height;
    desiredHeight += RPVTitlePaddingBottom;
    
    // Post summary
    if ([post.summary length] > 0) {
        NSAttributedString *postSummary = [self summaryAttributedStringForPost:post];
        desiredHeight += [postSummary boundingRectWithSize:CGSizeMake(contentWidth, CGFLOAT_MAX) options:NSStringDrawingUsesLineFragmentOrigin | NSStringDrawingUsesFontLeading context:nil].size.height;
    }
    desiredHeight += RPVVerticalPadding;
    
    // Tag
    // TODO: reenable tags once a better browsing experience is implemented
    /*    NSString *tagName = post.primaryTagName;
     if ([tagName length] > 0) {
     CGRect tagRect = [tagName boundingRectWithSize:CGSizeMake(contentWidth, CGFLOAT_MAX)
     options:NSStringDrawingUsesLineFragmentOrigin | NSStringDrawingUsesFontLeading
     attributes:@{NSFontAttributeName : [self summaryFont]}
     context:nil];
     desiredHeight += tagRect.size.height;
     }
     */
    
    // Padding below the line
	desiredHeight += RPVVerticalPadding;
    
	// Size of the meta view
    desiredHeight += RPVMetaViewHeight;
    
	return ceil(desiredHeight);
}

+ (NSAttributedString *)titleAttributedStringForPost:(ReaderPost *)post {
    NSMutableParagraphStyle *style = [[NSMutableParagraphStyle alloc] init];
    [style setLineHeightMultiple:RPVLineHeightMultiple];
    NSDictionary *attributes = @{NSParagraphStyleAttributeName : style,
                                 NSFontAttributeName : [self titleFont]};
    NSMutableAttributedString *titleString = [[NSMutableAttributedString alloc] initWithString:[post.postTitle trim]
                                                                                    attributes:attributes];
    
    return titleString;
}

+ (NSAttributedString *)summaryAttributedStringForPost:(ReaderPost *)post {
    NSString *summary = [post.summary trim];
    NSInteger newline = [post.summary rangeOfString:@"\n"].location;
    
    if (newline != NSNotFound)
        summary = [post.summary substringToIndex:newline];
    
    NSMutableParagraphStyle *style = [[NSMutableParagraphStyle alloc] init];
    [style setLineHeightMultiple:RPVLineHeightMultiple];
    NSDictionary *attributes = @{NSParagraphStyleAttributeName : style,
                                 NSFontAttributeName : [self summaryFont]};
    NSMutableAttributedString *attributedSummary = [[NSMutableAttributedString alloc] initWithString:summary
                                                                                          attributes:attributes];
    
    NSDictionary *moreContentAttributes = @{NSParagraphStyleAttributeName: style,
                                            NSFontAttributeName: [self moreContentFont],
                                            NSForegroundColorAttributeName: [WPStyleGuide baseLighterBlue]};
    NSAttributedString *moreContent = [[NSAttributedString alloc] initWithString:[@"   " stringByAppendingString:NSLocalizedString(@"more", @"")] attributes:moreContentAttributes];
    [attributedSummary appendAttributedString:moreContent];
    
    return attributedSummary;
}

- (id)initWithFrame:(CGRect)frame {
    self = [self initWithFrame:frame showFullContent:NO];
    
    return self;
}

- (id)initWithFrame:(CGRect)frame showFullContent:(BOOL)showFullContent {
    self = [super initWithFrame:frame];
    
    if (self) {
        _showFullContent = showFullContent;
        UIView *contentView = _showFullContent ? [self viewForFullContent] : [self viewForContentPreview];
        [self addSubview:contentView];

        // For the full view, allow the featured image to be tapped
        if (self.showFullContent) {
            UITapGestureRecognizer *imageTap = [[UITapGestureRecognizer alloc] initWithTarget:self action:@selector(featuredImageAction:)];
            super.cellImageView.userInteractionEnabled = YES;
            [super.cellImageView addGestureRecognizer:imageTap];
        }

        _followButton = [ContentActionButton buttonWithType:UIButtonTypeCustom];
        _followButton.contentHorizontalAlignment = UIControlContentHorizontalAlignmentLeft;
        _followButton.backgroundColor = [UIColor clearColor];
        _followButton.titleLabel.font = [UIFont fontWithName:@"OpenSans" size:12.0f];
        NSString *followString = NSLocalizedString(@"Follow", @"Prompt to follow a blog.");
        NSString *followedString = NSLocalizedString(@"Following", @"User is following the blog.");
        [_followButton setTitle:followString forState:UIControlStateNormal];
        [_followButton setTitle:followedString forState:UIControlStateSelected];
        [_followButton setTitleEdgeInsets: UIEdgeInsetsMake(0, RPVSmallButtonLeftPadding, 0, 0)];
        [_followButton setImage:[UIImage imageNamed:@"reader-postaction-follow"] forState:UIControlStateNormal];
        [_followButton setImage:[UIImage imageNamed:@"reader-postaction-following"] forState:UIControlStateSelected];
        [_followButton setTitleColor:[UIColor colorWithHexString:@"aaa"] forState:UIControlStateNormal];
        [_followButton addTarget:self action:@selector(followAction:) forControlEvents:UIControlEventTouchUpInside];
        [super.byView addSubview:_followButton];
        
        _tagButton = [ContentActionButton buttonWithType:UIButtonTypeCustom];
        _tagButton.contentHorizontalAlignment = UIControlContentHorizontalAlignmentLeft;
        _tagButton.backgroundColor = [UIColor clearColor];
        _tagButton.titleLabel.font = [UIFont fontWithName:@"OpenSans" size:12.0f];
        [_tagButton setTitleEdgeInsets: UIEdgeInsetsMake(0, RPVSmallButtonLeftPadding, 0, 0)];
        [_tagButton setImage:[UIImage imageNamed:@"reader-postaction-tag"] forState:UIControlStateNormal];
        [_tagButton setTitleColor:[UIColor colorWithHexString:@"aaa"] forState:UIControlStateNormal];
        [_tagButton addTarget:self action:@selector(tagAction:) forControlEvents:UIControlEventTouchUpInside];
        [self addSubview:_tagButton];

        // Action buttons
        _reblogButton = [super addActionButtonWithImage:[UIImage imageNamed:@"reader-postaction-reblog-blue"] selectedImage:[UIImage imageNamed:@"reader-postaction-reblog-done"]];
        [_reblogButton addTarget:self action:@selector(reblogAction:) forControlEvents:UIControlEventTouchUpInside];
        
        _commentButton = [super addActionButtonWithImage:[UIImage imageNamed:@"reader-postaction-comment-blue"] selectedImage:[UIImage imageNamed:@"reader-postaction-comment-active"]];
        [_commentButton addTarget:self action:@selector(commentAction:) forControlEvents:UIControlEventTouchUpInside];
        
        _likeButton = [super addActionButtonWithImage:[UIImage imageNamed:@"reader-postaction-like-blue"] selectedImage:[UIImage imageNamed:@"reader-postaction-like-active"]];
        [_likeButton addTarget:self action:@selector(likeAction:) forControlEvents:UIControlEventTouchUpInside];
    }
    
    return self;
}

- (void)configurePost:(ReaderPost *)post {
    _post = post;
    self.contentProvider = post;
    
    // This will show the placeholder avatar. Do this here instead of prepareForReuse
    // so avatars show up after a cell is created, and not dequeued.
    [self setAvatar:nil];
    
	self.titleLabel.attributedText = [[self class] titleAttributedStringForPost:post];
    
    if (self.showFullContent) {
        NSData *data = [self.post.content dataUsingEncoding:NSUTF8StringEncoding];
		self.textContentView.attributedString = [[NSAttributedString alloc] initWithHTMLData:data
                                                                                 options:[WPStyleGuide defaultDTCoreTextOptions]
                                                                      documentAttributes:nil];
        [self.textContentView relayoutText];
    } else {
        self.snippetLabel.attributedText = [[self class] summaryAttributedStringForPost:post];
    }
    
    self.bylineLabel.text = [post authorString];
    [self refreshDate];
    
	self.showImage = NO;
	self.cellImageView.hidden = YES;
	if (post.featuredImageURL) {
		self.showImage = YES;
		self.cellImageView.hidden = NO;
	}
    
    if ([self.post.primaryTagName length] > 0) {
        self.tagButton.hidden = NO;
        [self.tagButton setTitle:self.post.primaryTagName forState:UIControlStateNormal];
    } else {
        self.tagButton.hidden = YES;
    }
    
	if ([self.post isWPCom]) {
		self.likeButton.hidden = NO;
		self.reblogButton.hidden = NO;
        self.commentButton.hidden = NO;
	} else {
		self.likeButton.hidden = YES;
		self.reblogButton.hidden = YES;
        self.commentButton.hidden = YES;
	}
    
    [self.followButton setSelected:[self.post.isFollowing boolValue]];
	self.reblogButton.userInteractionEnabled = ![post.isReblogged boolValue];
	
	[self updateActionButtons];

}

- (void)layoutSubviews {

    // Determine button visibility before parent lays them out
    BOOL commentsOpen = [[self.post commentsOpen] boolValue] && [self.post isWPCom];
    self.commentButton.hidden = !commentsOpen;

	[super layoutSubviews];
    
	CGFloat contentWidth;
    
    // On iPad, get the width from the cell instead in order to account for margins
    if (IS_IPHONE) {
        contentWidth = self.frame.size.width;
    } else {
        contentWidth = self.superview.frame.size.width;
    }
    
    CGFloat innerContentWidth = contentWidth - RPVHorizontalInnerPadding * 2;
	CGFloat nextY = RPVAuthorPadding;
	CGFloat height = 0.0f;
    CGFloat bylineX = RPVAvatarSize + RPVAuthorPadding + RPVHorizontalInnerPadding;

    if ([self.post isFollowable]) {
        self.followButton.hidden = NO;
        CGFloat followX = bylineX - 4; // Fudge factor for image alignment
        CGFloat followY = RPVAuthorPadding + self.bylineLabel.frame.size.height - 2;
        height = ceil([self.followButton.titleLabel suggestedSizeForWidth:innerContentWidth].height);
        self.followButton.frame = CGRectMake(followX, followY, RPVFollowButtonWidth, height);
    } else {
        self.followButton.hidden = YES;
    }
    
    nextY += RPVAuthorViewHeight + RPVAuthorPadding;
    
	// Are we showing an image? What size should it be?
	if (_showImage) {
        self.titleBorder.hidden = YES;
		height = ceilf(contentWidth * RPVMaxImageHeightPercentage);
		self.cellImageView.frame = CGRectMake(0, nextY, contentWidth, height);
		nextY += height;
    } else {
        self.titleBorder.hidden = NO;
        self.titleBorder.frame = CGRectMake(RPVHorizontalInnerPadding, nextY, contentWidth - RPVHorizontalInnerPadding * 2, RPVBorderHeight);
    }
    
	// Position the title
    nextY += RPVVerticalPadding;
	height = ceil([self.titleLabel suggestedSizeForWidth:innerContentWidth].height);
	self.titleLabel.frame = CGRectMake(RPVHorizontalInnerPadding, nextY, innerContentWidth, height);
	nextY += height + RPVTitlePaddingBottom * (self.showFullContent ? 2.0 : 1.0);
    
	// Position the snippet / content
    if ([self.post.summary length] > 0) {
        if (self.showFullContent) {
            [self.textContentView relayoutText];
            height = [self.textContentView suggestedFrameSizeToFitEntireStringConstraintedToWidth:contentWidth].height;
            CGRect textContainerFrame = self.textContentView.frame;
            textContainerFrame.size.width = contentWidth;
            textContainerFrame.size.height = height;
            textContainerFrame.origin.y = nextY;
            self.textContentView.frame = textContainerFrame;
        } else {
            height = ceil([self.snippetLabel suggestedSizeForWidth:innerContentWidth].height);
            self.snippetLabel.frame = CGRectMake(RPVHorizontalInnerPadding, nextY, innerContentWidth, height);
        }
        nextY += ceilf(height);
    }
    nextY += RPVVerticalPadding;
    
    // Tag
    // TODO: reenable tags once a better browsing experience is implemented
    /*    if ([self.post.primaryTagName length] > 0) {
     height = ceil([self.tagButton.titleLabel suggestedSizeForWidth:innerContentWidth].height);
     self.tagButton.frame = CGRectMake(RPVHorizontalInnerPadding, nextY, innerContentWidth, height);
     nextY += height + RPVVerticalPadding;
     self.tagButton.hidden = NO;
     } else {
     self.tagButton.hidden = YES;
     }
     */
    
	// Position the meta view and its subviews
	self.bottomView.frame = CGRectMake(0, nextY, contentWidth, RPVMetaViewHeight);
    self.bottomBorder.frame = CGRectMake(RPVHorizontalInnerPadding, 0, contentWidth - RPVHorizontalInnerPadding * 2, RPVBorderHeight);

    // Update own frame
    CGRect ownFrame = self.frame;
    
    ownFrame.size.height = nextY + RPVMetaViewHeight - 1;
    self.frame = ownFrame;
}

- (void)reset {
    [super reset];
    [self.tagButton setTitle:nil forState:UIControlStateNormal];
    [self.followButton setSelected:NO];
}

- (void)updateActionButtons {
    [super updateActionButtons];
    self.likeButton.selected = self.post.isLiked.boolValue;
    self.reblogButton.selected = self.post.isReblogged.boolValue;
	self.reblogButton.userInteractionEnabled = !self.reblogButton.selected;
}

- (void)setAvatar:(UIImage *)avatar {
    if (self.avatarImageView.image)
        return;
    
    if (avatar) {
        self.avatarImageView.image = avatar;
    } else if ([self.post isWPCom]) {
        self.avatarImageView.image = [UIImage imageNamed:@"wpcom_blavatar"];
    } else {
        self.avatarImageView.image = [UIImage imageNamed:@"wporg_blavatar"];
    }
}

- (BOOL)privateContent {
    return self.post.isPrivate;
}


#pragma mark - Actions

- (void)reblogAction:(id)sender {
    if ([self.delegate respondsToSelector:@selector(postView:didReceiveReblogAction:)]) {
        [self.delegate postView:self didReceiveReblogAction:sender];
    }
}

- (void)commentAction:(id)sender {
    if ([self.delegate respondsToSelector:@selector(postView:didReceiveCommentAction:)]) {
        [self.delegate postView:self didReceiveCommentAction:sender];
    }
}

- (void)likeAction:(id)sender {
    if ([self.delegate respondsToSelector:@selector(postView:didReceiveLikeAction:)]) {
        [self.delegate postView:self didReceiveLikeAction:sender];
    }
}

<<<<<<< HEAD
=======
- (void)linkAction:(id)sender {
    if ([self.delegate respondsToSelector:@selector(postView:didReceiveLinkAction:)]) {
        [self.delegate postView:self didReceiveLinkAction:sender];
    }
}

- (void)imageLinkAction:(id)sender {
    if ([self.delegate respondsToSelector:@selector(postView:didReceiveImageLinkAction:)]) {
        [self.delegate postView:self didReceiveImageLinkAction:sender];
    }   
}

- (void)videoLinkAction:(id)sender {    
    if ([self.delegate respondsToSelector:@selector(postView:didReceiveVideoLinkAction:)]) {
        [self.delegate postView:self didReceiveVideoLinkAction:sender];
    }
}


#pragma mark - Instance Methods

- (void)setAvatar:(UIImage *)avatar {
    if (_avatarIsSet)
        return;
    
    static UIImage *wpcomBlavatar;
    static UIImage *wporgBlavatar;
    if (!wpcomBlavatar) {
        wpcomBlavatar = [UIImage imageNamed:@"wpcom_blavatar"];
    }
    
    if (!wporgBlavatar) {
        wporgBlavatar = [UIImage imageNamed:@"wporg_blavatar"];
    }
    
    if (avatar) {
        self.avatarImageView.image = avatar;
        _avatarIsSet = YES;
    } else {
        self.avatarImageView.image = [self.post isWPCom] ? wpcomBlavatar : wporgBlavatar;
    }
}

- (void)setFeaturedImage:(UIImage *)image {
    self.cellImageView.contentMode = UIViewContentModeScaleAspectFill;
    self.cellImageView.image = image;
}

- (void)updateActionButtons {
	if (!_post)
        return;
	
    _likeButton.selected = _post.isLiked.boolValue;
    _reblogButton.selected = _post.isReblogged.boolValue;
	_reblogButton.userInteractionEnabled = !_reblogButton.selected;
}

- (BOOL)isEmoji:(NSURL *)url {
	return ([[url absoluteString] rangeOfString:@"wp.com/wp-includes/images/smilies"].location != NSNotFound);
}

- (void)handleMediaViewLoaded:(ReaderMediaView *)mediaView {
	
	BOOL frameChanged = [self updateMediaLayout:mediaView];
	
    if (frameChanged) {
        // need to reset the layouter because otherwise we get the old framesetter or cached layout frames
        self.textContentView.layouter = nil;
        
        // layout might have changed due to image sizes
        [self.textContentView relayoutText];
        [self setNeedsLayout];
    }
}

- (BOOL)updateMediaLayout:(ReaderMediaView *)imageView {
    BOOL frameChanged = NO;
	NSURL *url = imageView.contentURL;
	
	CGSize originalSize = imageView.frame.size;
	CGSize imageSize = imageView.image.size;
	
	if ([self isEmoji:url]) {
		CGFloat scale = [UIScreen mainScreen].scale;
		imageSize.width *= scale;
		imageSize.height *= scale;
	} else {
        if (imageView.image) {
            CGFloat ratio = imageSize.width / imageSize.height;
            CGFloat width = _textContentView.frame.size.width;
            CGFloat availableWidth = _textContentView.frame.size.width - (_textContentView.edgeInsets.left + _textContentView.edgeInsets.right);
            
            imageSize.width = availableWidth;
            imageSize.height = roundf(width / ratio) + imageView.edgeInsets.top;
        } else {
            imageSize = CGSizeMake(0.0f, 0.0f);
        }
	}
    
    // Widths should always match
    if (imageSize.height != originalSize.height) {
        frameChanged = YES;
    }
    
	NSPredicate *pred = [NSPredicate predicateWithFormat:@"contentURL == %@", url];
	
	// update all attachments that matchin this URL (possibly multiple images with same size)
	for (DTTextAttachment *attachment in [self.textContentView.layoutFrame textAttachmentsWithPredicate:pred]) {
		attachment.originalSize = originalSize;
		attachment.displaySize = imageSize;
	}
    
    return frameChanged;
}

- (void)refreshDate:(NSTimer *)timer {
    [self.timeButton setTitle:[self.post.date_created_gmt shortString] forState:UIControlStateNormal];
}

- (void)refreshMediaLayout {
    [self refreshMediaLayoutInArray:self.mediaArray];
}

- (void)refreshMediaLayoutInArray:(NSArray *)mediaArray {
    BOOL frameChanged = NO;
    
    for (ReaderMediaView *mediaView in mediaArray) {
        if ([self updateMediaLayout:mediaView]) {
            frameChanged = YES;
        }
    }
    
    if (frameChanged) {
        [self relayoutTextContentView];
    }
}

- (void)relayoutTextContentView {
    // need to reset the layouter because otherwise we get the old framesetter or cached layout frames
    self.textContentView.layouter = nil;
    
    // layout might have changed due to image sizes
    [self.textContentView relayoutText];
    [self setNeedsLayout];
}

#pragma mark ReaderMediaQueueDelegate methods

- (void)readerMediaQueue:(ReaderMediaQueue *)mediaQueue didLoadBatch:(NSArray *)batch {
    [self refreshMediaLayoutInArray:batch];    
    [self.delegate postViewDidLoadAllMedia:self];
}

#pragma mark - DTCoreAttributedTextContentView Delegate Methods

- (UIView *)attributedTextContentView:(DTAttributedTextContentView *)attributedTextContentView viewForAttributedString:(NSAttributedString *)string frame:(CGRect)frame {
	NSDictionary *attributes = [string attributesAtIndex:0 effectiveRange:nil];
	
	NSURL *URL = [attributes objectForKey:DTLinkAttribute];
	NSString *identifier = [attributes objectForKey:DTGUIDAttribute];
	
	DTLinkButton *button = [[DTLinkButton alloc] initWithFrame:frame];
	button.URL = URL;
	button.minimumHitSize = CGSizeMake(25, 25); // adjusts it's bounds so that button is always large enough
	button.GUID = identifier;
	
	// get image with normal link text
	UIImage *normalImage = [attributedTextContentView contentImageWithBounds:frame options:DTCoreTextLayoutFrameDrawingDefault];
	[button setImage:normalImage forState:UIControlStateNormal];
	
	// get image for highlighted link text
	UIImage *highlightImage = [attributedTextContentView contentImageWithBounds:frame options:DTCoreTextLayoutFrameDrawingDrawLinksHighlighted];
	[button setImage:highlightImage forState:UIControlStateHighlighted];
	
	// use normal push action for opening URL
	[button addTarget:self action:@selector(linkAction:) forControlEvents:UIControlEventTouchUpInside];
	
	return button;
}


- (UIView *)attributedTextContentView:(DTAttributedTextContentView *)attributedTextContentView viewForAttachment:(DTTextAttachment *)attachment frame:(CGRect)frame {
    
    if (!attachment.contentURL)
        return nil;

    CGFloat width = _textContentView.frame.size.width;
    CGFloat availableWidth = _textContentView.frame.size.width - (_textContentView.edgeInsets.left + _textContentView.edgeInsets.right);
    
	// The ReaderImageView view will conform to the width constraints of the _textContentView. We want the image itself to run out to the edges,
	// so position it offset by the inverse of _textContentView's edgeInsets. Also add top padding so we don't bump into a line of text.
	// Remeber to add an extra 10px to the frame to preserve aspect ratio.
	UIEdgeInsets edgeInsets = _textContentView.edgeInsets;
	edgeInsets.left = 0.0f - edgeInsets.left;
	edgeInsets.top = 15.0f;
	edgeInsets.right = 0.0f - edgeInsets.right;
	edgeInsets.bottom = 0.0f;
	
	if ([attachment isKindOfClass:[DTImageTextAttachment class]]) {
		if ([self isEmoji:attachment.contentURL]) {
			// minimal frame to suppress drawing context errors with 0 height or width.
			frame.size.width = MAX(frame.size.width, 1.0f);
			frame.size.height = MAX(frame.size.height, 1.0f);
			ReaderImageView *imageView = [[ReaderImageView alloc] initWithFrame:frame];
            [_mediaArray addObject:imageView];
            [self.mediaQueue enqueueMedia:imageView
                                  withURL:attachment.contentURL
                         placeholderImage:nil
                                     size:CGSizeMake(15.0f, 15.0f)
                                isPrivate:self.post.isPrivate
                                  success:nil
                                  failure:nil];
			return imageView;
		}
		
        DTImageTextAttachment *imageAttachment = (DTImageTextAttachment *)attachment;
		
		if ([imageAttachment.image isKindOfClass:[UIImage class]]) {
			UIImage *image = imageAttachment.image;
			
            CGFloat ratio = image.size.width / image.size.height;
            frame.size.width = availableWidth;
            frame.size.height = roundf(width / ratio);

            // offset the top edge inset keeping the image from bumping the text above it.
            frame.size.height += edgeInsets.top;
		} else {
            // minimal frame to suppress drawing context errors with 0 height or width.
            frame.size.width = 1.0f;
            frame.size.height = 1.0f;
		}
				
		ReaderImageView *imageView = [[ReaderImageView alloc] initWithFrame:frame];
		imageView.edgeInsets = edgeInsets;
        
		[_mediaArray addObject:imageView];
		imageView.linkURL = attachment.hyperLinkURL;
		[imageView addTarget:self action:@selector(imageLinkAction:) forControlEvents:UIControlEventTouchUpInside];
		
		if ([imageAttachment.image isKindOfClass:[UIImage class]]) {
			[imageView setImage:imageAttachment.image];
		} else {
            
            [self.mediaQueue enqueueMedia:imageView
                                  withURL:attachment.contentURL
                         placeholderImage:nil
                                     size:CGSizeMake(width, 0.0f) // Passing zero for height to get the correct aspect ratio
                                isPrivate:self.post.isPrivate
                                  success:nil
                                  failure:nil];
		}
        
		return imageView;
		
	} else {
		
		ReaderVideoContentType videoType;
		
		if ([attachment isKindOfClass:[DTVideoTextAttachment class]]) {
			videoType = ReaderVideoContentTypeVideo;
		} else if ([attachment isKindOfClass:[DTIframeTextAttachment class]]) {
			videoType = ReaderVideoContentTypeIFrame;
		} else if ([attachment isKindOfClass:[DTObjectTextAttachment class]]) {
			videoType = ReaderVideoContentTypeEmbed;
		} else {
			return nil; // Can't handle whatever this is :P
		}
        
        // we won't show the vid until we've loaded its thumb.
        // minimal frame to suppress drawing context errors with 0 height or width.
        frame.size.width = 1.0f;
        frame.size.height = 1.0f;
        
		ReaderVideoView *videoView = [[ReaderVideoView alloc] initWithFrame:frame];
		videoView.edgeInsets = edgeInsets;
        
		[_mediaArray addObject:videoView];
		[videoView setContentURL:attachment.contentURL ofType:videoType success:^(id readerVideoView) {
			[self handleMediaViewLoaded:readerVideoView];
		} failure:^(id readerVideoView, NSError *error) {
			[self handleMediaViewLoaded:readerVideoView];
		}];
        
		[videoView addTarget:self action:@selector(videoLinkAction:) forControlEvents:UIControlEventTouchUpInside];
        
		return videoView;
	}
}


>>>>>>> 65e3e3c2
@end<|MERGE_RESOLUTION|>--- conflicted
+++ resolved
@@ -374,297 +374,4 @@
     }
 }
 
-<<<<<<< HEAD
-=======
-- (void)linkAction:(id)sender {
-    if ([self.delegate respondsToSelector:@selector(postView:didReceiveLinkAction:)]) {
-        [self.delegate postView:self didReceiveLinkAction:sender];
-    }
-}
-
-- (void)imageLinkAction:(id)sender {
-    if ([self.delegate respondsToSelector:@selector(postView:didReceiveImageLinkAction:)]) {
-        [self.delegate postView:self didReceiveImageLinkAction:sender];
-    }   
-}
-
-- (void)videoLinkAction:(id)sender {    
-    if ([self.delegate respondsToSelector:@selector(postView:didReceiveVideoLinkAction:)]) {
-        [self.delegate postView:self didReceiveVideoLinkAction:sender];
-    }
-}
-
-
-#pragma mark - Instance Methods
-
-- (void)setAvatar:(UIImage *)avatar {
-    if (_avatarIsSet)
-        return;
-    
-    static UIImage *wpcomBlavatar;
-    static UIImage *wporgBlavatar;
-    if (!wpcomBlavatar) {
-        wpcomBlavatar = [UIImage imageNamed:@"wpcom_blavatar"];
-    }
-    
-    if (!wporgBlavatar) {
-        wporgBlavatar = [UIImage imageNamed:@"wporg_blavatar"];
-    }
-    
-    if (avatar) {
-        self.avatarImageView.image = avatar;
-        _avatarIsSet = YES;
-    } else {
-        self.avatarImageView.image = [self.post isWPCom] ? wpcomBlavatar : wporgBlavatar;
-    }
-}
-
-- (void)setFeaturedImage:(UIImage *)image {
-    self.cellImageView.contentMode = UIViewContentModeScaleAspectFill;
-    self.cellImageView.image = image;
-}
-
-- (void)updateActionButtons {
-	if (!_post)
-        return;
-	
-    _likeButton.selected = _post.isLiked.boolValue;
-    _reblogButton.selected = _post.isReblogged.boolValue;
-	_reblogButton.userInteractionEnabled = !_reblogButton.selected;
-}
-
-- (BOOL)isEmoji:(NSURL *)url {
-	return ([[url absoluteString] rangeOfString:@"wp.com/wp-includes/images/smilies"].location != NSNotFound);
-}
-
-- (void)handleMediaViewLoaded:(ReaderMediaView *)mediaView {
-	
-	BOOL frameChanged = [self updateMediaLayout:mediaView];
-	
-    if (frameChanged) {
-        // need to reset the layouter because otherwise we get the old framesetter or cached layout frames
-        self.textContentView.layouter = nil;
-        
-        // layout might have changed due to image sizes
-        [self.textContentView relayoutText];
-        [self setNeedsLayout];
-    }
-}
-
-- (BOOL)updateMediaLayout:(ReaderMediaView *)imageView {
-    BOOL frameChanged = NO;
-	NSURL *url = imageView.contentURL;
-	
-	CGSize originalSize = imageView.frame.size;
-	CGSize imageSize = imageView.image.size;
-	
-	if ([self isEmoji:url]) {
-		CGFloat scale = [UIScreen mainScreen].scale;
-		imageSize.width *= scale;
-		imageSize.height *= scale;
-	} else {
-        if (imageView.image) {
-            CGFloat ratio = imageSize.width / imageSize.height;
-            CGFloat width = _textContentView.frame.size.width;
-            CGFloat availableWidth = _textContentView.frame.size.width - (_textContentView.edgeInsets.left + _textContentView.edgeInsets.right);
-            
-            imageSize.width = availableWidth;
-            imageSize.height = roundf(width / ratio) + imageView.edgeInsets.top;
-        } else {
-            imageSize = CGSizeMake(0.0f, 0.0f);
-        }
-	}
-    
-    // Widths should always match
-    if (imageSize.height != originalSize.height) {
-        frameChanged = YES;
-    }
-    
-	NSPredicate *pred = [NSPredicate predicateWithFormat:@"contentURL == %@", url];
-	
-	// update all attachments that matchin this URL (possibly multiple images with same size)
-	for (DTTextAttachment *attachment in [self.textContentView.layoutFrame textAttachmentsWithPredicate:pred]) {
-		attachment.originalSize = originalSize;
-		attachment.displaySize = imageSize;
-	}
-    
-    return frameChanged;
-}
-
-- (void)refreshDate:(NSTimer *)timer {
-    [self.timeButton setTitle:[self.post.date_created_gmt shortString] forState:UIControlStateNormal];
-}
-
-- (void)refreshMediaLayout {
-    [self refreshMediaLayoutInArray:self.mediaArray];
-}
-
-- (void)refreshMediaLayoutInArray:(NSArray *)mediaArray {
-    BOOL frameChanged = NO;
-    
-    for (ReaderMediaView *mediaView in mediaArray) {
-        if ([self updateMediaLayout:mediaView]) {
-            frameChanged = YES;
-        }
-    }
-    
-    if (frameChanged) {
-        [self relayoutTextContentView];
-    }
-}
-
-- (void)relayoutTextContentView {
-    // need to reset the layouter because otherwise we get the old framesetter or cached layout frames
-    self.textContentView.layouter = nil;
-    
-    // layout might have changed due to image sizes
-    [self.textContentView relayoutText];
-    [self setNeedsLayout];
-}
-
-#pragma mark ReaderMediaQueueDelegate methods
-
-- (void)readerMediaQueue:(ReaderMediaQueue *)mediaQueue didLoadBatch:(NSArray *)batch {
-    [self refreshMediaLayoutInArray:batch];    
-    [self.delegate postViewDidLoadAllMedia:self];
-}
-
-#pragma mark - DTCoreAttributedTextContentView Delegate Methods
-
-- (UIView *)attributedTextContentView:(DTAttributedTextContentView *)attributedTextContentView viewForAttributedString:(NSAttributedString *)string frame:(CGRect)frame {
-	NSDictionary *attributes = [string attributesAtIndex:0 effectiveRange:nil];
-	
-	NSURL *URL = [attributes objectForKey:DTLinkAttribute];
-	NSString *identifier = [attributes objectForKey:DTGUIDAttribute];
-	
-	DTLinkButton *button = [[DTLinkButton alloc] initWithFrame:frame];
-	button.URL = URL;
-	button.minimumHitSize = CGSizeMake(25, 25); // adjusts it's bounds so that button is always large enough
-	button.GUID = identifier;
-	
-	// get image with normal link text
-	UIImage *normalImage = [attributedTextContentView contentImageWithBounds:frame options:DTCoreTextLayoutFrameDrawingDefault];
-	[button setImage:normalImage forState:UIControlStateNormal];
-	
-	// get image for highlighted link text
-	UIImage *highlightImage = [attributedTextContentView contentImageWithBounds:frame options:DTCoreTextLayoutFrameDrawingDrawLinksHighlighted];
-	[button setImage:highlightImage forState:UIControlStateHighlighted];
-	
-	// use normal push action for opening URL
-	[button addTarget:self action:@selector(linkAction:) forControlEvents:UIControlEventTouchUpInside];
-	
-	return button;
-}
-
-
-- (UIView *)attributedTextContentView:(DTAttributedTextContentView *)attributedTextContentView viewForAttachment:(DTTextAttachment *)attachment frame:(CGRect)frame {
-    
-    if (!attachment.contentURL)
-        return nil;
-
-    CGFloat width = _textContentView.frame.size.width;
-    CGFloat availableWidth = _textContentView.frame.size.width - (_textContentView.edgeInsets.left + _textContentView.edgeInsets.right);
-    
-	// The ReaderImageView view will conform to the width constraints of the _textContentView. We want the image itself to run out to the edges,
-	// so position it offset by the inverse of _textContentView's edgeInsets. Also add top padding so we don't bump into a line of text.
-	// Remeber to add an extra 10px to the frame to preserve aspect ratio.
-	UIEdgeInsets edgeInsets = _textContentView.edgeInsets;
-	edgeInsets.left = 0.0f - edgeInsets.left;
-	edgeInsets.top = 15.0f;
-	edgeInsets.right = 0.0f - edgeInsets.right;
-	edgeInsets.bottom = 0.0f;
-	
-	if ([attachment isKindOfClass:[DTImageTextAttachment class]]) {
-		if ([self isEmoji:attachment.contentURL]) {
-			// minimal frame to suppress drawing context errors with 0 height or width.
-			frame.size.width = MAX(frame.size.width, 1.0f);
-			frame.size.height = MAX(frame.size.height, 1.0f);
-			ReaderImageView *imageView = [[ReaderImageView alloc] initWithFrame:frame];
-            [_mediaArray addObject:imageView];
-            [self.mediaQueue enqueueMedia:imageView
-                                  withURL:attachment.contentURL
-                         placeholderImage:nil
-                                     size:CGSizeMake(15.0f, 15.0f)
-                                isPrivate:self.post.isPrivate
-                                  success:nil
-                                  failure:nil];
-			return imageView;
-		}
-		
-        DTImageTextAttachment *imageAttachment = (DTImageTextAttachment *)attachment;
-		
-		if ([imageAttachment.image isKindOfClass:[UIImage class]]) {
-			UIImage *image = imageAttachment.image;
-			
-            CGFloat ratio = image.size.width / image.size.height;
-            frame.size.width = availableWidth;
-            frame.size.height = roundf(width / ratio);
-
-            // offset the top edge inset keeping the image from bumping the text above it.
-            frame.size.height += edgeInsets.top;
-		} else {
-            // minimal frame to suppress drawing context errors with 0 height or width.
-            frame.size.width = 1.0f;
-            frame.size.height = 1.0f;
-		}
-				
-		ReaderImageView *imageView = [[ReaderImageView alloc] initWithFrame:frame];
-		imageView.edgeInsets = edgeInsets;
-        
-		[_mediaArray addObject:imageView];
-		imageView.linkURL = attachment.hyperLinkURL;
-		[imageView addTarget:self action:@selector(imageLinkAction:) forControlEvents:UIControlEventTouchUpInside];
-		
-		if ([imageAttachment.image isKindOfClass:[UIImage class]]) {
-			[imageView setImage:imageAttachment.image];
-		} else {
-            
-            [self.mediaQueue enqueueMedia:imageView
-                                  withURL:attachment.contentURL
-                         placeholderImage:nil
-                                     size:CGSizeMake(width, 0.0f) // Passing zero for height to get the correct aspect ratio
-                                isPrivate:self.post.isPrivate
-                                  success:nil
-                                  failure:nil];
-		}
-        
-		return imageView;
-		
-	} else {
-		
-		ReaderVideoContentType videoType;
-		
-		if ([attachment isKindOfClass:[DTVideoTextAttachment class]]) {
-			videoType = ReaderVideoContentTypeVideo;
-		} else if ([attachment isKindOfClass:[DTIframeTextAttachment class]]) {
-			videoType = ReaderVideoContentTypeIFrame;
-		} else if ([attachment isKindOfClass:[DTObjectTextAttachment class]]) {
-			videoType = ReaderVideoContentTypeEmbed;
-		} else {
-			return nil; // Can't handle whatever this is :P
-		}
-        
-        // we won't show the vid until we've loaded its thumb.
-        // minimal frame to suppress drawing context errors with 0 height or width.
-        frame.size.width = 1.0f;
-        frame.size.height = 1.0f;
-        
-		ReaderVideoView *videoView = [[ReaderVideoView alloc] initWithFrame:frame];
-		videoView.edgeInsets = edgeInsets;
-        
-		[_mediaArray addObject:videoView];
-		[videoView setContentURL:attachment.contentURL ofType:videoType success:^(id readerVideoView) {
-			[self handleMediaViewLoaded:readerVideoView];
-		} failure:^(id readerVideoView, NSError *error) {
-			[self handleMediaViewLoaded:readerVideoView];
-		}];
-        
-		[videoView addTarget:self action:@selector(videoLinkAction:) forControlEvents:UIControlEventTouchUpInside];
-        
-		return videoView;
-	}
-}
-
-
->>>>>>> 65e3e3c2
 @end