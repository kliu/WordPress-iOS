--- conflicted
+++ resolved
@@ -332,9 +332,43 @@
 	[postView updateActionButtons];
 }
 
-<<<<<<< HEAD
 - (void)postView:(ReaderPostView *)postView didReceiveFollowAction:(id)sender {
-=======
+    UIButton *followButton = (UIButton *)sender;
+    ReaderPostTableViewCell *cell = [ReaderPostTableViewCell cellForSubview:sender];
+    ReaderPost *post = postView.post;
+    
+    if (![post isFollowable])
+        return;
+
+    followButton.selected = ![post.isFollowing boolValue]; // Set it optimistically
+	[cell setNeedsLayout];
+	[post toggleFollowingWithSuccess:^{
+	} failure:^(NSError *error) {
+		DDLogError(@"Error Following Blog : %@", [error localizedDescription]);
+		[followButton setSelected:[post.isFollowing boolValue]];
+		[cell setNeedsLayout];
+	}];
+}
+
+- (void)postView:(ReaderPostView *)postView didReceiveCommentAction:(id)sender {
+    // TODO: allow commenting
+}
+
+- (void)postView:(ReaderPostView *)postView didReceiveTagAction:(id)sender {
+    ReaderPost *post = postView.post;
+
+    NSString *endpoint = [NSString stringWithFormat:@"read/tags/%@/posts", post.primaryTagSlug];
+    NSDictionary *dict = @{@"endpoint" : endpoint,
+                           @"title" : post.primaryTagName};
+    
+	[[NSUserDefaults standardUserDefaults] setObject:dict forKey:ReaderCurrentTopicKey];
+	[[NSUserDefaults standardUserDefaults] synchronize];
+    [self readerTopicChanged];
+}
+
+
+#pragma mark - Actions
+
 - (void)topicsAction:(id)sender {
 	ReaderTopicsViewController *controller = [[ReaderTopicsViewController alloc] initWithStyle:UITableViewStyleGrouped];
 	controller.delegate = self;
@@ -346,13 +380,7 @@
         
         _popover = [[UIPopoverController alloc] initWithContentViewController:controller];
         
-        UIBarButtonItem *shareButton;
-        if (IS_IOS7) {
-            // For iOS7 there is an added spacing element inserted before the share button to adjust the position of the button.
-            shareButton = [self.navigationItem.rightBarButtonItems objectAtIndex:1];
-        } else {
-            shareButton = self.navigationItem.rightBarButtonItem;
-        }
+        UIBarButtonItem *shareButton = self.navigationItem.rightBarButtonItem;
         [_popover presentPopoverFromBarButtonItem:shareButton permittedArrowDirections:UIPopoverArrowDirectionAny animated:YES];
     } else {
         UINavigationController *navController = [[UINavigationController alloc] initWithRootViewController:controller];
@@ -360,67 +388,6 @@
         [self presentViewController:navController animated:YES completion:nil];
     }
 }
-
-- (void)followAction:(id)sender {
->>>>>>> 646897c6
-    UIButton *followButton = (UIButton *)sender;
-    ReaderPostTableViewCell *cell = [ReaderPostTableViewCell cellForSubview:sender];
-    ReaderPost *post = postView.post;
-    
-    if (![post isFollowable])
-        return;
-
-    followButton.selected = ![post.isFollowing boolValue]; // Set it optimistically
-	[cell setNeedsLayout];
-	[post toggleFollowingWithSuccess:^{
-	} failure:^(NSError *error) {
-		DDLogError(@"Error Following Blog : %@", [error localizedDescription]);
-		[followButton setSelected:[post.isFollowing boolValue]];
-		[cell setNeedsLayout];
-	}];
-}
-
-- (void)postView:(ReaderPostView *)postView didReceiveCommentAction:(id)sender {
-    // TODO: allow commenting
-}
-
-- (void)postView:(ReaderPostView *)postView didReceiveTagAction:(id)sender {
-    ReaderPost *post = postView.post;
-
-    NSString *endpoint = [NSString stringWithFormat:@"read/tags/%@/posts", post.primaryTagSlug];
-    NSDictionary *dict = @{@"endpoint" : endpoint,
-                           @"title" : post.primaryTagName};
-    
-	[[NSUserDefaults standardUserDefaults] setObject:dict forKey:ReaderCurrentTopicKey];
-	[[NSUserDefaults standardUserDefaults] synchronize];
-    [self readerTopicChanged];
-}
-
-
-#pragma mark - Actions
-
-- (void)topicsAction:(id)sender {
-	ReaderTopicsViewController *controller = [[ReaderTopicsViewController alloc] initWithStyle:UITableViewStyleGrouped];
-	controller.delegate = self;
-    if (IS_IPAD) {
-        if (_popover) {
-            [self dismissPopover];
-            return;
-        }
-        
-        _popover = [[UIPopoverController alloc] initWithContentViewController:controller];
-        _popover.popoverBackgroundViewClass = [WPPopoverBackgroundView class];
-        
-        UIBarButtonItem *shareButton;
-        shareButton = self.navigationItem.rightBarButtonItem;
-        [_popover presentPopoverFromBarButtonItem:shareButton permittedArrowDirections:UIPopoverArrowDirectionAny animated:YES];
-    } else {
-        UINavigationController *navController = [[UINavigationController alloc] initWithRootViewController:controller];
-        navController.navigationBar.translucent = NO;
-        [self presentViewController:navController animated:YES completion:nil];
-    }
-}
-
 
 #pragma mark - ReaderTextForm Delegate Methods
 
