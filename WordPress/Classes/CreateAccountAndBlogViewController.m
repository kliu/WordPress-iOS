//
//  CreateAccountAndBlogViewController.m
//  WordPress
//
//  Created by Sendhil Panchadsaram on 5/7/13.
//  Copyright (c) 2013 WordPress. All rights reserved.
//

#import "CreateAccountAndBlogViewController.h"
#import <EmailChecker/EmailChecker.h>
#import <QuartzCore/QuartzCore.h>
#import "SupportViewController.h"
#import "WordPressComApi.h"
#import "WPNUXBackButton.h"
#import "WPNUXMainButton.h"
#import "WPWalkthroughTextField.h"
#import "WPAsyncBlockOperation.h"
#import "WPComLanguages.h"
#import "WPWalkthroughOverlayView.h"
#import "SelectWPComLanguageViewController.h"
#import "WPNUXUtility.h"
#import "WPWebViewController.h"
#import "WPStyleGuide.h"
#import "UILabel+SuggestSize.h"
#import "WPAccount.h"
#import "Blog.h"
#import "WordPressComOAuthClient.h"

@interface CreateAccountAndBlogViewController ()<
    UITextFieldDelegate,
    UIGestureRecognizerDelegate> {
    
    // Page 1
    WPNUXBackButton *_cancelButton;
    UIButton *_helpButton;
    UILabel *_titleLabel;
    UILabel *_TOSLabel;
    UILabel *_siteAddressWPComLabel;
    WPWalkthroughTextField *_emailField;
    WPWalkthroughTextField *_usernameField;
    WPWalkthroughTextField *_passwordField;
    WPNUXMainButton *_createAccountButton;
    WPWalkthroughTextField *_siteAddressField;
    
    NSOperationQueue *_operationQueue;

    BOOL _authenticating;
    BOOL _keyboardVisible;
    BOOL _shouldCorrectEmail;
    BOOL _userDefinedSiteAddress;
    CGFloat _keyboardOffset;
    NSString *_defaultSiteUrl;
<<<<<<< HEAD
=======
        
    CGFloat _viewHeight;
>>>>>>> d920ad30
    
    NSDictionary *_currentLanguage;

    WPAccount *_account;
}

@end

@implementation CreateAccountAndBlogViewController

CGFloat const CreateAccountAndBlogStandardOffset = 16.0;
CGFloat const CreateAccountAndBlogIconVerticalOffset = 70.0;
CGFloat const CreateAccountAndBlogMaxTextWidth = 260.0;
CGFloat const CreateAccountAndBlogTextFieldWidth = 320.0;
CGFloat const CreateAccountAndBlogTextFieldHeight = 44.0;
CGFloat const CreateAccountAndBlogTextFieldPhoneHeight = 38.0;
CGFloat const CreateAccountAndBlogKeyboardOffset = 132.0;
CGFloat const CreateAccountAndBlogiOS7StatusBarOffset = 20.0;
CGFloat const CreateAccountAndBlogButtonWidth = 289.0;
CGFloat const CreateAccountAndBlogButtonHeight = 40.0;

- (id)init
{
    self = [super init];
    if (self) {
        _shouldCorrectEmail = YES;
        _operationQueue = [[NSOperationQueue alloc] init];
        _currentLanguage = [WPComLanguages currentLanguage];
    }
    return self;
}

- (void)viewDidLoad
{
    [super viewDidLoad];
    
    [WPMobileStats trackEventForSelfHostedAndWPCom:StatsEventNUXCreateAccountOpened];
    
<<<<<<< HEAD
=======
    // view height is cached to allow us to center the controls. When viewDidLoad is
    // called, the view bounds are the size of the screen. On iPad, this view is
    // most often presented as a formSheet
    _viewHeight = [self.view formSheetViewHeight];
>>>>>>> d920ad30
    self.view.backgroundColor = [WPNUXUtility backgroundColor];
        
    [self initializeView];
    
    [[NSNotificationCenter defaultCenter] addObserver:self selector:@selector(keyboardWillShow:) name:UIKeyboardWillShowNotification object:nil];
    [[NSNotificationCenter defaultCenter] addObserver:self selector:@selector(keyboardWillHide:) name:UIKeyboardWillHideNotification object:nil];
    [[NSNotificationCenter defaultCenter] addObserver:self selector:@selector(keyboardDidShow) name:UIKeyboardDidShowNotification object:nil];
    [[NSNotificationCenter defaultCenter] addObserver:self selector:@selector(keyboardDidHide) name:UIKeyboardDidHideNotification object:nil];
}

- (void)viewWillAppear:(BOOL)animated
{
    [super viewWillAppear:animated];
    [self.navigationController setNavigationBarHidden:YES animated:animated];
    [self layoutControls];
}

- (NSUInteger)supportedInterfaceOrientations {
    if (IS_IPHONE)
        return UIInterfaceOrientationMaskPortrait;
    
    return UIInterfaceOrientationMaskAll;
}

- (void)willAnimateRotationToInterfaceOrientation:(UIInterfaceOrientation)toInterfaceOrientation duration:(NSTimeInterval)duration {
    [self layoutControls];
}

#pragma mark - UITextField Delegate methods

- (BOOL)textFieldShouldReturn:(UITextField *)textField
{
    if (textField == _emailField) {
        [_usernameField becomeFirstResponder];
    } else if (textField == _usernameField) {
        [_passwordField becomeFirstResponder];
    } else if (textField == _passwordField) {
        [_siteAddressField becomeFirstResponder];
    } else if (textField == _siteAddressField) {
        if (_createAccountButton.enabled) {
            [self createAccountButtonAction];
        }
    }
    return YES;
}

- (BOOL)textField:(UITextField *)textField shouldChangeCharactersInRange:(NSRange)range replacementString:(NSString *)string
{
    NSArray *fields = @[_emailField, _usernameField, _passwordField, _siteAddressField];
    
    NSMutableString *updatedString = [[NSMutableString alloc] initWithString:textField.text];
    [updatedString replaceCharactersInRange:range withString:string];

    if ([fields containsObject:textField]) {
        [self updateCreateAccountButtonForTextfield:textField andUpdatedString:updatedString];
    }
    
    if ([textField isEqual:_siteAddressField]) {
        _userDefinedSiteAddress = YES;
    }
    return YES;
}

- (void)textFieldDidEndEditing:(UITextField *)textField {
    
    if ([textField isEqual:_usernameField]) {
        if ([[_siteAddressField.text trim] length] == 0 || !_userDefinedSiteAddress) {
            _siteAddressField.text = _defaultSiteUrl = _usernameField.text;
            _userDefinedSiteAddress = NO;
            [self updateCreateAccountButtonForTextfield:_siteAddressField andUpdatedString:_siteAddressField.text];
        }
    }
}

- (void)updateCreateAccountButtonForTextfield:(UITextField *)textField andUpdatedString:(NSString *)updatedString
{
    BOOL isEmailFilled = [self isEmailedFilled];
    BOOL isUsernameFilled = [self isUsernameFilled];
    BOOL isPasswordFilled = [self isPasswordFilled];
    BOOL isSiteAddressFilled = [self isSiteAddressFilled];
    BOOL updatedStringHasContent = [[updatedString trim] length] != 0;
    
    if (textField == _emailField) {
        isEmailFilled = updatedStringHasContent;
    } else if (textField == _usernameField) {
        isUsernameFilled = updatedStringHasContent;
    } else if (textField == _passwordField) {
        isPasswordFilled = updatedStringHasContent;
    } else if (textField == _siteAddressField) {
        isSiteAddressFilled = updatedStringHasContent;
    }
    
    _createAccountButton.enabled = isEmailFilled && isUsernameFilled && isPasswordFilled && isSiteAddressFilled;
}

- (BOOL)textFieldShouldBeginEditing:(UITextField *)textField
{
    _createAccountButton.enabled = [self fieldsFilled];
    return YES;
}

- (BOOL)textFieldShouldEndEditing:(UITextField *)textField
{
    if (textField == _emailField) {
        // check email validity
        NSString *suggestedEmail = [EmailChecker suggestDomainCorrection: _emailField.text];
        if (![suggestedEmail isEqualToString:_emailField.text] && _shouldCorrectEmail) {
            textField.text = suggestedEmail;
            _shouldCorrectEmail = NO;
        }
    }
    _createAccountButton.enabled = [self fieldsFilled];
    return YES;
}

#pragma mark - Private Methods

- (void)initializeView
{
    UITapGestureRecognizer *gestureRecognizer = [[UITapGestureRecognizer alloc] initWithTarget:self action:@selector(viewWasTapped:)];
    gestureRecognizer.numberOfTapsRequired = 1;
    gestureRecognizer.cancelsTouchesInView = YES;
    [self.view addGestureRecognizer:gestureRecognizer];
    
    [self addControls];
    [self layoutControls];
}

- (void)addControls
{
    // Add Help Button
    UIImage *helpButtonImage = [UIImage imageNamed:@"btn-help"];
    if (_helpButton == nil) {
        _helpButton = [UIButton buttonWithType:UIButtonTypeCustom];
        [_helpButton setImage:helpButtonImage forState:UIControlStateNormal];
        _helpButton.frame = CGRectMake(0, 0, helpButtonImage.size.width, helpButtonImage.size.height);
        [_helpButton addTarget:self action:@selector(helpButtonAction) forControlEvents:UIControlEventTouchUpInside];
        _helpButton.autoresizingMask = UIViewAutoresizingFlexibleRightMargin | UIViewAutoresizingFlexibleLeftMargin;
        [self.view addSubview:_helpButton];
    }
    
    // Add Cancel Button
    if (_cancelButton == nil) {
        _cancelButton = [[WPNUXBackButton alloc] init];
        [_cancelButton setTitle:NSLocalizedString(@"Cancel", nil) forState:UIControlStateNormal];
        [_cancelButton addTarget:self action:@selector(cancelButtonAction) forControlEvents:UIControlEventTouchUpInside];
        [_cancelButton sizeToFit];
        _cancelButton.autoresizingMask = UIViewAutoresizingFlexibleRightMargin;
        [self.view addSubview:_cancelButton];
    }
    
    // Add Title
    if (_titleLabel == nil) {
        _titleLabel = [[UILabel alloc] init];
        _titleLabel.attributedText = [WPNUXUtility titleAttributedString:NSLocalizedString(@"Create an account on WordPress.com", @"NUX Create Account Page 1 Title")];
        _titleLabel.numberOfLines = 0;
        _titleLabel.backgroundColor = [UIColor clearColor];
        _titleLabel.autoresizingMask = UIViewAutoresizingFlexibleRightMargin | UIViewAutoresizingFlexibleLeftMargin;
        [self.view addSubview:_titleLabel];
    }
    
    // Add Email
    if (_emailField == nil) {
        _emailField = [[WPWalkthroughTextField alloc] initWithLeftViewImage:[UIImage imageNamed:@"icon-email-field"]];
        _emailField.backgroundColor = [UIColor whiteColor];
        _emailField.placeholder = NSLocalizedString(@"Email Address", @"NUX Create Account Page 1 Email Placeholder");
        _emailField.font = [WPNUXUtility textFieldFont];
        _emailField.adjustsFontSizeToFitWidth = YES;
        _emailField.delegate = self;
        _emailField.autocorrectionType = UITextAutocorrectionTypeNo;
        _emailField.autocapitalizationType = UITextAutocapitalizationTypeNone;
        _emailField.keyboardType = UIKeyboardTypeEmailAddress;
        _emailField.autoresizingMask = UIViewAutoresizingFlexibleRightMargin | UIViewAutoresizingFlexibleLeftMargin;
        [self.view addSubview:_emailField];
    }
    
    // Add Username
    if (_usernameField == nil) {
        _usernameField = [[WPWalkthroughTextField alloc] initWithLeftViewImage:[UIImage imageNamed:@"icon-username-field"]];
        _usernameField.backgroundColor = [UIColor whiteColor];
        _usernameField.placeholder = NSLocalizedString(@"Username", nil);
        _usernameField.font = [WPNUXUtility textFieldFont];
        _usernameField.adjustsFontSizeToFitWidth = YES;
        _usernameField.delegate = self;
        _usernameField.autocorrectionType = UITextAutocorrectionTypeNo;
        _usernameField.autocapitalizationType = UITextAutocapitalizationTypeNone;
        _usernameField.showTopLineSeparator = YES;
        _usernameField.autoresizingMask = UIViewAutoresizingFlexibleRightMargin | UIViewAutoresizingFlexibleLeftMargin;
        [self.view addSubview:_usernameField];
    }
    
    // Add Password
    if (_passwordField == nil) {
        _passwordField = [[WPWalkthroughTextField alloc] initWithLeftViewImage:[UIImage imageNamed:@"icon-password-field"]];
        _passwordField.secureTextEntry = YES;
        _passwordField.backgroundColor = [UIColor whiteColor];
        _passwordField.placeholder = NSLocalizedString(@"Password", nil);
        _passwordField.font = [WPNUXUtility textFieldFont];
        _passwordField.adjustsFontSizeToFitWidth = YES;
        _passwordField.delegate = self;
        _passwordField.autocorrectionType = UITextAutocorrectionTypeNo;
        _passwordField.autocapitalizationType = UITextAutocapitalizationTypeNone;
        _passwordField.showTopLineSeparator = YES;
        _passwordField.autoresizingMask = UIViewAutoresizingFlexibleRightMargin | UIViewAutoresizingFlexibleLeftMargin;
        [self.view addSubview:_passwordField];
    }
    
    // Add Site Address
    if (_siteAddressField == nil) {
        _siteAddressField = [[WPWalkthroughTextField alloc] initWithLeftViewImage:[UIImage imageNamed:@"icon-url-field"]];
        _siteAddressField.backgroundColor = [UIColor whiteColor];
        _siteAddressField.placeholder = NSLocalizedString(@"Site Address (URL)", nil);
        _siteAddressField.font = [WPNUXUtility textFieldFont];
        _siteAddressField.adjustsFontSizeToFitWidth = YES;
        _siteAddressField.delegate = self;
        _siteAddressField.autocorrectionType = UITextAutocorrectionTypeNo;
        _siteAddressField.autocapitalizationType = UITextAutocapitalizationTypeNone;
        _siteAddressField.showTopLineSeparator = YES;
        _siteAddressField.autoresizingMask = UIViewAutoresizingFlexibleRightMargin | UIViewAutoresizingFlexibleLeftMargin;
        [self.view addSubview:_siteAddressField];
        
        // add .wordpress.com label to textfield
        _siteAddressWPComLabel = [[UILabel alloc] init];
        _siteAddressWPComLabel.text = @".wordpress.com";
        _siteAddressWPComLabel.textAlignment = NSTextAlignmentCenter;
        _siteAddressWPComLabel.font = [WPNUXUtility descriptionTextFont];
        _siteAddressWPComLabel.textColor = [WPStyleGuide allTAllShadeGrey];
        [_siteAddressWPComLabel sizeToFit];
        
        UIEdgeInsets siteAddressTextInsets = [(WPWalkthroughTextField *)_siteAddressField textInsets];
        siteAddressTextInsets.right += _siteAddressWPComLabel.frame.size.width + 10;
        [(WPWalkthroughTextField *)_siteAddressField setTextInsets:siteAddressTextInsets];
        [_siteAddressField addSubview:_siteAddressWPComLabel];
    }
    
    // Add Terms of Service Label
    if (_TOSLabel == nil) {
        _TOSLabel = [[UILabel alloc] init];
        _TOSLabel.userInteractionEnabled = YES;
        _TOSLabel.textAlignment = NSTextAlignmentCenter;
        _TOSLabel.text = NSLocalizedString(@"By creating an account you agree to the fascinating terms of service.", @"NUX Create Account TOS Label");
        _TOSLabel.numberOfLines = 0;
        _TOSLabel.backgroundColor = [UIColor clearColor];
        _TOSLabel.font = [WPNUXUtility tosLabelFont];
        _TOSLabel.textColor = [WPNUXUtility tosLabelColor];
        _TOSLabel.autoresizingMask = UIViewAutoresizingFlexibleRightMargin | UIViewAutoresizingFlexibleLeftMargin;
        [self.view addSubview:_TOSLabel];
        
        UITapGestureRecognizer *gestureRecognizer = [[UITapGestureRecognizer alloc] initWithTarget:self action:@selector(TOSLabelWasTapped)];
        gestureRecognizer.numberOfTapsRequired = 1;
        [_TOSLabel addGestureRecognizer:gestureRecognizer];
    }
    
    // Add Next Button
    if (_createAccountButton == nil) {
        _createAccountButton = [[WPNUXMainButton alloc] init];
        [_createAccountButton setTitle:NSLocalizedString(@"Create Account", nil) forState:UIControlStateNormal];
        _createAccountButton.enabled = NO;
        [_createAccountButton addTarget:self action:@selector(createAccountButtonAction) forControlEvents:UIControlEventTouchUpInside];
        [_createAccountButton sizeToFit];
        _createAccountButton.autoresizingMask = UIViewAutoresizingFlexibleRightMargin | UIViewAutoresizingFlexibleLeftMargin;
        [self.view addSubview:_createAccountButton];
    }
}

- (void)layoutControls
{
    CGFloat x,y;
    CGFloat viewWidth = CGRectGetWidth(self.view.frame);
    
    CGFloat viewWidth = CGRectGetWidth(self.view.bounds);
    CGFloat viewHeight = CGRectGetHeight(self.view.bounds);
    
    // Layout Help Button
    UIImage *helpButtonImage = [UIImage imageNamed:@"btn-help"];
    x = viewWidth - helpButtonImage.size.width - CreateAccountAndBlogStandardOffset;
<<<<<<< HEAD
    y = 0.5 * CreateAccountAndBlogStandardOffset + CreateAccountAndBlogiOS7StatusBarOffset;
=======
    y = 0.5 * CreateAccountAndBlogStandardOffset;
    if (IS_IOS7 && IS_IPHONE) {
        y += CreateAccountAndBlogiOS7StatusBarOffset;
    }
>>>>>>> d920ad30
    _helpButton.frame = CGRectMake(x, y, helpButtonImage.size.width, helpButtonImage.size.height);
    
    // Layout Cancel Button
    x = 0;
    y = 0.5 * CreateAccountAndBlogStandardOffset + CreateAccountAndBlogiOS7StatusBarOffset;
    _cancelButton.frame = CGRectMake(x, y, CGRectGetWidth(_cancelButton.frame), CGRectGetHeight(_cancelButton.frame));
        
    // Layout the controls starting out from y of 0, then offset them once the height of the controls
    // is accurately calculated we can determine the vertical center and adjust everything accordingly.
    
    // Layout Title
    CGSize titleSize = [_titleLabel suggestedSizeForWidth:CreateAccountAndBlogMaxTextWidth];
    x = (viewWidth - titleSize.width)/2.0;
    y = 0;
    _titleLabel.frame = CGRectIntegral(CGRectMake(x, y, titleSize.width, titleSize.height));
    
    // In order to fit controls ontol all phones, the textField height is smaller on iPhones
    // versus iPads.
    CGFloat textFieldHeight = IS_IPAD ? CreateAccountAndBlogTextFieldHeight: CreateAccountAndBlogTextFieldPhoneHeight;
    
    // Layout Email
    x = (viewWidth - CreateAccountAndBlogTextFieldWidth)/2.0;
    y = CGRectGetMaxY(_titleLabel.frame) + CreateAccountAndBlogStandardOffset;
    _emailField.frame = CGRectIntegral(CGRectMake(x, y, CreateAccountAndBlogTextFieldWidth, textFieldHeight));

    // Layout Username
    x = (viewWidth - CreateAccountAndBlogTextFieldWidth)/2.0;
    y = CGRectGetMaxY(_emailField.frame) - 1;
    _usernameField.frame = CGRectIntegral(CGRectMake(x, y, CreateAccountAndBlogTextFieldWidth, textFieldHeight));

    // Layout Password
    x = (viewWidth - CreateAccountAndBlogTextFieldWidth)/2.0;
    y = CGRectGetMaxY(_usernameField.frame) - 1;
    _passwordField.frame = CGRectIntegral(CGRectMake(x, y, CreateAccountAndBlogTextFieldWidth, textFieldHeight));
    
    // Layout Site Address
    x = (viewWidth - CreateAccountAndBlogTextFieldWidth)/2.0;
    y = CGRectGetMaxY(_passwordField.frame) - 1;
    _siteAddressField.frame = CGRectIntegral(CGRectMake(x, y, CreateAccountAndBlogTextFieldWidth, textFieldHeight));
    
    // Layout WordPressCom Label
    [_siteAddressWPComLabel sizeToFit];
    CGSize wordPressComLabelSize = _siteAddressWPComLabel.frame.size;
    wordPressComLabelSize.height = _siteAddressField.frame.size.height - 10;
    wordPressComLabelSize.width += 10;
    _siteAddressWPComLabel.frame = CGRectMake(_siteAddressField.frame.size.width - wordPressComLabelSize.width - 5, (_siteAddressField.frame.size.height - wordPressComLabelSize.height) / 2 - 1, wordPressComLabelSize.width, wordPressComLabelSize.height);
    
    // Layout Create Account Button
    x = (viewWidth - CreateAccountAndBlogButtonWidth)/2.0;
    y = CGRectGetMaxY(_siteAddressField.frame) + CreateAccountAndBlogStandardOffset;
    _createAccountButton.frame = CGRectIntegral(CGRectMake(x, y, CreateAccountAndBlogButtonWidth, CreateAccountAndBlogButtonHeight));

    // Layout Terms of Service
    CGFloat TOSSingleLineHeight = [@"WordPress" sizeWithAttributes:@{NSFontAttributeName:_TOSLabel.font}].height;
    CGSize TOSLabelSize = [_TOSLabel.text boundingRectWithSize:CGSizeMake(CreateAccountAndBlogMaxTextWidth, CGFLOAT_MAX) options:NSStringDrawingUsesLineFragmentOrigin attributes:@{NSFontAttributeName: _TOSLabel.font} context:nil].size;
    // If the terms of service don't fit on two lines, then shrink the font to make sure the entire terms of service is visible.
    if (TOSLabelSize.height > 2*TOSSingleLineHeight) {
        _TOSLabel.font = [WPNUXUtility tosLabelSmallerFont];
        TOSLabelSize = [_TOSLabel.text boundingRectWithSize:CGSizeMake(CreateAccountAndBlogMaxTextWidth, CGFLOAT_MAX) options:NSStringDrawingUsesLineFragmentOrigin attributes:@{NSFontAttributeName: _TOSLabel.font} context:nil].size;
    }
    x = (viewWidth - TOSLabelSize.width)/2.0;
    y = CGRectGetMaxY(_createAccountButton.frame) + 0.5 * CreateAccountAndBlogStandardOffset;
    _TOSLabel.frame = CGRectIntegral(CGRectMake(x, y, TOSLabelSize.width, TOSLabelSize.height));
    
    NSArray *controls = @[_titleLabel, _emailField, _usernameField, _passwordField, _TOSLabel, _createAccountButton, _siteAddressField];
    [WPNUXUtility centerViews:controls withStartingView:_titleLabel andEndingView:_TOSLabel forHeight:viewHeight];
}


- (void)helpButtonAction
{
    [WPMobileStats trackEventForSelfHostedAndWPCom:StatsEventNUXCreateAccountClickedHelp];
    SupportViewController *supportViewController = [[SupportViewController alloc] init];
    UINavigationController *nc = [[UINavigationController alloc] initWithRootViewController:supportViewController];
    nc.navigationBar.translucent = NO;
    nc.modalPresentationStyle = UIModalPresentationFormSheet;
    [self.navigationController presentViewController:nc animated:YES completion:nil];
}

- (void)cancelButtonAction
{
    [WPMobileStats trackEventForSelfHostedAndWPCom:StatsEventNUXCreateAccountClickedCancel];
    [self.navigationController popViewControllerAnimated:YES];
}

- (void)viewWasTapped:(UITapGestureRecognizer *)gestureRecognizer
{
    [self.view endEditing:YES];
}

- (void)createAccountButtonAction
{
    [WPMobileStats trackEventForSelfHostedAndWPCom:StatsEventNUXCreateAccountClickedAccountPageNext];
    
    [self.view endEditing:YES];
    
    if (![self fieldsValid]) {
        [self showAllErrors];
        return;
    } else {
        // Check if user changed default URL and if so track the stat for it.
        if (![_siteAddressField.text isEqualToString:_defaultSiteUrl]) {
            [WPMobileStats trackEventForSelfHostedAndWPCom:StatsEventNUXCreateAccountChangedDefaultURL];
        }
        
        [self createUserAndSite];
    }
}

- (void)TOSLabelWasTapped
{
    WPWebViewController *webViewController = [[WPWebViewController alloc] init];
    [webViewController setUrl:[NSURL URLWithString:@"http://en.wordpress.com/tos/"]];
    [self.navigationController pushViewController:webViewController animated:YES];
    [self.navigationController setNavigationBarHidden:NO animated:YES];
}

- (void)keyboardWillShow:(NSNotification *)notification
{
    NSDictionary *keyboardInfo = notification.userInfo;
    CGFloat animationDuration = [[keyboardInfo objectForKey:UIKeyboardAnimationDurationUserInfoKey] floatValue];
    CGRect keyboardFrame = [[keyboardInfo objectForKey:UIKeyboardFrameEndUserInfoKey] CGRectValue];
    keyboardFrame = [self.view convertRect:keyboardFrame fromView:nil];
    
    CGFloat newKeyboardOffset = (CGRectGetMaxY(_createAccountButton.frame) - CGRectGetMinY(keyboardFrame)) + 0.5 * CreateAccountAndBlogStandardOffset;
    
    // make sure keyboard offset is greater than 0, otherwise do not move controls
    if (newKeyboardOffset < 0) {
        newKeyboardOffset = 0;
        return;
    }

    [UIView animateWithDuration:animationDuration animations:^{
        for (UIControl *control in [self controlsToMoveDuringKeyboardTransition]) {
            CGRect frame = control.frame;
            frame.origin.y -= newKeyboardOffset;
            control.frame = frame;
        }
        
        for (UIControl *control in [self controlsToShowOrHideDuringKeyboardTransition]) {
            control.alpha = 0.0;
        }
    } completion:^(BOOL finished) {
        _keyboardOffset += newKeyboardOffset;
    }];
}

- (void)keyboardWillHide:(NSNotification *)notification
{
    NSDictionary *keyboardInfo = notification.userInfo;
    CGFloat animationDuration = [[keyboardInfo objectForKey:UIKeyboardAnimationDurationUserInfoKey] floatValue];
    
    CGFloat currentKeyboardOffset = _keyboardOffset;
    _keyboardOffset = 0;
    
    [UIView animateWithDuration:animationDuration animations:^{
        for (UIControl *control in [self controlsToMoveDuringKeyboardTransition]) {
            CGRect frame = control.frame;
            frame.origin.y += currentKeyboardOffset;
            control.frame = frame;
        }
                
        for (UIControl *control in [self controlsToShowOrHideDuringKeyboardTransition]) {
            control.alpha = 1.0;
        }
    }];
}

- (void)keyboardDidShow
{
    _keyboardVisible = YES;
}

- (void)keyboardDidHide
{
    _keyboardVisible = NO;
}

- (NSArray *)controlsToMoveDuringKeyboardTransition
{
    return @[_usernameField, _emailField, _passwordField, _createAccountButton, _siteAddressField];
}

- (NSArray *)controlsToShowOrHideDuringKeyboardTransition
{
    return @[_titleLabel, _helpButton, _cancelButton, _TOSLabel];
}

- (void)displayRemoteError:(NSError *)error
{
    NSString *errorMessage = [error.userInfo objectForKey:WordPressComApiErrorMessageKey];
    [self showError:errorMessage];
}

- (BOOL)fieldsFilled
{
    return [self isEmailedFilled] && [self isUsernameFilled] && [self isPasswordFilled] && [self isSiteAddressFilled];
}

- (BOOL)isEmailedFilled
{
    return ([[_emailField.text trim] length] != 0);
}

- (BOOL)isUsernameFilled
{
    return ([[_usernameField.text trim] length] != 0);
}

- (BOOL)isUsernameUnderFiftyCharacters
{
    return [[_usernameField.text trim] length] <= 50;
}

- (BOOL)isPasswordFilled
{
    return ([[_passwordField.text trim] length] != 0);
}

- (BOOL)isSiteAddressFilled
{
    return ([[_siteAddressField.text trim] length] != 0);
}

- (BOOL)fieldsValid
{
    return [self fieldsFilled] && [self isUsernameUnderFiftyCharacters];
}

- (NSString *)generateSiteTitleFromUsername:(NSString *)username {
    
    // Currently, we set the title of a new site to the username of the account.
    // Another possibility would be to name the site "username's blog", which is
    // why this has been placed in a separate method.
    return username;
}

- (void)showAllErrors
{
    if (![self isUsernameUnderFiftyCharacters]) {
        [self showError:NSLocalizedString(@"Username must be less than fifty characters.", nil)];
    } else {
        [self showFieldsNotFilledError];
    }
}

- (void)showFieldsNotFilledError
{
    [self showError:NSLocalizedString(@"Please fill out all the fields", nil)];
}

- (NSString *)getSiteAddressWithoutWordPressDotCom
{
    NSRegularExpression *dotCom = [NSRegularExpression regularExpressionWithPattern:@"\\.wordpress\\.com/?$" options:NSRegularExpressionCaseInsensitive error:nil];
    return [dotCom stringByReplacingMatchesInString:_siteAddressField.text options:0 range:NSMakeRange(0, [_siteAddressField.text length]) withTemplate:@""];
}

- (void)showError:(NSString *)message
{
    WPWalkthroughOverlayView *overlayView = [[WPWalkthroughOverlayView alloc] initWithFrame:self.view.bounds];
    overlayView.overlayTitle = NSLocalizedString(@"Error", nil);
    overlayView.overlayDescription = message;
    overlayView.dismissCompletionBlock = ^(WPWalkthroughOverlayView *overlayView){
        [overlayView dismiss];
    };
    [self.view addSubview:overlayView];
}

- (void)setAuthenticating:(BOOL)authenticating
{
    _authenticating = authenticating;
    _createAccountButton.enabled = !authenticating;
    [_createAccountButton showActivityIndicator:authenticating];
}

- (void)createUserAndSite
{
    if (_authenticating) {
        return;
    }
    
    [self setAuthenticating:YES];
    
    // The site must be validated prior to making an account. Without validation,
    // the situation could exist where a user account is created, but the site creation
    // fails.
    WPAsyncBlockOperation *siteValidation = [WPAsyncBlockOperation operationWithBlock:^(WPAsyncBlockOperation *operation) {
        void (^blogValidationSuccess)(id) = ^(id responseObject) {
            [operation didSucceed];
        };
        void (^blogValidationFailure)(NSError *) = ^(NSError *error) {
            [operation didFail];
            [self setAuthenticating:NO];
            [self displayRemoteError:error];
        };
        
        NSNumber *languageId = [_currentLanguage objectForKey:@"lang_id"];
        [[WordPressComApi sharedApi] validateWPComBlogWithUrl:[self getSiteAddressWithoutWordPressDotCom]
                                                 andBlogTitle:[self generateSiteTitleFromUsername:_usernameField.text]
                                                andLanguageId:languageId
                                                      success:blogValidationSuccess
                                                      failure:blogValidationFailure];
    }];
    
    WPAsyncBlockOperation *userCreation = [WPAsyncBlockOperation operationWithBlock:^(WPAsyncBlockOperation *operation){
        void (^createUserSuccess)(id) = ^(id responseObject){
            [operation didSucceed];
        };
        void (^createUserFailure)(NSError *) = ^(NSError *error) {
            DDLogError(@"Failed creating user: %@", error);
            [operation didFail];
            [self setAuthenticating:NO];
            [self displayRemoteError:error];
        };

        [[WordPressComApi anonymousApi] createWPComAccountWithEmail:_emailField.text
                                                        andUsername:_usernameField.text
                                                        andPassword:_passwordField.text
                                                            success:createUserSuccess
                                                            failure:createUserFailure];

    }];
    WPAsyncBlockOperation *userSignIn = [WPAsyncBlockOperation operationWithBlock:^(WPAsyncBlockOperation *operation){
        void (^signInSuccess)(NSString *authToken) = ^(NSString *authToken){
            _account = [WPAccount createOrUpdateWordPressComAccountWithUsername:_usernameField.text password:_passwordField.text authToken:authToken];
            if (![WPAccount defaultWordPressComAccount]) {
                [WPAccount setDefaultWordPressComAccount:_account];
            }
            [operation didSucceed];
        };
        void (^signInFailure)(NSError *) = ^(NSError *error) {
            DDLogError(@"Failed signing in user: %@", error);
            // We've hit a strange failure at this point, the user has been created successfully but for some reason
            // we are unable to sign in and proceed
            [operation didFail];
            [self setAuthenticating:NO];
            [self displayRemoteError:error];
        };


        WordPressComOAuthClient *client = [WordPressComOAuthClient client];
        [client authenticateWithUsername:_usernameField.text
                                password:_passwordField.text
                                 success:signInSuccess
                                 failure:signInFailure];
    }];

    WPAsyncBlockOperation *blogCreation = [WPAsyncBlockOperation operationWithBlock:^(WPAsyncBlockOperation *operation){
        void (^createBlogSuccess)(id) = ^(id responseObject){
            [WPMobileStats trackEventForSelfHostedAndWPCom:StatsEventNUXCreateAccountCreatedAccount];
            [operation didSucceed];

            NSMutableDictionary *blogOptions = [[responseObject dictionaryForKey:@"blog_details"] mutableCopy];
            if ([blogOptions objectForKey:@"blogname"]) {
                [blogOptions setObject:[blogOptions objectForKey:@"blogname"] forKey:@"blogName"];
                [blogOptions removeObjectForKey:@"blogname"];
            }
            Blog *blog = [_account findOrCreateBlogFromDictionary:blogOptions withContext:_account.managedObjectContext];
            [blog dataSave];
            [blog syncBlogWithSuccess:nil failure:nil];
            [self setAuthenticating:NO];
            [self dismissViewControllerAnimated:YES completion:nil];
        };
        void (^createBlogFailure)(NSError *error) = ^(NSError *error) {
            DDLogError(@"Failed creating blog: %@", error);
            [self setAuthenticating:NO];
            [operation didFail];
            [self displayRemoteError:error];
        };

        NSNumber *languageId = [_currentLanguage objectForKey:@"lang_id"];
        [[_account restApi] createWPComBlogWithUrl:[self getSiteAddressWithoutWordPressDotCom]
                                      andBlogTitle:[self generateSiteTitleFromUsername:_usernameField.text]
                                     andLanguageId:languageId
                                 andBlogVisibility:WordPressComApiBlogVisibilityPublic
                                           success:createBlogSuccess
                                           failure:createBlogFailure];
    }];

    [blogCreation addDependency:userSignIn];
    [userSignIn addDependency:userCreation];
    [userCreation addDependency:siteValidation];
    
    [_operationQueue addOperation:siteValidation];
    [_operationQueue addOperation:userCreation];
    [_operationQueue addOperation:userSignIn];
    [_operationQueue addOperation:blogCreation];
}

@end<|MERGE_RESOLUTION|>--- conflicted
+++ resolved
@@ -50,11 +50,6 @@
     BOOL _userDefinedSiteAddress;
     CGFloat _keyboardOffset;
     NSString *_defaultSiteUrl;
-<<<<<<< HEAD
-=======
-        
-    CGFloat _viewHeight;
->>>>>>> d920ad30
     
     NSDictionary *_currentLanguage;
 
@@ -92,14 +87,7 @@
     [super viewDidLoad];
     
     [WPMobileStats trackEventForSelfHostedAndWPCom:StatsEventNUXCreateAccountOpened];
-    
-<<<<<<< HEAD
-=======
-    // view height is cached to allow us to center the controls. When viewDidLoad is
-    // called, the view bounds are the size of the screen. On iPad, this view is
-    // most often presented as a formSheet
-    _viewHeight = [self.view formSheetViewHeight];
->>>>>>> d920ad30
+
     self.view.backgroundColor = [WPNUXUtility backgroundColor];
         
     [self initializeView];
@@ -368,7 +356,6 @@
 - (void)layoutControls
 {
     CGFloat x,y;
-    CGFloat viewWidth = CGRectGetWidth(self.view.frame);
     
     CGFloat viewWidth = CGRectGetWidth(self.view.bounds);
     CGFloat viewHeight = CGRectGetHeight(self.view.bounds);
@@ -376,20 +363,13 @@
     // Layout Help Button
     UIImage *helpButtonImage = [UIImage imageNamed:@"btn-help"];
     x = viewWidth - helpButtonImage.size.width - CreateAccountAndBlogStandardOffset;
-<<<<<<< HEAD
     y = 0.5 * CreateAccountAndBlogStandardOffset + CreateAccountAndBlogiOS7StatusBarOffset;
-=======
-    y = 0.5 * CreateAccountAndBlogStandardOffset;
-    if (IS_IOS7 && IS_IPHONE) {
-        y += CreateAccountAndBlogiOS7StatusBarOffset;
-    }
->>>>>>> d920ad30
-    _helpButton.frame = CGRectMake(x, y, helpButtonImage.size.width, helpButtonImage.size.height);
+    _helpButton.frame = CGRectMake(x, y, helpButtonImage.size.width, CreateAccountAndBlogButtonHeight);
     
     // Layout Cancel Button
     x = 0;
     y = 0.5 * CreateAccountAndBlogStandardOffset + CreateAccountAndBlogiOS7StatusBarOffset;
-    _cancelButton.frame = CGRectMake(x, y, CGRectGetWidth(_cancelButton.frame), CGRectGetHeight(_cancelButton.frame));
+    _cancelButton.frame = CGRectMake(x, y, CGRectGetWidth(_cancelButton.frame), CreateAccountAndBlogButtonHeight);
         
     // Layout the controls starting out from y of 0, then offset them once the height of the controls
     // is accurately calculated we can determine the vertical center and adjust everything accordingly.
