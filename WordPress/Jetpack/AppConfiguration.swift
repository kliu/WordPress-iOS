--- conflicted
+++ resolved
@@ -2,10 +2,7 @@
 
 @objc class AppConfiguration: NSObject {
     @objc static let isJetpack: Bool = true
-<<<<<<< HEAD
     @objc static let allowsNewPostShortcut: Bool = false
-=======
     @objc static let allowsConnectSite: Bool = false
     @objc static let allowSiteCreation: Bool = false
->>>>>>> 3b2de0f2
 }