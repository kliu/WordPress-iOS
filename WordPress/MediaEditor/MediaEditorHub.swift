--- conflicted
+++ resolved
@@ -65,9 +65,6 @@
         capabilitiesCollectionView.delegate = self
         imagesCollectionView.dataSource = self
         imagesCollectionView.delegate = self
-<<<<<<< HEAD
-        selectLastAsset()
-=======
     }
 
     /// Select the last asset every time the view layout it's subviews until the hub appears.
@@ -83,7 +80,6 @@
     override func viewDidAppear(_ animated: Bool) {
         super.viewDidAppear(animated)
         hubDidAppeared = true
->>>>>>> 0ac2ca44
     }
 
     override func traitCollectionDidChange(_ previousTraitCollection: UITraitCollection?) {
