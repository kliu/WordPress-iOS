import Foundation

import WordPressKit

// MARK: - RichNotificationContentFormatter

/// Responsible for transforming a `RemoteNotification` into both plain & attributed text representations.
/// The class abstracts access to `FormattableContent`.
///
class RichNotificationContentFormatter {

    /// The remote notification to format
    private let notification: RemoteNotification

    /// The parser used to render blocks in the notification.
    private let parser: FormattableContentActionParser

    /// The plain-text representation of the notification body, suitable for Short Look presentation
    var body: String?

    /// The attributed-text representation of the notification body, suitable for Long Look presentation
    var attributedBody: NSAttributedString?

    /// The attributed-text representation of the notification subject, suitable for Long Look presentation
    var attributedSubject: NSAttributedString?

    /// Creates a notification content formatter.
    ///
    /// - Parameters:
    ///   - notification: the RemoteNotification to format
    ///   - parser: the `FormattableContentActionParser` specified; defaults to `RemoteNotificationActionParser`
    init(notification: RemoteNotification, parser: FormattableContentActionParser = RemoteNotificationActionParser()) {
        self.notification = notification
        self.parser = parser

<<<<<<< HEAD
        formatAttributedSubject()
        formatBody()
=======
        formatBody()
        formatAttributedSubject()
>>>>>>> 538317f1
    }
}

// MARK: - Private behavior

private extension RichNotificationContentFormatter {
    /// Attempts to format both a plain-text & attributed-text representation of the notification content.
    func formatBody() {
<<<<<<< HEAD
        guard NotificationKind.omitsRichNotificationBody(notification.kind) == false,
            let body = notification.body,
            let bodyBlocks = body as? [[String: AnyObject]],
            !bodyBlocks.isEmpty else {
=======
        guard let body = notification.body,
            let bodyBlocks = body as? [[String: AnyObject]],
            bodyBlocks.isEmpty == false else {
>>>>>>> 538317f1

            return
        }

        let blocks = NotificationContentFactory.content(from: bodyBlocks, actionsParser: parser, parent: notification)

        let formattableContent: FormattableContent?
        if let commentContent: FormattableCommentContent = FormattableContentGroup.blockOfKind(.comment, from: blocks) {
            formattableContent = commentContent
        } else {
            let bodyContentGroup = FormattableContentGroup(blocks: blocks, kind: .text)
            let bodyContentBlocks = bodyContentGroup.blocks

<<<<<<< HEAD
            if !bodyContentBlocks.isEmpty,
=======
            if bodyContentBlocks.isEmpty == false,
>>>>>>> 538317f1
                let bodyContentBlock = bodyContentBlocks.first {

                formattableContent = bodyContentBlock
            } else {
                formattableContent = nil
            }
        }

        guard let validContent = formattableContent,
            let bodyText = validContent.text else {

            return
        }

        let trimmedText = replaceCommonWhitespaceIssues(in: bodyText)
        let styles = RemoteNotificationStyles()
        let attributedText = NSMutableAttributedString(string: trimmedText, attributes: styles.attributes)

        var lengthShift = 0
        for range in validContent.ranges {
            lengthShift += range.apply(styles, to: attributedText, withShift: lengthShift)
        }

        let formattedBody = attributedText.trimNewlines()

        self.body = formattedBody.string
        self.attributedBody = formattedBody
    }

    /// Attempts to format the attributed subject of the notification content.
    func formatAttributedSubject() {
        guard let subject = notification.subject,
            let subjectBlocks = subject as? [[String: AnyObject]],
<<<<<<< HEAD
            !subjectBlocks.isEmpty else {
=======
            subjectBlocks.isEmpty == false else {
>>>>>>> 538317f1

            return
        }

        let blocks = NotificationContentFactory.content(from: subjectBlocks, actionsParser: parser, parent: notification)
        let subjectContentGroup = FormattableContentGroup(blocks: blocks, kind: .subject)
        let subjectContentBlocks = subjectContentGroup.blocks

<<<<<<< HEAD
        guard !subjectContentBlocks.isEmpty,
=======
        guard subjectContentBlocks.isEmpty == false,
>>>>>>> 538317f1
            let subjectContentBlock = subjectContentBlocks.first,
            let subjectText = subjectContentBlock.text else {

            return
        }

        let trimmedText = replaceCommonWhitespaceIssues(in: subjectText)
        let styles = RemoteNotificationStyles()
        let attributedText = NSMutableAttributedString(string: trimmedText, attributes: styles.attributes)

        var lengthShift = 0
        for range in subjectContentBlock.ranges {
            lengthShift += range.apply(styles, to: attributedText, withShift: lengthShift)
        }

        self.attributedSubject = attributedText.trimNewlines()
    }

    /// Replaces some common extra whitespace with hairline spaces so that comments display better
    ///
    /// - Parameter baseString: string of the comment body before attributes are added
    /// - Returns: string of same length
    /// - Note: the length must be maintained or the formatting will break
    func replaceCommonWhitespaceIssues(in baseString: String) -> String {
        var newString: String
        // \u{200A} = hairline space (very skinny space).
        // we use these so that the ranges are still in the right position, but the extra space basically disappears
        newString = baseString.replacingOccurrences(of: "\t ", with: "\u{200A}\u{200A}") // tabs before a space
        newString = newString.replacingOccurrences(of: " \t", with: " \u{200A}") // tabs after a space
        newString = newString.replacingOccurrences(of: "\t@", with: "\u{200A}@") // tabs before @mentions
        newString = newString.replacingOccurrences(of: "\t.", with: "\u{200A}.") // tabs before a space
        newString = newString.replacingOccurrences(of: "\t,", with: "\u{200A},") // tabs cefore a comman
        newString = newString.replacingOccurrences(of: "\n\t\n\t", with: "\u{200A}\u{200A}\n\t") // extra newline-with-tab before a newline-with-tab

        // if the length of the string changes the range-based formatting will break
        guard newString.count == baseString.count else {
            return baseString
        }

        return newString
    }
}<|MERGE_RESOLUTION|>--- conflicted
+++ resolved
@@ -33,13 +33,8 @@
         self.notification = notification
         self.parser = parser
 
-<<<<<<< HEAD
         formatAttributedSubject()
         formatBody()
-=======
-        formatBody()
-        formatAttributedSubject()
->>>>>>> 538317f1
     }
 }
 
@@ -48,16 +43,10 @@
 private extension RichNotificationContentFormatter {
     /// Attempts to format both a plain-text & attributed-text representation of the notification content.
     func formatBody() {
-<<<<<<< HEAD
         guard NotificationKind.omitsRichNotificationBody(notification.kind) == false,
             let body = notification.body,
             let bodyBlocks = body as? [[String: AnyObject]],
-            !bodyBlocks.isEmpty else {
-=======
-        guard let body = notification.body,
-            let bodyBlocks = body as? [[String: AnyObject]],
             bodyBlocks.isEmpty == false else {
->>>>>>> 538317f1
 
             return
         }
@@ -71,11 +60,7 @@
             let bodyContentGroup = FormattableContentGroup(blocks: blocks, kind: .text)
             let bodyContentBlocks = bodyContentGroup.blocks
 
-<<<<<<< HEAD
-            if !bodyContentBlocks.isEmpty,
-=======
             if bodyContentBlocks.isEmpty == false,
->>>>>>> 538317f1
                 let bodyContentBlock = bodyContentBlocks.first {
 
                 formattableContent = bodyContentBlock
@@ -109,11 +94,7 @@
     func formatAttributedSubject() {
         guard let subject = notification.subject,
             let subjectBlocks = subject as? [[String: AnyObject]],
-<<<<<<< HEAD
-            !subjectBlocks.isEmpty else {
-=======
             subjectBlocks.isEmpty == false else {
->>>>>>> 538317f1
 
             return
         }
@@ -122,11 +103,7 @@
         let subjectContentGroup = FormattableContentGroup(blocks: blocks, kind: .subject)
         let subjectContentBlocks = subjectContentGroup.blocks
 
-<<<<<<< HEAD
-        guard !subjectContentBlocks.isEmpty,
-=======
         guard subjectContentBlocks.isEmpty == false,
->>>>>>> 538317f1
             let subjectContentBlock = subjectContentBlocks.first,
             let subjectText = subjectContentBlock.text else {
 
