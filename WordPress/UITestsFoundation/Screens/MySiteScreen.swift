import ScreenObject
import XCTest

/// The home-base screen for an individual site. Used in many of our UI tests.
public class MySiteScreen: ScreenObject {

    static let activityLogCardId = "dashboard-activity-log-card-frameview"
    static let freeToPaidPlansCardId = "dashboard-free-to-paid-plans-card-contentview"
    static let pagesCardId = "dashboard-pages-card-frameview"

    private let activityLogCardGetter: (XCUIApplication) -> XCUIElement = {
        $0.otherElements[activityLogCardId]
    }

    private let activityLogCardHeaderButtonGetter: (XCUIApplication) -> XCUIElement = {
        $0.otherElements[activityLogCardId].buttons["Recent activity"]
    }

    private let blogDetailsRemoveSiteButtonGetter: (XCUIApplication) -> XCUIElement = {
        $0.cells["BlogDetailsRemoveSiteCell"]
    }

    private let blogTableGetter: (XCUIApplication) -> XCUIElement = {
        $0.tables["Blog Details Table"]
    }

    private let createButtonGetter: (XCUIApplication) -> XCUIElement = {
        $0.buttons["floatingCreateButton"]
    }

    private let freeToPaidPlansCardButtonGetter: (XCUIApplication) -> XCUIElement = {
        $0.buttons["Free domain with an annual plan"]
    }

    private let moreMenuButtonGetter: (XCUIApplication) -> XCUIElement = {
        $0.tables.cells.staticTexts["More"]
    }

    private let noticeTitleGetter: (XCUIApplication) -> XCUIElement = {
        $0.otherElements["notice_title_and_message"]
    }

    private let pagesCardCreatePageButtonGetter: (XCUIApplication) -> XCUIElement = {
        $0.otherElements[pagesCardId].buttons["Create another page"]
    }

    private let pagesCardGetter: (XCUIApplication) -> XCUIElement = {
        $0.otherElements[pagesCardId]
    }

    private let pagesCardHeaderButtonGetter: (XCUIApplication) -> XCUIElement = {
        $0.otherElements[pagesCardId].buttons["Pages"]
    }

    private let pagesCardMoreButtonGetter: (XCUIApplication) -> XCUIElement = {
        $0.otherElements[pagesCardId].buttons["More"]
    }

    private let previewDeviceButtonGetter: (XCUIApplication) -> XCUIElement = {
        $0.buttons["Preview Device"]
    }

<<<<<<< HEAD
    private let pagesCardPublishedLabelGetter: (XCUIApplication) -> XCUIElement = {
        $0.otherElements[pagesCardId].staticTexts["Published"]
    }

    private let domainsButtonGetter: (XCUIApplication) -> XCUIElement = {
        $0.cells["Domains Row"]
=======
    private let readerButtonGetter: (XCUIApplication) -> XCUIElement = {
        $0.buttons["Reader"]
>>>>>>> 873660c5
    }

    private let removeSiteAlertGetter: (XCUIApplication) -> XCUIElement = {
        $0.alerts.buttons.element(boundBy: 1)
    }

    private let removeSiteButtonGetter: (XCUIApplication) -> XCUIElement = {
        $0.buttons["Remove Site"]
    }

    private let safariButtonGetter: (XCUIApplication) -> XCUIElement = {
        $0.buttons["Safari"]
    }

    private let segmentedControlMenuButtonGetter: (XCUIApplication) -> XCUIElement = {
        $0.buttons["Menu"]
    }

    private let siteTitleButtonGetter: (XCUIApplication) -> XCUIElement = {
        $0.buttons["site-title-button"]
    }

    private let siteUrlButtonGetter: (XCUIApplication) -> XCUIElement = {
        $0.buttons["site-url-button"]
    }

    private let switchSiteButtonGetter: (XCUIApplication) -> XCUIElement = {
        $0.buttons["switch-site-button"]
    }

    var activityLogCard: XCUIElement { activityLogCardGetter(app) }
    var activityLogCardHeaderButton: XCUIElement { activityLogCardHeaderButtonGetter(app) }
    var blogDetailsRemoveSiteButton: XCUIElement { blogDetailsRemoveSiteButtonGetter(app) }
    var blogTable: XCUIElement { blogTableGetter(app) }
    var createButton: XCUIElement { createButtonGetter(app) }
    var freeToPaidPlansCardButton: XCUIElement { freeToPaidPlansCardButtonGetter(app) }
    var moreMenuButton: XCUIElement { moreMenuButtonGetter(app) }
    var noticeTitle: XCUIElement { noticeTitleGetter(app) }
    var pagesCard: XCUIElement { pagesCardGetter(app) }
    var pagesCardCreatePageButton: XCUIElement { pagesCardCreatePageButtonGetter(app) }
    var pagesCardHeaderButton: XCUIElement { pagesCardHeaderButtonGetter(app) }
    var pagesCardMoreButton: XCUIElement { pagesCardMoreButtonGetter(app) }
<<<<<<< HEAD
    var pagesCardPublishedLabel: XCUIElement { pagesCardPublishedLabelGetter(app) }
    var readerButton: XCUIElement { readerButtonGetter(app)}
=======
    var previewDeviceButton: XCUIElement { previewDeviceButtonGetter(app) }
    var readerButton: XCUIElement { readerButtonGetter(app) }
>>>>>>> 873660c5
    var removeSiteAlert: XCUIElement { removeSiteAlertGetter(app) }
    var removeSiteButton: XCUIElement { removeSiteButtonGetter(app) }
    var safariButton: XCUIElement { safariButtonGetter(app) }
    var segmentedControlMenuButton: XCUIElement { segmentedControlMenuButtonGetter(app) }
    var siteTitleButton: XCUIElement { siteTitleButtonGetter(app) }
    var siteUrlButton: XCUIElement { siteUrlButtonGetter(app) }
    var switchSiteButton: XCUIElement { switchSiteButtonGetter(app) }

    public init(app: XCUIApplication = XCUIApplication()) throws {
        try super.init(
            expectedElementGetters: [
                switchSiteButtonGetter,
                createButtonGetter
            ],
            app: app
        )
    }

    public func showSiteSwitcher() throws -> MySitesScreen {
        switchSiteButton.tap()
        return try MySitesScreen()
    }

    public func removeSelfHostedSite() {
        blogTable.swipeUp(velocity: .fast)
        blogDetailsRemoveSiteButton.doubleTap()

        let removeButton = XCUIDevice.isPad ? removeSiteAlert : removeSiteButton
        removeButton.tap()
    }

    public func goToCreateSheet() throws -> ActionSheetComponent {
        createButton.tap()
        return try ActionSheetComponent()
    }

    @discardableResult
    public func goToMoreMenu() throws -> MySiteMoreMenuScreen {

        // On iPad, the menu items are already listed on screen, so we don't need to tap the menu button
        guard XCUIDevice.isPhone && !moreMenuButton.isSelected else {
            return try MySiteMoreMenuScreen()
        }

        moreMenuButton.tap()
        return try MySiteMoreMenuScreen()
    }

    public func getSiteTitle() -> String {
        return siteTitleButton.label
    }

    public func tapSiteAddress() throws -> Self {
        siteUrlButton.tap()
        return self
    }

    @discardableResult
    public func verifySiteDisplayedInWebView(_ siteTitle: String, file: StaticString = #file, line: UInt = #line) throws -> Self {
        XCTAssertTrue(safariButton.waitForExistence(timeout: 3))
        XCTAssertTrue(previewDeviceButton.waitForExistence(timeout: 3))
        XCTAssertTrue(app.webViews.otherElements.links.staticTexts[siteTitle].waitForExistence(timeout: 3))

        return self
    }

    public static func isLoaded() -> Bool {
        (try? MySiteScreen().isLoaded) ?? false
    }

    @discardableResult
    public func verifyFreeToPaidPlansCard(file: StaticString = #file, line: UInt = #line) -> Self {
        let cardText = app.staticTexts["Get a free domain for the first year, remove ads on your site, and increase your storage."]
        XCTAssertTrue(freeToPaidPlansCardButton.waitForIsHittable(), "Free to Paid plans card header was not displayed.", file: file, line: line)
        XCTAssertTrue(cardText.waitForIsHittable(), "Free to Paid plans card text was not displayed.", file: file, line: line)
        return self
    }

    @discardableResult
    public func verifyPagesCard(file: StaticString = #file, line: UInt = #line) -> Self {
        XCTAssertTrue(pagesCardHeaderButton.waitForIsHittable(), "Pages card: Header not displayed.", file: file, line: line)
        XCTAssertTrue(pagesCardMoreButton.waitForIsHittable(), "Pages card: Context menu button not displayed.", file: file, line: line)
        XCTAssertTrue(pagesCardCreatePageButton.waitForIsHittable(), "Pages card: \"Create Page\" button not displayed.", file: file, line: line)
        return self
    }

    @discardableResult
    public func verifyPagesCard(hasPage pageTitle: String, file: StaticString = #file, line: UInt = #line) -> Self {
        XCTAssertTrue(pagesCard.staticTexts[pageTitle].waitForIsHittable(), "Pages card: \"\(pageTitle)\" page not displayed.", file: file, line: line)
        return self
    }

    @discardableResult
    public func verifyActivityLogCard(file: StaticString = #file, line: UInt = #line) -> Self {
        XCTAssertTrue(activityLogCardHeaderButton.waitForIsHittable(), "Activity Log card: header not displayed.", file: file, line: line)
        XCTAssertTrue(activityLogCard.buttons["More"].waitForIsHittable(), "Activity Log card: context menu not displayed.", file: file, line: line)
        return self
    }

    @discardableResult
    public func verifyActivityLogCard(hasActivityPartial activityTitle: String, file: StaticString = #file, line: UInt = #line) -> Self {
        XCTAssertTrue(
            app.staticTexts.matching(NSPredicate(format: "label CONTAINS[c] %@", activityTitle)).firstMatch.waitForIsHittable(),
            "Activity Log card: \"\(activityTitle)\" activity not displayed.", file: file, line: line)
        return self
    }

    @discardableResult
    public func tapFreeToPaidPlansCard() throws -> DomainsSuggestionsScreen {
        freeToPaidPlansCardButton.tap()
        return try DomainsSuggestionsScreen()
    }

    @discardableResult
    public func scrollToFreeToPaidPlansCard() throws -> Self {
        scrollToCard(withId: MySiteScreen.freeToPaidPlansCardId)
        return self
    }

    @discardableResult
    public func scrollToPagesCard() throws -> Self {
        scrollToCard(withId: MySiteScreen.pagesCardId)
        return self
    }

    @discardableResult
    public func tapPagesCardHeader() throws -> PagesScreen {
        pagesCardHeaderButton.tap()
        return try PagesScreen()
    }

    @discardableResult
    public func scrollToActivityLogCard() throws -> Self {
        scrollToCard(withId: MySiteScreen.activityLogCardId)
        return self
    }

    @discardableResult
    public func tapActivityLogCardHeader() throws -> ActivityLogScreen {
        activityLogCardHeaderButton.tap()
        return try ActivityLogScreen()
    }

    @discardableResult
    public func verifyCheckSiteTitleNoticeDisplayed(_ siteTitle: String, file: StaticString = #file, line: UInt = #line) -> Self {
        XCTAssertTrue(noticeTitle.exists, file: file, line: line)
        XCTAssertTrue(noticeTitle.label.contains("Select \(siteTitle) to set a new title"), "Notice does not contain site title!")

        return self
    }

    @discardableResult
    public func verifyPagePublished(title: String) -> Self {
        XCTAssertTrue(pagesCard.staticTexts[title].waitForExistence(timeout: 3))
        XCTAssertTrue(pagesCardPublishedLabel.waitForExistence(timeout: 3))

        return self
    }

    private func scrollToCard(withId id: String) {
        let collectionView = app.collectionViews.firstMatch
        let cardCell = collectionView.cells.containing(.any, identifier: id).firstMatch
        app.scrollDownToElement(element: cardCell)
    }
}<|MERGE_RESOLUTION|>--- conflicted
+++ resolved
@@ -60,17 +60,17 @@
         $0.buttons["Preview Device"]
     }
 
-<<<<<<< HEAD
+
     private let pagesCardPublishedLabelGetter: (XCUIApplication) -> XCUIElement = {
         $0.otherElements[pagesCardId].staticTexts["Published"]
     }
 
     private let domainsButtonGetter: (XCUIApplication) -> XCUIElement = {
         $0.cells["Domains Row"]
-=======
+    }
+
     private let readerButtonGetter: (XCUIApplication) -> XCUIElement = {
         $0.buttons["Reader"]
->>>>>>> 873660c5
     }
 
     private let removeSiteAlertGetter: (XCUIApplication) -> XCUIElement = {
@@ -113,13 +113,11 @@
     var pagesCardCreatePageButton: XCUIElement { pagesCardCreatePageButtonGetter(app) }
     var pagesCardHeaderButton: XCUIElement { pagesCardHeaderButtonGetter(app) }
     var pagesCardMoreButton: XCUIElement { pagesCardMoreButtonGetter(app) }
-<<<<<<< HEAD
     var pagesCardPublishedLabel: XCUIElement { pagesCardPublishedLabelGetter(app) }
-    var readerButton: XCUIElement { readerButtonGetter(app)}
-=======
     var previewDeviceButton: XCUIElement { previewDeviceButtonGetter(app) }
-    var readerButton: XCUIElement { readerButtonGetter(app) }
->>>>>>> 873660c5
+    var readerButton: XCUIElement { 
+      
+      (app)}
     var removeSiteAlert: XCUIElement { removeSiteAlertGetter(app) }
     var removeSiteButton: XCUIElement { removeSiteButtonGetter(app) }
     var safariButton: XCUIElement { safariButtonGetter(app) }
