# Core Data migrations

This file documents changes in the data model. Please explain any changes to the
data model as well as any custom migrations.

## WordPress 88
<<<<<<< HEAD
@etoledo 2019-07-19

- `Blog`: Added `mobileEditor` and `webEditor` properties
=======
@danielebogo 2019-07-24
- `AccountSettings` added `usernameCanBeChanged` property to store a bool value.
>>>>>>> 79173e70

## WordPress 87
@klausa 2019-02-15

- Added following entities:

* `StatsRecordValue`
* `StatsRecord`

* `AllTimeStatsRecordValue` 
* `AnnualAndMostPopularTimeStatsRecordValue` 
* `ClicksStatsRecordValue`
* `CountryStatsRecordValue`
* `FollowersStatsRecordValue`
* `LastPostStatsRecordValue`
* `PublicizeConnectionStatsRecordValue`
* `ReferrerStatsRecordValue`
* `SearchResultsStatsRecordValue`
* `StreakInsightStatsRecordValue`
* `StreakStatsRecordValue`
* `TagsCategoriesStatsRecordValue`
* `TopCommentedPostStatsRecordValue`
* `TopCommentsAuthorStatsRecordValue`
* `TopViewedAuthorStatsRecordValue`
* `TopViewedPostStatsRecordValue`
* `TopViewedVideoStatsRecordValue`
* `VisitsSummaryStatsRecordValue`

## WordPress 86
@aerych 2018-12-08
- Added `Plan`, `PlanGroup`, and `PlanFeature` entities and properties.

## WordPress 85
@danielebogo 2018-11-12
- Added `BlogAuthor` to store the data of a *blog author*.
- `Blog` added `authors` property to store a set of `BlogAuthor`.

## WordPress 84
@jklausa / @pinarol 2018-11-01
- `Blog` added a `hasDomainCredit` property to see whether user can redeem their credit for a free domain.

## WordPress 83
@danielebogo 2018-10-30
- Renamed `RevisionDiffAbstractValue`, `RevisionDiffContentValue`, `RevisionDiffTitleValue` to `DiffAbstractValue`, `DiffContentValue`, `DiffTitleValue`.
- Set `DiffAbstractValue` as abstract entity which was omitted from model 82.
- Replaced relationship property name on `DiffContentValue` and `DiffTitleValue` from *relationship* to *revisionDiff*.
- Set `DiffAbstractValue` as parent entity of `DiffContentValue` which was omitted from model 82.
- Replaced properties name on `DiffAbstractValue` from *operation* to *diffOperation* and *type* to *diffType*.
- Added property *index* on `DiffAbstractValue` to store the right index position within the set.

## WordPress 82
@danielebogo 2018-10-26
- `AbstractPost` added `revisions` property to store the revisions IDs.
- Added `Revision`,  to store the data of a *post* revision, like title, content, date.
- Added `RevisionDiff` to store the data for a *revision diff*, like the amount of additions or deletions and the revision id it refers to.
- Added `RevisionDiffAbstractValue`, `RevisionDiffContentValue`, `RevisionDiffTitleValue`: these will store the type of change and the operation type.

## WordPress 81
@nheagy 2018-09-26
- Replaced `QuickStartCompletedTour` with `QuickStartTourState` with `completed` and `skipped` attributes

## WordPress 80
- @danielebogo 2018-08-31
- `Post` added `isStickyPost` property to mark posts as sticky.

## WordPress 79
- @frosty 2018-08-15
- Re-added `PublicizeService.externalUsersOnly` property from model 77, which was omitted from model 78.

## WordPress 78
- @nheagy 2018-07-25
- Added `QuickStartCompletedTour` for tracking completed Quick Start tours

## WordPress 77
- @aerych 2018-07-27
- `PublicizeService` added `externalUsersOnly` (bool) property. A new field returned by the API.

## WordPress 76

- @frosty 2018-05-16
- `ReaderPost` added `isSavedForLater` property to mark posts as saved to read later.

## WordPress 75

- @astralbodies 2018-05-15
- `Media` corrected `featuredOnPosts` relationship to reference `AbstractPost` instead of `Post`.

- @frosty 2018-04-25
- `AccountSettings` added `tracksOptOut` property, used to store the user's current preference for opting out of analytics tracking.

- @danielebogo 2018-04-23
- `ReaderSiteInfoSubscriptionPost` and `ReaderSiteInfoSubscriptionEmail` added to store site notifications subscription data.
- `ReaderSiteTopic` added `postSubscription` and `emailSubscription` properties as relationships to `ReaderSiteInfoSubscriptionPost` and `ReaderSiteInfoSubscriptionEmail`.

## WordPress 74

- @sergioestevao 2018-04-18
- `AbstractPost` added `featuredImage` a relationship to Media for the media featured in a post  and removed 'post_thumbnail' that used to store a Int with the mediaID information.

## WordPress 73

- @sergioestevao 2018-03-05
- ``Blog` added `quotaSpaceAllowed` and 'quotaSpaceUsed' that stores a Int64, long number with quota information for the site.

## WordPress 72

- @sergioestevao 2018-02-07
- ``Media` added `error` Transformable property that stores a NSError object that resulted from a failed import or upload.

## WordPress 71

- @elibud 2018-02-02
- `BlogSettings` added `jetpackLazyLoadImages` and `jetpackServeImagesFromOurServers` Bool properties.

## WordPress 70

- @koke 2018-01-16
- `BlogSettings` added `gmtOffset` Decimal property, and `timeZoneString` String property. Store the timezone settings.

## WordPress 69
- @ctarda 2017-11-27
- `PostTag` added `tagDescription`  string property and `postCount` integer property. Store an optional description and the number of posts a tag has been used in.

## WordPress 68
- @elibud 2017-12-12
- `BlogSettings` added the following string properties: `dateFormat`, `timeFormat`, `startOfWeek`, the following boolean properties `ampSupported`, `ampEnabled` and an int_32 `postsPerPage` property.

## WordPress 67
- @3vangelos 2017-09-26
- `Media` added `alt` string property. Stores the information for an html alt tag for images.

## WordPress 66
- @elibud 2017-08-17
- `BlogSettings` added the following Jetpack security settings properties:
    `jetpackMonitorEnabled`, `jetpackMonitorEmailNotifications`, `jetpackMonitorPushNotifications`,
    `jetpackBlockMaliciousLoginAttempts`, `jetpackSSOEnabled`, `jetpackSSOMatchAccountsByEmail`,
    `jetpackSSORequireTwoStepAuthentication` boolean, default `NO` and
    `jetpackLoginWhiteListedIPAddresses` string set property.

## WordPress 65
- @elibud 2017-08-02
- `Theme` added `themeUrl` string property.

## WordPress 64
- @elibud 2017-08-02
- `Theme` added `custom` boolean property. Default `NO`.

## WordPress 63
- @koke 2017-07-31
- `Role` added with `slug`, `name`, `blog`.
- `Blog` added `roles` relationship.

## WordPress 62
- @koke 2017-07-21
- `Blog` removed `jetpackAccount`
- `WPAccount` removed `jetpackBlogs`
- @koke 2017-07-19
- `Blog` added `userID` Int64 property. Stores the current user ID.

## WordPress 61
- @kurzee 2017-06-16
- `Media` added `localThumbnailIdentifier` string property. Stores the locally generated thumbnail identifier.

## WordPress 60
- @elibud 2017-05-31
- `BlogSettings` added `iconMediaID` int_32 property. Stores the mediaID of the site's icon.

## WordPress 59
- @kurzee 2017-05-04
- `MenuItem` added `classes` property.
- @elibud 2017-04-26
- `BasePost` added `suggested_slug` property.

## WordPress 58
- @elibud 2017-04-06
- `Blog` added `hasPaidPlan` boolean property. Default `NO`. Not optional.

## WordPress 57
- @kurzee 2017-03-16
- `Media` removed `orientation` property.
- `Media` removed `progress` property.

## WordPress 56
- @jleandroperez 2017-02-22
- `BasePost` removed `mt_text_more` property
- @koke 2017-02-10
- `Account` added `emailVerified` property.
- @elibud 2017-02-02
- `Post` added optional `disabledPublicizeConnections` transformable property.
- `Post` added optional `publicizeMessage` and `publicizeMessageID` string properties.

## WordPress 55
- @aerych 2016-12-21
- `ReaderPost` renamed `preserveForRestoration` to "inUse"
- `ReaderAbstractTopic` renamed `preserveForRestoration` to "inUse"

## WordPress 54
- @aerych 2016-12-08
- `ReaderPost` added `preserveForRestoration` boolean. Indexed. Default `NO`. Not optional.

## WordPress 53
- @jleandroperez 2016-10-27
- `Notification` added `notificationHash` property.
- @jleandroperez 2016-10-19
- `Notification` removed `simperiumKey` property.
- `Notification` removed `ghostData` property.
- `Notification` added `notificationId` property.
- Removed `Meta` entity.

## WordPress 52

- @koke 2016-09-28
- Added `ReaderTeamTopic` entity.

## WordPress 51
- @aerych 2016-08-12
- Added `algorithm` optional string field to `ReaderAbstractTopic`.
- Added `railcar` optional NSData field to `ReaderPost`.
- @aerych 2016-08-05
- Removed `ReaderSite` entity.
- @aerych 2016-07-19
- `ReaderAbstractTopic` added `preserveForRestoration` boolean. Indexed. Default `NO`. Not optional.

## WordPress 50

- @aerych 2016-06-24
- `ReaderSiteTopic` added `feedURL` string property
- @jleandroperez 2016-06-20
- `Person` added `creationDate` attribute.
- @jleandroperez 2016-06-21
- `Person` removed `isFollower` property.
- `Person` added `kind` Int16 attribute.
- @aerych 2016-06-09
- Moved `dateModified` property from `BasePost` to `AbstractPost`
- @aerych 2016-05-26
- Added `ReaderSearchSuggestion` entity. Represents a search in the reader.
- @aerych 2016-05-31
- Added `dateModified` property to `BasePost` model.
- @aerych 2016-05-23
- `ReaderPost` added `score`.
- `ReaderPost` added `sortRank`. It is not optional so the default of 0 is enforced.

## WordPress 49

- @frosty 2016-05-17
- Added `Domain` entity. Represents a domain belonging to a site.
- `Blog` added new relationship `domains`. An unordered set of `Domain`s for the blog.
- @jleandroperez 2016-05-13
- `Person` updated `siteID` to Int64.
- `Person` updated `userID` to Int64.
- `Person` added Boolean `isFollower`.
- @frosty 2016-05-12
- `Blog` added String `planTitle`.
- @aerych 2016-05-12
- Added `ReaderSearchTopic` entity. Represents a search in the reader.
- @jleandroperez 2016-05-04
 - `Person` added Int64 `linkedUserID`.
- @jleandroperez 2016-04-22
 - `Blog` added transformable `capabilities`.

## WordPress 48

- @sergioestevao 2016-04-05
 - `Media` added new integer attribute `postID` to store the post to where the media is attached to.
- @kurzee 2016-04-08
 - `Menu` changing `menuId` attribute to `menuID` as a int_32 number instead of string.
 - `MenuItem` changing `itemId` attribute to `itemID` as an int_32 number instead of string.
 - `MenuItem` changing `contentId` attribute to `contentID` as an int_64 number instead of string.
- @jleandroperez 2016-04-11
 - `AccountSettings` added new string `emailPendingAddress`. Whenever it's not nil, contains the new User's Email Address.
 - `AccountSettings` added new bool `emailPendingChange`. Indicates whether there's a pending Email change, or not.

## WordPress 47 (@kurzee 2016-03-07)

- `Post` added new string attribute `postType` to store the associated string type of a `Post` entity.
- Added `PostType` entity. Represents a post type and its info.
- `Blog` added new relationship `postTypes` to store `PostType` entities for a site.

## WordPress 46 (@aerych 2016-01-29)

- `BlogSettings` added string `sharingButtonStyle`. Stores style to use for sharing buttons.
- `BlogSettings` added string `sharingLabel`. Stores the text to show in the sharing label.
- `BlogSettings` added string `sharingTwitterName`. Stores the username used when sharing to Twitter.
- `BlogSettings` added bool `sharingCommentLikesEnabled`. Whether comments display a like button.
- `BlogSettings` added bool `sharingDisabledLikes`.  Whether posts display a like button.
- `BlogSettings` added bool `sharingDisabledReblogs`. Whether posts display a reblog button.
- `BlogSettings` added integer `languageID`. Stores the Blog's Language ID.
- Added `SharingButton` entity. Represents a buton for sharing content to a third-party service.
- `Blog` added new relationship `sharingButtons`. An unordered set of `ShareButton`s for the blog.

## WordPress 45 (@kurzee 2016-01-15)

- Added `Menu` entity. Encapsulates the data and relationships for customizing a site menu.
- Added `MenuItem` entity. Encapsulates the navigation item data belonging to a Menu.
- Added `MenuLocation` entity. Encapsulates a site/theme location that a Menu can occupy.
- Added `PostTag` entity. Encapsulates a site's tag taxonomy.
- `Blog` added new relationship called `menus`. Persisting associated Menus for a site.
- `Blog` added new relationship called `menuLocations`. Persists associated MenuLocations available for a site.
- `Blog` added new relationship called `tags`. Persisting associated PostTags for a site.
- `Blog` added new integer64 attribute `planID` to store a blog's current plan's product ID.

## WordPress 44 (@aerych 2016-01-11)

- Added `PublicizeService` entity. Represents third-party services available to Publicize
- Added `PublicizeConnection` entity. Represents a connection between a blog and a third-party Publicize service.
- `Blog` added a new relationship called `connections`. These are the PublicizeConnections for the blog.

## WordPress 43 (@aerych 2015-12-07)

- `ReaderPost` added new integer64 called `feedID` to store a post's feed ID if it exists.
- `ReaderPost` added new integer64 called `feedItemID` to store a post's feed item ID if it exists.

## (@koke 2015-11-23)

- Added new entity `AccountSettings`
- `Account` has now a new one-to-one relationship mapping to `AccountSettings`

#### (@alexcurylo 2015-11-26)

- `Theme` added new string attributes `author` and `authorUrl` to store a theme's author information  
- `Theme` added new boolean attribute `purchased` to store a premium theme's purchased status

## WordPress 42 (@jleandroperez 2015-11-06)

Changes to the data model:
- Added new entity: `BlogSettings`, to encapsulate all of the Blog Settings
- `Blog` has now a new one-to-one relationship mapping to  `BlogSettings`
- Migrated the attribute `Blog.blogName` over to `BlogSettings.name`
- Migrated the attribute `Blog.blogTagline` over to `BlogSettings.tagline`
- Migrated the attribute `Blog.defaultCategoryID` over to `BlogSettings.defaultCategoryID`
- Migrated the attribute `Blog.defaultPostFormat` over to `BlogSettings.defaultPostFormat`
- Migrated the attribute `Blog.geolocationEnabled` over to `BlogSettings.geolocationEnabled`
- Migrated the attribute `Blog.privacy` over to `BlogSettings.privacy`
- Migrated the attribute `Blog.relatedPostsAllowed` over to `BlogSettings.relatedPostsAllowed`
- Migrated the attribute `Blog.relatedPostsEnabled` over to `BlogSettings.relatedPostsEnabled`
- Migrated the attribute `Blog.relatedPostsShowHeadline` over to `BlogSettings.relatedPostsShowHeadline`
- Migrated the attribute `Blog.relatedPostsShowThumbnails` over to `BlogSettings.relatedPostsShowThumbnails`

## WordPress 41 (@jleandroperez 2015-11-23)

- `Notification.id` field has been updated to Integer 64

## WordPress 40 (@alexcurylo 2015-10-14)

Changes to the data model:

- `Theme` added a new string attribute called `demoUrl` to store a theme's demo site address
- `Theme` added a new string attribute called `price` to store a premium theme's price display string
- `Theme` added a new string attribute called `stylesheet` to store identifier used to construct helper links
- `Theme` added a new number attribute called `order` to store the display order retrieved by
- Added new entity `Person`

## (@aerych 2015-11-09)
- Added new entity `ReaderCrossPostMeta`
- `ReaderPost` added new relationship called `crossPostMeta` to store the source post ID of a cross-post.


## WordPress 39 (@sergioestevao 2015-09-09)

- `Blog` added a new boolean attribute called `relatedPostsAllowed` to store the related setting on the site;
- `Blog` added a new boolean attribute called `relatedPostsEnabled` to store the related setting on the site;
- `Blog` added a new boolean attribute called `relatedPostsShowHeadline` to store the related setting on the site;
- `Blog` added a new boolean attribute called `relatedPostsShowThumbnails` to store the related setting on the site;

## WordPress 38 (@sergioestevao 2015-08-21)

Changes to the data model:

- `Blog` added a new number attribute called `privacy` to store the privacy setting on the site
- `ReaderPost` added new string fields for `blavatar`, `primaryTag`, and `primaryTagSlug`
- `ReaderPost` added new integer fields for `wordCount`, and `readingTime`
- `ReaderPost` added new boolean fields for `isExternal`, and `isJetpack`
- `ReaderPost` removed fields `dateCommentsSynced`, and `storedComment`
- Added new entities: `ReaderAbstractTopic`, `ReaderTagTopic`, `ReaderListTopic`, `ReaderDefaultTopic`, `ReaderSiteTopic`, `ReaderGapMarker`.
- Edited obsolete mapping model: `SafeReaderTopicToReaderTopic`
- Removes obsolete `ReaderTopic` model

## WordPress 37 (@sergioestevao 2015-08-01)

Changes to the data model:

- `Blog` added a new number attribute called `defaultCategoryID` to store the default category id for new posts on the site
- `Blog` added a new string attribute called `defaultPostFormat` to store the default post format for new posts on the site

## WordPress 36 (@sergioestevao 2015-07-08)

Changes to the data model:

- `Blog` added a new attribute called `blogTagline` to store the tagline of a site
- `Abstract Post` se the default value for `metaPublishImmediately` attribute to yes
- `BasePost` set the default value for the `status` attribute to "publish"
- `Account` added a `displayName` attribute (@koke)

## WordPress 35 (@sergioestevao 2015-07-08)

Changes to the data model:

- `Media` added a new attribute called localThumbnailURL to store the url of a thumbnail on the server, specially relevant for videos

## WordPress 34 (@sergioestevao 2015-06-20)

- `Media` added a new attribute called remoteThumbnailURL to store the url of a thumbnail on the server, specially relevant for videos

## WordPress 33 (@koke 2015-06-12)

Changes to the data model:

- `Account` loses the `isWpcom` attribute. Only WordPress.com accounts are stored in Core Data now
- `Blog.account` is now optional
- `Account` loses the `xmlrpc` attribute, as they will all be the same WordPress.com XML-RPC endpoint.
- Self hosted username is stored in `Blog.username` now, and it's no longer transient.
- Removed `isJetpack` attribute
- Added `isHostedAtWPcom` attribute

Migration details:

- Only `Account` objects where `isWpcom == YES` will be migrated, added a predicate filter to the mapping model
- `Blog` has a custom migration policy to calculate `isHostedAtWPcom` and `username`<|MERGE_RESOLUTION|>--- conflicted
+++ resolved
@@ -4,14 +4,13 @@
 data model as well as any custom migrations.
 
 ## WordPress 88
-<<<<<<< HEAD
-@etoledo 2019-07-19
-
-- `Blog`: Added `mobileEditor` and `webEditor` properties
-=======
+
 @danielebogo 2019-07-24
 - `AccountSettings` added `usernameCanBeChanged` property to store a bool value.
->>>>>>> 79173e70
+
+@etoledo 2019-07-19
+
+- `Blog`: Added `mobileEditor` and `webEditor` properties
 
 ## WordPress 87
 @klausa 2019-02-15
