parent_config: https://raw.githubusercontent.com/Automattic/swiftlint-config/0f8ab6388bd8d15a04391825ab125f80cfb90704/.swiftlint.yml
remote_timeout: 10.0

opt_in_rules:
  - overridden_super_call
<<<<<<< HEAD
  - discarded_notification_center_observer
=======
  - weak_delegate
>>>>>>> d061181a

overridden_super_call:
  severity: error

<<<<<<< HEAD
discarded_notification_center_observer:
=======
weak_delegate:
>>>>>>> d061181a
  severity: error<|MERGE_RESOLUTION|>--- conflicted
+++ resolved
@@ -3,18 +3,14 @@
 
 opt_in_rules:
   - overridden_super_call
-<<<<<<< HEAD
   - discarded_notification_center_observer
-=======
   - weak_delegate
->>>>>>> d061181a
 
 overridden_super_call:
   severity: error
 
-<<<<<<< HEAD
 discarded_notification_center_observer:
-=======
+  severity: error
+
 weak_delegate:
->>>>>>> d061181a
   severity: error