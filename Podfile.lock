PODS:
  - 1PasswordExtension (1.8.5)
  - AFNetworking (3.2.1):
    - AFNetworking/NSURLSession (= 3.2.1)
    - AFNetworking/Reachability (= 3.2.1)
    - AFNetworking/Security (= 3.2.1)
    - AFNetworking/Serialization (= 3.2.1)
    - AFNetworking/UIKit (= 3.2.1)
  - AFNetworking/NSURLSession (3.2.1):
    - AFNetworking/Reachability
    - AFNetworking/Security
    - AFNetworking/Serialization
  - AFNetworking/Reachability (3.2.1)
  - AFNetworking/Security (3.2.1)
  - AFNetworking/Serialization (3.2.1)
  - AFNetworking/UIKit (3.2.1):
    - AFNetworking/NSURLSession
  - Alamofire (4.7.3)
  - Automattic-Tracks-iOS (0.3.2):
    - CocoaLumberjack (~> 3.4.1)
    - Reachability (~> 3.1)
    - UIDeviceIdentifier (~> 1.1.4)
  - boost-for-react-native (1.63.0)
  - Charts (3.2.2):
    - Charts/Core (= 3.2.2)
  - Charts/Core (3.2.2)
  - CocoaLumberjack (3.4.2):
    - CocoaLumberjack/Default (= 3.4.2)
    - CocoaLumberjack/Extensions (= 3.4.2)
  - CocoaLumberjack/Default (3.4.2)
  - CocoaLumberjack/Extensions (3.4.2):
    - CocoaLumberjack/Default
  - Crashlytics (3.12.0):
    - Fabric (~> 1.9.0)
  - DoubleConversion (1.1.5)
  - Fabric (1.9.0)
  - Folly (2016.10.31.00):
    - boost-for-react-native
    - DoubleConversion
    - glog
  - FormatterKit/Resources (1.8.2)
  - FormatterKit/TimeIntervalFormatter (1.8.2):
    - FormatterKit/Resources
  - Gifu (3.2.0)
  - GiphyCoreSDK (1.4.1)
  - glog (0.3.4)
  - GoogleSignInRepacked (4.1.2):
    - "GoogleToolboxForMac/NSDictionary+URLArguments (~> 2.1)"
    - "GoogleToolboxForMac/NSString+URLArguments (~> 2.1)"
  - GoogleToolboxForMac/DebugUtils (2.2.0):
    - GoogleToolboxForMac/Defines (= 2.2.0)
  - GoogleToolboxForMac/Defines (2.2.0)
  - "GoogleToolboxForMac/NSDictionary+URLArguments (2.2.0)":
    - GoogleToolboxForMac/DebugUtils (= 2.2.0)
    - GoogleToolboxForMac/Defines (= 2.2.0)
    - "GoogleToolboxForMac/NSString+URLArguments (= 2.2.0)"
  - "GoogleToolboxForMac/NSString+URLArguments (2.2.0)"
  - Gridicons (0.18)
  - Gutenberg (1.0.2):
    - React/Core (= 0.57.5)
    - React/CxxBridge (= 0.57.5)
    - React/DevSupport (= 0.57.5)
    - React/RCTActionSheet (= 0.57.5)
    - React/RCTAnimation (= 0.57.5)
    - React/RCTImage (= 0.57.5)
    - React/RCTLinkingIOS (= 0.57.5)
    - React/RCTNetwork (= 0.57.5)
    - React/RCTText (= 0.57.5)
    - RNTAztecView
    - WordPress-Aztec-iOS
    - yoga (= 0.57.5.React)
  - HockeySDK (5.1.4):
    - HockeySDK/DefaultLib (= 5.1.4)
  - HockeySDK/DefaultLib (5.1.4)
  - lottie-ios (2.5.2)
  - MGSwipeTableCell (1.6.8)
  - MRProgress (0.8.3):
    - MRProgress/ActivityIndicator (= 0.8.3)
    - MRProgress/Blur (= 0.8.3)
    - MRProgress/Circular (= 0.8.3)
    - MRProgress/Icons (= 0.8.3)
    - MRProgress/NavigationBarProgress (= 0.8.3)
    - MRProgress/Overlay (= 0.8.3)
  - MRProgress/ActivityIndicator (0.8.3):
    - MRProgress/Stopable
  - MRProgress/Blur (0.8.3):
    - MRProgress/Helper
  - MRProgress/Circular (0.8.3):
    - MRProgress/Helper
    - MRProgress/ProgressBaseClass
    - MRProgress/Stopable
  - MRProgress/Helper (0.8.3)
  - MRProgress/Icons (0.8.3)
  - MRProgress/NavigationBarProgress (0.8.3):
    - MRProgress/ProgressBaseClass
  - MRProgress/Overlay (0.8.3):
    - MRProgress/ActivityIndicator
    - MRProgress/Blur
    - MRProgress/Circular
    - MRProgress/Helper
    - MRProgress/Icons
  - MRProgress/ProgressBaseClass (0.8.3)
  - MRProgress/Stopable (0.8.3):
    - MRProgress/Helper
<<<<<<< HEAD
  - Nimble (7.3.2)
=======
  - Nimble (7.3.4)
>>>>>>> e83455ff
  - NSObject-SafeExpectations (0.0.3)
  - "NSURL+IDN (0.3)"
  - OCMock (3.4.3)
  - OHHTTPStubs (6.1.0):
    - OHHTTPStubs/Default (= 6.1.0)
  - OHHTTPStubs/Core (6.1.0)
  - OHHTTPStubs/Default (6.1.0):
    - OHHTTPStubs/Core
    - OHHTTPStubs/JSON
    - OHHTTPStubs/NSURLSession
    - OHHTTPStubs/OHPathHelpers
  - OHHTTPStubs/JSON (6.1.0):
    - OHHTTPStubs/Core
  - OHHTTPStubs/NSURLSession (6.1.0):
    - OHHTTPStubs/Core
  - OHHTTPStubs/OHPathHelpers (6.1.0)
  - OHHTTPStubs/Swift (6.1.0):
    - OHHTTPStubs/Default
  - Reachability (3.2)
  - React (0.57.5):
    - React/Core (= 0.57.5)
<<<<<<< HEAD
  - react-native-keyboard-aware-scroll-view (0.8.4):
=======
  - react-native-keyboard-aware-scroll-view (0.8.5):
>>>>>>> e83455ff
    - React
  - react-native-safe-area (0.5.0):
    - React
  - React/Core (0.57.5):
    - yoga (= 0.57.5.React)
  - React/CxxBridge (0.57.5):
    - Folly (= 2016.10.31.00)
    - React/Core
    - React/cxxreact
  - React/cxxreact (0.57.5):
    - boost-for-react-native (= 1.63.0)
    - Folly (= 2016.10.31.00)
    - React/jschelpers
    - React/jsinspector
  - React/DevSupport (0.57.5):
    - React/Core
    - React/RCTWebSocket
  - React/fishhook (0.57.5)
  - React/jschelpers (0.57.5):
    - Folly (= 2016.10.31.00)
    - React/PrivateDatabase
  - React/jsinspector (0.57.5)
  - React/PrivateDatabase (0.57.5)
  - React/RCTActionSheet (0.57.5):
    - React/Core
  - React/RCTAnimation (0.57.5):
    - React/Core
  - React/RCTBlob (0.57.5):
    - React/Core
  - React/RCTImage (0.57.5):
    - React/Core
    - React/RCTNetwork
  - React/RCTLinkingIOS (0.57.5):
    - React/Core
  - React/RCTNetwork (0.57.5):
    - React/Core
  - React/RCTText (0.57.5):
    - React/Core
  - React/RCTWebSocket (0.57.5):
    - React/Core
    - React/fishhook
    - React/RCTBlob
  - RNSVG (8.0.9):
    - React
  - RNTAztecView (1.0.2):
    - React
    - WordPress-Aztec-iOS
  - SimulatorStatusMagic (2.4.1)
  - Starscream (3.0.6)
  - SVProgressHUD (2.2.5)
  - UIDeviceIdentifier (1.1.4)
  - WordPress-Aztec-iOS (1.4.3)
  - WordPress-Editor-iOS (1.4.3):
    - WordPress-Aztec-iOS (= 1.4.3)
  - WordPressAuthenticator (1.1.9):
    - 1PasswordExtension (= 1.8.5)
    - Alamofire (= 4.7.3)
    - CocoaLumberjack (= 3.4.2)
    - GoogleSignInRepacked (= 4.1.2)
    - Gridicons (~> 0.15)
    - lottie-ios (= 2.5.2)
    - "NSURL+IDN (= 0.3)"
    - SVProgressHUD (= 2.2.5)
    - WordPressKit (~> 2.0-beta)
    - WordPressShared (~> 1.4)
    - WordPressUI (~> 1.0)
  - WordPressKit (2.1.0.1):
    - Alamofire (~> 4.7.3)
    - CocoaLumberjack (= 3.4.2)
    - NSObject-SafeExpectations (= 0.0.3)
    - UIDeviceIdentifier (~> 1.1.4)
    - WordPressShared (~> 1.4)
    - wpxmlrpc (= 0.8.4)
  - WordPressShared (1.7.1):
    - CocoaLumberjack (~> 3.4)
    - FormatterKit/TimeIntervalFormatter (= 1.8.2)
  - WordPressUI (1.2.0)
  - WPMediaPicker (1.3.2)
  - wpxmlrpc (0.8.4)
  - yoga (0.57.5.React)
  - ZendeskSDK (2.2.0):
    - ZendeskSDK/Providers (= 2.2.0)
    - ZendeskSDK/UI (= 2.2.0)
  - ZendeskSDK/Core (2.2.0)
  - ZendeskSDK/Providers (2.2.0):
    - ZendeskSDK/Core
  - ZendeskSDK/UI (2.2.0):
    - ZendeskSDK/Core
    - ZendeskSDK/Providers

DEPENDENCIES:
  - 1PasswordExtension (= 1.8.5)
  - AFNetworking (= 3.2.1)
  - Alamofire (= 4.7.3)
  - Automattic-Tracks-iOS (from `https://github.com/Automattic/Automattic-Tracks-iOS.git`, tag `0.3.2`)
  - Charts (~> 3.2.2)
  - CocoaLumberjack (= 3.4.2)
  - Crashlytics (= 3.12.0)
  - Folly (from `https://raw.githubusercontent.com/wordpress-mobile/gutenberg-mobile/master/react-native-gutenberg-bridge/third-party-podspecs/Folly.podspec.json`)
  - FormatterKit/TimeIntervalFormatter (= 1.8.2)
  - Gifu (= 3.2.0)
  - GiphyCoreSDK (~> 1.4.0)
  - Gridicons (~> 0.16)
  - Gutenberg (from `http://github.com/wordpress-mobile/gutenberg-mobile/`, tag `v1.0.2`)
  - HockeySDK (= 5.1.4)
  - MGSwipeTableCell (= 1.6.8)
  - MRProgress (= 0.8.3)
  - Nimble (~> 7.3.1)
  - NSObject-SafeExpectations (= 0.0.3)
  - "NSURL+IDN (= 0.3)"
  - OCMock (~> 3.4)
  - OHHTTPStubs (= 6.1.0)
  - OHHTTPStubs/Swift (= 6.1.0)
  - Reachability (= 3.2)
  - React (from `https://raw.githubusercontent.com/wordpress-mobile/gutenberg-mobile/master/react-native-gutenberg-bridge/third-party-podspecs/React.podspec.json`)
  - react-native-keyboard-aware-scroll-view (from `https://github.com/wordpress-mobile/react-native-keyboard-aware-scroll-view.git`, tag `gb-v0.8.5`)
  - react-native-safe-area (from `https://raw.githubusercontent.com/wordpress-mobile/gutenberg-mobile/master/react-native-gutenberg-bridge/third-party-podspecs/react-native-safe-area.podspec.json`)
  - RNSVG (from `https://github.com/wordpress-mobile/react-native-svg.git`, tag `8.0.9-gb.0`)
  - RNTAztecView (from `http://github.com/wordpress-mobile/gutenberg-mobile/`, tag `v1.0.2`)
  - SimulatorStatusMagic
  - Starscream (= 3.0.6)
  - SVProgressHUD (= 2.2.5)
  - WordPress-Editor-iOS (= 1.4.3)
  - WordPressAuthenticator (~> 1.1.9)
  - WordPressKit (~> 2.1.0.1)
  - WordPressShared (= 1.7.1)
  - WordPressUI (from `https://github.com/wordpress-mobile/WordPressUI-iOS.git`, tag `1.2.0`)
  - WPMediaPicker (= 1.3.2)
  - yoga (from `https://raw.githubusercontent.com/wordpress-mobile/gutenberg-mobile/master/react-native-gutenberg-bridge/third-party-podspecs/yoga.podspec.json`)
  - ZendeskSDK (= 2.2.0)

SPEC REPOS:
  https://github.com/cocoapods/specs.git:
    - 1PasswordExtension
    - AFNetworking
    - Alamofire
    - boost-for-react-native
    - Charts
    - CocoaLumberjack
    - Crashlytics
    - DoubleConversion
    - Fabric
    - FormatterKit
    - Gifu
    - GiphyCoreSDK
    - glog
    - GoogleSignInRepacked
    - GoogleToolboxForMac
    - Gridicons
    - HockeySDK
    - lottie-ios
    - MGSwipeTableCell
    - MRProgress
    - Nimble
    - NSObject-SafeExpectations
    - "NSURL+IDN"
    - OCMock
    - OHHTTPStubs
    - Reachability
    - SimulatorStatusMagic
    - Starscream
    - SVProgressHUD
    - UIDeviceIdentifier
    - WordPress-Aztec-iOS
    - WordPress-Editor-iOS
    - WordPressAuthenticator
    - WordPressKit
    - WordPressShared
    - WPMediaPicker
    - wpxmlrpc
    - ZendeskSDK

EXTERNAL SOURCES:
  Automattic-Tracks-iOS:
    :git: https://github.com/Automattic/Automattic-Tracks-iOS.git
    :tag: 0.3.2
  Folly:
    :podspec: https://raw.githubusercontent.com/wordpress-mobile/gutenberg-mobile/master/react-native-gutenberg-bridge/third-party-podspecs/Folly.podspec.json
  Gutenberg:
    :git: http://github.com/wordpress-mobile/gutenberg-mobile/
    :tag: v1.0.2
  React:
    :podspec: https://raw.githubusercontent.com/wordpress-mobile/gutenberg-mobile/master/react-native-gutenberg-bridge/third-party-podspecs/React.podspec.json
  react-native-keyboard-aware-scroll-view:
    :git: https://github.com/wordpress-mobile/react-native-keyboard-aware-scroll-view.git
    :tag: gb-v0.8.5
  react-native-safe-area:
    :podspec: https://raw.githubusercontent.com/wordpress-mobile/gutenberg-mobile/master/react-native-gutenberg-bridge/third-party-podspecs/react-native-safe-area.podspec.json
  RNSVG:
    :git: https://github.com/wordpress-mobile/react-native-svg.git
    :tag: 8.0.9-gb.0
  RNTAztecView:
    :git: http://github.com/wordpress-mobile/gutenberg-mobile/
    :tag: v1.0.2
  WordPressUI:
    :git: https://github.com/wordpress-mobile/WordPressUI-iOS.git
    :tag: 1.2.0
  yoga:
    :podspec: https://raw.githubusercontent.com/wordpress-mobile/gutenberg-mobile/master/react-native-gutenberg-bridge/third-party-podspecs/yoga.podspec.json

CHECKOUT OPTIONS:
  Automattic-Tracks-iOS:
    :git: https://github.com/Automattic/Automattic-Tracks-iOS.git
    :tag: 0.3.2
  Gutenberg:
    :git: http://github.com/wordpress-mobile/gutenberg-mobile/
    :tag: v1.0.2
  react-native-keyboard-aware-scroll-view:
    :git: https://github.com/wordpress-mobile/react-native-keyboard-aware-scroll-view.git
    :tag: gb-v0.8.5
  RNSVG:
    :git: https://github.com/wordpress-mobile/react-native-svg.git
    :tag: 8.0.9-gb.0
  RNTAztecView:
    :git: http://github.com/wordpress-mobile/gutenberg-mobile/
    :tag: v1.0.2
  WordPressUI:
    :git: https://github.com/wordpress-mobile/WordPressUI-iOS.git
    :tag: 1.2.0

SPEC CHECKSUMS:
  1PasswordExtension: 0e95bdea64ec8ff2f4f693be5467a09fac42a83d
  AFNetworking: b6f891fdfaed196b46c7a83cf209e09697b94057
  Alamofire: c7287b6e5d7da964a70935e5db17046b7fde6568
  Automattic-Tracks-iOS: cedc19fcfc1e5b3be48dbc313a548d2e38565265
  boost-for-react-native: 39c7adb57c4e60d6c5479dd8623128eb5b3f0f2c
  Charts: f69cf0518b6d1d62608ca504248f1bbe0b6ae77e
  CocoaLumberjack: db7cc9e464771f12054c22ff6947c5a58d43a0fd
  Crashlytics: 07fb167b1694128c1c9a5a5cc319b0e9c3ca0933
  DoubleConversion: e22e0762848812a87afd67ffda3998d9ef29170c
  Fabric: f988e33c97f08930a413e08123064d2e5f68d655
  Folly: c89ac2d5c6ab169cd7397ef27485c44f35f742c7
  FormatterKit: 4b8f29acc9b872d5d12a63efb560661e8f2e1b98
  Gifu: 7bcb6427457d85e0b4dff5a84ec5947ac19a93ea
  GiphyCoreSDK: 147a492c2477e9ddb20f8dd3a4489e3ea3c05e38
  glog: 1de0bb937dccdc981596d3b5825ebfb765017ded
  GoogleSignInRepacked: d357702618c555f38923576924661325eb1ef22b
  GoogleToolboxForMac: ff31605b7d66400dcec09bed5861689aebadda4d
  Gridicons: 04261236382e9c62c62c9a104f2f532c1bdf6a78
  Gutenberg: d2f8805fde5415bf36b3c06f67cc328a33eb03a5
  HockeySDK: 15afe6bc0a5bfe3a531fd73dbf082095f37dac3b
  lottie-ios: 3fef45d3fabe63e3c7c2eb603dd64ddfffc73062
  MGSwipeTableCell: dc4eca3212ed38a563b27d6aa7b3c01ce656c1e2
  MRProgress: 16de7cc9f347e8846797a770db102a323fe7ef09
<<<<<<< HEAD
  Nimble: 5e94a8cacb355943c6c87198035dc4adbb0f10e4
=======
  Nimble: 051e3d8912d40138fa5591c78594f95fb172af37
>>>>>>> e83455ff
  NSObject-SafeExpectations: b989b68a8a9b7b9f2b264a8b52ba9d7aab8f3129
  "NSURL+IDN": 82355a0afd532fe1de08f6417c134b49b1a1c4b3
  OCMock: 43565190abc78977ad44a61c0d20d7f0784d35ab
  OHHTTPStubs: 1e21c7d2c084b8153fc53d48400d8919d2d432d0
  Reachability: 33e18b67625424e47b6cde6d202dce689ad7af96
  React: 01aa04500b2957c2767e1dff9fe12e09444a467c
<<<<<<< HEAD
  react-native-keyboard-aware-scroll-view: 53e3dd5dd830dbc96d24c1fd8ea457563f07c080
=======
  react-native-keyboard-aware-scroll-view: 785bf1a7030b13e48f339533ce4af4801819b319
>>>>>>> e83455ff
  react-native-safe-area: 7dc92953fce43bf36ab5ecae2fb4ffa2bda9a203
  RNSVG: 6d5813dd9c6a8e041e142abf1372faf012ce5759
  RNTAztecView: 2c97171cf3714f1212e592b26e81a33e60232c8f
  SimulatorStatusMagic: 28d4a9d1a500ac7cea0b2b5a43c1c6ddb40ba56c
  Starscream: ef3ece99d765eeccb67de105bfa143f929026cf5
  SVProgressHUD: 1428aafac632c1f86f62aa4243ec12008d7a51d6
  UIDeviceIdentifier: 8f8a24b257a4d978c8d40ad1e7355b944ffbfa8c
  WordPress-Aztec-iOS: 0062ba96c3ea77186590c74b761427c461f89a06
  WordPress-Editor-iOS: cfaa780c3ee64ea781fe6f52ca1561667a3f3707
  WordPressAuthenticator: 9559bc45373f1b6c2f58d664d34f564bcf73111f
  WordPressKit: a4317495aa619fe4f5db7a6354639e098da07be1
  WordPressShared: 2018257df3fe1de423f31a3ba50ac8d6bd24941c
  WordPressUI: 44fe43a9c5c504dfd534286e39e1ce6ebcd69ff5
  WPMediaPicker: e50edd8f30f5d87288840941ef3ff9cd11860937
  wpxmlrpc: 6ba55c773cfa27083ae4a2173e69b19f46da98e2
  yoga: f37b1edbd68be803f1dc4d57d40d8a5b277d8e2c
  ZendeskSDK: 44ee00338dd718495f0364369420ae11b389c878

PODFILE CHECKSUM: ad60e366ca92306182888e050ecfccfa45511585

COCOAPODS: 1.5.3<|MERGE_RESOLUTION|>--- conflicted
+++ resolved
@@ -102,11 +102,7 @@
   - MRProgress/ProgressBaseClass (0.8.3)
   - MRProgress/Stopable (0.8.3):
     - MRProgress/Helper
-<<<<<<< HEAD
-  - Nimble (7.3.2)
-=======
   - Nimble (7.3.4)
->>>>>>> e83455ff
   - NSObject-SafeExpectations (0.0.3)
   - "NSURL+IDN (0.3)"
   - OCMock (3.4.3)
@@ -128,11 +124,7 @@
   - Reachability (3.2)
   - React (0.57.5):
     - React/Core (= 0.57.5)
-<<<<<<< HEAD
-  - react-native-keyboard-aware-scroll-view (0.8.4):
-=======
   - react-native-keyboard-aware-scroll-view (0.8.5):
->>>>>>> e83455ff
     - React
   - react-native-safe-area (0.5.0):
     - React
@@ -377,22 +369,14 @@
   lottie-ios: 3fef45d3fabe63e3c7c2eb603dd64ddfffc73062
   MGSwipeTableCell: dc4eca3212ed38a563b27d6aa7b3c01ce656c1e2
   MRProgress: 16de7cc9f347e8846797a770db102a323fe7ef09
-<<<<<<< HEAD
-  Nimble: 5e94a8cacb355943c6c87198035dc4adbb0f10e4
-=======
   Nimble: 051e3d8912d40138fa5591c78594f95fb172af37
->>>>>>> e83455ff
   NSObject-SafeExpectations: b989b68a8a9b7b9f2b264a8b52ba9d7aab8f3129
   "NSURL+IDN": 82355a0afd532fe1de08f6417c134b49b1a1c4b3
   OCMock: 43565190abc78977ad44a61c0d20d7f0784d35ab
   OHHTTPStubs: 1e21c7d2c084b8153fc53d48400d8919d2d432d0
   Reachability: 33e18b67625424e47b6cde6d202dce689ad7af96
   React: 01aa04500b2957c2767e1dff9fe12e09444a467c
-<<<<<<< HEAD
-  react-native-keyboard-aware-scroll-view: 53e3dd5dd830dbc96d24c1fd8ea457563f07c080
-=======
   react-native-keyboard-aware-scroll-view: 785bf1a7030b13e48f339533ce4af4801819b319
->>>>>>> e83455ff
   react-native-safe-area: 7dc92953fce43bf36ab5ecae2fb4ffa2bda9a203
   RNSVG: 6d5813dd9c6a8e041e142abf1372faf012ce5759
   RNTAztecView: 2c97171cf3714f1212e592b26e81a33e60232c8f
