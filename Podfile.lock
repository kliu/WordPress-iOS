--- conflicted
+++ resolved
@@ -392,7 +392,7 @@
     - WordPressKit (~> 4.9.0-beta.1)
     - WordPressShared (~> 1.8.16)
     - WordPressUI (~> 1.7.0)
-  - WordPressKit (4.9.0-beta.1):
+  - WordPressKit (4.9.0-beta.2):
     - Alamofire (~> 4.8.0)
     - CocoaLumberjack (~> 3.4)
     - NSObject-SafeExpectations (= 0.0.4)
@@ -482,15 +482,9 @@
   - SimulatorStatusMagic
   - Starscream (= 3.0.6)
   - SVProgressHUD (= 2.2.5)
-<<<<<<< HEAD
-  - WordPress-Editor-iOS (~> 1.19.0)
-  - WordPressAuthenticator (~> 1.16.0)
-  - WordPressKit (from `../WordPressKit-iOS`)
-=======
   - WordPress-Editor-iOS (~> 1.19.1)
   - WordPressAuthenticator (~> 1.17.0-beta.4)
-  - WordPressKit (~> 4.9.0-beta.1)
->>>>>>> c5982100
+  - WordPressKit (from `https://github.com/wordpress-mobile/WordPressKit-iOS.git`, branch `feature/homepage-settings`)
   - WordPressMocks (~> 0.0.8)
   - WordPressShared (~> 1.8.16)
   - WordPressUI (~> 1.7.0)
@@ -622,15 +616,12 @@
   RNTAztecView:
     :commit: 1f5ee28cfd84a9a7fd962f0d63f560baeb777ba7
     :git: http://github.com/wordpress-mobile/gutenberg-mobile/
-<<<<<<< HEAD
-    :tag: v1.28.0
   WordPressKit:
-    :path: "../WordPressKit-iOS"
-=======
+    :branch: feature/homepage-settings
+    :git: https://github.com/wordpress-mobile/WordPressKit-iOS.git
   WPMediaPicker:
     :git: https://github.com/wordpress-mobile/MediaPicker-iOS.git
     :tag: 1.7.0-beta.2
->>>>>>> c5982100
   Yoga:
     :podspec: https://raw.githubusercontent.com/wordpress-mobile/gutenberg-mobile/1f5ee28cfd84a9a7fd962f0d63f560baeb777ba7/react-native-gutenberg-bridge/third-party-podspecs/Yoga.podspec.json
 
@@ -644,6 +635,9 @@
   RNTAztecView:
     :commit: 1f5ee28cfd84a9a7fd962f0d63f560baeb777ba7
     :git: http://github.com/wordpress-mobile/gutenberg-mobile/
+  WordPressKit:
+    :commit: 2e03d9727d0438aaec788daab49c79ea98e21577
+    :git: https://github.com/wordpress-mobile/WordPressKit-iOS.git
   WPMediaPicker:
     :git: https://github.com/wordpress-mobile/MediaPicker-iOS.git
     :tag: 1.7.0-beta.2
@@ -720,7 +714,7 @@
   WordPress-Aztec-iOS: 25a9cbe204a22dd6d540d66d90b8a889421e0b42
   WordPress-Editor-iOS: 9f3d720086b90fd8b73f8eccd744c15abbdb7607
   WordPressAuthenticator: 6648c27a13a5ef13045af7fe30ea6ef60a1252b5
-  WordPressKit: e8aab0ace717c9b9be307ccfdda08821f31b655c
+  WordPressKit: e4985f2f9834ea67d1f88e114564103e0d6f94c9
   WordPressMocks: b4064b99a073117bbc304abe82df78f2fbe60992
   WordPressShared: 1bc316ed162f42af4e0fa2869437e9e28b532b01
   WordPressUI: 1cf47a3b78154faf69caa18569ee7ece1e510fa0
@@ -736,10 +730,6 @@
   ZendeskSupportSDK: a87ab1e4badace92c75eb11dc77ede1e995b2adc
   ZIPFoundation: 249fa8890597086cd536bb2df5c9804d84e122b0
 
-<<<<<<< HEAD
-PODFILE CHECKSUM: b02a44f95ba1514f255bbae21601085f52dfeec6
-=======
-PODFILE CHECKSUM: 8ac727e03852bdec0c5bf5e901e73fc823a66725
->>>>>>> c5982100
+PODFILE CHECKSUM: 94b985f92b2e7b9b197ca3e4bebdc97ad7a24d1f
 
 COCOAPODS: 1.8.4