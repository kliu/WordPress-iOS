--- conflicted
+++ resolved
@@ -505,11 +505,7 @@
   - Starscream (= 3.0.6)
   - SVProgressHUD (= 2.2.5)
   - WordPress-Editor-iOS (~> 1.19.3)
-<<<<<<< HEAD
   - WordPressAuthenticator (from `https://github.com/wordpress-mobile/WordPressAuthenticator-iOS.git`, branch `feature/remove_keychain_ff`)
-=======
-  - WordPressAuthenticator (~> 1.26.0-beta)
->>>>>>> a0a49c3b
   - WordPressKit (~> 4.17.0)
   - WordPressMocks (~> 0.0.8)
   - WordPressShared (~> 1.12.0)
@@ -559,7 +555,6 @@
     - UIDeviceIdentifier
     - WordPress-Aztec-iOS
     - WordPress-Editor-iOS
-    - WordPressAuthenticator
     - WordPressKit
     - WordPressMocks
     - WordPressShared
@@ -661,12 +656,9 @@
     :git: http://github.com/wordpress-mobile/gutenberg-mobile/
     :submodules: true
     :tag: v1.37.1
-<<<<<<< HEAD
   WordPressAuthenticator:
     :branch: feature/remove_keychain_ff
     :git: https://github.com/wordpress-mobile/WordPressAuthenticator-iOS.git
-=======
->>>>>>> a0a49c3b
   Yoga:
     :podspec: https://raw.githubusercontent.com/wordpress-mobile/gutenberg-mobile/v1.37.1/third-party-podspecs/Yoga.podspec.json
 
@@ -685,12 +677,9 @@
     :git: http://github.com/wordpress-mobile/gutenberg-mobile/
     :submodules: true
     :tag: v1.37.1
-<<<<<<< HEAD
   WordPressAuthenticator:
     :commit: 62d3e779b5e267d3e3f65a58fb534fe12727bb21
     :git: https://github.com/wordpress-mobile/WordPressAuthenticator-iOS.git
-=======
->>>>>>> a0a49c3b
 
 SPEC CHECKSUMS:
   1PasswordExtension: f97cc80ae58053c331b2b6dc8843ba7103b33794
@@ -788,10 +777,6 @@
   ZendeskSupportSDK: a87ab1e4badace92c75eb11dc77ede1e995b2adc
   ZIPFoundation: 249fa8890597086cd536bb2df5c9804d84e122b0
 
-<<<<<<< HEAD
-PODFILE CHECKSUM: 775cbd3b86abdee714ede3a39f5b63230b83d66d
-=======
-PODFILE CHECKSUM: bb31990484894ab7b3220c329e8be1c378adeaa3
->>>>>>> a0a49c3b
+PODFILE CHECKSUM: ebbe7320ff4c9b1811ec69e32b3a293d3e319eb1
 
 COCOAPODS: 1.9.3