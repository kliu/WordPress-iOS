PODS:
  - 1PasswordExtension (1.8.5)
  - Alamofire (4.7.3)
  - AlamofireNetworkActivityIndicator (2.3.0):
    - Alamofire (~> 4.7)
  - AppCenter (2.5.1):
    - AppCenter/Analytics (= 2.5.1)
    - AppCenter/Crashes (= 2.5.1)
  - AppCenter/Analytics (2.5.1):
    - AppCenter/Core
  - AppCenter/Core (2.5.1)
  - AppCenter/Crashes (2.5.1):
    - AppCenter/Core
  - AppCenter/Distribute (2.5.1):
    - AppCenter/Core
  - Automattic-Tracks-iOS (0.4.3):
    - CocoaLumberjack (~> 3.5.2)
    - Reachability (~> 3.1)
    - Sentry (~> 4)
    - UIDeviceIdentifier (~> 1)
  - boost-for-react-native (1.63.0)
  - Charts (3.2.2):
    - Charts/Core (= 3.2.2)
  - Charts/Core (3.2.2)
  - CocoaLumberjack (3.5.2):
    - CocoaLumberjack/Core (= 3.5.2)
  - CocoaLumberjack/Core (3.5.2)
  - DoubleConversion (1.1.5)
  - Down (0.6.6)
  - Folly (2018.10.22.00):
    - boost-for-react-native
    - DoubleConversion
    - Folly/Default (= 2018.10.22.00)
    - glog
  - Folly/Default (2018.10.22.00):
    - boost-for-react-native
    - DoubleConversion
    - glog
  - FormatterKit/Resources (1.8.2)
  - FormatterKit/TimeIntervalFormatter (1.8.2):
    - FormatterKit/Resources
  - FSInteractiveMap (0.1.0)
  - Gifu (3.2.0)
  - glog (0.3.5)
  - GoogleSignIn (4.4.0):
    - "GoogleToolboxForMac/NSDictionary+URLArguments (~> 2.1)"
    - "GoogleToolboxForMac/NSString+URLArguments (~> 2.1)"
    - GTMSessionFetcher/Core (~> 1.1)
  - GoogleToolboxForMac/DebugUtils (2.2.2):
    - GoogleToolboxForMac/Defines (= 2.2.2)
  - GoogleToolboxForMac/Defines (2.2.2)
  - "GoogleToolboxForMac/NSDictionary+URLArguments (2.2.2)":
    - GoogleToolboxForMac/DebugUtils (= 2.2.2)
    - GoogleToolboxForMac/Defines (= 2.2.2)
    - "GoogleToolboxForMac/NSString+URLArguments (= 2.2.2)"
  - "GoogleToolboxForMac/NSString+URLArguments (2.2.2)"
  - Gridicons (0.19)
  - GTMSessionFetcher/Core (1.3.0)
  - Gutenberg (1.20.0):
    - React (= 0.60.0-patched)
    - React-RCTImage (= 0.60.0-patched)
    - RNTAztecView
    - WordPress-Aztec-iOS
  - JTAppleCalendar (8.0.3)
  - lottie-ios (2.5.2)
  - MRProgress (0.8.3):
    - MRProgress/ActivityIndicator (= 0.8.3)
    - MRProgress/Blur (= 0.8.3)
    - MRProgress/Circular (= 0.8.3)
    - MRProgress/Icons (= 0.8.3)
    - MRProgress/NavigationBarProgress (= 0.8.3)
    - MRProgress/Overlay (= 0.8.3)
  - MRProgress/ActivityIndicator (0.8.3):
    - MRProgress/Stopable
  - MRProgress/Blur (0.8.3):
    - MRProgress/Helper
  - MRProgress/Circular (0.8.3):
    - MRProgress/Helper
    - MRProgress/ProgressBaseClass
    - MRProgress/Stopable
  - MRProgress/Helper (0.8.3)
  - MRProgress/Icons (0.8.3)
  - MRProgress/NavigationBarProgress (0.8.3):
    - MRProgress/ProgressBaseClass
  - MRProgress/Overlay (0.8.3):
    - MRProgress/ActivityIndicator
    - MRProgress/Blur
    - MRProgress/Circular
    - MRProgress/Helper
    - MRProgress/Icons
  - MRProgress/ProgressBaseClass (0.8.3)
  - MRProgress/Stopable (0.8.3):
    - MRProgress/Helper
  - Nimble (7.3.4)
  - NSObject-SafeExpectations (0.0.3)
  - "NSURL+IDN (0.3)"
  - OCMock (3.5)
  - OHHTTPStubs (6.1.0):
    - OHHTTPStubs/Default (= 6.1.0)
  - OHHTTPStubs/Core (6.1.0)
  - OHHTTPStubs/Default (6.1.0):
    - OHHTTPStubs/Core
    - OHHTTPStubs/JSON
    - OHHTTPStubs/NSURLSession
    - OHHTTPStubs/OHPathHelpers
  - OHHTTPStubs/JSON (6.1.0):
    - OHHTTPStubs/Core
  - OHHTTPStubs/NSURLSession (6.1.0):
    - OHHTTPStubs/Core
  - OHHTTPStubs/OHPathHelpers (6.1.0)
  - OHHTTPStubs/Swift (6.1.0):
    - OHHTTPStubs/Default
  - Reachability (3.2)
  - React (0.60.0-patched):
    - React-Core (= 0.60.0-patched)
    - React-DevSupport (= 0.60.0-patched)
    - React-RCTActionSheet (= 0.60.0-patched)
    - React-RCTAnimation (= 0.60.0-patched)
    - React-RCTBlob (= 0.60.0-patched)
    - React-RCTImage (= 0.60.0-patched)
    - React-RCTLinking (= 0.60.0-patched)
    - React-RCTNetwork (= 0.60.0-patched)
    - React-RCTSettings (= 0.60.0-patched)
    - React-RCTText (= 0.60.0-patched)
    - React-RCTVibration (= 0.60.0-patched)
    - React-RCTWebSocket (= 0.60.0-patched)
  - React-Core (0.60.0-patched):
    - Folly (= 2018.10.22.00)
    - glog
    - React-Core/Default (= 0.60.0-patched)
    - React-cxxreact (= 0.60.0-patched)
    - React-jsi (= 0.60.0-patched)
    - React-jsiexecutor (= 0.60.0-patched)
    - yoga (= 0.60.0-patched.React)
  - React-Core/Default (0.60.0-patched):
    - Folly (= 2018.10.22.00)
    - glog
    - React-cxxreact (= 0.60.0-patched)
    - React-jsi (= 0.60.0-patched)
    - React-jsiexecutor (= 0.60.0-patched)
    - yoga (= 0.60.0-patched.React)
  - React-cxxreact (0.60.0-patched):
    - boost-for-react-native (= 1.63.0)
    - DoubleConversion
    - Folly (= 2018.10.22.00)
    - glog
    - React-jsinspector (= 0.60.0-patched)
  - React-DevSupport (0.60.0-patched):
    - React-Core (= 0.60.0-patched)
    - React-jsinspector (= 0.60.0-patched)
    - React-RCTWebSocket (= 0.60.0-patched)
  - React-jsi (0.60.0-patched):
    - boost-for-react-native (= 1.63.0)
    - DoubleConversion
    - Folly (= 2018.10.22.00)
    - glog
    - React-jsi/Default (= 0.60.0-patched)
  - React-jsi/Default (0.60.0-patched):
    - boost-for-react-native (= 1.63.0)
    - DoubleConversion
    - Folly (= 2018.10.22.00)
    - glog
  - React-jsiexecutor (0.60.0-patched):
    - DoubleConversion
    - Folly (= 2018.10.22.00)
    - glog
    - React-cxxreact (= 0.60.0-patched)
    - React-jsi (= 0.60.0-patched)
  - React-jsinspector (0.60.0-patched)
  - react-native-keyboard-aware-scroll-view (0.8.7):
    - React
  - react-native-safe-area (0.5.1):
    - React
  - react-native-slider (2.0.7):
    - React
  - react-native-video (4.4.1):
    - React-Core
    - react-native-video/Video (= 4.4.1)
  - react-native-video/Video (4.4.1):
    - React-Core
  - React-RCTActionSheet (0.60.0-patched):
    - React-Core (= 0.60.0-patched)
  - React-RCTAnimation (0.60.0-patched):
    - React-Core (= 0.60.0-patched)
  - React-RCTBlob (0.60.0-patched):
    - React-Core (= 0.60.0-patched)
    - React-jsi (= 0.60.0-patched)
    - React-RCTNetwork (= 0.60.0-patched)
    - React-RCTWebSocket (= 0.60.0-patched)
  - React-RCTImage (0.60.0-patched):
    - React-Core (= 0.60.0-patched)
    - React-RCTNetwork (= 0.60.0-patched)
  - React-RCTLinking (0.60.0-patched):
    - React-Core (= 0.60.0-patched)
  - React-RCTNetwork (0.60.0-patched):
    - React-Core (= 0.60.0-patched)
  - React-RCTSettings (0.60.0-patched):
    - React-Core (= 0.60.0-patched)
  - React-RCTText (0.60.0-patched):
    - React-Core (= 0.60.0-patched)
  - React-RCTVibration (0.60.0-patched):
    - React-Core (= 0.60.0-patched)
  - React-RCTWebSocket (0.60.0-patched):
    - React-Core (= 0.60.0-patched)
  - ReactNativeDarkMode (0.0.10):
    - React
  - RNSVG (9.3.3-gb):
    - React-Core
    - React-RCTImage
  - RNTAztecView (1.20.0):
    - React-Core
    - WordPress-Aztec-iOS
  - Sentry (4.4.3):
    - Sentry/Core (= 4.4.3)
  - Sentry/Core (4.4.3)
  - SimulatorStatusMagic (2.4.1)
  - Starscream (3.0.6)
  - SVProgressHUD (2.2.5)
  - UIDeviceIdentifier (1.4.0)
  - WordPress-Aztec-iOS (1.14.0)
  - WordPress-Editor-iOS (1.14.0):
    - WordPress-Aztec-iOS (= 1.14.0)
  - WordPressAuthenticator (1.10.6-beta.2):
    - 1PasswordExtension (= 1.8.5)
    - Alamofire (= 4.7.3)
    - CocoaLumberjack (~> 3.5)
    - GoogleSignIn (~> 4.4)
    - Gridicons (~> 0.15)
    - lottie-ios (= 2.5.2)
    - "NSURL+IDN (= 0.3)"
    - SVProgressHUD (= 2.2.5)
    - WordPressKit (~> 4.5.6-beta.1)
    - WordPressShared (~> 1.8)
    - WordPressUI (~> 1.4-beta.1)
  - WordPressKit (4.5.6-beta.1):
    - Alamofire (~> 4.7.3)
    - CocoaLumberjack (~> 3.4)
    - NSObject-SafeExpectations (= 0.0.3)
    - UIDeviceIdentifier (~> 1)
    - WordPressShared (~> 1.8.0)
    - wpxmlrpc (= 0.8.4)
  - WordPressMocks (0.0.6)
  - WordPressShared (1.8.11-beta.1):
    - CocoaLumberjack (~> 3.4)
    - FormatterKit/TimeIntervalFormatter (= 1.8.2)
  - WordPressUI (1.5.0)
  - WPMediaPicker (1.6.0)
  - wpxmlrpc (0.8.4)
  - yoga (0.60.0-patched.React)
  - ZendeskSDK (4.0.0):
    - ZendeskSDK/Providers (= 4.0.0)
    - ZendeskSDK/UI (= 4.0.0)
  - ZendeskSDK/Core (4.0.0)
  - ZendeskSDK/Providers (4.0.0):
    - ZendeskSDK/Core
  - ZendeskSDK/UI (4.0.0):
    - ZendeskSDK/Core
    - ZendeskSDK/Providers
  - ZIPFoundation (0.9.10)

DEPENDENCIES:
  - 1PasswordExtension (= 1.8.5)
  - Alamofire (= 4.7.3)
  - AlamofireNetworkActivityIndicator (~> 2.3)
  - AppCenter (= 2.5.1)
  - AppCenter/Distribute (= 2.5.1)
  - Automattic-Tracks-iOS (~> 0.4.3)
  - Charts (~> 3.2.2)
  - CocoaLumberjack (= 3.5.2)
  - Down (~> 0.6.6)
  - Folly (from `https://raw.githubusercontent.com/wordpress-mobile/gutenberg-mobile/aaa43ff63c6fc8dd44f6bd45af25e2f91619d6a5/react-native-gutenberg-bridge/third-party-podspecs/Folly.podspec.json`)
  - FormatterKit/TimeIntervalFormatter (= 1.8.2)
  - FSInteractiveMap (from `https://github.com/wordpress-mobile/FSInteractiveMap.git`, tag `0.2.0`)
  - Gifu (= 3.2.0)
  - glog (from `https://raw.githubusercontent.com/wordpress-mobile/gutenberg-mobile/aaa43ff63c6fc8dd44f6bd45af25e2f91619d6a5/react-native-gutenberg-bridge/third-party-podspecs/glog.podspec.json`)
  - Gridicons (~> 0.16)
  - Gutenberg (from `http://github.com/wordpress-mobile/gutenberg-mobile/`, commit `aaa43ff63c6fc8dd44f6bd45af25e2f91619d6a5`)
  - JTAppleCalendar (~> 8.0.2)
  - MRProgress (= 0.8.3)
  - Nimble (~> 7.3.1)
  - NSObject-SafeExpectations (= 0.0.3)
  - "NSURL+IDN (= 0.3)"
  - OCMock (~> 3.4)
  - OHHTTPStubs (= 6.1.0)
  - OHHTTPStubs/Swift (= 6.1.0)
  - Reachability (= 3.2)
  - React (from `https://raw.githubusercontent.com/wordpress-mobile/gutenberg-mobile/aaa43ff63c6fc8dd44f6bd45af25e2f91619d6a5/react-native-gutenberg-bridge/third-party-podspecs/React.podspec.json`)
  - React-Core (from `https://raw.githubusercontent.com/wordpress-mobile/gutenberg-mobile/aaa43ff63c6fc8dd44f6bd45af25e2f91619d6a5/react-native-gutenberg-bridge/third-party-podspecs/React-Core.podspec.json`)
  - React-cxxreact (from `https://raw.githubusercontent.com/wordpress-mobile/gutenberg-mobile/aaa43ff63c6fc8dd44f6bd45af25e2f91619d6a5/react-native-gutenberg-bridge/third-party-podspecs/React-cxxreact.podspec.json`)
  - React-DevSupport (from `https://raw.githubusercontent.com/wordpress-mobile/gutenberg-mobile/aaa43ff63c6fc8dd44f6bd45af25e2f91619d6a5/react-native-gutenberg-bridge/third-party-podspecs/React-DevSupport.podspec.json`)
  - React-jsi (from `https://raw.githubusercontent.com/wordpress-mobile/gutenberg-mobile/aaa43ff63c6fc8dd44f6bd45af25e2f91619d6a5/react-native-gutenberg-bridge/third-party-podspecs/React-jsi.podspec.json`)
  - React-jsiexecutor (from `https://raw.githubusercontent.com/wordpress-mobile/gutenberg-mobile/aaa43ff63c6fc8dd44f6bd45af25e2f91619d6a5/react-native-gutenberg-bridge/third-party-podspecs/React-jsiexecutor.podspec.json`)
  - React-jsinspector (from `https://raw.githubusercontent.com/wordpress-mobile/gutenberg-mobile/aaa43ff63c6fc8dd44f6bd45af25e2f91619d6a5/react-native-gutenberg-bridge/third-party-podspecs/React-jsinspector.podspec.json`)
  - react-native-keyboard-aware-scroll-view (from `https://raw.githubusercontent.com/wordpress-mobile/gutenberg-mobile/aaa43ff63c6fc8dd44f6bd45af25e2f91619d6a5/react-native-gutenberg-bridge/third-party-podspecs/react-native-keyboard-aware-scroll-view.podspec.json`)
  - react-native-safe-area (from `https://raw.githubusercontent.com/wordpress-mobile/gutenberg-mobile/aaa43ff63c6fc8dd44f6bd45af25e2f91619d6a5/react-native-gutenberg-bridge/third-party-podspecs/react-native-safe-area.podspec.json`)
  - react-native-slider (from `https://raw.githubusercontent.com/wordpress-mobile/gutenberg-mobile/aaa43ff63c6fc8dd44f6bd45af25e2f91619d6a5/react-native-gutenberg-bridge/third-party-podspecs/react-native-slider.podspec.json`)
  - react-native-video (from `https://raw.githubusercontent.com/wordpress-mobile/gutenberg-mobile/aaa43ff63c6fc8dd44f6bd45af25e2f91619d6a5/react-native-gutenberg-bridge/third-party-podspecs/react-native-video.podspec.json`)
  - React-RCTActionSheet (from `https://raw.githubusercontent.com/wordpress-mobile/gutenberg-mobile/aaa43ff63c6fc8dd44f6bd45af25e2f91619d6a5/react-native-gutenberg-bridge/third-party-podspecs/React-RCTActionSheet.podspec.json`)
  - React-RCTAnimation (from `https://raw.githubusercontent.com/wordpress-mobile/gutenberg-mobile/aaa43ff63c6fc8dd44f6bd45af25e2f91619d6a5/react-native-gutenberg-bridge/third-party-podspecs/React-RCTAnimation.podspec.json`)
  - React-RCTBlob (from `https://raw.githubusercontent.com/wordpress-mobile/gutenberg-mobile/aaa43ff63c6fc8dd44f6bd45af25e2f91619d6a5/react-native-gutenberg-bridge/third-party-podspecs/React-RCTBlob.podspec.json`)
  - React-RCTImage (from `https://raw.githubusercontent.com/wordpress-mobile/gutenberg-mobile/aaa43ff63c6fc8dd44f6bd45af25e2f91619d6a5/react-native-gutenberg-bridge/third-party-podspecs/React-RCTImage.podspec.json`)
  - React-RCTLinking (from `https://raw.githubusercontent.com/wordpress-mobile/gutenberg-mobile/aaa43ff63c6fc8dd44f6bd45af25e2f91619d6a5/react-native-gutenberg-bridge/third-party-podspecs/React-RCTLinking.podspec.json`)
  - React-RCTNetwork (from `https://raw.githubusercontent.com/wordpress-mobile/gutenberg-mobile/aaa43ff63c6fc8dd44f6bd45af25e2f91619d6a5/react-native-gutenberg-bridge/third-party-podspecs/React-RCTNetwork.podspec.json`)
  - React-RCTSettings (from `https://raw.githubusercontent.com/wordpress-mobile/gutenberg-mobile/aaa43ff63c6fc8dd44f6bd45af25e2f91619d6a5/react-native-gutenberg-bridge/third-party-podspecs/React-RCTSettings.podspec.json`)
  - React-RCTText (from `https://raw.githubusercontent.com/wordpress-mobile/gutenberg-mobile/aaa43ff63c6fc8dd44f6bd45af25e2f91619d6a5/react-native-gutenberg-bridge/third-party-podspecs/React-RCTText.podspec.json`)
  - React-RCTVibration (from `https://raw.githubusercontent.com/wordpress-mobile/gutenberg-mobile/aaa43ff63c6fc8dd44f6bd45af25e2f91619d6a5/react-native-gutenberg-bridge/third-party-podspecs/React-RCTVibration.podspec.json`)
  - React-RCTWebSocket (from `https://raw.githubusercontent.com/wordpress-mobile/gutenberg-mobile/aaa43ff63c6fc8dd44f6bd45af25e2f91619d6a5/react-native-gutenberg-bridge/third-party-podspecs/React-RCTWebSocket.podspec.json`)
  - ReactNativeDarkMode (from `https://raw.githubusercontent.com/wordpress-mobile/gutenberg-mobile/aaa43ff63c6fc8dd44f6bd45af25e2f91619d6a5/react-native-gutenberg-bridge/third-party-podspecs/ReactNativeDarkMode.podspec.json`)
  - RNSVG (from `https://raw.githubusercontent.com/wordpress-mobile/gutenberg-mobile/aaa43ff63c6fc8dd44f6bd45af25e2f91619d6a5/react-native-gutenberg-bridge/third-party-podspecs/RNSVG.podspec.json`)
  - RNTAztecView (from `http://github.com/wordpress-mobile/gutenberg-mobile/`, commit `aaa43ff63c6fc8dd44f6bd45af25e2f91619d6a5`)
  - SimulatorStatusMagic
  - Starscream (= 3.0.6)
  - SVProgressHUD (= 2.2.5)
  - WordPress-Editor-iOS (~> 1.14.0)
  - WordPressAuthenticator (~> 1.10.6-beta.2)
  - WordPressKit (~> 4.5.6-beta.1)
  - WordPressMocks (~> 0.0.6)
  - WordPressShared (from `https://github.com/wordpress-mobile/WordPress-iOS-Shared.git`, commit `4be5415`)
  - WordPressUI (~> 1.5.0)
  - WPMediaPicker (~> 1.6.0)
  - yoga (from `https://raw.githubusercontent.com/wordpress-mobile/gutenberg-mobile/aaa43ff63c6fc8dd44f6bd45af25e2f91619d6a5/react-native-gutenberg-bridge/third-party-podspecs/yoga.podspec.json`)
  - ZendeskSDK (from `https://github.com/zendesk/zendesk_sdk_ios`, tag `4.0.0`)
  - ZIPFoundation (~> 0.9.8)

SPEC REPOS:
  trunk:
    - 1PasswordExtension
    - Alamofire
    - AlamofireNetworkActivityIndicator
    - AppCenter
    - Automattic-Tracks-iOS
    - boost-for-react-native
    - Charts
    - CocoaLumberjack
    - DoubleConversion
    - Down
    - FormatterKit
    - Gifu
    - GoogleSignIn
    - GoogleToolboxForMac
    - Gridicons
    - GTMSessionFetcher
    - JTAppleCalendar
    - lottie-ios
    - MRProgress
    - Nimble
    - NSObject-SafeExpectations
    - "NSURL+IDN"
    - OCMock
    - OHHTTPStubs
    - Reachability
    - Sentry
    - SimulatorStatusMagic
    - Starscream
    - SVProgressHUD
    - UIDeviceIdentifier
    - WordPress-Aztec-iOS
    - WordPress-Editor-iOS
    - WordPressAuthenticator
    - WordPressKit
    - WordPressMocks
    - WordPressUI
    - WPMediaPicker
    - wpxmlrpc
    - ZIPFoundation

EXTERNAL SOURCES:
  Folly:
    :podspec: https://raw.githubusercontent.com/wordpress-mobile/gutenberg-mobile/aaa43ff63c6fc8dd44f6bd45af25e2f91619d6a5/react-native-gutenberg-bridge/third-party-podspecs/Folly.podspec.json
  FSInteractiveMap:
    :git: https://github.com/wordpress-mobile/FSInteractiveMap.git
    :tag: 0.2.0
  glog:
    :podspec: https://raw.githubusercontent.com/wordpress-mobile/gutenberg-mobile/aaa43ff63c6fc8dd44f6bd45af25e2f91619d6a5/react-native-gutenberg-bridge/third-party-podspecs/glog.podspec.json
  Gutenberg:
    :commit: aaa43ff63c6fc8dd44f6bd45af25e2f91619d6a5
    :git: http://github.com/wordpress-mobile/gutenberg-mobile/
  React:
    :podspec: https://raw.githubusercontent.com/wordpress-mobile/gutenberg-mobile/aaa43ff63c6fc8dd44f6bd45af25e2f91619d6a5/react-native-gutenberg-bridge/third-party-podspecs/React.podspec.json
  React-Core:
    :podspec: https://raw.githubusercontent.com/wordpress-mobile/gutenberg-mobile/aaa43ff63c6fc8dd44f6bd45af25e2f91619d6a5/react-native-gutenberg-bridge/third-party-podspecs/React-Core.podspec.json
  React-cxxreact:
    :podspec: https://raw.githubusercontent.com/wordpress-mobile/gutenberg-mobile/aaa43ff63c6fc8dd44f6bd45af25e2f91619d6a5/react-native-gutenberg-bridge/third-party-podspecs/React-cxxreact.podspec.json
  React-DevSupport:
    :podspec: https://raw.githubusercontent.com/wordpress-mobile/gutenberg-mobile/aaa43ff63c6fc8dd44f6bd45af25e2f91619d6a5/react-native-gutenberg-bridge/third-party-podspecs/React-DevSupport.podspec.json
  React-jsi:
    :podspec: https://raw.githubusercontent.com/wordpress-mobile/gutenberg-mobile/aaa43ff63c6fc8dd44f6bd45af25e2f91619d6a5/react-native-gutenberg-bridge/third-party-podspecs/React-jsi.podspec.json
  React-jsiexecutor:
    :podspec: https://raw.githubusercontent.com/wordpress-mobile/gutenberg-mobile/aaa43ff63c6fc8dd44f6bd45af25e2f91619d6a5/react-native-gutenberg-bridge/third-party-podspecs/React-jsiexecutor.podspec.json
  React-jsinspector:
    :podspec: https://raw.githubusercontent.com/wordpress-mobile/gutenberg-mobile/aaa43ff63c6fc8dd44f6bd45af25e2f91619d6a5/react-native-gutenberg-bridge/third-party-podspecs/React-jsinspector.podspec.json
  react-native-keyboard-aware-scroll-view:
    :podspec: https://raw.githubusercontent.com/wordpress-mobile/gutenberg-mobile/aaa43ff63c6fc8dd44f6bd45af25e2f91619d6a5/react-native-gutenberg-bridge/third-party-podspecs/react-native-keyboard-aware-scroll-view.podspec.json
  react-native-safe-area:
    :podspec: https://raw.githubusercontent.com/wordpress-mobile/gutenberg-mobile/aaa43ff63c6fc8dd44f6bd45af25e2f91619d6a5/react-native-gutenberg-bridge/third-party-podspecs/react-native-safe-area.podspec.json
  react-native-slider:
    :podspec: https://raw.githubusercontent.com/wordpress-mobile/gutenberg-mobile/aaa43ff63c6fc8dd44f6bd45af25e2f91619d6a5/react-native-gutenberg-bridge/third-party-podspecs/react-native-slider.podspec.json
  react-native-video:
    :podspec: https://raw.githubusercontent.com/wordpress-mobile/gutenberg-mobile/aaa43ff63c6fc8dd44f6bd45af25e2f91619d6a5/react-native-gutenberg-bridge/third-party-podspecs/react-native-video.podspec.json
  React-RCTActionSheet:
    :podspec: https://raw.githubusercontent.com/wordpress-mobile/gutenberg-mobile/aaa43ff63c6fc8dd44f6bd45af25e2f91619d6a5/react-native-gutenberg-bridge/third-party-podspecs/React-RCTActionSheet.podspec.json
  React-RCTAnimation:
    :podspec: https://raw.githubusercontent.com/wordpress-mobile/gutenberg-mobile/aaa43ff63c6fc8dd44f6bd45af25e2f91619d6a5/react-native-gutenberg-bridge/third-party-podspecs/React-RCTAnimation.podspec.json
  React-RCTBlob:
    :podspec: https://raw.githubusercontent.com/wordpress-mobile/gutenberg-mobile/aaa43ff63c6fc8dd44f6bd45af25e2f91619d6a5/react-native-gutenberg-bridge/third-party-podspecs/React-RCTBlob.podspec.json
  React-RCTImage:
    :podspec: https://raw.githubusercontent.com/wordpress-mobile/gutenberg-mobile/aaa43ff63c6fc8dd44f6bd45af25e2f91619d6a5/react-native-gutenberg-bridge/third-party-podspecs/React-RCTImage.podspec.json
  React-RCTLinking:
    :podspec: https://raw.githubusercontent.com/wordpress-mobile/gutenberg-mobile/aaa43ff63c6fc8dd44f6bd45af25e2f91619d6a5/react-native-gutenberg-bridge/third-party-podspecs/React-RCTLinking.podspec.json
  React-RCTNetwork:
    :podspec: https://raw.githubusercontent.com/wordpress-mobile/gutenberg-mobile/aaa43ff63c6fc8dd44f6bd45af25e2f91619d6a5/react-native-gutenberg-bridge/third-party-podspecs/React-RCTNetwork.podspec.json
  React-RCTSettings:
    :podspec: https://raw.githubusercontent.com/wordpress-mobile/gutenberg-mobile/aaa43ff63c6fc8dd44f6bd45af25e2f91619d6a5/react-native-gutenberg-bridge/third-party-podspecs/React-RCTSettings.podspec.json
  React-RCTText:
    :podspec: https://raw.githubusercontent.com/wordpress-mobile/gutenberg-mobile/aaa43ff63c6fc8dd44f6bd45af25e2f91619d6a5/react-native-gutenberg-bridge/third-party-podspecs/React-RCTText.podspec.json
  React-RCTVibration:
    :podspec: https://raw.githubusercontent.com/wordpress-mobile/gutenberg-mobile/aaa43ff63c6fc8dd44f6bd45af25e2f91619d6a5/react-native-gutenberg-bridge/third-party-podspecs/React-RCTVibration.podspec.json
  React-RCTWebSocket:
    :podspec: https://raw.githubusercontent.com/wordpress-mobile/gutenberg-mobile/aaa43ff63c6fc8dd44f6bd45af25e2f91619d6a5/react-native-gutenberg-bridge/third-party-podspecs/React-RCTWebSocket.podspec.json
  ReactNativeDarkMode:
    :podspec: https://raw.githubusercontent.com/wordpress-mobile/gutenberg-mobile/aaa43ff63c6fc8dd44f6bd45af25e2f91619d6a5/react-native-gutenberg-bridge/third-party-podspecs/ReactNativeDarkMode.podspec.json
  RNSVG:
    :podspec: https://raw.githubusercontent.com/wordpress-mobile/gutenberg-mobile/aaa43ff63c6fc8dd44f6bd45af25e2f91619d6a5/react-native-gutenberg-bridge/third-party-podspecs/RNSVG.podspec.json
  RNTAztecView:
    :commit: aaa43ff63c6fc8dd44f6bd45af25e2f91619d6a5
    :git: http://github.com/wordpress-mobile/gutenberg-mobile/
  WordPressShared:
    :commit: 4be5415
    :git: https://github.com/wordpress-mobile/WordPress-iOS-Shared.git
  yoga:
    :podspec: https://raw.githubusercontent.com/wordpress-mobile/gutenberg-mobile/aaa43ff63c6fc8dd44f6bd45af25e2f91619d6a5/react-native-gutenberg-bridge/third-party-podspecs/yoga.podspec.json
  ZendeskSDK:
    :git: https://github.com/zendesk/zendesk_sdk_ios
    :tag: 4.0.0

CHECKOUT OPTIONS:
  FSInteractiveMap:
    :git: https://github.com/wordpress-mobile/FSInteractiveMap.git
    :tag: 0.2.0
  Gutenberg:
    :commit: aaa43ff63c6fc8dd44f6bd45af25e2f91619d6a5
    :git: http://github.com/wordpress-mobile/gutenberg-mobile/
  RNTAztecView:
    :commit: aaa43ff63c6fc8dd44f6bd45af25e2f91619d6a5
    :git: http://github.com/wordpress-mobile/gutenberg-mobile/
  WordPressShared:
    :commit: 4be5415
    :git: https://github.com/wordpress-mobile/WordPress-iOS-Shared.git
  ZendeskSDK:
    :git: https://github.com/zendesk/zendesk_sdk_ios
    :tag: 4.0.0

SPEC CHECKSUMS:
  1PasswordExtension: 0e95bdea64ec8ff2f4f693be5467a09fac42a83d
  Alamofire: c7287b6e5d7da964a70935e5db17046b7fde6568
  AlamofireNetworkActivityIndicator: 18346ff6d770d9513d0ac6f2d99706f40f93dbaa
  AppCenter: fddcbac6e4baae3d93a196ceb0bfe0e4ce407dec
  Automattic-Tracks-iOS: 5515b3e6a5e55183a244ca6cb013df26810fa994
  boost-for-react-native: 39c7adb57c4e60d6c5479dd8623128eb5b3f0f2c
  Charts: f69cf0518b6d1d62608ca504248f1bbe0b6ae77e
  CocoaLumberjack: 118bf4a820efc641f79fa487b75ed928dccfae23
  DoubleConversion: e22e0762848812a87afd67ffda3998d9ef29170c
  Down: 71bf4af3c04fa093e65dffa25c4b64fa61287373
  Folly: 30e7936e1c45c08d884aa59369ed951a8e68cf51
  FormatterKit: 4b8f29acc9b872d5d12a63efb560661e8f2e1b98
  FSInteractiveMap: a396f610f48b76cb540baa87139d056429abda86
  Gifu: 7bcb6427457d85e0b4dff5a84ec5947ac19a93ea
  glog: 1f3da668190260b06b429bb211bfbee5cd790c28
  GoogleSignIn: 7ff245e1a7b26d379099d3243a562f5747e23d39
  GoogleToolboxForMac: 800648f8b3127618c1b59c7f97684427630c5ea3
  Gridicons: dc92efbe5fd60111d2e8ea051d84a60cca552abc
  GTMSessionFetcher: 43b8b64263023d4f32caa0b40f4c8bfa3c5f36d8
<<<<<<< HEAD
  Gutenberg: 4b111a763c48217c50309c89a0c72901a2d427e0
  JTAppleCalendar: 932cadea40b1051beab10f67843451d48ba16c99
=======
  Gutenberg: a4ddae69a01f4fbbf6c0e85af1bda494680f10e8
  JTAppleCalendar: bb3dd3752e2bcc85cb798ab763fbdd6e142715fc
>>>>>>> 7f9dd872
  lottie-ios: 3fef45d3fabe63e3c7c2eb603dd64ddfffc73062
  MRProgress: 16de7cc9f347e8846797a770db102a323fe7ef09
  Nimble: 051e3d8912d40138fa5591c78594f95fb172af37
  NSObject-SafeExpectations: b989b68a8a9b7b9f2b264a8b52ba9d7aab8f3129
  "NSURL+IDN": 82355a0afd532fe1de08f6417c134b49b1a1c4b3
  OCMock: 4ab4577fc941af31f4a0398f6e7e230cf21fc72a
  OHHTTPStubs: 1e21c7d2c084b8153fc53d48400d8919d2d432d0
  Reachability: 33e18b67625424e47b6cde6d202dce689ad7af96
  React: f208cb37831d73d3feafe90ff5c353ef67516cfb
  React-Core: c84e22ad089efdf344669e09c0036a8e68c87c54
  React-cxxreact: 83e0eeaaf0bdcb32196c1d1b45741375e988e766
  React-DevSupport: 3415f47b173bd12db823ef0c3792cf476007a4b3
  React-jsi: 1ac67673d6a1151f8252af77caf2171098377d1d
  React-jsiexecutor: 59a89ffa9ab4c0d8d4ac98cda564038be4951b3f
  React-jsinspector: fd89d0a2012fb6d4e452c1caa87f4ed85902e128
  react-native-keyboard-aware-scroll-view: 01c4b2303c4ef1c49c4d239c9c5856f0393104df
  react-native-safe-area: e8230b0017d76c00de6b01e2412dcf86b127c6a3
  react-native-slider: b36527edad24d49d9f3b53f3078334f45558f97b
  react-native-video: 9de661e89386bb7ab78cc68e61a146cbdf5ad4ad
  React-RCTActionSheet: f6f84ea3818164bba944c67ba6e681d9c4bb4d2e
  React-RCTAnimation: cf0b6eda1308a7b49acf8efa424fe7bfbf8f7854
  React-RCTBlob: 3811d8208edd395946cff234d43cf616d7cbb0c3
  React-RCTImage: da8d433e4e0746ae78917378edcbb24b5ab58846
  React-RCTLinking: 223b1a5500c89ad56baafea9b949d82a47a5874a
  React-RCTNetwork: 7aa744dd0b169df268e68010326f3036e7aa2588
  React-RCTSettings: 7edbd802e9fa868dde68f0cbfab67c28412e32d5
  React-RCTText: d09f0d5aaf3ce225cf33ba4bdc067537b689acab
  React-RCTVibration: 4e773d837c5608294b80c6f0b90e8f217731660a
  React-RCTWebSocket: 47dfd49bb143d4847fae643816e02646b7bce1b9
  ReactNativeDarkMode: f61376360c5d983907e5c316e8e1c853a8c2f348
  RNSVG: c820516df826221ce4969594bf3e822a464abd51
  RNTAztecView: ca71b7bf19115171852808d29f8bb445ac911e26
  Sentry: 14bdd673870e8cf64932b149fad5bbbf39a9b390
  SimulatorStatusMagic: 28d4a9d1a500ac7cea0b2b5a43c1c6ddb40ba56c
  Starscream: ef3ece99d765eeccb67de105bfa143f929026cf5
  SVProgressHUD: 1428aafac632c1f86f62aa4243ec12008d7a51d6
  UIDeviceIdentifier: 44f805037d21b94394821828f4fcaba34b38c2d0
  WordPress-Aztec-iOS: 72967764b174f49febbe8c3075aab36d391d715b
  WordPress-Editor-iOS: 508a0581810409b42ac721a32e0264841c31b892
  WordPressAuthenticator: 2b64fb1eaa73fac0ecc453d169866ecb7945f58d
  WordPressKit: eb6742df639843f5e7b2da9450da39d222b22ab8
  WordPressMocks: 5913bd04586a360212e07a8ccbcb36068d4425a3
  WordPressShared: db94f749f546fdb5fcb48d38cd49fa8dff9596a4
  WordPressUI: 4a4adafd2b052e94e4846c0a0203761773dc4fd5
  WPMediaPicker: e5d28197da6b467d4e5975d64a49255977e39455
  wpxmlrpc: 6ba55c773cfa27083ae4a2173e69b19f46da98e2
  yoga: 4e71c9a33abf45ba55af55ae9cbc86f4234bb2a9
  ZendeskSDK: 99679d8420a6d862773e2ddef0ebcc51b282317d
  ZIPFoundation: 249fa8890597086cd536bb2df5c9804d84e122b0

<<<<<<< HEAD
PODFILE CHECKSUM: 5e912145a469f50716384867147baa37fe345598
=======
PODFILE CHECKSUM: 6621223a9820dacd445a6832162097affb3d4a5f
>>>>>>> 7f9dd872

COCOAPODS: 1.8.4<|MERGE_RESOLUTION|>--- conflicted
+++ resolved
@@ -55,7 +55,7 @@
     - "GoogleToolboxForMac/NSString+URLArguments (= 2.2.2)"
   - "GoogleToolboxForMac/NSString+URLArguments (2.2.2)"
   - Gridicons (0.19)
-  - GTMSessionFetcher/Core (1.3.0)
+  - GTMSessionFetcher/Core (1.3.1)
   - Gutenberg (1.20.0):
     - React (= 0.60.0-patched)
     - React-RCTImage (= 0.60.0-patched)
@@ -220,7 +220,7 @@
   - WordPress-Aztec-iOS (1.14.0)
   - WordPress-Editor-iOS (1.14.0):
     - WordPress-Aztec-iOS (= 1.14.0)
-  - WordPressAuthenticator (1.10.6-beta.2):
+  - WordPressAuthenticator (1.10.6):
     - 1PasswordExtension (= 1.8.5)
     - Alamofire (= 4.7.3)
     - CocoaLumberjack (~> 3.5)
@@ -232,7 +232,7 @@
     - WordPressKit (~> 4.5.6-beta.1)
     - WordPressShared (~> 1.8)
     - WordPressUI (~> 1.4-beta.1)
-  - WordPressKit (4.5.6-beta.1):
+  - WordPressKit (4.5.6):
     - Alamofire (~> 4.7.3)
     - CocoaLumberjack (~> 3.4)
     - NSObject-SafeExpectations (= 0.0.3)
@@ -240,7 +240,7 @@
     - WordPressShared (~> 1.8.0)
     - wpxmlrpc (= 0.8.4)
   - WordPressMocks (0.0.6)
-  - WordPressShared (1.8.11-beta.1):
+  - WordPressShared (1.8.12-beta.1):
     - CocoaLumberjack (~> 3.4)
     - FormatterKit/TimeIntervalFormatter (= 1.8.2)
   - WordPressUI (1.5.0)
@@ -315,7 +315,7 @@
   - WordPressAuthenticator (~> 1.10.6-beta.2)
   - WordPressKit (~> 4.5.6-beta.1)
   - WordPressMocks (~> 0.0.6)
-  - WordPressShared (from `https://github.com/wordpress-mobile/WordPress-iOS-Shared.git`, commit `4be5415`)
+  - WordPressShared (= 1.8.12-beta.1)
   - WordPressUI (~> 1.5.0)
   - WPMediaPicker (~> 1.6.0)
   - yoga (from `https://raw.githubusercontent.com/wordpress-mobile/gutenberg-mobile/aaa43ff63c6fc8dd44f6bd45af25e2f91619d6a5/react-native-gutenberg-bridge/third-party-podspecs/yoga.podspec.json`)
@@ -359,6 +359,7 @@
     - WordPressAuthenticator
     - WordPressKit
     - WordPressMocks
+    - WordPressShared
     - WordPressUI
     - WPMediaPicker
     - wpxmlrpc
@@ -424,9 +425,6 @@
   RNTAztecView:
     :commit: aaa43ff63c6fc8dd44f6bd45af25e2f91619d6a5
     :git: http://github.com/wordpress-mobile/gutenberg-mobile/
-  WordPressShared:
-    :commit: 4be5415
-    :git: https://github.com/wordpress-mobile/WordPress-iOS-Shared.git
   yoga:
     :podspec: https://raw.githubusercontent.com/wordpress-mobile/gutenberg-mobile/aaa43ff63c6fc8dd44f6bd45af25e2f91619d6a5/react-native-gutenberg-bridge/third-party-podspecs/yoga.podspec.json
   ZendeskSDK:
@@ -443,9 +441,6 @@
   RNTAztecView:
     :commit: aaa43ff63c6fc8dd44f6bd45af25e2f91619d6a5
     :git: http://github.com/wordpress-mobile/gutenberg-mobile/
-  WordPressShared:
-    :commit: 4be5415
-    :git: https://github.com/wordpress-mobile/WordPress-iOS-Shared.git
   ZendeskSDK:
     :git: https://github.com/zendesk/zendesk_sdk_ios
     :tag: 4.0.0
@@ -469,14 +464,9 @@
   GoogleSignIn: 7ff245e1a7b26d379099d3243a562f5747e23d39
   GoogleToolboxForMac: 800648f8b3127618c1b59c7f97684427630c5ea3
   Gridicons: dc92efbe5fd60111d2e8ea051d84a60cca552abc
-  GTMSessionFetcher: 43b8b64263023d4f32caa0b40f4c8bfa3c5f36d8
-<<<<<<< HEAD
-  Gutenberg: 4b111a763c48217c50309c89a0c72901a2d427e0
+  GTMSessionFetcher: cea130bbfe5a7edc8d06d3f0d17288c32ffe9925
+  Gutenberg: a4ddae69a01f4fbbf6c0e85af1bda494680f10e8
   JTAppleCalendar: 932cadea40b1051beab10f67843451d48ba16c99
-=======
-  Gutenberg: a4ddae69a01f4fbbf6c0e85af1bda494680f10e8
-  JTAppleCalendar: bb3dd3752e2bcc85cb798ab763fbdd6e142715fc
->>>>>>> 7f9dd872
   lottie-ios: 3fef45d3fabe63e3c7c2eb603dd64ddfffc73062
   MRProgress: 16de7cc9f347e8846797a770db102a323fe7ef09
   Nimble: 051e3d8912d40138fa5591c78594f95fb172af37
@@ -516,10 +506,10 @@
   UIDeviceIdentifier: 44f805037d21b94394821828f4fcaba34b38c2d0
   WordPress-Aztec-iOS: 72967764b174f49febbe8c3075aab36d391d715b
   WordPress-Editor-iOS: 508a0581810409b42ac721a32e0264841c31b892
-  WordPressAuthenticator: 2b64fb1eaa73fac0ecc453d169866ecb7945f58d
-  WordPressKit: eb6742df639843f5e7b2da9450da39d222b22ab8
+  WordPressAuthenticator: de9ef4de7c9d06d89f938f69b01d810aebe9dfc6
+  WordPressKit: 5b37877f273fc4bc7289eb736df3bd3122535bd4
   WordPressMocks: 5913bd04586a360212e07a8ccbcb36068d4425a3
-  WordPressShared: db94f749f546fdb5fcb48d38cd49fa8dff9596a4
+  WordPressShared: 14773e80abc9c1f5e19d9b61ff9f1a0966359305
   WordPressUI: 4a4adafd2b052e94e4846c0a0203761773dc4fd5
   WPMediaPicker: e5d28197da6b467d4e5975d64a49255977e39455
   wpxmlrpc: 6ba55c773cfa27083ae4a2173e69b19f46da98e2
@@ -527,10 +517,6 @@
   ZendeskSDK: 99679d8420a6d862773e2ddef0ebcc51b282317d
   ZIPFoundation: 249fa8890597086cd536bb2df5c9804d84e122b0
 
-<<<<<<< HEAD
-PODFILE CHECKSUM: 5e912145a469f50716384867147baa37fe345598
-=======
-PODFILE CHECKSUM: 6621223a9820dacd445a6832162097affb3d4a5f
->>>>>>> 7f9dd872
+PODFILE CHECKSUM: 206e09649e10a807ebe8b51d4c89db1092132457
 
 COCOAPODS: 1.8.4