--- conflicted
+++ resolved
@@ -4,35 +4,35 @@
     - Alamofire (~> 4.8)
   - AlamofireNetworkActivityIndicator (2.4.0):
     - Alamofire (~> 4.8)
-  - AppCenter (5.0.3):
-    - AppCenter/Analytics (= 5.0.3)
-    - AppCenter/Crashes (= 5.0.3)
-  - AppCenter/Analytics (5.0.3):
+  - AppCenter (5.0.4):
+    - AppCenter/Analytics (= 5.0.4)
+    - AppCenter/Crashes (= 5.0.4)
+  - AppCenter/Analytics (5.0.4):
     - AppCenter/Core
-  - AppCenter/Core (5.0.3)
-  - AppCenter/Crashes (5.0.3):
+  - AppCenter/Core (5.0.4)
+  - AppCenter/Crashes (5.0.4):
     - AppCenter/Core
-  - AppCenter/Distribute (5.0.3):
+  - AppCenter/Distribute (5.0.4):
     - AppCenter/Core
   - Automattic-Tracks-iOS (3.2.0):
     - Sentry (~> 8.0)
     - Sodium (>= 0.9.1)
     - UIDeviceIdentifier (~> 2.0)
-  - CocoaLumberjack/Core (3.8.0)
-  - CocoaLumberjack/Swift (3.8.0):
+  - CocoaLumberjack/Core (3.8.2)
+  - CocoaLumberjack/Swift (3.8.2):
     - CocoaLumberjack/Core
   - CropViewController (2.5.3)
   - Down (0.6.6)
   - FSInteractiveMap (0.1.0)
   - Gifu (3.3.1)
   - Gridicons (1.2.0)
-  - Gutenberg (1.109.3)
+  - Gutenberg (1.110.0)
   - JTAppleCalendar (8.0.5)
   - Kanvas (1.4.9):
     - CropViewController
   - MediaEditor (1.2.2):
     - CropViewController (~> 2.5.3)
-  - NSObject-SafeExpectations (0.0.4)
+  - NSObject-SafeExpectations (0.0.6)
   - "NSURL+IDN (0.4)"
   - OCMock (3.4.3)
   - OHHTTPStubs/Core (9.1.0)
@@ -58,7 +58,7 @@
   - Sodium (0.9.1)
   - Starscream (3.0.6)
   - SVProgressHUD (2.2.5)
-  - SwiftLint (0.53.0)
+  - SwiftLint (0.54.0)
   - UIDeviceIdentifier (2.3.0)
   - WordPress-Aztec-iOS (1.19.9)
   - WordPress-Editor-iOS (1.19.9):
@@ -79,14 +79,14 @@
   - WordPressShared (2.2.0)
   - WordPressUI (1.15.0)
   - wpxmlrpc (0.10.0)
-  - ZendeskCommonUISDK (6.1.2)
+  - ZendeskCommonUISDK (6.1.4)
   - ZendeskCoreSDK (2.5.1)
-  - ZendeskMessagingAPISDK (3.8.3):
-    - ZendeskSDKConfigurationsSDK (= 1.1.9)
-  - ZendeskMessagingSDK (3.8.3):
-    - ZendeskCommonUISDK (= 6.1.2)
-    - ZendeskMessagingAPISDK (= 3.8.3)
-  - ZendeskSDKConfigurationsSDK (1.1.9)
+  - ZendeskMessagingAPISDK (3.8.5):
+    - ZendeskSDKConfigurationsSDK (= 1.1.11)
+  - ZendeskMessagingSDK (3.8.5):
+    - ZendeskCommonUISDK (= 6.1.4)
+    - ZendeskMessagingAPISDK (= 3.8.5)
+  - ZendeskSDKConfigurationsSDK (1.1.11)
   - ZendeskSupportProvidersSDK (5.3.0):
     - ZendeskCoreSDK (~> 2.5.1)
   - ZendeskSupportSDK (5.3.0):
@@ -107,7 +107,7 @@
   - FSInteractiveMap (from `https://github.com/wordpress-mobile/FSInteractiveMap.git`, tag `0.2.0`)
   - Gifu (= 3.3.1)
   - Gridicons (~> 1.2)
-  - Gutenberg (from `https://cdn.a8c-ci.services/gutenberg-mobile/Gutenberg-31ff640dc82d1c7224f6791e23a4456ca034d04e.podspec`)
+  - Gutenberg (from `https://cdn.a8c-ci.services/gutenberg-mobile/Gutenberg-0b8a8c4c4e61457cc3899739892e7cab9510337f.podspec`)
   - JTAppleCalendar (~> 8.0.5)
   - Kanvas (~> 1.4.4)
   - MediaEditor (>= 1.2.2, ~> 1.2)
@@ -176,17 +176,7 @@
     :git: https://github.com/wordpress-mobile/FSInteractiveMap.git
     :tag: 0.2.0
   Gutenberg:
-<<<<<<< HEAD
-    :podspec: https://cdn.a8c-ci.services/gutenberg-mobile/Gutenberg-31ff640dc82d1c7224f6791e23a4456ca034d04e.podspec
-  WordPressAuthenticator:
-    :commit: 419cd5ba532075d25dedc3954b80868b497b4531
-    :git: https://github.com/wordpress-mobile/WordPressAuthenticator-iOS.git
-  WordPressKit:
-    :commit: 32b5a9fdd097b82934a5ce679c915a1fc3f21848
-    :git: https://github.com/wordpress-mobile/WordPressKit-iOS.git
-=======
-    :podspec: https://cdn.a8c-ci.services/gutenberg-mobile/Gutenberg-v1.110.0.podspec
->>>>>>> 40e76fa9
+    :podspec: https://cdn.a8c-ci.services/gutenberg-mobile/Gutenberg-0b8a8c4c4e61457cc3899739892e7cab9510337f.podspec
 
 CHECKOUT OPTIONS:
   FSInteractiveMap:
@@ -197,19 +187,19 @@
   Alamofire: 3ec537f71edc9804815215393ae2b1a8ea33a844
   AlamofireImage: 63cfe3baf1370be6c498149687cf6db3e3b00999
   AlamofireNetworkActivityIndicator: 9acc3de3ca6645bf0efed462396b0df13dd3e7b8
-  AppCenter: a4070ec3d4418b5539067a51f57155012e486ebd
+  AppCenter: 85c92db0759d2792a65eb61d6842d2e86611a49a
   Automattic-Tracks-iOS: baa126f98d2ce26fd54ee2534bef6e2d46480a5c
-  CocoaLumberjack: 78abfb691154e2a9df8ded4350d504ee19d90732
+  CocoaLumberjack: f8d89a516e7710fdb2e9b8f1560b16ec6040eef0
   CropViewController: a5c143548a0fabcd6cc25f2d26e40460cfb8c78c
   Down: 71bf4af3c04fa093e65dffa25c4b64fa61287373
   FSInteractiveMap: a396f610f48b76cb540baa87139d056429abda86
   Gifu: 416d4e38c4c2fed012f019e0a1d3ffcb58e5b842
   Gridicons: 4455b9f366960121430e45997e32112ae49ffe1d
-  Gutenberg: ab40bba74686c817112e5746750794bbc159dbc8
+  Gutenberg: 13c1ae292871bbae6d809a3a9d4aea8f2064906c
   JTAppleCalendar: 16c6501b22cb27520372c28b0a2e0b12c8d0cd73
   Kanvas: cc027f8058de881a4ae2b5aa5f05037b6d054d08
   MediaEditor: d08314cfcbfac74361071a306b4bc3a39b3356ae
-  NSObject-SafeExpectations: ab8fe623d36b25aa1f150affa324e40a2f3c0374
+  NSObject-SafeExpectations: c01c8881cbd97efad6f668286b913cd0b7d62ab5
   "NSURL+IDN": afc873e639c18138a1589697c3add197fe8679ca
   OCMock: 43565190abc78977ad44a61c0d20d7f0784d35ab
   OHHTTPStubs: 90eac6d8f2c18317baeca36698523dc67c513831
@@ -219,7 +209,7 @@
   Sodium: 23d11554ecd556196d313cf6130d406dfe7ac6da
   Starscream: ef3ece99d765eeccb67de105bfa143f929026cf5
   SVProgressHUD: 1428aafac632c1f86f62aa4243ec12008d7a51d6
-  SwiftLint: 5ce4d6a8ff83f1b5fd5ad5dbf30965d35af65e44
+  SwiftLint: c1de071d9d08c8aba837545f6254315bc900e211
   UIDeviceIdentifier: 442b65b4ff1832d4ca9c2a157815cb29ad981b17
   WordPress-Aztec-iOS: fbebd569c61baa252b3f5058c0a2a9a6ada686bb
   WordPress-Editor-iOS: bda9f7f942212589b890329a0cb22547311749ef
@@ -228,11 +218,11 @@
   WordPressShared: 87f3ee89b0a3e83106106f13a8b71605fb8eb6d2
   WordPressUI: a491454affda3b0fb812812e637dc5e8f8f6bd06
   wpxmlrpc: 68db063041e85d186db21f674adf08d9c70627fd
-  ZendeskCommonUISDK: 5f0a83f412e07ae23701f18c412fe783b3249ef5
+  ZendeskCommonUISDK: ba160fe413b491af9e7bfcb9808afcd494dc83a5
   ZendeskCoreSDK: 19a18e5ef2edcb18f4dbc0ea0d12bd31f515712a
-  ZendeskMessagingAPISDK: db91be0c5cb88229d22f0e560ed99ba6e1dce02e
-  ZendeskMessagingSDK: ce2750c0a3dbd40918ea2e2d44dd0dbe34d21bc8
-  ZendeskSDKConfigurationsSDK: f91f54f3b41aa36ffbc43a37af9956752a062055
+  ZendeskMessagingAPISDK: 410f9bcf07c79fe98d6f251da102368d6b356c54
+  ZendeskMessagingSDK: 95d396c981dacfab83cc7b9736e8561d51a3052b
+  ZendeskSDKConfigurationsSDK: ebced171fd1f4eb57760e8537d8cfa6a450122be
   ZendeskSupportProvidersSDK: 2bdf8544f7cd0fd4c002546f5704b813845beb2a
   ZendeskSupportSDK: 3a8e508ab1d9dd22dc038df6c694466414e037ba
   ZIPFoundation: d170fa8e270b2a32bef9dcdcabff5b8f1a5deced
