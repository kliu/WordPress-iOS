PODS:
  - 1PasswordExtension (1.8.6)
  - Alamofire (4.8.0)
  - AlamofireImage (3.5.2):
    - Alamofire (~> 4.8)
  - AlamofireNetworkActivityIndicator (2.4.0):
    - Alamofire (~> 4.8)
  - AMScrollingNavbar (5.6.0)
  - AppAuth (1.4.0):
    - AppAuth/Core (= 1.4.0)
    - AppAuth/ExternalUserAgent (= 1.4.0)
  - AppAuth/Core (1.4.0)
  - AppAuth/ExternalUserAgent (1.4.0)
  - AppCenter (2.5.1):
    - AppCenter/Analytics (= 2.5.1)
    - AppCenter/Crashes (= 2.5.1)
  - AppCenter/Analytics (2.5.1):
    - AppCenter/Core
  - AppCenter/Core (2.5.1)
  - AppCenter/Crashes (2.5.1):
    - AppCenter/Core
  - AppCenter/Distribute (2.5.1):
    - AppCenter/Core
  - Automattic-Tracks-iOS (0.5.1):
    - CocoaLumberjack (~> 3)
    - Reachability (~> 3)
    - Sentry (~> 4)
    - Sodium (~> 0.8.0)
    - UIDeviceIdentifier (~> 1)
  - boost-for-react-native (1.63.0)
  - Charts (3.2.2):
    - Charts/Core (= 3.2.2)
  - Charts/Core (3.2.2)
  - CocoaLumberjack (3.5.2):
    - CocoaLumberjack/Core (= 3.5.2)
  - CocoaLumberjack/Core (3.5.2)
  - CropViewController (2.5.3)
  - DoubleConversion (1.1.5)
  - Down (0.6.6)
  - FBLazyVector (0.61.5)
  - FBReactNativeSpec (0.61.5):
    - Folly (= 2018.10.22.00)
    - RCTRequired (= 0.61.5)
    - RCTTypeSafety (= 0.61.5)
    - React-Core (= 0.61.5)
    - React-jsi (= 0.61.5)
    - ReactCommon/turbomodule/core (= 0.61.5)
  - Folly (2018.10.22.00):
    - boost-for-react-native
    - DoubleConversion
    - Folly/Default (= 2018.10.22.00)
    - glog
  - Folly/Default (2018.10.22.00):
    - boost-for-react-native
    - DoubleConversion
    - glog
  - FormatterKit/Resources (1.8.2)
  - FormatterKit/TimeIntervalFormatter (1.8.2):
    - FormatterKit/Resources
  - FSInteractiveMap (0.1.0)
  - Gifu (3.2.0)
  - glog (0.3.5)
  - GoogleSignIn (5.0.2):
    - AppAuth (~> 1.2)
    - GTMAppAuth (~> 1.0)
    - GTMSessionFetcher/Core (~> 1.1)
  - Gridicons (1.1.0-beta.2)
  - GTMAppAuth (1.1.0):
    - AppAuth/Core (~> 1.4)
    - GTMSessionFetcher (~> 1.4)
  - GTMSessionFetcher (1.5.0):
    - GTMSessionFetcher/Full (= 1.5.0)
  - GTMSessionFetcher/Core (1.5.0)
  - GTMSessionFetcher/Full (1.5.0):
    - GTMSessionFetcher/Core (= 1.5.0)
  - Gutenberg (1.43.0):
    - React (= 0.61.5)
    - React-CoreModules (= 0.61.5)
    - React-RCTImage (= 0.61.5)
    - RNTAztecView
  - JTAppleCalendar (8.0.3)
  - lottie-ios (3.1.6)
  - MediaEditor (1.2.1):
    - CropViewController (~> 2.5.3)
  - MRProgress (0.8.3):
    - MRProgress/ActivityIndicator (= 0.8.3)
    - MRProgress/Blur (= 0.8.3)
    - MRProgress/Circular (= 0.8.3)
    - MRProgress/Icons (= 0.8.3)
    - MRProgress/NavigationBarProgress (= 0.8.3)
    - MRProgress/Overlay (= 0.8.3)
  - MRProgress/ActivityIndicator (0.8.3):
    - MRProgress/Stopable
  - MRProgress/Blur (0.8.3):
    - MRProgress/Helper
  - MRProgress/Circular (0.8.3):
    - MRProgress/Helper
    - MRProgress/ProgressBaseClass
    - MRProgress/Stopable
  - MRProgress/Helper (0.8.3)
  - MRProgress/Icons (0.8.3)
  - MRProgress/NavigationBarProgress (0.8.3):
    - MRProgress/ProgressBaseClass
  - MRProgress/Overlay (0.8.3):
    - MRProgress/ActivityIndicator
    - MRProgress/Blur
    - MRProgress/Circular
    - MRProgress/Helper
    - MRProgress/Icons
  - MRProgress/ProgressBaseClass (0.8.3)
  - MRProgress/Stopable (0.8.3):
    - MRProgress/Helper
  - Nimble (7.3.4)
  - NSObject-SafeExpectations (0.0.4)
  - "NSURL+IDN (0.4)"
  - OCMock (3.4.3)
  - OHHTTPStubs (6.1.0):
    - OHHTTPStubs/Default (= 6.1.0)
  - OHHTTPStubs/Core (6.1.0)
  - OHHTTPStubs/Default (6.1.0):
    - OHHTTPStubs/Core
    - OHHTTPStubs/JSON
    - OHHTTPStubs/NSURLSession
    - OHHTTPStubs/OHPathHelpers
  - OHHTTPStubs/JSON (6.1.0):
    - OHHTTPStubs/Core
  - OHHTTPStubs/NSURLSession (6.1.0):
    - OHHTTPStubs/Core
  - OHHTTPStubs/OHPathHelpers (6.1.0)
  - OHHTTPStubs/Swift (6.1.0):
    - OHHTTPStubs/Default
  - RCTRequired (0.61.5)
  - RCTTypeSafety (0.61.5):
    - FBLazyVector (= 0.61.5)
    - Folly (= 2018.10.22.00)
    - RCTRequired (= 0.61.5)
    - React-Core (= 0.61.5)
  - Reachability (3.2)
  - React (0.61.5):
    - React-Core (= 0.61.5)
    - React-Core/DevSupport (= 0.61.5)
    - React-Core/RCTWebSocket (= 0.61.5)
    - React-RCTActionSheet (= 0.61.5)
    - React-RCTAnimation (= 0.61.5)
    - React-RCTBlob (= 0.61.5)
    - React-RCTImage (= 0.61.5)
    - React-RCTLinking (= 0.61.5)
    - React-RCTNetwork (= 0.61.5)
    - React-RCTSettings (= 0.61.5)
    - React-RCTText (= 0.61.5)
    - React-RCTVibration (= 0.61.5)
  - React-Core (0.61.5):
    - Folly (= 2018.10.22.00)
    - glog
    - React-Core/Default (= 0.61.5)
    - React-cxxreact (= 0.61.5)
    - React-jsi (= 0.61.5)
    - React-jsiexecutor (= 0.61.5)
    - Yoga
  - React-Core/CoreModulesHeaders (0.61.5):
    - Folly (= 2018.10.22.00)
    - glog
    - React-Core/Default
    - React-cxxreact (= 0.61.5)
    - React-jsi (= 0.61.5)
    - React-jsiexecutor (= 0.61.5)
    - Yoga
  - React-Core/Default (0.61.5):
    - Folly (= 2018.10.22.00)
    - glog
    - React-cxxreact (= 0.61.5)
    - React-jsi (= 0.61.5)
    - React-jsiexecutor (= 0.61.5)
    - Yoga
  - React-Core/DevSupport (0.61.5):
    - Folly (= 2018.10.22.00)
    - glog
    - React-Core/Default (= 0.61.5)
    - React-Core/RCTWebSocket (= 0.61.5)
    - React-cxxreact (= 0.61.5)
    - React-jsi (= 0.61.5)
    - React-jsiexecutor (= 0.61.5)
    - React-jsinspector (= 0.61.5)
    - Yoga
  - React-Core/RCTActionSheetHeaders (0.61.5):
    - Folly (= 2018.10.22.00)
    - glog
    - React-Core/Default
    - React-cxxreact (= 0.61.5)
    - React-jsi (= 0.61.5)
    - React-jsiexecutor (= 0.61.5)
    - Yoga
  - React-Core/RCTAnimationHeaders (0.61.5):
    - Folly (= 2018.10.22.00)
    - glog
    - React-Core/Default
    - React-cxxreact (= 0.61.5)
    - React-jsi (= 0.61.5)
    - React-jsiexecutor (= 0.61.5)
    - Yoga
  - React-Core/RCTBlobHeaders (0.61.5):
    - Folly (= 2018.10.22.00)
    - glog
    - React-Core/Default
    - React-cxxreact (= 0.61.5)
    - React-jsi (= 0.61.5)
    - React-jsiexecutor (= 0.61.5)
    - Yoga
  - React-Core/RCTImageHeaders (0.61.5):
    - Folly (= 2018.10.22.00)
    - glog
    - React-Core/Default
    - React-cxxreact (= 0.61.5)
    - React-jsi (= 0.61.5)
    - React-jsiexecutor (= 0.61.5)
    - Yoga
  - React-Core/RCTLinkingHeaders (0.61.5):
    - Folly (= 2018.10.22.00)
    - glog
    - React-Core/Default
    - React-cxxreact (= 0.61.5)
    - React-jsi (= 0.61.5)
    - React-jsiexecutor (= 0.61.5)
    - Yoga
  - React-Core/RCTNetworkHeaders (0.61.5):
    - Folly (= 2018.10.22.00)
    - glog
    - React-Core/Default
    - React-cxxreact (= 0.61.5)
    - React-jsi (= 0.61.5)
    - React-jsiexecutor (= 0.61.5)
    - Yoga
  - React-Core/RCTSettingsHeaders (0.61.5):
    - Folly (= 2018.10.22.00)
    - glog
    - React-Core/Default
    - React-cxxreact (= 0.61.5)
    - React-jsi (= 0.61.5)
    - React-jsiexecutor (= 0.61.5)
    - Yoga
  - React-Core/RCTTextHeaders (0.61.5):
    - Folly (= 2018.10.22.00)
    - glog
    - React-Core/Default
    - React-cxxreact (= 0.61.5)
    - React-jsi (= 0.61.5)
    - React-jsiexecutor (= 0.61.5)
    - Yoga
  - React-Core/RCTVibrationHeaders (0.61.5):
    - Folly (= 2018.10.22.00)
    - glog
    - React-Core/Default
    - React-cxxreact (= 0.61.5)
    - React-jsi (= 0.61.5)
    - React-jsiexecutor (= 0.61.5)
    - Yoga
  - React-Core/RCTWebSocket (0.61.5):
    - Folly (= 2018.10.22.00)
    - glog
    - React-Core/Default (= 0.61.5)
    - React-cxxreact (= 0.61.5)
    - React-jsi (= 0.61.5)
    - React-jsiexecutor (= 0.61.5)
    - Yoga
  - React-CoreModules (0.61.5):
    - FBReactNativeSpec (= 0.61.5)
    - Folly (= 2018.10.22.00)
    - RCTTypeSafety (= 0.61.5)
    - React-Core/CoreModulesHeaders (= 0.61.5)
    - React-RCTImage (= 0.61.5)
    - ReactCommon/turbomodule/core (= 0.61.5)
  - React-cxxreact (0.61.5):
    - boost-for-react-native (= 1.63.0)
    - DoubleConversion
    - Folly (= 2018.10.22.00)
    - glog
    - React-jsinspector (= 0.61.5)
  - React-jsi (0.61.5):
    - boost-for-react-native (= 1.63.0)
    - DoubleConversion
    - Folly (= 2018.10.22.00)
    - glog
    - React-jsi/Default (= 0.61.5)
  - React-jsi/Default (0.61.5):
    - boost-for-react-native (= 1.63.0)
    - DoubleConversion
    - Folly (= 2018.10.22.00)
    - glog
  - React-jsiexecutor (0.61.5):
    - DoubleConversion
    - Folly (= 2018.10.22.00)
    - glog
    - React-cxxreact (= 0.61.5)
    - React-jsi (= 0.61.5)
  - React-jsinspector (0.61.5)
  - react-native-blur (3.3.0):
    - React
  - react-native-get-random-values (1.4.0):
    - React
  - react-native-keyboard-aware-scroll-view (0.8.8):
    - React
  - react-native-linear-gradient (2.5.6):
    - React
  - react-native-safe-area (0.5.1):
    - React
  - react-native-safe-area-context (3.0.2):
    - React
  - react-native-slider (3.0.2):
    - React
  - react-native-video (5.0.2):
    - React
    - react-native-video/Video (= 5.0.2)
  - react-native-video/Video (5.0.2):
    - React
  - React-RCTActionSheet (0.61.5):
    - React-Core/RCTActionSheetHeaders (= 0.61.5)
  - React-RCTAnimation (0.61.5):
    - React-Core/RCTAnimationHeaders (= 0.61.5)
  - React-RCTBlob (0.61.5):
    - React-Core/RCTBlobHeaders (= 0.61.5)
    - React-Core/RCTWebSocket (= 0.61.5)
    - React-jsi (= 0.61.5)
    - React-RCTNetwork (= 0.61.5)
  - React-RCTImage (0.61.5):
    - React-Core/RCTImageHeaders (= 0.61.5)
    - React-RCTNetwork (= 0.61.5)
  - React-RCTLinking (0.61.5):
    - React-Core/RCTLinkingHeaders (= 0.61.5)
  - React-RCTNetwork (0.61.5):
    - React-Core/RCTNetworkHeaders (= 0.61.5)
  - React-RCTSettings (0.61.5):
    - React-Core/RCTSettingsHeaders (= 0.61.5)
  - React-RCTText (0.61.5):
    - React-Core/RCTTextHeaders (= 0.61.5)
  - React-RCTVibration (0.61.5):
    - React-Core/RCTVibrationHeaders (= 0.61.5)
  - ReactCommon (0.61.5):
    - ReactCommon/jscallinvoker (= 0.61.5)
    - ReactCommon/turbomodule (= 0.61.5)
  - ReactCommon/jscallinvoker (0.61.5):
    - DoubleConversion
    - Folly (= 2018.10.22.00)
    - glog
    - React-cxxreact (= 0.61.5)
  - ReactCommon/turbomodule (0.61.5):
    - DoubleConversion
    - Folly (= 2018.10.22.00)
    - glog
    - React-Core (= 0.61.5)
    - React-cxxreact (= 0.61.5)
    - React-jsi (= 0.61.5)
    - ReactCommon/jscallinvoker (= 0.61.5)
    - ReactCommon/turbomodule/core (= 0.61.5)
    - ReactCommon/turbomodule/samples (= 0.61.5)
  - ReactCommon/turbomodule/core (0.61.5):
    - DoubleConversion
    - Folly (= 2018.10.22.00)
    - glog
    - React-Core (= 0.61.5)
    - React-cxxreact (= 0.61.5)
    - React-jsi (= 0.61.5)
    - ReactCommon/jscallinvoker (= 0.61.5)
  - ReactCommon/turbomodule/samples (0.61.5):
    - DoubleConversion
    - Folly (= 2018.10.22.00)
    - glog
    - React-Core (= 0.61.5)
    - React-cxxreact (= 0.61.5)
    - React-jsi (= 0.61.5)
    - ReactCommon/jscallinvoker (= 0.61.5)
    - ReactCommon/turbomodule/core (= 0.61.5)
  - ReactNativeDarkMode (0.0.10):
    - React
  - RNCMaskedView (0.1.10-wp):
    - React
  - RNGestureHandler (1.6.1):
    - React
  - RNReanimated (1.9.0):
    - React
  - RNScreens (2.8.0):
    - React
  - RNSVG (9.13.6-gb):
    - React
  - RNTAztecView (1.43.0):
    - React-Core
    - WordPress-Aztec-iOS (~> 1.19.3)
  - Sentry (4.5.0):
    - Sentry/Core (= 4.5.0)
  - Sentry/Core (4.5.0)
  - Sodium (0.8.0)
  - Starscream (3.0.6)
  - SVProgressHUD (2.2.5)
  - UIDeviceIdentifier (1.5.0)
  - WordPress-Aztec-iOS (1.19.3)
  - WordPress-Editor-iOS (1.19.3):
    - WordPress-Aztec-iOS (= 1.19.3)
  - WordPressAuthenticator (1.31.0-beta.5):
    - 1PasswordExtension (= 1.8.6)
    - Alamofire (= 4.8)
    - CocoaLumberjack (~> 3.5)
    - GoogleSignIn (~> 5.0.2)
    - Gridicons (~> 1.0)
    - lottie-ios (= 3.1.6)
    - "NSURL+IDN (= 0.4)"
    - SVProgressHUD (= 2.2.5)
    - WordPressKit (~> 4.18-beta)
    - WordPressShared (~> 1.12-beta)
    - WordPressUI (~> 1.7-beta)
<<<<<<< HEAD
  - WordPressKit (4.24.0-beta.2):
=======
  - WordPressKit (4.24.0-beta.1):
>>>>>>> 6540ca5e
    - Alamofire (~> 4.8.0)
    - CocoaLumberjack (~> 3.4)
    - NSObject-SafeExpectations (= 0.0.4)
    - UIDeviceIdentifier (~> 1.4)
    - WordPressShared (~> 1.12)
    - wpxmlrpc (~> 0.9)
  - WordPressMocks (0.0.9)
  - WordPressShared (1.14.0-beta.1):
    - CocoaLumberjack (~> 3.4)
    - FormatterKit/TimeIntervalFormatter (= 1.8.2)
  - WordPressUI (1.9.0-beta.1)
  - WPMediaPicker (1.7.2)
  - wpxmlrpc (0.9.0)
  - Yoga (1.14.0)
  - ZendeskCommonUISDK (6.0.0):
    - ZendeskSDKConfigurationsSDK (~> 1.1.6)
  - ZendeskCoreSDK (2.4.1)
  - ZendeskMessagingAPISDK (3.8.0):
    - ZendeskSDKConfigurationsSDK (~> 1.1.6)
  - ZendeskMessagingSDK (3.8.0):
    - ZendeskCommonUISDK (~> 6.0.0)
    - ZendeskMessagingAPISDK (~> 3.8.0)
  - ZendeskSDKConfigurationsSDK (1.1.6)
  - ZendeskSupportProvidersSDK (5.1.1):
    - ZendeskCoreSDK (~> 2.4.1)
  - ZendeskSupportSDK (5.1.1):
    - ZendeskMessagingSDK (~> 3.8.0)
    - ZendeskSupportProvidersSDK (~> 5.1.1)
  - ZIPFoundation (0.9.10)

DEPENDENCIES:
  - Alamofire (= 4.8.0)
  - AlamofireImage (= 3.5.2)
  - AlamofireNetworkActivityIndicator (~> 2.4)
  - AMScrollingNavbar (= 5.6.0)
  - AppCenter (= 2.5.1)
  - AppCenter/Distribute (= 2.5.1)
  - Automattic-Tracks-iOS (~> 0.5.1)
  - Charts (~> 3.2.2)
  - CocoaLumberjack (~> 3.0)
  - CropViewController (= 2.5.3)
  - Down (~> 0.6.6)
  - FBLazyVector (from `https://raw.githubusercontent.com/wordpress-mobile/gutenberg-mobile/v1.43.0/third-party-podspecs/FBLazyVector.podspec.json`)
  - FBReactNativeSpec (from `https://raw.githubusercontent.com/wordpress-mobile/gutenberg-mobile/v1.43.0/third-party-podspecs/FBReactNativeSpec.podspec.json`)
  - Folly (from `https://raw.githubusercontent.com/wordpress-mobile/gutenberg-mobile/v1.43.0/third-party-podspecs/Folly.podspec.json`)
  - FSInteractiveMap (from `https://github.com/wordpress-mobile/FSInteractiveMap.git`, tag `0.2.0`)
  - Gifu (= 3.2.0)
  - glog (from `https://raw.githubusercontent.com/wordpress-mobile/gutenberg-mobile/v1.43.0/third-party-podspecs/glog.podspec.json`)
  - Gridicons (~> 1.1.0-beta)
  - Gutenberg (from `http://github.com/wordpress-mobile/gutenberg-mobile/`, tag `v1.43.0`)
  - JTAppleCalendar (~> 8.0.2)
  - MediaEditor (~> 1.2.1)
  - MRProgress (= 0.8.3)
  - Nimble (~> 7.3.1)
  - NSObject-SafeExpectations (~> 0.0.4)
  - "NSURL+IDN (~> 0.4)"
  - OCMock (= 3.4.3)
  - OHHTTPStubs (= 6.1.0)
  - OHHTTPStubs/Swift (= 6.1.0)
  - RCTRequired (from `https://raw.githubusercontent.com/wordpress-mobile/gutenberg-mobile/v1.43.0/third-party-podspecs/RCTRequired.podspec.json`)
  - RCTTypeSafety (from `https://raw.githubusercontent.com/wordpress-mobile/gutenberg-mobile/v1.43.0/third-party-podspecs/RCTTypeSafety.podspec.json`)
  - Reachability (= 3.2)
  - React (from `https://raw.githubusercontent.com/wordpress-mobile/gutenberg-mobile/v1.43.0/third-party-podspecs/React.podspec.json`)
  - React-Core (from `https://raw.githubusercontent.com/wordpress-mobile/gutenberg-mobile/v1.43.0/third-party-podspecs/React-Core.podspec.json`)
  - React-CoreModules (from `https://raw.githubusercontent.com/wordpress-mobile/gutenberg-mobile/v1.43.0/third-party-podspecs/React-CoreModules.podspec.json`)
  - React-cxxreact (from `https://raw.githubusercontent.com/wordpress-mobile/gutenberg-mobile/v1.43.0/third-party-podspecs/React-cxxreact.podspec.json`)
  - React-jsi (from `https://raw.githubusercontent.com/wordpress-mobile/gutenberg-mobile/v1.43.0/third-party-podspecs/React-jsi.podspec.json`)
  - React-jsiexecutor (from `https://raw.githubusercontent.com/wordpress-mobile/gutenberg-mobile/v1.43.0/third-party-podspecs/React-jsiexecutor.podspec.json`)
  - React-jsinspector (from `https://raw.githubusercontent.com/wordpress-mobile/gutenberg-mobile/v1.43.0/third-party-podspecs/React-jsinspector.podspec.json`)
  - react-native-blur (from `https://raw.githubusercontent.com/wordpress-mobile/gutenberg-mobile/v1.43.0/third-party-podspecs/react-native-blur.podspec.json`)
  - react-native-get-random-values (from `https://raw.githubusercontent.com/wordpress-mobile/gutenberg-mobile/v1.43.0/third-party-podspecs/react-native-get-random-values.podspec.json`)
  - react-native-keyboard-aware-scroll-view (from `https://raw.githubusercontent.com/wordpress-mobile/gutenberg-mobile/v1.43.0/third-party-podspecs/react-native-keyboard-aware-scroll-view.podspec.json`)
  - react-native-linear-gradient (from `https://raw.githubusercontent.com/wordpress-mobile/gutenberg-mobile/v1.43.0/third-party-podspecs/react-native-linear-gradient.podspec.json`)
  - react-native-safe-area (from `https://raw.githubusercontent.com/wordpress-mobile/gutenberg-mobile/v1.43.0/third-party-podspecs/react-native-safe-area.podspec.json`)
  - react-native-safe-area-context (from `https://raw.githubusercontent.com/wordpress-mobile/gutenberg-mobile/v1.43.0/third-party-podspecs/react-native-safe-area-context.podspec.json`)
  - react-native-slider (from `https://raw.githubusercontent.com/wordpress-mobile/gutenberg-mobile/v1.43.0/third-party-podspecs/react-native-slider.podspec.json`)
  - react-native-video (from `https://raw.githubusercontent.com/wordpress-mobile/gutenberg-mobile/v1.43.0/third-party-podspecs/react-native-video.podspec.json`)
  - React-RCTActionSheet (from `https://raw.githubusercontent.com/wordpress-mobile/gutenberg-mobile/v1.43.0/third-party-podspecs/React-RCTActionSheet.podspec.json`)
  - React-RCTAnimation (from `https://raw.githubusercontent.com/wordpress-mobile/gutenberg-mobile/v1.43.0/third-party-podspecs/React-RCTAnimation.podspec.json`)
  - React-RCTBlob (from `https://raw.githubusercontent.com/wordpress-mobile/gutenberg-mobile/v1.43.0/third-party-podspecs/React-RCTBlob.podspec.json`)
  - React-RCTImage (from `https://raw.githubusercontent.com/wordpress-mobile/gutenberg-mobile/v1.43.0/third-party-podspecs/React-RCTImage.podspec.json`)
  - React-RCTLinking (from `https://raw.githubusercontent.com/wordpress-mobile/gutenberg-mobile/v1.43.0/third-party-podspecs/React-RCTLinking.podspec.json`)
  - React-RCTNetwork (from `https://raw.githubusercontent.com/wordpress-mobile/gutenberg-mobile/v1.43.0/third-party-podspecs/React-RCTNetwork.podspec.json`)
  - React-RCTSettings (from `https://raw.githubusercontent.com/wordpress-mobile/gutenberg-mobile/v1.43.0/third-party-podspecs/React-RCTSettings.podspec.json`)
  - React-RCTText (from `https://raw.githubusercontent.com/wordpress-mobile/gutenberg-mobile/v1.43.0/third-party-podspecs/React-RCTText.podspec.json`)
  - React-RCTVibration (from `https://raw.githubusercontent.com/wordpress-mobile/gutenberg-mobile/v1.43.0/third-party-podspecs/React-RCTVibration.podspec.json`)
  - ReactCommon (from `https://raw.githubusercontent.com/wordpress-mobile/gutenberg-mobile/v1.43.0/third-party-podspecs/ReactCommon.podspec.json`)
  - ReactNativeDarkMode (from `https://raw.githubusercontent.com/wordpress-mobile/gutenberg-mobile/v1.43.0/third-party-podspecs/ReactNativeDarkMode.podspec.json`)
  - RNCMaskedView (from `https://raw.githubusercontent.com/wordpress-mobile/gutenberg-mobile/v1.43.0/third-party-podspecs/RNCMaskedView.podspec.json`)
  - RNGestureHandler (from `https://raw.githubusercontent.com/wordpress-mobile/gutenberg-mobile/v1.43.0/third-party-podspecs/RNGestureHandler.podspec.json`)
  - RNReanimated (from `https://raw.githubusercontent.com/wordpress-mobile/gutenberg-mobile/v1.43.0/third-party-podspecs/RNReanimated.podspec.json`)
  - RNScreens (from `https://raw.githubusercontent.com/wordpress-mobile/gutenberg-mobile/v1.43.0/third-party-podspecs/RNScreens.podspec.json`)
  - RNSVG (from `https://raw.githubusercontent.com/wordpress-mobile/gutenberg-mobile/v1.43.0/third-party-podspecs/RNSVG.podspec.json`)
  - RNTAztecView (from `http://github.com/wordpress-mobile/gutenberg-mobile/`, tag `v1.43.0`)
  - Starscream (= 3.0.6)
  - SVProgressHUD (= 2.2.5)
  - WordPress-Editor-iOS (~> 1.19.3)
  - WordPressAuthenticator (~> 1.31.0-beta.5)
<<<<<<< HEAD
  - WordPressKit (~> 4.24-beta)
=======
  - WordPressKit (~> 4.24.0-beta.1)
>>>>>>> 6540ca5e
  - WordPressMocks (~> 0.0.9)
  - WordPressShared (~> 1.14.0-beta.1)
  - WordPressUI (~> 1.9.0-beta.1)
  - WPMediaPicker (~> 1.7.2)
  - Yoga (from `https://raw.githubusercontent.com/wordpress-mobile/gutenberg-mobile/v1.43.0/third-party-podspecs/Yoga.podspec.json`)
  - ZendeskSupportSDK (= 5.1.1)
  - ZIPFoundation (~> 0.9.8)

SPEC REPOS:
  trunk:
    - 1PasswordExtension
    - Alamofire
    - AlamofireImage
    - AlamofireNetworkActivityIndicator
    - AMScrollingNavbar
    - AppAuth
    - AppCenter
    - Automattic-Tracks-iOS
    - boost-for-react-native
    - Charts
    - CocoaLumberjack
    - CropViewController
    - DoubleConversion
    - Down
    - FormatterKit
    - Gifu
    - GoogleSignIn
    - Gridicons
    - GTMAppAuth
    - GTMSessionFetcher
    - JTAppleCalendar
    - lottie-ios
    - MediaEditor
    - MRProgress
    - Nimble
    - NSObject-SafeExpectations
    - "NSURL+IDN"
    - OCMock
    - OHHTTPStubs
    - Reachability
    - Sentry
    - Sodium
    - Starscream
    - SVProgressHUD
    - UIDeviceIdentifier
    - WordPress-Aztec-iOS
    - WordPress-Editor-iOS
    - WordPressAuthenticator
    - WordPressKit
    - WordPressMocks
    - WordPressShared
    - WordPressUI
    - WPMediaPicker
    - wpxmlrpc
    - ZendeskCommonUISDK
    - ZendeskCoreSDK
    - ZendeskMessagingAPISDK
    - ZendeskMessagingSDK
    - ZendeskSDKConfigurationsSDK
    - ZendeskSupportProvidersSDK
    - ZendeskSupportSDK
    - ZIPFoundation

EXTERNAL SOURCES:
  FBLazyVector:
    :podspec: https://raw.githubusercontent.com/wordpress-mobile/gutenberg-mobile/v1.43.0/third-party-podspecs/FBLazyVector.podspec.json
  FBReactNativeSpec:
    :podspec: https://raw.githubusercontent.com/wordpress-mobile/gutenberg-mobile/v1.43.0/third-party-podspecs/FBReactNativeSpec.podspec.json
  Folly:
    :podspec: https://raw.githubusercontent.com/wordpress-mobile/gutenberg-mobile/v1.43.0/third-party-podspecs/Folly.podspec.json
  FSInteractiveMap:
    :git: https://github.com/wordpress-mobile/FSInteractiveMap.git
    :tag: 0.2.0
  glog:
    :podspec: https://raw.githubusercontent.com/wordpress-mobile/gutenberg-mobile/v1.43.0/third-party-podspecs/glog.podspec.json
  Gutenberg:
    :git: http://github.com/wordpress-mobile/gutenberg-mobile/
    :submodules: true
    :tag: v1.43.0
  RCTRequired:
    :podspec: https://raw.githubusercontent.com/wordpress-mobile/gutenberg-mobile/v1.43.0/third-party-podspecs/RCTRequired.podspec.json
  RCTTypeSafety:
    :podspec: https://raw.githubusercontent.com/wordpress-mobile/gutenberg-mobile/v1.43.0/third-party-podspecs/RCTTypeSafety.podspec.json
  React:
    :podspec: https://raw.githubusercontent.com/wordpress-mobile/gutenberg-mobile/v1.43.0/third-party-podspecs/React.podspec.json
  React-Core:
    :podspec: https://raw.githubusercontent.com/wordpress-mobile/gutenberg-mobile/v1.43.0/third-party-podspecs/React-Core.podspec.json
  React-CoreModules:
    :podspec: https://raw.githubusercontent.com/wordpress-mobile/gutenberg-mobile/v1.43.0/third-party-podspecs/React-CoreModules.podspec.json
  React-cxxreact:
    :podspec: https://raw.githubusercontent.com/wordpress-mobile/gutenberg-mobile/v1.43.0/third-party-podspecs/React-cxxreact.podspec.json
  React-jsi:
    :podspec: https://raw.githubusercontent.com/wordpress-mobile/gutenberg-mobile/v1.43.0/third-party-podspecs/React-jsi.podspec.json
  React-jsiexecutor:
    :podspec: https://raw.githubusercontent.com/wordpress-mobile/gutenberg-mobile/v1.43.0/third-party-podspecs/React-jsiexecutor.podspec.json
  React-jsinspector:
    :podspec: https://raw.githubusercontent.com/wordpress-mobile/gutenberg-mobile/v1.43.0/third-party-podspecs/React-jsinspector.podspec.json
  react-native-blur:
    :podspec: https://raw.githubusercontent.com/wordpress-mobile/gutenberg-mobile/v1.43.0/third-party-podspecs/react-native-blur.podspec.json
  react-native-get-random-values:
    :podspec: https://raw.githubusercontent.com/wordpress-mobile/gutenberg-mobile/v1.43.0/third-party-podspecs/react-native-get-random-values.podspec.json
  react-native-keyboard-aware-scroll-view:
    :podspec: https://raw.githubusercontent.com/wordpress-mobile/gutenberg-mobile/v1.43.0/third-party-podspecs/react-native-keyboard-aware-scroll-view.podspec.json
  react-native-linear-gradient:
    :podspec: https://raw.githubusercontent.com/wordpress-mobile/gutenberg-mobile/v1.43.0/third-party-podspecs/react-native-linear-gradient.podspec.json
  react-native-safe-area:
    :podspec: https://raw.githubusercontent.com/wordpress-mobile/gutenberg-mobile/v1.43.0/third-party-podspecs/react-native-safe-area.podspec.json
  react-native-safe-area-context:
    :podspec: https://raw.githubusercontent.com/wordpress-mobile/gutenberg-mobile/v1.43.0/third-party-podspecs/react-native-safe-area-context.podspec.json
  react-native-slider:
    :podspec: https://raw.githubusercontent.com/wordpress-mobile/gutenberg-mobile/v1.43.0/third-party-podspecs/react-native-slider.podspec.json
  react-native-video:
    :podspec: https://raw.githubusercontent.com/wordpress-mobile/gutenberg-mobile/v1.43.0/third-party-podspecs/react-native-video.podspec.json
  React-RCTActionSheet:
    :podspec: https://raw.githubusercontent.com/wordpress-mobile/gutenberg-mobile/v1.43.0/third-party-podspecs/React-RCTActionSheet.podspec.json
  React-RCTAnimation:
    :podspec: https://raw.githubusercontent.com/wordpress-mobile/gutenberg-mobile/v1.43.0/third-party-podspecs/React-RCTAnimation.podspec.json
  React-RCTBlob:
    :podspec: https://raw.githubusercontent.com/wordpress-mobile/gutenberg-mobile/v1.43.0/third-party-podspecs/React-RCTBlob.podspec.json
  React-RCTImage:
    :podspec: https://raw.githubusercontent.com/wordpress-mobile/gutenberg-mobile/v1.43.0/third-party-podspecs/React-RCTImage.podspec.json
  React-RCTLinking:
    :podspec: https://raw.githubusercontent.com/wordpress-mobile/gutenberg-mobile/v1.43.0/third-party-podspecs/React-RCTLinking.podspec.json
  React-RCTNetwork:
    :podspec: https://raw.githubusercontent.com/wordpress-mobile/gutenberg-mobile/v1.43.0/third-party-podspecs/React-RCTNetwork.podspec.json
  React-RCTSettings:
    :podspec: https://raw.githubusercontent.com/wordpress-mobile/gutenberg-mobile/v1.43.0/third-party-podspecs/React-RCTSettings.podspec.json
  React-RCTText:
    :podspec: https://raw.githubusercontent.com/wordpress-mobile/gutenberg-mobile/v1.43.0/third-party-podspecs/React-RCTText.podspec.json
  React-RCTVibration:
    :podspec: https://raw.githubusercontent.com/wordpress-mobile/gutenberg-mobile/v1.43.0/third-party-podspecs/React-RCTVibration.podspec.json
  ReactCommon:
    :podspec: https://raw.githubusercontent.com/wordpress-mobile/gutenberg-mobile/v1.43.0/third-party-podspecs/ReactCommon.podspec.json
  ReactNativeDarkMode:
    :podspec: https://raw.githubusercontent.com/wordpress-mobile/gutenberg-mobile/v1.43.0/third-party-podspecs/ReactNativeDarkMode.podspec.json
  RNCMaskedView:
    :podspec: https://raw.githubusercontent.com/wordpress-mobile/gutenberg-mobile/v1.43.0/third-party-podspecs/RNCMaskedView.podspec.json
  RNGestureHandler:
    :podspec: https://raw.githubusercontent.com/wordpress-mobile/gutenberg-mobile/v1.43.0/third-party-podspecs/RNGestureHandler.podspec.json
  RNReanimated:
    :podspec: https://raw.githubusercontent.com/wordpress-mobile/gutenberg-mobile/v1.43.0/third-party-podspecs/RNReanimated.podspec.json
  RNScreens:
    :podspec: https://raw.githubusercontent.com/wordpress-mobile/gutenberg-mobile/v1.43.0/third-party-podspecs/RNScreens.podspec.json
  RNSVG:
    :podspec: https://raw.githubusercontent.com/wordpress-mobile/gutenberg-mobile/v1.43.0/third-party-podspecs/RNSVG.podspec.json
  RNTAztecView:
    :git: http://github.com/wordpress-mobile/gutenberg-mobile/
    :submodules: true
    :tag: v1.43.0
  Yoga:
    :podspec: https://raw.githubusercontent.com/wordpress-mobile/gutenberg-mobile/v1.43.0/third-party-podspecs/Yoga.podspec.json

CHECKOUT OPTIONS:
  FSInteractiveMap:
    :git: https://github.com/wordpress-mobile/FSInteractiveMap.git
    :tag: 0.2.0
  Gutenberg:
    :git: http://github.com/wordpress-mobile/gutenberg-mobile/
    :submodules: true
    :tag: v1.43.0
  RNCMaskedView:
    :commit: d4ccf2bba163679c4550ce6ba0119604cd5e6379
    :git: https://github.com/react-native-community/react-native-masked-view.git
  RNTAztecView:
    :git: http://github.com/wordpress-mobile/gutenberg-mobile/
    :submodules: true
    :tag: v1.43.0

SPEC CHECKSUMS:
  1PasswordExtension: f97cc80ae58053c331b2b6dc8843ba7103b33794
  Alamofire: 3ec537f71edc9804815215393ae2b1a8ea33a844
  AlamofireImage: 63cfe3baf1370be6c498149687cf6db3e3b00999
  AlamofireNetworkActivityIndicator: 9acc3de3ca6645bf0efed462396b0df13dd3e7b8
  AMScrollingNavbar: cf0ec5a5ee659d76ba2509f630bf14fba7e16dc3
  AppAuth: 31bcec809a638d7bd2f86ea8a52bd45f6e81e7c7
  AppCenter: fddcbac6e4baae3d93a196ceb0bfe0e4ce407dec
  Automattic-Tracks-iOS: ac2cf9d8332fef72cf3e6de7b14012e7a0672676
  boost-for-react-native: 39c7adb57c4e60d6c5479dd8623128eb5b3f0f2c
  Charts: f69cf0518b6d1d62608ca504248f1bbe0b6ae77e
  CocoaLumberjack: 118bf4a820efc641f79fa487b75ed928dccfae23
  CropViewController: a5c143548a0fabcd6cc25f2d26e40460cfb8c78c
  DoubleConversion: e22e0762848812a87afd67ffda3998d9ef29170c
  Down: 71bf4af3c04fa093e65dffa25c4b64fa61287373
  FBLazyVector: 47798d43f20e85af0d3cef09928b6e2d16dbbe4c
  FBReactNativeSpec: 8d0bf8eca089153f4196975ca190cda8c2d5dbd2
  Folly: 30e7936e1c45c08d884aa59369ed951a8e68cf51
  FormatterKit: 4b8f29acc9b872d5d12a63efb560661e8f2e1b98
  FSInteractiveMap: a396f610f48b76cb540baa87139d056429abda86
  Gifu: 7bcb6427457d85e0b4dff5a84ec5947ac19a93ea
  glog: 1f3da668190260b06b429bb211bfbee5cd790c28
  GoogleSignIn: 7137d297ddc022a7e0aa4619c86d72c909fa7213
  Gridicons: e70ede7ab55f21ee8f5b21f7c8fe196a42f4958e
  GTMAppAuth: 197a8dabfea5d665224aa00d17f164fc2248dab9
  GTMSessionFetcher: b3503b20a988c4e20cc189aa798fd18220133f52
  Gutenberg: 22950a4deedc6da729cbfdad88138404b49d5e69
  JTAppleCalendar: 932cadea40b1051beab10f67843451d48ba16c99
  lottie-ios: 85ce835dd8c53e02509f20729fc7d6a4e6645a0a
  MediaEditor: 20cdeb46bdecd040b8bc94467ac85a52b53b193a
  MRProgress: 16de7cc9f347e8846797a770db102a323fe7ef09
  Nimble: 051e3d8912d40138fa5591c78594f95fb172af37
  NSObject-SafeExpectations: ab8fe623d36b25aa1f150affa324e40a2f3c0374
  "NSURL+IDN": afc873e639c18138a1589697c3add197fe8679ca
  OCMock: 43565190abc78977ad44a61c0d20d7f0784d35ab
  OHHTTPStubs: 1e21c7d2c084b8153fc53d48400d8919d2d432d0
  RCTRequired: 3ca691422140f76f04fd2af6dc90914cf0f81ef1
  RCTTypeSafety: aab4e9679dbb3682bf0404fded7b9557d7306795
  Reachability: 33e18b67625424e47b6cde6d202dce689ad7af96
  React: 5a954890216a4493df5ab2149f70f18592b513ac
  React-Core: 865fa241faa644ff20cb5ec87787b32a5acc43b3
  React-CoreModules: 026fafece67a3802aa8bb1995d27227b0d95e0f5
  React-cxxreact: 9c76312456310d1b486e23edb9ce576a5397ebc2
  React-jsi: 6d6afac4873e8a3433334378589a0a8190d58070
  React-jsiexecutor: 9dfdcd0db23042623894dcbc02d61a772da8e3c1
  React-jsinspector: 89927b9ec6d75759882949d2043ba704565edaec
  react-native-blur: adb31865c20137dacb53c32e3423374ac2b8c5a0
  react-native-get-random-values: 8940331a943a46c165d3ed05802c09c392f8dd46
  react-native-keyboard-aware-scroll-view: ffa9152671fec9a571197ed2d02e0fcb90206e60
  react-native-linear-gradient: 258ba8c61848324b1f2019bed5f460e6396137b7
  react-native-safe-area: e8230b0017d76c00de6b01e2412dcf86b127c6a3
  react-native-safe-area-context: 52c73401424bae74fc89ca91b4ae5c4f2689d857
  react-native-slider: 2f186719b7ada773b78141b8dae62081d819b206
  react-native-video: d01ed7ff1e38fa7dcc6c15c94cf505e661b7bfd0
  React-RCTActionSheet: e8f642cfaa396b6b09fd38f53378506c2d63af35
  React-RCTAnimation: cec1abbcfb006978a288c5072e3d611d6ff76d4c
  React-RCTBlob: 7596eb2048150e429127a92a701e6cd40a8c0a74
  React-RCTImage: 03c7e36877a579ee51dcc33079cc8bc98658a722
  React-RCTLinking: cdc3f1aaff5f321bc954a98b7ffae3f864a6eaa3
  React-RCTNetwork: 33b3da6944786edea496a5fc6afea466633fd711
  React-RCTSettings: a3b7b3124315f8c91fad5d8aff08ee97d4b471cd
  React-RCTText: ee9c8b70180fb58d062483d9664cd921d14b5961
  React-RCTVibration: 20deb1f6f001000d1f2603722ec110c66c74796b
  ReactCommon: 48926fc48fcd7c8a629860049ffba9c23b4005dc
  ReactNativeDarkMode: f61376360c5d983907e5c316e8e1c853a8c2f348
  RNCMaskedView: 744eb642f5d96bd670ea93f59e7a1346ea50976a
  RNGestureHandler: 82a89b0fde0a37e633c6233418f7249e2f8e59b5
  RNReanimated: 13f7a6a22667c4f00aac217bc66f94e8560b3d59
  RNScreens: 6833ac5c29cf2f03eed12103140530bbd75b6aea
  RNSVG: 68a534a5db06dcbdaebfd5079349191598caef7b
  RNTAztecView: 9260b3824459ae1cc31b3595cd08ab9fc2332c4c
  Sentry: ab6c209f23700d1460691dbc90e19ed0a05d496b
  Sodium: 63c0ca312a932e6da481689537d4b35568841bdc
  Starscream: ef3ece99d765eeccb67de105bfa143f929026cf5
  SVProgressHUD: 1428aafac632c1f86f62aa4243ec12008d7a51d6
  UIDeviceIdentifier: a79ccdfc940373835a7d8e9fc7541e6bf61b6319
  WordPress-Aztec-iOS: b7ac8b30f746992e85d9668453ac87c2cdcecf4f
  WordPress-Editor-iOS: 1886f7fe464d79ee64ccfe7985281f8cf45f75eb
  WordPressAuthenticator: 3749dd8aea7edb3888d0b474593c86ff6e3078ad
<<<<<<< HEAD
  WordPressKit: 453787f5a6deeb5bb6fad4ea39801fda5698877b
=======
  WordPressKit: 1098b1683738c97f4b9773b462a40238b0d92316
>>>>>>> 6540ca5e
  WordPressMocks: 903d2410f41a09fb2e0a1b44ad36ad80310570fb
  WordPressShared: db04af4eed52585c02ced2a81a4651968c35d642
  WordPressUI: 89f1c0ead3ffe88ee76199269eeae2c4b8f09b25
  WPMediaPicker: d5ae9a83cd5cc0e4de46bfc1c59120aa86658bc3
  wpxmlrpc: bf55a43a7e710bd2a4fb8c02dfe83b1246f14f13
  Yoga: c920bf12bf8146aa5cd118063378c2cf5682d16c
  ZendeskCommonUISDK: f496b95e2cb728bd5729fe022f400cf1dedda00b
  ZendeskCoreSDK: 2dc9457ae01d024ca02f60f6134ad1ad90136c29
  ZendeskMessagingAPISDK: e315a6ad7a9b6cae9e52d946df4aa8a7727abdf5
  ZendeskMessagingSDK: 774d88bec0671d58ae51c9964d4c4f9bb4142095
  ZendeskSDKConfigurationsSDK: 2fa9413915db85c993f58ad8f7902bea0b6090a5
  ZendeskSupportProvidersSDK: 51c9d4a826f7bd87e3109e5c801c602a6b62c762
  ZendeskSupportSDK: dcb2596ad05a63d662e8c7924357babbf327b421
  ZIPFoundation: 249fa8890597086cd536bb2df5c9804d84e122b0

<<<<<<< HEAD
PODFILE CHECKSUM: 6842f3b735d22fad379ac1b091d54a56956e4dd9
=======
PODFILE CHECKSUM: bb0d1ad7025e48a2bc1126ac3912a11327150f65
>>>>>>> 6540ca5e

COCOAPODS: 1.10.0<|MERGE_RESOLUTION|>--- conflicted
+++ resolved
@@ -406,11 +406,7 @@
     - WordPressKit (~> 4.18-beta)
     - WordPressShared (~> 1.12-beta)
     - WordPressUI (~> 1.7-beta)
-<<<<<<< HEAD
   - WordPressKit (4.24.0-beta.2):
-=======
-  - WordPressKit (4.24.0-beta.1):
->>>>>>> 6540ca5e
     - Alamofire (~> 4.8.0)
     - CocoaLumberjack (~> 3.4)
     - NSObject-SafeExpectations (= 0.0.4)
@@ -509,11 +505,7 @@
   - SVProgressHUD (= 2.2.5)
   - WordPress-Editor-iOS (~> 1.19.3)
   - WordPressAuthenticator (~> 1.31.0-beta.5)
-<<<<<<< HEAD
   - WordPressKit (~> 4.24-beta)
-=======
-  - WordPressKit (~> 4.24.0-beta.1)
->>>>>>> 6540ca5e
   - WordPressMocks (~> 0.0.9)
   - WordPressShared (~> 1.14.0-beta.1)
   - WordPressUI (~> 1.9.0-beta.1)
@@ -761,11 +753,7 @@
   WordPress-Aztec-iOS: b7ac8b30f746992e85d9668453ac87c2cdcecf4f
   WordPress-Editor-iOS: 1886f7fe464d79ee64ccfe7985281f8cf45f75eb
   WordPressAuthenticator: 3749dd8aea7edb3888d0b474593c86ff6e3078ad
-<<<<<<< HEAD
   WordPressKit: 453787f5a6deeb5bb6fad4ea39801fda5698877b
-=======
-  WordPressKit: 1098b1683738c97f4b9773b462a40238b0d92316
->>>>>>> 6540ca5e
   WordPressMocks: 903d2410f41a09fb2e0a1b44ad36ad80310570fb
   WordPressShared: db04af4eed52585c02ced2a81a4651968c35d642
   WordPressUI: 89f1c0ead3ffe88ee76199269eeae2c4b8f09b25
@@ -781,10 +769,6 @@
   ZendeskSupportSDK: dcb2596ad05a63d662e8c7924357babbf327b421
   ZIPFoundation: 249fa8890597086cd536bb2df5c9804d84e122b0
 
-<<<<<<< HEAD
-PODFILE CHECKSUM: 6842f3b735d22fad379ac1b091d54a56956e4dd9
-=======
-PODFILE CHECKSUM: bb0d1ad7025e48a2bc1126ac3912a11327150f65
->>>>>>> 6540ca5e
+PODFILE CHECKSUM: bb0dd1f7ed9434cbad3b6cfc0a46ad920b07c429
 
 COCOAPODS: 1.10.0