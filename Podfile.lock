PODS:
  - 1PasswordExtension (1.8.6)
  - Alamofire (4.8.0)
  - AlamofireImage (3.5.2):
    - Alamofire (~> 4.8)
  - AlamofireNetworkActivityIndicator (2.4.0):
    - Alamofire (~> 4.8)
  - AMScrollingNavbar (5.6.0)
  - AppAuth (1.4.0):
    - AppAuth/Core (= 1.4.0)
    - AppAuth/ExternalUserAgent (= 1.4.0)
  - AppAuth/Core (1.4.0)
  - AppAuth/ExternalUserAgent (1.4.0)
  - AppCenter (4.2.0):
    - AppCenter/Analytics (= 4.2.0)
    - AppCenter/Crashes (= 4.2.0)
  - AppCenter/Analytics (4.2.0):
    - AppCenter/Core
  - AppCenter/Core (4.2.0)
  - AppCenter/Crashes (4.2.0):
    - AppCenter/Core
  - AppCenter/Distribute (4.2.0):
    - AppCenter/Core
  - Automattic-Tracks-iOS (0.9.1):
    - CocoaLumberjack (~> 3)
    - Reachability (~> 3)
    - Sentry (~> 6)
    - Sodium (>= 0.9.1)
    - UIDeviceIdentifier (~> 1)
  - boost-for-react-native (1.63.0)
  - BVLinearGradient (2.5.6-wp):
    - React-Core
  - Charts (3.2.2):
    - Charts/Core (= 3.2.2)
  - Charts/Core (3.2.2)
  - CocoaLumberjack (3.7.2):
    - CocoaLumberjack/Core (= 3.7.2)
  - CocoaLumberjack/Core (3.7.2)
  - CropViewController (2.5.3)
  - DoubleConversion (1.1.5)
  - Down (0.6.6)
  - FBLazyVector (0.64.0)
  - FBReactNativeSpec (0.64.0):
    - RCT-Folly (= 2020.01.13.00)
    - RCTRequired (= 0.64.0)
    - RCTTypeSafety (= 0.64.0)
    - React-Core (= 0.64.0)
    - React-jsi (= 0.64.0)
    - ReactCommon/turbomodule/core (= 0.64.0)
  - FormatterKit/Resources (1.9.0)
  - FormatterKit/TimeIntervalFormatter (1.9.0):
    - FormatterKit/Resources
  - FSInteractiveMap (0.1.0)
  - Gifu (3.2.0)
  - glog (0.3.5)
  - GoogleSignIn (5.0.2):
    - AppAuth (~> 1.2)
    - GTMAppAuth (~> 1.0)
    - GTMSessionFetcher/Core (~> 1.1)
  - Gridicons (1.1.0)
  - GTMAppAuth (1.2.2):
    - AppAuth/Core (~> 1.4)
    - GTMSessionFetcher/Core (~> 1.5)
  - GTMSessionFetcher/Core (1.6.1)
<<<<<<< HEAD
  - Gutenberg (1.55.1):
=======
  - Gutenberg (1.57.1):
>>>>>>> fae51515
    - React (= 0.64.0)
    - React-CoreModules (= 0.64.0)
    - React-RCTImage (= 0.64.0)
    - RNTAztecView
  - JTAppleCalendar (8.0.3)
  - Kanvas (1.2.8)
  - lottie-ios (3.1.9)
  - MediaEditor (1.2.1):
    - CropViewController (~> 2.5.3)
  - MRProgress (0.8.3):
    - MRProgress/ActivityIndicator (= 0.8.3)
    - MRProgress/Blur (= 0.8.3)
    - MRProgress/Circular (= 0.8.3)
    - MRProgress/Icons (= 0.8.3)
    - MRProgress/NavigationBarProgress (= 0.8.3)
    - MRProgress/Overlay (= 0.8.3)
  - MRProgress/ActivityIndicator (0.8.3):
    - MRProgress/Stopable
  - MRProgress/Blur (0.8.3):
    - MRProgress/Helper
  - MRProgress/Circular (0.8.3):
    - MRProgress/Helper
    - MRProgress/ProgressBaseClass
    - MRProgress/Stopable
  - MRProgress/Helper (0.8.3)
  - MRProgress/Icons (0.8.3)
  - MRProgress/NavigationBarProgress (0.8.3):
    - MRProgress/ProgressBaseClass
  - MRProgress/Overlay (0.8.3):
    - MRProgress/ActivityIndicator
    - MRProgress/Blur
    - MRProgress/Circular
    - MRProgress/Helper
    - MRProgress/Icons
  - MRProgress/ProgressBaseClass (0.8.3)
  - MRProgress/Stopable (0.8.3):
    - MRProgress/Helper
  - Nimble (9.0.1)
  - NSObject-SafeExpectations (0.0.4)
  - "NSURL+IDN (0.4)"
  - OCMock (3.4.3)
  - OHHTTPStubs/Core (9.1.0)
  - OHHTTPStubs/Default (9.1.0):
    - OHHTTPStubs/Core
    - OHHTTPStubs/JSON
    - OHHTTPStubs/NSURLSession
    - OHHTTPStubs/OHPathHelpers
  - OHHTTPStubs/JSON (9.1.0):
    - OHHTTPStubs/Core
  - OHHTTPStubs/NSURLSession (9.1.0):
    - OHHTTPStubs/Core
  - OHHTTPStubs/OHPathHelpers (9.1.0)
  - OHHTTPStubs/Swift (9.1.0):
    - OHHTTPStubs/Default
  - RCT-Folly (2020.01.13.00):
    - boost-for-react-native
    - DoubleConversion
    - glog
    - RCT-Folly/Default (= 2020.01.13.00)
  - RCT-Folly/Default (2020.01.13.00):
    - boost-for-react-native
    - DoubleConversion
    - glog
  - RCTRequired (0.64.0)
  - RCTTypeSafety (0.64.0):
    - FBLazyVector (= 0.64.0)
    - RCT-Folly (= 2020.01.13.00)
    - RCTRequired (= 0.64.0)
    - React-Core (= 0.64.0)
  - Reachability (3.2)
  - React (0.64.0):
    - React-Core (= 0.64.0)
    - React-Core/DevSupport (= 0.64.0)
    - React-Core/RCTWebSocket (= 0.64.0)
    - React-RCTActionSheet (= 0.64.0)
    - React-RCTAnimation (= 0.64.0)
    - React-RCTBlob (= 0.64.0)
    - React-RCTImage (= 0.64.0)
    - React-RCTLinking (= 0.64.0)
    - React-RCTNetwork (= 0.64.0)
    - React-RCTSettings (= 0.64.0)
    - React-RCTText (= 0.64.0)
    - React-RCTVibration (= 0.64.0)
  - React-callinvoker (0.64.0)
  - React-Core (0.64.0):
    - glog
    - RCT-Folly (= 2020.01.13.00)
    - React-Core/Default (= 0.64.0)
    - React-cxxreact (= 0.64.0)
    - React-jsi (= 0.64.0)
    - React-jsiexecutor (= 0.64.0)
    - React-perflogger (= 0.64.0)
    - Yoga
  - React-Core/CoreModulesHeaders (0.64.0):
    - glog
    - RCT-Folly (= 2020.01.13.00)
    - React-Core/Default
    - React-cxxreact (= 0.64.0)
    - React-jsi (= 0.64.0)
    - React-jsiexecutor (= 0.64.0)
    - React-perflogger (= 0.64.0)
    - Yoga
  - React-Core/Default (0.64.0):
    - glog
    - RCT-Folly (= 2020.01.13.00)
    - React-cxxreact (= 0.64.0)
    - React-jsi (= 0.64.0)
    - React-jsiexecutor (= 0.64.0)
    - React-perflogger (= 0.64.0)
    - Yoga
  - React-Core/DevSupport (0.64.0):
    - glog
    - RCT-Folly (= 2020.01.13.00)
    - React-Core/Default (= 0.64.0)
    - React-Core/RCTWebSocket (= 0.64.0)
    - React-cxxreact (= 0.64.0)
    - React-jsi (= 0.64.0)
    - React-jsiexecutor (= 0.64.0)
    - React-jsinspector (= 0.64.0)
    - React-perflogger (= 0.64.0)
    - Yoga
  - React-Core/RCTActionSheetHeaders (0.64.0):
    - glog
    - RCT-Folly (= 2020.01.13.00)
    - React-Core/Default
    - React-cxxreact (= 0.64.0)
    - React-jsi (= 0.64.0)
    - React-jsiexecutor (= 0.64.0)
    - React-perflogger (= 0.64.0)
    - Yoga
  - React-Core/RCTAnimationHeaders (0.64.0):
    - glog
    - RCT-Folly (= 2020.01.13.00)
    - React-Core/Default
    - React-cxxreact (= 0.64.0)
    - React-jsi (= 0.64.0)
    - React-jsiexecutor (= 0.64.0)
    - React-perflogger (= 0.64.0)
    - Yoga
  - React-Core/RCTBlobHeaders (0.64.0):
    - glog
    - RCT-Folly (= 2020.01.13.00)
    - React-Core/Default
    - React-cxxreact (= 0.64.0)
    - React-jsi (= 0.64.0)
    - React-jsiexecutor (= 0.64.0)
    - React-perflogger (= 0.64.0)
    - Yoga
  - React-Core/RCTImageHeaders (0.64.0):
    - glog
    - RCT-Folly (= 2020.01.13.00)
    - React-Core/Default
    - React-cxxreact (= 0.64.0)
    - React-jsi (= 0.64.0)
    - React-jsiexecutor (= 0.64.0)
    - React-perflogger (= 0.64.0)
    - Yoga
  - React-Core/RCTLinkingHeaders (0.64.0):
    - glog
    - RCT-Folly (= 2020.01.13.00)
    - React-Core/Default
    - React-cxxreact (= 0.64.0)
    - React-jsi (= 0.64.0)
    - React-jsiexecutor (= 0.64.0)
    - React-perflogger (= 0.64.0)
    - Yoga
  - React-Core/RCTNetworkHeaders (0.64.0):
    - glog
    - RCT-Folly (= 2020.01.13.00)
    - React-Core/Default
    - React-cxxreact (= 0.64.0)
    - React-jsi (= 0.64.0)
    - React-jsiexecutor (= 0.64.0)
    - React-perflogger (= 0.64.0)
    - Yoga
  - React-Core/RCTSettingsHeaders (0.64.0):
    - glog
    - RCT-Folly (= 2020.01.13.00)
    - React-Core/Default
    - React-cxxreact (= 0.64.0)
    - React-jsi (= 0.64.0)
    - React-jsiexecutor (= 0.64.0)
    - React-perflogger (= 0.64.0)
    - Yoga
  - React-Core/RCTTextHeaders (0.64.0):
    - glog
    - RCT-Folly (= 2020.01.13.00)
    - React-Core/Default
    - React-cxxreact (= 0.64.0)
    - React-jsi (= 0.64.0)
    - React-jsiexecutor (= 0.64.0)
    - React-perflogger (= 0.64.0)
    - Yoga
  - React-Core/RCTVibrationHeaders (0.64.0):
    - glog
    - RCT-Folly (= 2020.01.13.00)
    - React-Core/Default
    - React-cxxreact (= 0.64.0)
    - React-jsi (= 0.64.0)
    - React-jsiexecutor (= 0.64.0)
    - React-perflogger (= 0.64.0)
    - Yoga
  - React-Core/RCTWebSocket (0.64.0):
    - glog
    - RCT-Folly (= 2020.01.13.00)
    - React-Core/Default (= 0.64.0)
    - React-cxxreact (= 0.64.0)
    - React-jsi (= 0.64.0)
    - React-jsiexecutor (= 0.64.0)
    - React-perflogger (= 0.64.0)
    - Yoga
  - React-CoreModules (0.64.0):
    - FBReactNativeSpec (= 0.64.0)
    - RCT-Folly (= 2020.01.13.00)
    - RCTTypeSafety (= 0.64.0)
    - React-Core/CoreModulesHeaders (= 0.64.0)
    - React-jsi (= 0.64.0)
    - React-RCTImage (= 0.64.0)
    - ReactCommon/turbomodule/core (= 0.64.0)
  - React-cxxreact (0.64.0):
    - boost-for-react-native (= 1.63.0)
    - DoubleConversion
    - glog
    - RCT-Folly (= 2020.01.13.00)
    - React-callinvoker (= 0.64.0)
    - React-jsi (= 0.64.0)
    - React-jsinspector (= 0.64.0)
    - React-perflogger (= 0.64.0)
    - React-runtimeexecutor (= 0.64.0)
  - React-jsi (0.64.0):
    - boost-for-react-native (= 1.63.0)
    - DoubleConversion
    - glog
    - RCT-Folly (= 2020.01.13.00)
    - React-jsi/Default (= 0.64.0)
  - React-jsi/Default (0.64.0):
    - boost-for-react-native (= 1.63.0)
    - DoubleConversion
    - glog
    - RCT-Folly (= 2020.01.13.00)
  - React-jsiexecutor (0.64.0):
    - DoubleConversion
    - glog
    - RCT-Folly (= 2020.01.13.00)
    - React-cxxreact (= 0.64.0)
    - React-jsi (= 0.64.0)
    - React-perflogger (= 0.64.0)
  - React-jsinspector (0.64.0)
  - react-native-blur (3.6.1):
    - React-Core
  - react-native-get-random-values (1.4.0-wp):
    - React-Core
  - react-native-keyboard-aware-scroll-view (0.8.8-wp):
    - React-Core
  - react-native-safe-area (0.5.1):
    - React-Core
  - react-native-safe-area-context (3.2.0-wp):
    - React-Core
  - react-native-slider (3.0.2-wp):
    - React-Core
  - react-native-video (5.0.2-wp):
    - React-Core
    - react-native-video/Video (= 5.0.2-wp)
  - react-native-video/Video (5.0.2-wp):
    - React-Core
  - React-perflogger (0.64.0)
  - React-RCTActionSheet (0.64.0):
    - React-Core/RCTActionSheetHeaders (= 0.64.0)
  - React-RCTAnimation (0.64.0):
    - FBReactNativeSpec (= 0.64.0)
    - RCT-Folly (= 2020.01.13.00)
    - RCTTypeSafety (= 0.64.0)
    - React-Core/RCTAnimationHeaders (= 0.64.0)
    - React-jsi (= 0.64.0)
    - ReactCommon/turbomodule/core (= 0.64.0)
  - React-RCTBlob (0.64.0):
    - FBReactNativeSpec (= 0.64.0)
    - RCT-Folly (= 2020.01.13.00)
    - React-Core/RCTBlobHeaders (= 0.64.0)
    - React-Core/RCTWebSocket (= 0.64.0)
    - React-jsi (= 0.64.0)
    - React-RCTNetwork (= 0.64.0)
    - ReactCommon/turbomodule/core (= 0.64.0)
  - React-RCTImage (0.64.0):
    - FBReactNativeSpec (= 0.64.0)
    - RCT-Folly (= 2020.01.13.00)
    - RCTTypeSafety (= 0.64.0)
    - React-Core/RCTImageHeaders (= 0.64.0)
    - React-jsi (= 0.64.0)
    - React-RCTNetwork (= 0.64.0)
    - ReactCommon/turbomodule/core (= 0.64.0)
  - React-RCTLinking (0.64.0):
    - FBReactNativeSpec (= 0.64.0)
    - React-Core/RCTLinkingHeaders (= 0.64.0)
    - React-jsi (= 0.64.0)
    - ReactCommon/turbomodule/core (= 0.64.0)
  - React-RCTNetwork (0.64.0):
    - FBReactNativeSpec (= 0.64.0)
    - RCT-Folly (= 2020.01.13.00)
    - RCTTypeSafety (= 0.64.0)
    - React-Core/RCTNetworkHeaders (= 0.64.0)
    - React-jsi (= 0.64.0)
    - ReactCommon/turbomodule/core (= 0.64.0)
  - React-RCTSettings (0.64.0):
    - FBReactNativeSpec (= 0.64.0)
    - RCT-Folly (= 2020.01.13.00)
    - RCTTypeSafety (= 0.64.0)
    - React-Core/RCTSettingsHeaders (= 0.64.0)
    - React-jsi (= 0.64.0)
    - ReactCommon/turbomodule/core (= 0.64.0)
  - React-RCTText (0.64.0):
    - React-Core/RCTTextHeaders (= 0.64.0)
  - React-RCTVibration (0.64.0):
    - FBReactNativeSpec (= 0.64.0)
    - RCT-Folly (= 2020.01.13.00)
    - React-Core/RCTVibrationHeaders (= 0.64.0)
    - React-jsi (= 0.64.0)
    - ReactCommon/turbomodule/core (= 0.64.0)
  - React-runtimeexecutor (0.64.0):
    - React-jsi (= 0.64.0)
  - ReactCommon (0.64.0):
    - ReactCommon/turbomodule (= 0.64.0)
  - ReactCommon/turbomodule (0.64.0):
    - DoubleConversion
    - glog
    - RCT-Folly (= 2020.01.13.00)
    - React-callinvoker (= 0.64.0)
    - React-Core (= 0.64.0)
    - React-cxxreact (= 0.64.0)
    - React-jsi (= 0.64.0)
    - React-perflogger (= 0.64.0)
    - ReactCommon/turbomodule/core (= 0.64.0)
    - ReactCommon/turbomodule/samples (= 0.64.0)
  - ReactCommon/turbomodule/core (0.64.0):
    - DoubleConversion
    - glog
    - RCT-Folly (= 2020.01.13.00)
    - React-callinvoker (= 0.64.0)
    - React-Core (= 0.64.0)
    - React-cxxreact (= 0.64.0)
    - React-jsi (= 0.64.0)
    - React-perflogger (= 0.64.0)
  - ReactCommon/turbomodule/samples (0.64.0):
    - DoubleConversion
    - glog
    - RCT-Folly (= 2020.01.13.00)
    - React-callinvoker (= 0.64.0)
    - React-Core (= 0.64.0)
    - React-cxxreact (= 0.64.0)
    - React-jsi (= 0.64.0)
    - React-perflogger (= 0.64.0)
    - ReactCommon/turbomodule/core (= 0.64.0)
  - RNCMaskedView (0.1.11-wp):
    - React-Core
  - RNGestureHandler (1.10.1-wp):
    - React-Core
  - RNReanimated (1.9.0-wp):
    - React-Core
  - RNScreens (2.9.0-wp):
    - React-Core
  - RNSVG (9.13.7-wp):
    - React-Core
  - RNTAztecView (1.57.1):
    - React-Core
    - WordPress-Aztec-iOS (~> 1.19.4)
  - Sentry (6.2.1):
    - Sentry/Core (= 6.2.1)
  - Sentry/Core (6.2.1)
  - Sodium (0.9.1)
  - Starscream (3.0.6)
  - SVProgressHUD (2.2.5)
  - UIDeviceIdentifier (1.6.0)
  - WordPress-Aztec-iOS (1.19.4)
  - WordPress-Editor-iOS (1.19.4):
    - WordPress-Aztec-iOS (= 1.19.4)
<<<<<<< HEAD
  - WordPressAuthenticator (1.40.0-beta.1):
=======
  - WordPressAuthenticator (1.39.0):
>>>>>>> fae51515
    - 1PasswordExtension (~> 1.8.6)
    - Alamofire (~> 4.8)
    - CocoaLumberjack (~> 3.5)
    - GoogleSignIn (~> 5.0.2)
    - Gridicons (~> 1.0)
    - lottie-ios (~> 3.1.6)
    - "NSURL+IDN (= 0.4)"
    - SVProgressHUD (~> 2.2.5)
    - WordPressKit (~> 4.18-beta)
    - WordPressShared (~> 1.12-beta)
    - WordPressUI (~> 1.7-beta)
  - WordPressKit (4.38.0-beta.1):
    - Alamofire (~> 4.8.0)
    - CocoaLumberjack (~> 3.4)
    - NSObject-SafeExpectations (= 0.0.4)
    - UIDeviceIdentifier (~> 1.4)
    - WordPressShared (~> 1.15-beta)
    - wpxmlrpc (~> 0.9)
  - WordPressMocks (0.0.13)
  - WordPressShared (1.16.1):
    - CocoaLumberjack (~> 3.4)
    - FormatterKit/TimeIntervalFormatter (~> 1.8)
  - WordPressUI (1.12.1)
  - WPMediaPicker (1.7.2)
  - wpxmlrpc (0.9.0)
  - Yoga (1.14.0)
  - ZendeskCommonUISDK (6.1.1)
  - ZendeskCoreSDK (2.5.1)
  - ZendeskMessagingAPISDK (3.8.2):
    - ZendeskSDKConfigurationsSDK (~> 1.1.8)
  - ZendeskMessagingSDK (3.8.2):
    - ZendeskCommonUISDK (~> 6.1.1)
    - ZendeskMessagingAPISDK (~> 3.8.2)
  - ZendeskSDKConfigurationsSDK (1.1.8)
  - ZendeskSupportProvidersSDK (5.3.0):
    - ZendeskCoreSDK (~> 2.5.1)
  - ZendeskSupportSDK (5.3.0):
    - ZendeskMessagingSDK (~> 3.8.2)
    - ZendeskSupportProvidersSDK (~> 5.3.0)
  - ZIPFoundation (0.9.12)

DEPENDENCIES:
  - Alamofire (= 4.8.0)
  - AlamofireImage (= 3.5.2)
  - AlamofireNetworkActivityIndicator (~> 2.4)
  - AMScrollingNavbar (= 5.6.0)
  - AppCenter (~> 4.1)
  - AppCenter/Distribute (~> 4.1)
  - Automattic-Tracks-iOS (~> 0.9.1)
  - BVLinearGradient (from `https://raw.githubusercontent.com/wordpress-mobile/gutenberg-mobile/v1.58.0-alpha2/third-party-podspecs/BVLinearGradient.podspec.json`)
  - Charts (~> 3.2.2)
  - CocoaLumberjack (~> 3.0)
  - CropViewController (= 2.5.3)
  - Down (~> 0.6.6)
  - FBLazyVector (from `https://raw.githubusercontent.com/wordpress-mobile/gutenberg-mobile/v1.58.0-alpha2/third-party-podspecs/FBLazyVector.podspec.json`)
  - FBReactNativeSpec (from `https://raw.githubusercontent.com/wordpress-mobile/gutenberg-mobile/v1.58.0-alpha2/third-party-podspecs/FBReactNativeSpec/FBReactNativeSpec.podspec.json`)
  - FSInteractiveMap (from `https://github.com/wordpress-mobile/FSInteractiveMap.git`, tag `0.2.0`)
  - Gifu (= 3.2.0)
  - glog (from `https://raw.githubusercontent.com/wordpress-mobile/gutenberg-mobile/v1.58.0-alpha2/third-party-podspecs/glog.podspec.json`)
  - Gridicons (~> 1.1.0)
  - Gutenberg (from `https://github.com/wordpress-mobile/gutenberg-mobile.git`, tag `v1.58.0-alpha2`)
  - JTAppleCalendar (~> 8.0.2)
  - Kanvas (~> 1.2.7)
  - MediaEditor (~> 1.2.1)
  - MRProgress (= 0.8.3)
  - Nimble (~> 9.0.0)
  - NSObject-SafeExpectations (~> 0.0.4)
  - "NSURL+IDN (~> 0.4)"
  - OCMock (~> 3.4.3)
  - OHHTTPStubs/Swift (~> 9.1.0)
  - RCT-Folly (from `https://raw.githubusercontent.com/wordpress-mobile/gutenberg-mobile/v1.58.0-alpha2/third-party-podspecs/RCT-Folly.podspec.json`)
  - RCTRequired (from `https://raw.githubusercontent.com/wordpress-mobile/gutenberg-mobile/v1.58.0-alpha2/third-party-podspecs/RCTRequired.podspec.json`)
  - RCTTypeSafety (from `https://raw.githubusercontent.com/wordpress-mobile/gutenberg-mobile/v1.58.0-alpha2/third-party-podspecs/RCTTypeSafety.podspec.json`)
  - Reachability (= 3.2)
  - React (from `https://raw.githubusercontent.com/wordpress-mobile/gutenberg-mobile/v1.58.0-alpha2/third-party-podspecs/React.podspec.json`)
  - React-callinvoker (from `https://raw.githubusercontent.com/wordpress-mobile/gutenberg-mobile/v1.58.0-alpha2/third-party-podspecs/React-callinvoker.podspec.json`)
  - React-Core (from `https://raw.githubusercontent.com/wordpress-mobile/gutenberg-mobile/v1.58.0-alpha2/third-party-podspecs/React-Core.podspec.json`)
  - React-CoreModules (from `https://raw.githubusercontent.com/wordpress-mobile/gutenberg-mobile/v1.58.0-alpha2/third-party-podspecs/React-CoreModules.podspec.json`)
  - React-cxxreact (from `https://raw.githubusercontent.com/wordpress-mobile/gutenberg-mobile/v1.58.0-alpha2/third-party-podspecs/React-cxxreact.podspec.json`)
  - React-jsi (from `https://raw.githubusercontent.com/wordpress-mobile/gutenberg-mobile/v1.58.0-alpha2/third-party-podspecs/React-jsi.podspec.json`)
  - React-jsiexecutor (from `https://raw.githubusercontent.com/wordpress-mobile/gutenberg-mobile/v1.58.0-alpha2/third-party-podspecs/React-jsiexecutor.podspec.json`)
  - React-jsinspector (from `https://raw.githubusercontent.com/wordpress-mobile/gutenberg-mobile/v1.58.0-alpha2/third-party-podspecs/React-jsinspector.podspec.json`)
  - react-native-blur (from `https://raw.githubusercontent.com/wordpress-mobile/gutenberg-mobile/v1.58.0-alpha2/third-party-podspecs/react-native-blur.podspec.json`)
  - react-native-get-random-values (from `https://raw.githubusercontent.com/wordpress-mobile/gutenberg-mobile/v1.58.0-alpha2/third-party-podspecs/react-native-get-random-values.podspec.json`)
  - react-native-keyboard-aware-scroll-view (from `https://raw.githubusercontent.com/wordpress-mobile/gutenberg-mobile/v1.58.0-alpha2/third-party-podspecs/react-native-keyboard-aware-scroll-view.podspec.json`)
  - react-native-safe-area (from `https://raw.githubusercontent.com/wordpress-mobile/gutenberg-mobile/v1.58.0-alpha2/third-party-podspecs/react-native-safe-area.podspec.json`)
  - react-native-safe-area-context (from `https://raw.githubusercontent.com/wordpress-mobile/gutenberg-mobile/v1.58.0-alpha2/third-party-podspecs/react-native-safe-area-context.podspec.json`)
  - react-native-slider (from `https://raw.githubusercontent.com/wordpress-mobile/gutenberg-mobile/v1.58.0-alpha2/third-party-podspecs/react-native-slider.podspec.json`)
  - react-native-video (from `https://raw.githubusercontent.com/wordpress-mobile/gutenberg-mobile/v1.58.0-alpha2/third-party-podspecs/react-native-video.podspec.json`)
  - React-perflogger (from `https://raw.githubusercontent.com/wordpress-mobile/gutenberg-mobile/v1.58.0-alpha2/third-party-podspecs/React-perflogger.podspec.json`)
  - React-RCTActionSheet (from `https://raw.githubusercontent.com/wordpress-mobile/gutenberg-mobile/v1.58.0-alpha2/third-party-podspecs/React-RCTActionSheet.podspec.json`)
  - React-RCTAnimation (from `https://raw.githubusercontent.com/wordpress-mobile/gutenberg-mobile/v1.58.0-alpha2/third-party-podspecs/React-RCTAnimation.podspec.json`)
  - React-RCTBlob (from `https://raw.githubusercontent.com/wordpress-mobile/gutenberg-mobile/v1.58.0-alpha2/third-party-podspecs/React-RCTBlob.podspec.json`)
  - React-RCTImage (from `https://raw.githubusercontent.com/wordpress-mobile/gutenberg-mobile/v1.58.0-alpha2/third-party-podspecs/React-RCTImage.podspec.json`)
  - React-RCTLinking (from `https://raw.githubusercontent.com/wordpress-mobile/gutenberg-mobile/v1.58.0-alpha2/third-party-podspecs/React-RCTLinking.podspec.json`)
  - React-RCTNetwork (from `https://raw.githubusercontent.com/wordpress-mobile/gutenberg-mobile/v1.58.0-alpha2/third-party-podspecs/React-RCTNetwork.podspec.json`)
  - React-RCTSettings (from `https://raw.githubusercontent.com/wordpress-mobile/gutenberg-mobile/v1.58.0-alpha2/third-party-podspecs/React-RCTSettings.podspec.json`)
  - React-RCTText (from `https://raw.githubusercontent.com/wordpress-mobile/gutenberg-mobile/v1.58.0-alpha2/third-party-podspecs/React-RCTText.podspec.json`)
  - React-RCTVibration (from `https://raw.githubusercontent.com/wordpress-mobile/gutenberg-mobile/v1.58.0-alpha2/third-party-podspecs/React-RCTVibration.podspec.json`)
  - React-runtimeexecutor (from `https://raw.githubusercontent.com/wordpress-mobile/gutenberg-mobile/v1.58.0-alpha2/third-party-podspecs/React-runtimeexecutor.podspec.json`)
  - ReactCommon (from `https://raw.githubusercontent.com/wordpress-mobile/gutenberg-mobile/v1.58.0-alpha2/third-party-podspecs/ReactCommon.podspec.json`)
  - RNCMaskedView (from `https://raw.githubusercontent.com/wordpress-mobile/gutenberg-mobile/v1.58.0-alpha2/third-party-podspecs/RNCMaskedView.podspec.json`)
  - RNGestureHandler (from `https://raw.githubusercontent.com/wordpress-mobile/gutenberg-mobile/v1.58.0-alpha2/third-party-podspecs/RNGestureHandler.podspec.json`)
  - RNReanimated (from `https://raw.githubusercontent.com/wordpress-mobile/gutenberg-mobile/v1.58.0-alpha2/third-party-podspecs/RNReanimated.podspec.json`)
  - RNScreens (from `https://raw.githubusercontent.com/wordpress-mobile/gutenberg-mobile/v1.58.0-alpha2/third-party-podspecs/RNScreens.podspec.json`)
  - RNSVG (from `https://raw.githubusercontent.com/wordpress-mobile/gutenberg-mobile/v1.58.0-alpha2/third-party-podspecs/RNSVG.podspec.json`)
  - RNTAztecView (from `https://github.com/wordpress-mobile/gutenberg-mobile.git`, tag `v1.58.0-alpha2`)
  - Starscream (= 3.0.6)
  - SVProgressHUD (= 2.2.5)
  - WordPress-Editor-iOS (~> 1.19.4)
<<<<<<< HEAD
  - WordPressAuthenticator (~> 1.40.0-beta)
  - WordPressKit (~> 4.36.0-beta)
=======
  - WordPressAuthenticator (~> 1.39.0)
  - WordPressKit (~> 4.38.0-beta)
>>>>>>> fae51515
  - WordPressMocks (~> 0.0.13)
  - WordPressShared (~> 1.16.0)
  - WordPressUI (~> 1.12.1)
  - WPMediaPicker (~> 1.7.2)
  - Yoga (from `https://raw.githubusercontent.com/wordpress-mobile/gutenberg-mobile/v1.58.0-alpha2/third-party-podspecs/Yoga.podspec.json`)
  - ZendeskSupportSDK (= 5.3.0)
  - ZIPFoundation (~> 0.9.8)

SPEC REPOS:
  https://github.com/wordpress-mobile/cocoapods-specs.git:
    - WordPressAuthenticator
  trunk:
    - 1PasswordExtension
    - Alamofire
    - AlamofireImage
    - AlamofireNetworkActivityIndicator
    - AMScrollingNavbar
    - AppAuth
    - AppCenter
    - Automattic-Tracks-iOS
    - boost-for-react-native
    - Charts
    - CocoaLumberjack
    - CropViewController
    - DoubleConversion
    - Down
    - FormatterKit
    - Gifu
    - GoogleSignIn
    - Gridicons
    - GTMAppAuth
    - GTMSessionFetcher
    - JTAppleCalendar
    - Kanvas
    - lottie-ios
    - MediaEditor
    - MRProgress
    - Nimble
    - NSObject-SafeExpectations
    - "NSURL+IDN"
    - OCMock
    - OHHTTPStubs
    - Reachability
    - Sentry
    - Sodium
    - Starscream
    - SVProgressHUD
    - UIDeviceIdentifier
    - WordPress-Aztec-iOS
    - WordPress-Editor-iOS
    - WordPressKit
    - WordPressMocks
    - WordPressShared
    - WordPressUI
    - WPMediaPicker
    - wpxmlrpc
    - ZendeskCommonUISDK
    - ZendeskCoreSDK
    - ZendeskMessagingAPISDK
    - ZendeskMessagingSDK
    - ZendeskSDKConfigurationsSDK
    - ZendeskSupportProvidersSDK
    - ZendeskSupportSDK
    - ZIPFoundation

EXTERNAL SOURCES:
  BVLinearGradient:
    :podspec: https://raw.githubusercontent.com/wordpress-mobile/gutenberg-mobile/v1.58.0-alpha2/third-party-podspecs/BVLinearGradient.podspec.json
  FBLazyVector:
    :podspec: https://raw.githubusercontent.com/wordpress-mobile/gutenberg-mobile/v1.58.0-alpha2/third-party-podspecs/FBLazyVector.podspec.json
  FBReactNativeSpec:
    :podspec: https://raw.githubusercontent.com/wordpress-mobile/gutenberg-mobile/v1.58.0-alpha2/third-party-podspecs/FBReactNativeSpec/FBReactNativeSpec.podspec.json
  FSInteractiveMap:
    :git: https://github.com/wordpress-mobile/FSInteractiveMap.git
    :tag: 0.2.0
  glog:
    :podspec: https://raw.githubusercontent.com/wordpress-mobile/gutenberg-mobile/v1.58.0-alpha2/third-party-podspecs/glog.podspec.json
  Gutenberg:
    :git: https://github.com/wordpress-mobile/gutenberg-mobile.git
    :submodules: true
    :tag: v1.58.0-alpha2
  RCT-Folly:
    :podspec: https://raw.githubusercontent.com/wordpress-mobile/gutenberg-mobile/v1.58.0-alpha2/third-party-podspecs/RCT-Folly.podspec.json
  RCTRequired:
    :podspec: https://raw.githubusercontent.com/wordpress-mobile/gutenberg-mobile/v1.58.0-alpha2/third-party-podspecs/RCTRequired.podspec.json
  RCTTypeSafety:
    :podspec: https://raw.githubusercontent.com/wordpress-mobile/gutenberg-mobile/v1.58.0-alpha2/third-party-podspecs/RCTTypeSafety.podspec.json
  React:
    :podspec: https://raw.githubusercontent.com/wordpress-mobile/gutenberg-mobile/v1.58.0-alpha2/third-party-podspecs/React.podspec.json
  React-callinvoker:
    :podspec: https://raw.githubusercontent.com/wordpress-mobile/gutenberg-mobile/v1.58.0-alpha2/third-party-podspecs/React-callinvoker.podspec.json
  React-Core:
    :podspec: https://raw.githubusercontent.com/wordpress-mobile/gutenberg-mobile/v1.58.0-alpha2/third-party-podspecs/React-Core.podspec.json
  React-CoreModules:
    :podspec: https://raw.githubusercontent.com/wordpress-mobile/gutenberg-mobile/v1.58.0-alpha2/third-party-podspecs/React-CoreModules.podspec.json
  React-cxxreact:
    :podspec: https://raw.githubusercontent.com/wordpress-mobile/gutenberg-mobile/v1.58.0-alpha2/third-party-podspecs/React-cxxreact.podspec.json
  React-jsi:
    :podspec: https://raw.githubusercontent.com/wordpress-mobile/gutenberg-mobile/v1.58.0-alpha2/third-party-podspecs/React-jsi.podspec.json
  React-jsiexecutor:
    :podspec: https://raw.githubusercontent.com/wordpress-mobile/gutenberg-mobile/v1.58.0-alpha2/third-party-podspecs/React-jsiexecutor.podspec.json
  React-jsinspector:
    :podspec: https://raw.githubusercontent.com/wordpress-mobile/gutenberg-mobile/v1.58.0-alpha2/third-party-podspecs/React-jsinspector.podspec.json
  react-native-blur:
    :podspec: https://raw.githubusercontent.com/wordpress-mobile/gutenberg-mobile/v1.58.0-alpha2/third-party-podspecs/react-native-blur.podspec.json
  react-native-get-random-values:
    :podspec: https://raw.githubusercontent.com/wordpress-mobile/gutenberg-mobile/v1.58.0-alpha2/third-party-podspecs/react-native-get-random-values.podspec.json
  react-native-keyboard-aware-scroll-view:
    :podspec: https://raw.githubusercontent.com/wordpress-mobile/gutenberg-mobile/v1.58.0-alpha2/third-party-podspecs/react-native-keyboard-aware-scroll-view.podspec.json
  react-native-safe-area:
    :podspec: https://raw.githubusercontent.com/wordpress-mobile/gutenberg-mobile/v1.58.0-alpha2/third-party-podspecs/react-native-safe-area.podspec.json
  react-native-safe-area-context:
    :podspec: https://raw.githubusercontent.com/wordpress-mobile/gutenberg-mobile/v1.58.0-alpha2/third-party-podspecs/react-native-safe-area-context.podspec.json
  react-native-slider:
    :podspec: https://raw.githubusercontent.com/wordpress-mobile/gutenberg-mobile/v1.58.0-alpha2/third-party-podspecs/react-native-slider.podspec.json
  react-native-video:
    :podspec: https://raw.githubusercontent.com/wordpress-mobile/gutenberg-mobile/v1.58.0-alpha2/third-party-podspecs/react-native-video.podspec.json
  React-perflogger:
    :podspec: https://raw.githubusercontent.com/wordpress-mobile/gutenberg-mobile/v1.58.0-alpha2/third-party-podspecs/React-perflogger.podspec.json
  React-RCTActionSheet:
    :podspec: https://raw.githubusercontent.com/wordpress-mobile/gutenberg-mobile/v1.58.0-alpha2/third-party-podspecs/React-RCTActionSheet.podspec.json
  React-RCTAnimation:
    :podspec: https://raw.githubusercontent.com/wordpress-mobile/gutenberg-mobile/v1.58.0-alpha2/third-party-podspecs/React-RCTAnimation.podspec.json
  React-RCTBlob:
    :podspec: https://raw.githubusercontent.com/wordpress-mobile/gutenberg-mobile/v1.58.0-alpha2/third-party-podspecs/React-RCTBlob.podspec.json
  React-RCTImage:
    :podspec: https://raw.githubusercontent.com/wordpress-mobile/gutenberg-mobile/v1.58.0-alpha2/third-party-podspecs/React-RCTImage.podspec.json
  React-RCTLinking:
    :podspec: https://raw.githubusercontent.com/wordpress-mobile/gutenberg-mobile/v1.58.0-alpha2/third-party-podspecs/React-RCTLinking.podspec.json
  React-RCTNetwork:
    :podspec: https://raw.githubusercontent.com/wordpress-mobile/gutenberg-mobile/v1.58.0-alpha2/third-party-podspecs/React-RCTNetwork.podspec.json
  React-RCTSettings:
    :podspec: https://raw.githubusercontent.com/wordpress-mobile/gutenberg-mobile/v1.58.0-alpha2/third-party-podspecs/React-RCTSettings.podspec.json
  React-RCTText:
    :podspec: https://raw.githubusercontent.com/wordpress-mobile/gutenberg-mobile/v1.58.0-alpha2/third-party-podspecs/React-RCTText.podspec.json
  React-RCTVibration:
    :podspec: https://raw.githubusercontent.com/wordpress-mobile/gutenberg-mobile/v1.58.0-alpha2/third-party-podspecs/React-RCTVibration.podspec.json
  React-runtimeexecutor:
    :podspec: https://raw.githubusercontent.com/wordpress-mobile/gutenberg-mobile/v1.58.0-alpha2/third-party-podspecs/React-runtimeexecutor.podspec.json
  ReactCommon:
    :podspec: https://raw.githubusercontent.com/wordpress-mobile/gutenberg-mobile/v1.58.0-alpha2/third-party-podspecs/ReactCommon.podspec.json
  RNCMaskedView:
    :podspec: https://raw.githubusercontent.com/wordpress-mobile/gutenberg-mobile/v1.58.0-alpha2/third-party-podspecs/RNCMaskedView.podspec.json
  RNGestureHandler:
    :podspec: https://raw.githubusercontent.com/wordpress-mobile/gutenberg-mobile/v1.58.0-alpha2/third-party-podspecs/RNGestureHandler.podspec.json
  RNReanimated:
    :podspec: https://raw.githubusercontent.com/wordpress-mobile/gutenberg-mobile/v1.58.0-alpha2/third-party-podspecs/RNReanimated.podspec.json
  RNScreens:
    :podspec: https://raw.githubusercontent.com/wordpress-mobile/gutenberg-mobile/v1.58.0-alpha2/third-party-podspecs/RNScreens.podspec.json
  RNSVG:
    :podspec: https://raw.githubusercontent.com/wordpress-mobile/gutenberg-mobile/v1.58.0-alpha2/third-party-podspecs/RNSVG.podspec.json
  RNTAztecView:
    :git: https://github.com/wordpress-mobile/gutenberg-mobile.git
    :submodules: true
    :tag: v1.58.0-alpha2
  Yoga:
    :podspec: https://raw.githubusercontent.com/wordpress-mobile/gutenberg-mobile/v1.58.0-alpha2/third-party-podspecs/Yoga.podspec.json

CHECKOUT OPTIONS:
  FSInteractiveMap:
    :git: https://github.com/wordpress-mobile/FSInteractiveMap.git
    :tag: 0.2.0
  Gutenberg:
    :git: https://github.com/wordpress-mobile/gutenberg-mobile.git
    :submodules: true
    :tag: v1.58.0-alpha2
  RNTAztecView:
    :git: https://github.com/wordpress-mobile/gutenberg-mobile.git
    :submodules: true
    :tag: v1.58.0-alpha2

SPEC CHECKSUMS:
  1PasswordExtension: f97cc80ae58053c331b2b6dc8843ba7103b33794
  Alamofire: 3ec537f71edc9804815215393ae2b1a8ea33a844
  AlamofireImage: 63cfe3baf1370be6c498149687cf6db3e3b00999
  AlamofireNetworkActivityIndicator: 9acc3de3ca6645bf0efed462396b0df13dd3e7b8
  AMScrollingNavbar: cf0ec5a5ee659d76ba2509f630bf14fba7e16dc3
  AppAuth: 31bcec809a638d7bd2f86ea8a52bd45f6e81e7c7
  AppCenter: 87ef6eefd8ade4df59e88951288587429f3dd2a5
  Automattic-Tracks-iOS: f5a6188ad8d00680748111466beabb0aea11f856
  boost-for-react-native: 39c7adb57c4e60d6c5479dd8623128eb5b3f0f2c
  BVLinearGradient: e7305369025cbdb0172ecf9751e2075bd472004d
  Charts: f69cf0518b6d1d62608ca504248f1bbe0b6ae77e
  CocoaLumberjack: b7e05132ff94f6ae4dfa9d5bce9141893a21d9da
  CropViewController: a5c143548a0fabcd6cc25f2d26e40460cfb8c78c
  DoubleConversion: e22e0762848812a87afd67ffda3998d9ef29170c
  Down: 71bf4af3c04fa093e65dffa25c4b64fa61287373
  FBLazyVector: 43160fc29f428c84706fef4e284e28d50d9925e8
  FBReactNativeSpec: ba5eb7d7b0d126dab503f227c4919213561b2c82
  FormatterKit: 184db51bf120b633693a73624a4cede89ec51a41
  FSInteractiveMap: a396f610f48b76cb540baa87139d056429abda86
  Gifu: 7bcb6427457d85e0b4dff5a84ec5947ac19a93ea
  glog: 6c71c0b92004b27010953ece976816563b29b769
  GoogleSignIn: 7137d297ddc022a7e0aa4619c86d72c909fa7213
  Gridicons: 17d660b97ce4231d582101b02f8280628b141c9a
  GTMAppAuth: ad5c2b70b9a8689e1a04033c9369c4915bfcbe89
  GTMSessionFetcher: 36689134877faeb055b27dfa4ccc9ceaa42e029e
<<<<<<< HEAD
  Gutenberg: 2da0fb42dfa71912970033694c7527df39113b79
=======
  Gutenberg: 3cb53ff13101da3f9a9d1dbe8dece2cb19a79768
>>>>>>> fae51515
  JTAppleCalendar: 932cadea40b1051beab10f67843451d48ba16c99
  Kanvas: 9eab00cc89669b38858d42d5f30c810876b31344
  lottie-ios: 3a3758ef5a008e762faec9c9d50a39842f26d124
  MediaEditor: 20cdeb46bdecd040b8bc94467ac85a52b53b193a
  MRProgress: 16de7cc9f347e8846797a770db102a323fe7ef09
  Nimble: 7bed62ffabd6dbfe05f5925cbc43722533248990
  NSObject-SafeExpectations: ab8fe623d36b25aa1f150affa324e40a2f3c0374
  "NSURL+IDN": afc873e639c18138a1589697c3add197fe8679ca
  OCMock: 43565190abc78977ad44a61c0d20d7f0784d35ab
  OHHTTPStubs: 90eac6d8f2c18317baeca36698523dc67c513831
  RCT-Folly: f0f93491df69bcdb73c28b919f76371b7a421e10
  RCTRequired: cee4eac3fde7265c9b6ba5748b96682943c6b7cd
  RCTTypeSafety: 40d1613e63c85bb6391425817c0134536253f10e
  Reachability: 33e18b67625424e47b6cde6d202dce689ad7af96
  React: 7dcbf1e5498a047f136114258a3f7f6e1453e696
  React-callinvoker: 0f36c89dbab336cd2b1a1d49308768c004ed1875
  React-Core: 8c36e7373c59168fc6eb6830db9eb4d8ed50d11b
  React-CoreModules: 5ff9c41cccf3624b90564883a782f084609c3027
  React-cxxreact: c639b4c0fb76d9d7928f0e86d389c43f2f874b95
  React-jsi: 158a4172abc0bd55b8a4320cb6957a35e1b59f1f
  React-jsiexecutor: ca987eb608fdaad2a5bec9beb4f61436cbbd2299
  React-jsinspector: dce15903df657a565e1f753e20b0864ceab7a181
  react-native-blur: 7f21bce1eeae924f28a4cefc7b23ce035c015ea5
  react-native-get-random-values: b441122f57ce07abacef889e87e77768fe5c9360
  react-native-keyboard-aware-scroll-view: 70e9aee078c494fba15d91b576bfbbd53639caca
  react-native-safe-area: e3de9e959c7baaae8db9bcb015d99ed1da25c9d5
  react-native-safe-area-context: ba2b2ec84d7a532d19c6b86f0deb2fd6d8a28362
  react-native-slider: 5ae4a65e7a80d5f0048cbb07944de6470b4a101b
  react-native-video: 79b566a04ba3e90f2d21b2a7deb27b47b0123aa3
  React-perflogger: 1b191be4af85b046824841466b530926af106423
  React-RCTActionSheet: 6381fffb79f8574784be60e06b8a196ea31b694d
  React-RCTAnimation: 342a55b7d70b9f70dc3fa7cf9dcf0c2638c58cf4
  React-RCTBlob: 8659f4d53c810d7f56ea27c8e4e1205d4b995159
  React-RCTImage: 4e2cf387c44cb0ecb142a2346155d757729b0a64
  React-RCTLinking: 1940614333cd67a9298376fa8b309efd5e90a8e6
  React-RCTNetwork: 3b9dd996ecbe381e89bdadf1c417e7c0ac6bfc4d
  React-RCTSettings: e02f741ca2fad7f90fc43b9b9d9b1a3035681851
  React-RCTText: 42e649fd23a02693bed0dae35111aff499823b9b
  React-RCTVibration: 464cbf174f0c11d4853401fefe2627a3e648714d
  React-runtimeexecutor: 86375fe8e12dd6927345c677081b512d603d8adc
  ReactCommon: 05f421bbdca720b5706a988729512f0a482140eb
  RNCMaskedView: e001674a509c52d3cfb7c5a0a2ca6f5d85d752d8
  RNGestureHandler: aaadb03e3637b3e7faf1f52d4872ffe32e613357
  RNReanimated: af718db8a69c9df3138aa6bb66ed48519fbf0afe
  RNScreens: 05c9398ab729aeaa010872cee9b0162876dffc31
  RNSVG: 4752b984c26b5397dd5cf1ca25c9c0015c9f7cce
  RNTAztecView: e106781ad08ca31ece637b44edc32b36e5937a16
  Sentry: 9b922b396b0e0bca8516a10e36b0ea3ebea5faf7
  Sodium: 23d11554ecd556196d313cf6130d406dfe7ac6da
  Starscream: ef3ece99d765eeccb67de105bfa143f929026cf5
  SVProgressHUD: 1428aafac632c1f86f62aa4243ec12008d7a51d6
  UIDeviceIdentifier: f4bf3b343581a1beacdbf5fb1a8825bd5f05a4a4
  WordPress-Aztec-iOS: 870c93297849072aadfc2223e284094e73023e82
  WordPress-Editor-iOS: 068b32d02870464ff3cb9e3172e74234e13ed88c
<<<<<<< HEAD
  WordPressAuthenticator: 43f30d5fec2b03f8698b1cab3dadd2f1f95196a6
  WordPressKit: f9ce5b4aa9854facc409dfd2bcca62e2733f6323
=======
  WordPressAuthenticator: c50b9737d6f459b1010bd07daa9885d19505c504
  WordPressKit: ce775ba520533744bd576bd895296e0e13ef0119
>>>>>>> fae51515
  WordPressMocks: dfac50a938ac74dddf5f7cce5a9110126408dd19
  WordPressShared: 5477f179c7fe03b5d574f91adda66f67d131827e
  WordPressUI: 414bf3a7d007618f94a1c7969d6e849779877d5d
  WPMediaPicker: d5ae9a83cd5cc0e4de46bfc1c59120aa86658bc3
  wpxmlrpc: bf55a43a7e710bd2a4fb8c02dfe83b1246f14f13
  Yoga: 982b1e7bf7c0873643955853293b269e4487890e
  ZendeskCommonUISDK: 5808802951ad2bb424f0bed4259dc3c0ce9b52ec
  ZendeskCoreSDK: 19a18e5ef2edcb18f4dbc0ea0d12bd31f515712a
  ZendeskMessagingAPISDK: 144e0fb0e633a3c4e73149b781ab65338938d5a8
  ZendeskMessagingSDK: 500e83d9413481e95180c37ddca0d4ef9d515600
  ZendeskSDKConfigurationsSDK: 8371b468db0d09e9198f6c5a97818826943ee1ee
  ZendeskSupportProvidersSDK: 2bdf8544f7cd0fd4c002546f5704b813845beb2a
  ZendeskSupportSDK: 3a8e508ab1d9dd22dc038df6c694466414e037ba
  ZIPFoundation: e27423c004a5a1410c15933407747374e7c6cb6e

<<<<<<< HEAD
PODFILE CHECKSUM: 3a002bb0509f5ff8ea0785b83c47b4133ee522dc
=======
PODFILE CHECKSUM: 54034c58c38bbc6837c8560d0c0faf4fa634a9a4
>>>>>>> fae51515

COCOAPODS: 1.10.1<|MERGE_RESOLUTION|>--- conflicted
+++ resolved
@@ -62,11 +62,7 @@
     - AppAuth/Core (~> 1.4)
     - GTMSessionFetcher/Core (~> 1.5)
   - GTMSessionFetcher/Core (1.6.1)
-<<<<<<< HEAD
-  - Gutenberg (1.55.1):
-=======
   - Gutenberg (1.57.1):
->>>>>>> fae51515
     - React (= 0.64.0)
     - React-CoreModules (= 0.64.0)
     - React-RCTImage (= 0.64.0)
@@ -442,11 +438,7 @@
   - WordPress-Aztec-iOS (1.19.4)
   - WordPress-Editor-iOS (1.19.4):
     - WordPress-Aztec-iOS (= 1.19.4)
-<<<<<<< HEAD
   - WordPressAuthenticator (1.40.0-beta.1):
-=======
-  - WordPressAuthenticator (1.39.0):
->>>>>>> fae51515
     - 1PasswordExtension (~> 1.8.6)
     - Alamofire (~> 4.8)
     - CocoaLumberjack (~> 3.5)
@@ -557,13 +549,8 @@
   - Starscream (= 3.0.6)
   - SVProgressHUD (= 2.2.5)
   - WordPress-Editor-iOS (~> 1.19.4)
-<<<<<<< HEAD
   - WordPressAuthenticator (~> 1.40.0-beta)
-  - WordPressKit (~> 4.36.0-beta)
-=======
-  - WordPressAuthenticator (~> 1.39.0)
   - WordPressKit (~> 4.38.0-beta)
->>>>>>> fae51515
   - WordPressMocks (~> 0.0.13)
   - WordPressShared (~> 1.16.0)
   - WordPressUI (~> 1.12.1)
@@ -761,11 +748,7 @@
   Gridicons: 17d660b97ce4231d582101b02f8280628b141c9a
   GTMAppAuth: ad5c2b70b9a8689e1a04033c9369c4915bfcbe89
   GTMSessionFetcher: 36689134877faeb055b27dfa4ccc9ceaa42e029e
-<<<<<<< HEAD
-  Gutenberg: 2da0fb42dfa71912970033694c7527df39113b79
-=======
   Gutenberg: 3cb53ff13101da3f9a9d1dbe8dece2cb19a79768
->>>>>>> fae51515
   JTAppleCalendar: 932cadea40b1051beab10f67843451d48ba16c99
   Kanvas: 9eab00cc89669b38858d42d5f30c810876b31344
   lottie-ios: 3a3758ef5a008e762faec9c9d50a39842f26d124
@@ -820,13 +803,8 @@
   UIDeviceIdentifier: f4bf3b343581a1beacdbf5fb1a8825bd5f05a4a4
   WordPress-Aztec-iOS: 870c93297849072aadfc2223e284094e73023e82
   WordPress-Editor-iOS: 068b32d02870464ff3cb9e3172e74234e13ed88c
-<<<<<<< HEAD
   WordPressAuthenticator: 43f30d5fec2b03f8698b1cab3dadd2f1f95196a6
-  WordPressKit: f9ce5b4aa9854facc409dfd2bcca62e2733f6323
-=======
-  WordPressAuthenticator: c50b9737d6f459b1010bd07daa9885d19505c504
   WordPressKit: ce775ba520533744bd576bd895296e0e13ef0119
->>>>>>> fae51515
   WordPressMocks: dfac50a938ac74dddf5f7cce5a9110126408dd19
   WordPressShared: 5477f179c7fe03b5d574f91adda66f67d131827e
   WordPressUI: 414bf3a7d007618f94a1c7969d6e849779877d5d
@@ -842,10 +820,6 @@
   ZendeskSupportSDK: 3a8e508ab1d9dd22dc038df6c694466414e037ba
   ZIPFoundation: e27423c004a5a1410c15933407747374e7c6cb6e
 
-<<<<<<< HEAD
-PODFILE CHECKSUM: 3a002bb0509f5ff8ea0785b83c47b4133ee522dc
-=======
 PODFILE CHECKSUM: 54034c58c38bbc6837c8560d0c0faf4fa634a9a4
->>>>>>> fae51515
 
 COCOAPODS: 1.10.1