--- conflicted
+++ resolved
@@ -395,7 +395,7 @@
   - WordPress-Aztec-iOS (1.19.3)
   - WordPress-Editor-iOS (1.19.3):
     - WordPress-Aztec-iOS (= 1.19.3)
-  - WordPressAuthenticator (1.24.0-beta.x):
+  - WordPressAuthenticator (1.24.0-beta.15):
     - 1PasswordExtension (= 1.8.6)
     - Alamofire (= 4.8)
     - CocoaLumberjack (~> 3.5)
@@ -505,13 +505,8 @@
   - Starscream (= 3.0.6)
   - SVProgressHUD (= 2.2.5)
   - WordPress-Editor-iOS (~> 1.19.3)
-<<<<<<< HEAD
-  - WordPressAuthenticator (from `https://github.com/wordpress-mobile/WordPressAuthenticator-iOS.git`, branch `feature/404-get_started_or_divider`)
-  - WordPressKit (~> 4.15.0-beta.2)
-=======
   - WordPressAuthenticator (~> 1.24.0-beta)
   - WordPressKit (~> 4.16.0-beta.3)
->>>>>>> fddb59d4
   - WordPressMocks (~> 0.0.8)
   - WordPressShared (~> 1.11)
   - WordPressUI (~> 1.7.1)
@@ -560,6 +555,7 @@
     - UIDeviceIdentifier
     - WordPress-Aztec-iOS
     - WordPress-Editor-iOS
+    - WordPressAuthenticator
     - WordPressKit
     - WordPressMocks
     - WordPressShared
@@ -661,9 +657,6 @@
     :commit: df6f8026b103fb0f381f738920a6cef89c7954f8
     :git: http://github.com/wordpress-mobile/gutenberg-mobile/
     :submodules: true
-  WordPressAuthenticator:
-    :branch: feature/404-get_started_or_divider
-    :git: https://github.com/wordpress-mobile/WordPressAuthenticator-iOS.git
   Yoga:
     :podspec: https://raw.githubusercontent.com/wordpress-mobile/gutenberg-mobile/df6f8026b103fb0f381f738920a6cef89c7954f8/third-party-podspecs/Yoga.podspec.json
 
@@ -682,9 +675,6 @@
     :commit: df6f8026b103fb0f381f738920a6cef89c7954f8
     :git: http://github.com/wordpress-mobile/gutenberg-mobile/
     :submodules: true
-  WordPressAuthenticator:
-    :commit: 5f0dac7799660bb6444cb357c828d868c2f8866b
-    :git: https://github.com/wordpress-mobile/WordPressAuthenticator-iOS.git
 
 SPEC CHECKSUMS:
   1PasswordExtension: f97cc80ae58053c331b2b6dc8843ba7103b33794
@@ -751,7 +741,7 @@
   React-RCTVibration: 20deb1f6f001000d1f2603722ec110c66c74796b
   ReactCommon: 48926fc48fcd7c8a629860049ffba9c23b4005dc
   ReactNativeDarkMode: f61376360c5d983907e5c316e8e1c853a8c2f348
-  RNCMaskedView: 5a8ec07677aa885546a0d98da336457e2bea557f
+  RNCMaskedView: 72b5012baac53b13a9ba717eaa554afd3f2930c5
   RNGestureHandler: 82a89b0fde0a37e633c6233418f7249e2f8e59b5
   RNReanimated: 13f7a6a22667c4f00aac217bc66f94e8560b3d59
   RNScreens: 6833ac5c29cf2f03eed12103140530bbd75b6aea
@@ -765,13 +755,8 @@
   UIDeviceIdentifier: a79ccdfc940373835a7d8e9fc7541e6bf61b6319
   WordPress-Aztec-iOS: b7ac8b30f746992e85d9668453ac87c2cdcecf4f
   WordPress-Editor-iOS: 1886f7fe464d79ee64ccfe7985281f8cf45f75eb
-<<<<<<< HEAD
-  WordPressAuthenticator: 7d87f763be28c61bf7109bcd4d26944bbc224e76
-  WordPressKit: c826b111887299024822fee12432ce62accf4d7c
-=======
-  WordPressAuthenticator: b39a82fa6ec1c6b449d2cfb102a6f5dba1b1645b
+  WordPressAuthenticator: 1e42809037648974d351c7f3b9199e791483f274
   WordPressKit: 9e65446595d78735bdf43ec257e1b3005a59afaf
->>>>>>> fddb59d4
   WordPressMocks: b4064b99a073117bbc304abe82df78f2fbe60992
   WordPressShared: b56046080c99d41519d097c970df663fda48e218
   WordPressUI: 9da5d966b8beb091950cd96880db398d7f30e246
@@ -787,10 +772,6 @@
   ZendeskSupportSDK: a87ab1e4badace92c75eb11dc77ede1e995b2adc
   ZIPFoundation: 249fa8890597086cd536bb2df5c9804d84e122b0
 
-<<<<<<< HEAD
-PODFILE CHECKSUM: ea2ae1a2377c316ffefd4c2f7a2188f51126e8b5
-=======
 PODFILE CHECKSUM: eb8a118584374a89dde3f8215e53e730d29463cd
->>>>>>> fddb59d4
 
 COCOAPODS: 1.9.3