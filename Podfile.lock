--- conflicted
+++ resolved
@@ -624,14 +624,11 @@
     :podspec: https://raw.githubusercontent.com/wordpress-mobile/gutenberg-mobile/v1.31.0/third-party-podspecs/RNSVG.podspec.json
   RNTAztecView:
     :git: http://github.com/wordpress-mobile/gutenberg-mobile/
-<<<<<<< HEAD
+    :submodules: true
+    :tag: v1.31.0
   WordPressAuthenticator:
     :branch: fix/283-dynamic-text-in-button
     :git: https://github.com/wordpress-mobile/WordPressAuthenticator-iOS.git
-=======
-    :submodules: true
-    :tag: v1.31.0
->>>>>>> eb810f8f
   Yoga:
     :podspec: https://raw.githubusercontent.com/wordpress-mobile/gutenberg-mobile/v1.31.0/third-party-podspecs/Yoga.podspec.json
 
@@ -645,14 +642,11 @@
     :tag: v1.31.0
   RNTAztecView:
     :git: http://github.com/wordpress-mobile/gutenberg-mobile/
-<<<<<<< HEAD
+    :submodules: true
+    :tag: v1.31.0
   WordPressAuthenticator:
     :commit: 1e8a4f0c923cd71d214a5b3c8474b87ade961d5f
     :git: https://github.com/wordpress-mobile/WordPressAuthenticator-iOS.git
-=======
-    :submodules: true
-    :tag: v1.31.0
->>>>>>> eb810f8f
 
 SPEC CHECKSUMS:
   1PasswordExtension: f97cc80ae58053c331b2b6dc8843ba7103b33794
@@ -744,10 +738,6 @@
   ZendeskSupportSDK: a87ab1e4badace92c75eb11dc77ede1e995b2adc
   ZIPFoundation: 249fa8890597086cd536bb2df5c9804d84e122b0
 
-<<<<<<< HEAD
 PODFILE CHECKSUM: b417d54c68c740ac8ebf242b121b3986f05e1fd2
-=======
-PODFILE CHECKSUM: a36ed61cc0fa2d76bdc10176da4968e2cc9a87ce
->>>>>>> eb810f8f
 
 COCOAPODS: 1.8.4