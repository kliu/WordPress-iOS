PODS:
  - 1PasswordExtension (1.8.6)
  - Alamofire (4.8.0)
  - AlamofireImage (3.5.2):
    - Alamofire (~> 4.8)
  - AlamofireNetworkActivityIndicator (2.4.0):
    - Alamofire (~> 4.8)
  - AMScrollingNavbar (5.6.0)
  - AppAuth (1.4.0):
    - AppAuth/Core (= 1.4.0)
    - AppAuth/ExternalUserAgent (= 1.4.0)
  - AppAuth/Core (1.4.0)
  - AppAuth/ExternalUserAgent (1.4.0)
  - AppCenter (2.5.1):
    - AppCenter/Analytics (= 2.5.1)
    - AppCenter/Crashes (= 2.5.1)
  - AppCenter/Analytics (2.5.1):
    - AppCenter/Core
  - AppCenter/Core (2.5.1)
  - AppCenter/Crashes (2.5.1):
    - AppCenter/Core
  - AppCenter/Distribute (2.5.1):
    - AppCenter/Core
  - Automattic-Tracks-iOS (0.5.1-beta.1):
    - CocoaLumberjack (~> 3)
    - Reachability (~> 3)
    - Sentry (~> 4)
    - Sodium (~> 0.8.0)
    - UIDeviceIdentifier (~> 1)
  - boost-for-react-native (1.63.0)
  - Charts (3.2.2):
    - Charts/Core (= 3.2.2)
  - Charts/Core (3.2.2)
  - CocoaLumberjack (3.5.2):
    - CocoaLumberjack/Core (= 3.5.2)
  - CocoaLumberjack/Core (3.5.2)
  - CropViewController (2.5.3)
  - DoubleConversion (1.1.5)
  - Down (0.6.6)
  - FBLazyVector (0.61.5)
  - FBReactNativeSpec (0.61.5):
    - Folly (= 2018.10.22.00)
    - RCTRequired (= 0.61.5)
    - RCTTypeSafety (= 0.61.5)
    - React-Core (= 0.61.5)
    - React-jsi (= 0.61.5)
    - ReactCommon/turbomodule/core (= 0.61.5)
  - Folly (2018.10.22.00):
    - boost-for-react-native
    - DoubleConversion
    - Folly/Default (= 2018.10.22.00)
    - glog
  - Folly/Default (2018.10.22.00):
    - boost-for-react-native
    - DoubleConversion
    - glog
  - FormatterKit/Resources (1.8.2)
  - FormatterKit/TimeIntervalFormatter (1.8.2):
    - FormatterKit/Resources
  - FSInteractiveMap (0.1.0)
  - Gifu (3.2.0)
  - glog (0.3.5)
  - GoogleSignIn (5.0.2):
    - AppAuth (~> 1.2)
    - GTMAppAuth (~> 1.0)
    - GTMSessionFetcher/Core (~> 1.1)
  - Gridicons (1.0.1)
  - GTMAppAuth (1.0.0):
    - AppAuth/Core (~> 1.0)
    - GTMSessionFetcher (~> 1.1)
  - GTMSessionFetcher (1.4.0):
    - GTMSessionFetcher/Full (= 1.4.0)
  - GTMSessionFetcher/Core (1.4.0)
  - GTMSessionFetcher/Full (1.4.0):
    - GTMSessionFetcher/Core (= 1.4.0)
  - Gutenberg (1.34.0):
    - React (= 0.61.5)
    - React-CoreModules (= 0.61.5)
    - React-RCTImage (= 0.61.5)
    - RNTAztecView
  - JTAppleCalendar (8.0.3)
  - lottie-ios (3.1.6)
  - MediaEditor (1.2.0):
    - CropViewController (~> 2.5.3)
  - MRProgress (0.8.3):
    - MRProgress/ActivityIndicator (= 0.8.3)
    - MRProgress/Blur (= 0.8.3)
    - MRProgress/Circular (= 0.8.3)
    - MRProgress/Icons (= 0.8.3)
    - MRProgress/NavigationBarProgress (= 0.8.3)
    - MRProgress/Overlay (= 0.8.3)
  - MRProgress/ActivityIndicator (0.8.3):
    - MRProgress/Stopable
  - MRProgress/Blur (0.8.3):
    - MRProgress/Helper
  - MRProgress/Circular (0.8.3):
    - MRProgress/Helper
    - MRProgress/ProgressBaseClass
    - MRProgress/Stopable
  - MRProgress/Helper (0.8.3)
  - MRProgress/Icons (0.8.3)
  - MRProgress/NavigationBarProgress (0.8.3):
    - MRProgress/ProgressBaseClass
  - MRProgress/Overlay (0.8.3):
    - MRProgress/ActivityIndicator
    - MRProgress/Blur
    - MRProgress/Circular
    - MRProgress/Helper
    - MRProgress/Icons
  - MRProgress/ProgressBaseClass (0.8.3)
  - MRProgress/Stopable (0.8.3):
    - MRProgress/Helper
  - Nimble (7.3.4)
  - NSObject-SafeExpectations (0.0.4)
  - "NSURL+IDN (0.4)"
  - OCMock (3.4.3)
  - OHHTTPStubs (6.1.0):
    - OHHTTPStubs/Default (= 6.1.0)
  - OHHTTPStubs/Core (6.1.0)
  - OHHTTPStubs/Default (6.1.0):
    - OHHTTPStubs/Core
    - OHHTTPStubs/JSON
    - OHHTTPStubs/NSURLSession
    - OHHTTPStubs/OHPathHelpers
  - OHHTTPStubs/JSON (6.1.0):
    - OHHTTPStubs/Core
  - OHHTTPStubs/NSURLSession (6.1.0):
    - OHHTTPStubs/Core
  - OHHTTPStubs/OHPathHelpers (6.1.0)
  - OHHTTPStubs/Swift (6.1.0):
    - OHHTTPStubs/Default
  - RCTRequired (0.61.5)
  - RCTTypeSafety (0.61.5):
    - FBLazyVector (= 0.61.5)
    - Folly (= 2018.10.22.00)
    - RCTRequired (= 0.61.5)
    - React-Core (= 0.61.5)
  - Reachability (3.2)
  - React (0.61.5):
    - React-Core (= 0.61.5)
    - React-Core/DevSupport (= 0.61.5)
    - React-Core/RCTWebSocket (= 0.61.5)
    - React-RCTActionSheet (= 0.61.5)
    - React-RCTAnimation (= 0.61.5)
    - React-RCTBlob (= 0.61.5)
    - React-RCTImage (= 0.61.5)
    - React-RCTLinking (= 0.61.5)
    - React-RCTNetwork (= 0.61.5)
    - React-RCTSettings (= 0.61.5)
    - React-RCTText (= 0.61.5)
    - React-RCTVibration (= 0.61.5)
  - React-Core (0.61.5):
    - Folly (= 2018.10.22.00)
    - glog
    - React-Core/Default (= 0.61.5)
    - React-cxxreact (= 0.61.5)
    - React-jsi (= 0.61.5)
    - React-jsiexecutor (= 0.61.5)
    - Yoga
  - React-Core/CoreModulesHeaders (0.61.5):
    - Folly (= 2018.10.22.00)
    - glog
    - React-Core/Default
    - React-cxxreact (= 0.61.5)
    - React-jsi (= 0.61.5)
    - React-jsiexecutor (= 0.61.5)
    - Yoga
  - React-Core/Default (0.61.5):
    - Folly (= 2018.10.22.00)
    - glog
    - React-cxxreact (= 0.61.5)
    - React-jsi (= 0.61.5)
    - React-jsiexecutor (= 0.61.5)
    - Yoga
  - React-Core/DevSupport (0.61.5):
    - Folly (= 2018.10.22.00)
    - glog
    - React-Core/Default (= 0.61.5)
    - React-Core/RCTWebSocket (= 0.61.5)
    - React-cxxreact (= 0.61.5)
    - React-jsi (= 0.61.5)
    - React-jsiexecutor (= 0.61.5)
    - React-jsinspector (= 0.61.5)
    - Yoga
  - React-Core/RCTActionSheetHeaders (0.61.5):
    - Folly (= 2018.10.22.00)
    - glog
    - React-Core/Default
    - React-cxxreact (= 0.61.5)
    - React-jsi (= 0.61.5)
    - React-jsiexecutor (= 0.61.5)
    - Yoga
  - React-Core/RCTAnimationHeaders (0.61.5):
    - Folly (= 2018.10.22.00)
    - glog
    - React-Core/Default
    - React-cxxreact (= 0.61.5)
    - React-jsi (= 0.61.5)
    - React-jsiexecutor (= 0.61.5)
    - Yoga
  - React-Core/RCTBlobHeaders (0.61.5):
    - Folly (= 2018.10.22.00)
    - glog
    - React-Core/Default
    - React-cxxreact (= 0.61.5)
    - React-jsi (= 0.61.5)
    - React-jsiexecutor (= 0.61.5)
    - Yoga
  - React-Core/RCTImageHeaders (0.61.5):
    - Folly (= 2018.10.22.00)
    - glog
    - React-Core/Default
    - React-cxxreact (= 0.61.5)
    - React-jsi (= 0.61.5)
    - React-jsiexecutor (= 0.61.5)
    - Yoga
  - React-Core/RCTLinkingHeaders (0.61.5):
    - Folly (= 2018.10.22.00)
    - glog
    - React-Core/Default
    - React-cxxreact (= 0.61.5)
    - React-jsi (= 0.61.5)
    - React-jsiexecutor (= 0.61.5)
    - Yoga
  - React-Core/RCTNetworkHeaders (0.61.5):
    - Folly (= 2018.10.22.00)
    - glog
    - React-Core/Default
    - React-cxxreact (= 0.61.5)
    - React-jsi (= 0.61.5)
    - React-jsiexecutor (= 0.61.5)
    - Yoga
  - React-Core/RCTSettingsHeaders (0.61.5):
    - Folly (= 2018.10.22.00)
    - glog
    - React-Core/Default
    - React-cxxreact (= 0.61.5)
    - React-jsi (= 0.61.5)
    - React-jsiexecutor (= 0.61.5)
    - Yoga
  - React-Core/RCTTextHeaders (0.61.5):
    - Folly (= 2018.10.22.00)
    - glog
    - React-Core/Default
    - React-cxxreact (= 0.61.5)
    - React-jsi (= 0.61.5)
    - React-jsiexecutor (= 0.61.5)
    - Yoga
  - React-Core/RCTVibrationHeaders (0.61.5):
    - Folly (= 2018.10.22.00)
    - glog
    - React-Core/Default
    - React-cxxreact (= 0.61.5)
    - React-jsi (= 0.61.5)
    - React-jsiexecutor (= 0.61.5)
    - Yoga
  - React-Core/RCTWebSocket (0.61.5):
    - Folly (= 2018.10.22.00)
    - glog
    - React-Core/Default (= 0.61.5)
    - React-cxxreact (= 0.61.5)
    - React-jsi (= 0.61.5)
    - React-jsiexecutor (= 0.61.5)
    - Yoga
  - React-CoreModules (0.61.5):
    - FBReactNativeSpec (= 0.61.5)
    - Folly (= 2018.10.22.00)
    - RCTTypeSafety (= 0.61.5)
    - React-Core/CoreModulesHeaders (= 0.61.5)
    - React-RCTImage (= 0.61.5)
    - ReactCommon/turbomodule/core (= 0.61.5)
  - React-cxxreact (0.61.5):
    - boost-for-react-native (= 1.63.0)
    - DoubleConversion
    - Folly (= 2018.10.22.00)
    - glog
    - React-jsinspector (= 0.61.5)
  - React-jsi (0.61.5):
    - boost-for-react-native (= 1.63.0)
    - DoubleConversion
    - Folly (= 2018.10.22.00)
    - glog
    - React-jsi/Default (= 0.61.5)
  - React-jsi/Default (0.61.5):
    - boost-for-react-native (= 1.63.0)
    - DoubleConversion
    - Folly (= 2018.10.22.00)
    - glog
  - React-jsiexecutor (0.61.5):
    - DoubleConversion
    - Folly (= 2018.10.22.00)
    - glog
    - React-cxxreact (= 0.61.5)
    - React-jsi (= 0.61.5)
  - React-jsinspector (0.61.5)
  - react-native-blur (3.3.0):
    - React
  - react-native-get-random-values (1.4.0):
    - React
  - react-native-keyboard-aware-scroll-view (0.8.8):
    - React
  - react-native-linear-gradient (2.5.6):
    - React
  - react-native-safe-area (0.5.1):
    - React
  - react-native-safe-area-context (3.0.2):
    - React
  - react-native-slider (3.0.2):
    - React
  - react-native-video (5.0.2):
    - React
    - react-native-video/Video (= 5.0.2)
  - react-native-video/Video (5.0.2):
    - React
  - React-RCTActionSheet (0.61.5):
    - React-Core/RCTActionSheetHeaders (= 0.61.5)
  - React-RCTAnimation (0.61.5):
    - React-Core/RCTAnimationHeaders (= 0.61.5)
  - React-RCTBlob (0.61.5):
    - React-Core/RCTBlobHeaders (= 0.61.5)
    - React-Core/RCTWebSocket (= 0.61.5)
    - React-jsi (= 0.61.5)
    - React-RCTNetwork (= 0.61.5)
  - React-RCTImage (0.61.5):
    - React-Core/RCTImageHeaders (= 0.61.5)
    - React-RCTNetwork (= 0.61.5)
  - React-RCTLinking (0.61.5):
    - React-Core/RCTLinkingHeaders (= 0.61.5)
  - React-RCTNetwork (0.61.5):
    - React-Core/RCTNetworkHeaders (= 0.61.5)
  - React-RCTSettings (0.61.5):
    - React-Core/RCTSettingsHeaders (= 0.61.5)
  - React-RCTText (0.61.5):
    - React-Core/RCTTextHeaders (= 0.61.5)
  - React-RCTVibration (0.61.5):
    - React-Core/RCTVibrationHeaders (= 0.61.5)
  - ReactCommon (0.61.5):
    - ReactCommon/jscallinvoker (= 0.61.5)
    - ReactCommon/turbomodule (= 0.61.5)
  - ReactCommon/jscallinvoker (0.61.5):
    - DoubleConversion
    - Folly (= 2018.10.22.00)
    - glog
    - React-cxxreact (= 0.61.5)
  - ReactCommon/turbomodule (0.61.5):
    - DoubleConversion
    - Folly (= 2018.10.22.00)
    - glog
    - React-Core (= 0.61.5)
    - React-cxxreact (= 0.61.5)
    - React-jsi (= 0.61.5)
    - ReactCommon/jscallinvoker (= 0.61.5)
    - ReactCommon/turbomodule/core (= 0.61.5)
    - ReactCommon/turbomodule/samples (= 0.61.5)
  - ReactCommon/turbomodule/core (0.61.5):
    - DoubleConversion
    - Folly (= 2018.10.22.00)
    - glog
    - React-Core (= 0.61.5)
    - React-cxxreact (= 0.61.5)
    - React-jsi (= 0.61.5)
    - ReactCommon/jscallinvoker (= 0.61.5)
  - ReactCommon/turbomodule/samples (0.61.5):
    - DoubleConversion
    - Folly (= 2018.10.22.00)
    - glog
    - React-Core (= 0.61.5)
    - React-cxxreact (= 0.61.5)
    - React-jsi (= 0.61.5)
    - ReactCommon/jscallinvoker (= 0.61.5)
    - ReactCommon/turbomodule/core (= 0.61.5)
  - ReactNativeDarkMode (0.0.10):
    - React
  - RNCMaskedView (0.1.10):
    - React
  - RNGestureHandler (1.6.1):
    - React
  - RNReanimated (1.9.0):
    - React
  - RNScreens (2.8.0):
    - React
  - RNSVG (9.13.6-gb):
    - React
  - RNTAztecView (1.34.0):
    - React-Core
    - WordPress-Aztec-iOS (~> 1.19.3)
  - Sentry (4.5.0):
    - Sentry/Core (= 4.5.0)
  - Sentry/Core (4.5.0)
  - SimulatorStatusMagic (2.4.1)
  - Sodium (0.8.0)
  - Starscream (3.0.6)
  - SVProgressHUD (2.2.5)
  - UIDeviceIdentifier (1.5.0)
  - WordPress-Aztec-iOS (1.19.3)
  - WordPress-Editor-iOS (1.19.3):
    - WordPress-Aztec-iOS (= 1.19.3)
<<<<<<< HEAD
  - WordPressAuthenticator (1.23.0-beta.x):
=======
  - WordPressAuthenticator (1.23.0-beta.14):
>>>>>>> 321fb6b1
    - 1PasswordExtension (= 1.8.6)
    - Alamofire (= 4.8)
    - CocoaLumberjack (~> 3.5)
    - GoogleSignIn (~> 5.0.2)
    - Gridicons (~> 1.0)
    - lottie-ios (= 3.1.6)
    - "NSURL+IDN (= 0.4)"
    - SVProgressHUD (= 2.2.5)
    - WordPressKit (~> 4.14-beta)
    - WordPressShared (~> 1.11-beta)
    - WordPressUI (~> 1.7.0)
  - WordPressKit (4.15.0-beta.1):
    - Alamofire (~> 4.8.0)
    - CocoaLumberjack (~> 3.4)
    - NSObject-SafeExpectations (= 0.0.4)
    - UIDeviceIdentifier (~> 1)
    - WordPressShared (~> 1.10-beta)
    - wpxmlrpc (= 0.8.5)
  - WordPressMocks (0.0.8)
  - WordPressShared (1.11.0):
    - CocoaLumberjack (~> 3.4)
    - FormatterKit/TimeIntervalFormatter (= 1.8.2)
  - WordPressUI (1.7.1)
  - WPMediaPicker (1.7.0)
  - wpxmlrpc (0.8.5)
  - Yoga (1.14.0)
  - ZendeskCommonUISDK (4.0.0):
    - ZendeskSDKConfigurationsSDK (~> 1.1.2)
  - ZendeskCoreSDK (2.2.2)
  - ZendeskMessagingAPISDK (3.0.0):
    - ZendeskSDKConfigurationsSDK (~> 1.1.2)
  - ZendeskMessagingSDK (3.0.0):
    - ZendeskCommonUISDK (~> 4.0.0)
    - ZendeskMessagingAPISDK (~> 3.0.0)
  - ZendeskSDKConfigurationsSDK (1.1.3)
  - ZendeskSupportProvidersSDK (5.0.1):
    - ZendeskCoreSDK (~> 2.2.1)
  - ZendeskSupportSDK (5.0.0):
    - ZendeskMessagingSDK (~> 3.0.0)
    - ZendeskSupportProvidersSDK (~> 5.0.0)
  - ZIPFoundation (0.9.10)

DEPENDENCIES:
  - Alamofire (= 4.8.0)
  - AlamofireImage (= 3.5.2)
  - AlamofireNetworkActivityIndicator (~> 2.4)
  - AMScrollingNavbar (= 5.6.0)
  - AppCenter (= 2.5.1)
  - AppCenter/Distribute (= 2.5.1)
  - Automattic-Tracks-iOS (~> 0.5.1-beta.1)
  - Charts (~> 3.2.2)
  - CocoaLumberjack (~> 3.0)
  - Down (~> 0.6.6)
  - FBLazyVector (from `https://raw.githubusercontent.com/wordpress-mobile/gutenberg-mobile/bd76109049d2eeead78478d20d66ffd7b1567dd3/third-party-podspecs/FBLazyVector.podspec.json`)
  - FBReactNativeSpec (from `https://raw.githubusercontent.com/wordpress-mobile/gutenberg-mobile/bd76109049d2eeead78478d20d66ffd7b1567dd3/third-party-podspecs/FBReactNativeSpec.podspec.json`)
  - Folly (from `https://raw.githubusercontent.com/wordpress-mobile/gutenberg-mobile/bd76109049d2eeead78478d20d66ffd7b1567dd3/third-party-podspecs/Folly.podspec.json`)
  - FSInteractiveMap (from `https://github.com/wordpress-mobile/FSInteractiveMap.git`, tag `0.2.0`)
  - Gifu (= 3.2.0)
  - glog (from `https://raw.githubusercontent.com/wordpress-mobile/gutenberg-mobile/bd76109049d2eeead78478d20d66ffd7b1567dd3/third-party-podspecs/glog.podspec.json`)
  - Gridicons (~> 1.0.1)
  - Gutenberg (from `http://github.com/wordpress-mobile/gutenberg-mobile/`, commit `bd76109049d2eeead78478d20d66ffd7b1567dd3`)
  - JTAppleCalendar (~> 8.0.2)
  - MediaEditor (~> 1.2.0)
  - MRProgress (= 0.8.3)
  - Nimble (~> 7.3.1)
  - NSObject-SafeExpectations (~> 0.0.4)
  - "NSURL+IDN (~> 0.4)"
  - OCMock (= 3.4.3)
  - OHHTTPStubs (= 6.1.0)
  - OHHTTPStubs/Swift (= 6.1.0)
  - RCTRequired (from `https://raw.githubusercontent.com/wordpress-mobile/gutenberg-mobile/bd76109049d2eeead78478d20d66ffd7b1567dd3/third-party-podspecs/RCTRequired.podspec.json`)
  - RCTTypeSafety (from `https://raw.githubusercontent.com/wordpress-mobile/gutenberg-mobile/bd76109049d2eeead78478d20d66ffd7b1567dd3/third-party-podspecs/RCTTypeSafety.podspec.json`)
  - Reachability (= 3.2)
  - React (from `https://raw.githubusercontent.com/wordpress-mobile/gutenberg-mobile/bd76109049d2eeead78478d20d66ffd7b1567dd3/third-party-podspecs/React.podspec.json`)
  - React-Core (from `https://raw.githubusercontent.com/wordpress-mobile/gutenberg-mobile/bd76109049d2eeead78478d20d66ffd7b1567dd3/third-party-podspecs/React-Core.podspec.json`)
  - React-CoreModules (from `https://raw.githubusercontent.com/wordpress-mobile/gutenberg-mobile/bd76109049d2eeead78478d20d66ffd7b1567dd3/third-party-podspecs/React-CoreModules.podspec.json`)
  - React-cxxreact (from `https://raw.githubusercontent.com/wordpress-mobile/gutenberg-mobile/bd76109049d2eeead78478d20d66ffd7b1567dd3/third-party-podspecs/React-cxxreact.podspec.json`)
  - React-jsi (from `https://raw.githubusercontent.com/wordpress-mobile/gutenberg-mobile/bd76109049d2eeead78478d20d66ffd7b1567dd3/third-party-podspecs/React-jsi.podspec.json`)
  - React-jsiexecutor (from `https://raw.githubusercontent.com/wordpress-mobile/gutenberg-mobile/bd76109049d2eeead78478d20d66ffd7b1567dd3/third-party-podspecs/React-jsiexecutor.podspec.json`)
  - React-jsinspector (from `https://raw.githubusercontent.com/wordpress-mobile/gutenberg-mobile/bd76109049d2eeead78478d20d66ffd7b1567dd3/third-party-podspecs/React-jsinspector.podspec.json`)
  - react-native-blur (from `https://raw.githubusercontent.com/wordpress-mobile/gutenberg-mobile/bd76109049d2eeead78478d20d66ffd7b1567dd3/third-party-podspecs/react-native-blur.podspec.json`)
  - react-native-get-random-values (from `https://raw.githubusercontent.com/wordpress-mobile/gutenberg-mobile/bd76109049d2eeead78478d20d66ffd7b1567dd3/third-party-podspecs/react-native-get-random-values.podspec.json`)
  - react-native-keyboard-aware-scroll-view (from `https://raw.githubusercontent.com/wordpress-mobile/gutenberg-mobile/bd76109049d2eeead78478d20d66ffd7b1567dd3/third-party-podspecs/react-native-keyboard-aware-scroll-view.podspec.json`)
  - react-native-linear-gradient (from `https://raw.githubusercontent.com/wordpress-mobile/gutenberg-mobile/bd76109049d2eeead78478d20d66ffd7b1567dd3/third-party-podspecs/react-native-linear-gradient.podspec.json`)
  - react-native-safe-area (from `https://raw.githubusercontent.com/wordpress-mobile/gutenberg-mobile/bd76109049d2eeead78478d20d66ffd7b1567dd3/third-party-podspecs/react-native-safe-area.podspec.json`)
  - react-native-safe-area-context (from `https://raw.githubusercontent.com/wordpress-mobile/gutenberg-mobile/bd76109049d2eeead78478d20d66ffd7b1567dd3/third-party-podspecs/react-native-safe-area-context.podspec.json`)
  - react-native-slider (from `https://raw.githubusercontent.com/wordpress-mobile/gutenberg-mobile/bd76109049d2eeead78478d20d66ffd7b1567dd3/third-party-podspecs/react-native-slider.podspec.json`)
  - react-native-video (from `https://raw.githubusercontent.com/wordpress-mobile/gutenberg-mobile/bd76109049d2eeead78478d20d66ffd7b1567dd3/third-party-podspecs/react-native-video.podspec.json`)
  - React-RCTActionSheet (from `https://raw.githubusercontent.com/wordpress-mobile/gutenberg-mobile/bd76109049d2eeead78478d20d66ffd7b1567dd3/third-party-podspecs/React-RCTActionSheet.podspec.json`)
  - React-RCTAnimation (from `https://raw.githubusercontent.com/wordpress-mobile/gutenberg-mobile/bd76109049d2eeead78478d20d66ffd7b1567dd3/third-party-podspecs/React-RCTAnimation.podspec.json`)
  - React-RCTBlob (from `https://raw.githubusercontent.com/wordpress-mobile/gutenberg-mobile/bd76109049d2eeead78478d20d66ffd7b1567dd3/third-party-podspecs/React-RCTBlob.podspec.json`)
  - React-RCTImage (from `https://raw.githubusercontent.com/wordpress-mobile/gutenberg-mobile/bd76109049d2eeead78478d20d66ffd7b1567dd3/third-party-podspecs/React-RCTImage.podspec.json`)
  - React-RCTLinking (from `https://raw.githubusercontent.com/wordpress-mobile/gutenberg-mobile/bd76109049d2eeead78478d20d66ffd7b1567dd3/third-party-podspecs/React-RCTLinking.podspec.json`)
  - React-RCTNetwork (from `https://raw.githubusercontent.com/wordpress-mobile/gutenberg-mobile/bd76109049d2eeead78478d20d66ffd7b1567dd3/third-party-podspecs/React-RCTNetwork.podspec.json`)
  - React-RCTSettings (from `https://raw.githubusercontent.com/wordpress-mobile/gutenberg-mobile/bd76109049d2eeead78478d20d66ffd7b1567dd3/third-party-podspecs/React-RCTSettings.podspec.json`)
  - React-RCTText (from `https://raw.githubusercontent.com/wordpress-mobile/gutenberg-mobile/bd76109049d2eeead78478d20d66ffd7b1567dd3/third-party-podspecs/React-RCTText.podspec.json`)
  - React-RCTVibration (from `https://raw.githubusercontent.com/wordpress-mobile/gutenberg-mobile/bd76109049d2eeead78478d20d66ffd7b1567dd3/third-party-podspecs/React-RCTVibration.podspec.json`)
  - ReactCommon (from `https://raw.githubusercontent.com/wordpress-mobile/gutenberg-mobile/bd76109049d2eeead78478d20d66ffd7b1567dd3/third-party-podspecs/ReactCommon.podspec.json`)
  - ReactNativeDarkMode (from `https://raw.githubusercontent.com/wordpress-mobile/gutenberg-mobile/bd76109049d2eeead78478d20d66ffd7b1567dd3/third-party-podspecs/ReactNativeDarkMode.podspec.json`)
  - RNCMaskedView (from `https://raw.githubusercontent.com/wordpress-mobile/gutenberg-mobile/bd76109049d2eeead78478d20d66ffd7b1567dd3/third-party-podspecs/RNCMaskedView.podspec.json`)
  - RNGestureHandler (from `https://raw.githubusercontent.com/wordpress-mobile/gutenberg-mobile/bd76109049d2eeead78478d20d66ffd7b1567dd3/third-party-podspecs/RNGestureHandler.podspec.json`)
  - RNReanimated (from `https://raw.githubusercontent.com/wordpress-mobile/gutenberg-mobile/bd76109049d2eeead78478d20d66ffd7b1567dd3/third-party-podspecs/RNReanimated.podspec.json`)
  - RNScreens (from `https://raw.githubusercontent.com/wordpress-mobile/gutenberg-mobile/bd76109049d2eeead78478d20d66ffd7b1567dd3/third-party-podspecs/RNScreens.podspec.json`)
  - RNSVG (from `https://raw.githubusercontent.com/wordpress-mobile/gutenberg-mobile/bd76109049d2eeead78478d20d66ffd7b1567dd3/third-party-podspecs/RNSVG.podspec.json`)
  - RNTAztecView (from `http://github.com/wordpress-mobile/gutenberg-mobile/`, commit `bd76109049d2eeead78478d20d66ffd7b1567dd3`)
  - SimulatorStatusMagic
  - Starscream (= 3.0.6)
  - SVProgressHUD (= 2.2.5)
  - WordPress-Editor-iOS (~> 1.19.3)
<<<<<<< HEAD
  - WordPressAuthenticator (from `https://github.com/wordpress-mobile/WordPressAuthenticator-iOS.git`, branch `feature/336-site_address_2fa`)
  - WordPressKit (~> 4.14)
=======
  - WordPressAuthenticator (~> 1.23.0-beta)
  - WordPressKit (~> 4.15.0-beta.1)
>>>>>>> 321fb6b1
  - WordPressMocks (~> 0.0.8)
  - WordPressShared (~> 1.11-beta)
  - WordPressUI (~> 1.7.1)
  - WPMediaPicker (~> 1.7.0)
  - Yoga (from `https://raw.githubusercontent.com/wordpress-mobile/gutenberg-mobile/bd76109049d2eeead78478d20d66ffd7b1567dd3/third-party-podspecs/Yoga.podspec.json`)
  - ZendeskSupportSDK (= 5.0.0)
  - ZIPFoundation (~> 0.9.8)

SPEC REPOS:
  trunk:
    - 1PasswordExtension
    - Alamofire
    - AlamofireImage
    - AlamofireNetworkActivityIndicator
    - AMScrollingNavbar
    - AppAuth
    - AppCenter
    - Automattic-Tracks-iOS
    - boost-for-react-native
    - Charts
    - CocoaLumberjack
    - CropViewController
    - DoubleConversion
    - Down
    - FormatterKit
    - Gifu
    - GoogleSignIn
    - Gridicons
    - GTMAppAuth
    - GTMSessionFetcher
    - JTAppleCalendar
    - lottie-ios
    - MediaEditor
    - MRProgress
    - Nimble
    - NSObject-SafeExpectations
    - "NSURL+IDN"
    - OCMock
    - OHHTTPStubs
    - Reachability
    - Sentry
    - SimulatorStatusMagic
    - Sodium
    - Starscream
    - SVProgressHUD
    - UIDeviceIdentifier
    - WordPress-Aztec-iOS
    - WordPress-Editor-iOS
    - WordPressKit
    - WordPressMocks
    - WordPressShared
    - WordPressUI
    - WPMediaPicker
    - wpxmlrpc
    - ZendeskCommonUISDK
    - ZendeskCoreSDK
    - ZendeskMessagingAPISDK
    - ZendeskMessagingSDK
    - ZendeskSDKConfigurationsSDK
    - ZendeskSupportProvidersSDK
    - ZendeskSupportSDK
    - ZIPFoundation

EXTERNAL SOURCES:
  FBLazyVector:
    :podspec: https://raw.githubusercontent.com/wordpress-mobile/gutenberg-mobile/bd76109049d2eeead78478d20d66ffd7b1567dd3/third-party-podspecs/FBLazyVector.podspec.json
  FBReactNativeSpec:
    :podspec: https://raw.githubusercontent.com/wordpress-mobile/gutenberg-mobile/bd76109049d2eeead78478d20d66ffd7b1567dd3/third-party-podspecs/FBReactNativeSpec.podspec.json
  Folly:
    :podspec: https://raw.githubusercontent.com/wordpress-mobile/gutenberg-mobile/bd76109049d2eeead78478d20d66ffd7b1567dd3/third-party-podspecs/Folly.podspec.json
  FSInteractiveMap:
    :git: https://github.com/wordpress-mobile/FSInteractiveMap.git
    :tag: 0.2.0
  glog:
    :podspec: https://raw.githubusercontent.com/wordpress-mobile/gutenberg-mobile/bd76109049d2eeead78478d20d66ffd7b1567dd3/third-party-podspecs/glog.podspec.json
  Gutenberg:
    :commit: bd76109049d2eeead78478d20d66ffd7b1567dd3
    :git: http://github.com/wordpress-mobile/gutenberg-mobile/
    :submodules: true
  RCTRequired:
    :podspec: https://raw.githubusercontent.com/wordpress-mobile/gutenberg-mobile/bd76109049d2eeead78478d20d66ffd7b1567dd3/third-party-podspecs/RCTRequired.podspec.json
  RCTTypeSafety:
    :podspec: https://raw.githubusercontent.com/wordpress-mobile/gutenberg-mobile/bd76109049d2eeead78478d20d66ffd7b1567dd3/third-party-podspecs/RCTTypeSafety.podspec.json
  React:
    :podspec: https://raw.githubusercontent.com/wordpress-mobile/gutenberg-mobile/bd76109049d2eeead78478d20d66ffd7b1567dd3/third-party-podspecs/React.podspec.json
  React-Core:
    :podspec: https://raw.githubusercontent.com/wordpress-mobile/gutenberg-mobile/bd76109049d2eeead78478d20d66ffd7b1567dd3/third-party-podspecs/React-Core.podspec.json
  React-CoreModules:
    :podspec: https://raw.githubusercontent.com/wordpress-mobile/gutenberg-mobile/bd76109049d2eeead78478d20d66ffd7b1567dd3/third-party-podspecs/React-CoreModules.podspec.json
  React-cxxreact:
    :podspec: https://raw.githubusercontent.com/wordpress-mobile/gutenberg-mobile/bd76109049d2eeead78478d20d66ffd7b1567dd3/third-party-podspecs/React-cxxreact.podspec.json
  React-jsi:
    :podspec: https://raw.githubusercontent.com/wordpress-mobile/gutenberg-mobile/bd76109049d2eeead78478d20d66ffd7b1567dd3/third-party-podspecs/React-jsi.podspec.json
  React-jsiexecutor:
    :podspec: https://raw.githubusercontent.com/wordpress-mobile/gutenberg-mobile/bd76109049d2eeead78478d20d66ffd7b1567dd3/third-party-podspecs/React-jsiexecutor.podspec.json
  React-jsinspector:
    :podspec: https://raw.githubusercontent.com/wordpress-mobile/gutenberg-mobile/bd76109049d2eeead78478d20d66ffd7b1567dd3/third-party-podspecs/React-jsinspector.podspec.json
  react-native-blur:
    :podspec: https://raw.githubusercontent.com/wordpress-mobile/gutenberg-mobile/bd76109049d2eeead78478d20d66ffd7b1567dd3/third-party-podspecs/react-native-blur.podspec.json
  react-native-get-random-values:
    :podspec: https://raw.githubusercontent.com/wordpress-mobile/gutenberg-mobile/bd76109049d2eeead78478d20d66ffd7b1567dd3/third-party-podspecs/react-native-get-random-values.podspec.json
  react-native-keyboard-aware-scroll-view:
    :podspec: https://raw.githubusercontent.com/wordpress-mobile/gutenberg-mobile/bd76109049d2eeead78478d20d66ffd7b1567dd3/third-party-podspecs/react-native-keyboard-aware-scroll-view.podspec.json
  react-native-linear-gradient:
    :podspec: https://raw.githubusercontent.com/wordpress-mobile/gutenberg-mobile/bd76109049d2eeead78478d20d66ffd7b1567dd3/third-party-podspecs/react-native-linear-gradient.podspec.json
  react-native-safe-area:
    :podspec: https://raw.githubusercontent.com/wordpress-mobile/gutenberg-mobile/bd76109049d2eeead78478d20d66ffd7b1567dd3/third-party-podspecs/react-native-safe-area.podspec.json
  react-native-safe-area-context:
    :podspec: https://raw.githubusercontent.com/wordpress-mobile/gutenberg-mobile/bd76109049d2eeead78478d20d66ffd7b1567dd3/third-party-podspecs/react-native-safe-area-context.podspec.json
  react-native-slider:
    :podspec: https://raw.githubusercontent.com/wordpress-mobile/gutenberg-mobile/bd76109049d2eeead78478d20d66ffd7b1567dd3/third-party-podspecs/react-native-slider.podspec.json
  react-native-video:
    :podspec: https://raw.githubusercontent.com/wordpress-mobile/gutenberg-mobile/bd76109049d2eeead78478d20d66ffd7b1567dd3/third-party-podspecs/react-native-video.podspec.json
  React-RCTActionSheet:
    :podspec: https://raw.githubusercontent.com/wordpress-mobile/gutenberg-mobile/bd76109049d2eeead78478d20d66ffd7b1567dd3/third-party-podspecs/React-RCTActionSheet.podspec.json
  React-RCTAnimation:
    :podspec: https://raw.githubusercontent.com/wordpress-mobile/gutenberg-mobile/bd76109049d2eeead78478d20d66ffd7b1567dd3/third-party-podspecs/React-RCTAnimation.podspec.json
  React-RCTBlob:
    :podspec: https://raw.githubusercontent.com/wordpress-mobile/gutenberg-mobile/bd76109049d2eeead78478d20d66ffd7b1567dd3/third-party-podspecs/React-RCTBlob.podspec.json
  React-RCTImage:
    :podspec: https://raw.githubusercontent.com/wordpress-mobile/gutenberg-mobile/bd76109049d2eeead78478d20d66ffd7b1567dd3/third-party-podspecs/React-RCTImage.podspec.json
  React-RCTLinking:
    :podspec: https://raw.githubusercontent.com/wordpress-mobile/gutenberg-mobile/bd76109049d2eeead78478d20d66ffd7b1567dd3/third-party-podspecs/React-RCTLinking.podspec.json
  React-RCTNetwork:
    :podspec: https://raw.githubusercontent.com/wordpress-mobile/gutenberg-mobile/bd76109049d2eeead78478d20d66ffd7b1567dd3/third-party-podspecs/React-RCTNetwork.podspec.json
  React-RCTSettings:
    :podspec: https://raw.githubusercontent.com/wordpress-mobile/gutenberg-mobile/bd76109049d2eeead78478d20d66ffd7b1567dd3/third-party-podspecs/React-RCTSettings.podspec.json
  React-RCTText:
    :podspec: https://raw.githubusercontent.com/wordpress-mobile/gutenberg-mobile/bd76109049d2eeead78478d20d66ffd7b1567dd3/third-party-podspecs/React-RCTText.podspec.json
  React-RCTVibration:
    :podspec: https://raw.githubusercontent.com/wordpress-mobile/gutenberg-mobile/bd76109049d2eeead78478d20d66ffd7b1567dd3/third-party-podspecs/React-RCTVibration.podspec.json
  ReactCommon:
    :podspec: https://raw.githubusercontent.com/wordpress-mobile/gutenberg-mobile/bd76109049d2eeead78478d20d66ffd7b1567dd3/third-party-podspecs/ReactCommon.podspec.json
  ReactNativeDarkMode:
    :podspec: https://raw.githubusercontent.com/wordpress-mobile/gutenberg-mobile/bd76109049d2eeead78478d20d66ffd7b1567dd3/third-party-podspecs/ReactNativeDarkMode.podspec.json
  RNCMaskedView:
    :podspec: https://raw.githubusercontent.com/wordpress-mobile/gutenberg-mobile/bd76109049d2eeead78478d20d66ffd7b1567dd3/third-party-podspecs/RNCMaskedView.podspec.json
  RNGestureHandler:
    :podspec: https://raw.githubusercontent.com/wordpress-mobile/gutenberg-mobile/bd76109049d2eeead78478d20d66ffd7b1567dd3/third-party-podspecs/RNGestureHandler.podspec.json
  RNReanimated:
    :podspec: https://raw.githubusercontent.com/wordpress-mobile/gutenberg-mobile/bd76109049d2eeead78478d20d66ffd7b1567dd3/third-party-podspecs/RNReanimated.podspec.json
  RNScreens:
    :podspec: https://raw.githubusercontent.com/wordpress-mobile/gutenberg-mobile/bd76109049d2eeead78478d20d66ffd7b1567dd3/third-party-podspecs/RNScreens.podspec.json
  RNSVG:
    :podspec: https://raw.githubusercontent.com/wordpress-mobile/gutenberg-mobile/bd76109049d2eeead78478d20d66ffd7b1567dd3/third-party-podspecs/RNSVG.podspec.json
  RNTAztecView:
    :commit: bd76109049d2eeead78478d20d66ffd7b1567dd3
    :git: http://github.com/wordpress-mobile/gutenberg-mobile/
    :submodules: true
  WordPressAuthenticator:
    :branch: feature/336-site_address_2fa
    :git: https://github.com/wordpress-mobile/WordPressAuthenticator-iOS.git
  Yoga:
    :podspec: https://raw.githubusercontent.com/wordpress-mobile/gutenberg-mobile/bd76109049d2eeead78478d20d66ffd7b1567dd3/third-party-podspecs/Yoga.podspec.json

CHECKOUT OPTIONS:
  FSInteractiveMap:
    :git: https://github.com/wordpress-mobile/FSInteractiveMap.git
    :tag: 0.2.0
  Gutenberg:
    :commit: bd76109049d2eeead78478d20d66ffd7b1567dd3
    :git: http://github.com/wordpress-mobile/gutenberg-mobile/
    :submodules: true
  RNCMaskedView:
    :commit: d4ccf2bba163679c4550ce6ba0119604cd5e6379
    :git: https://github.com/react-native-community/react-native-masked-view.git
  RNTAztecView:
    :commit: bd76109049d2eeead78478d20d66ffd7b1567dd3
    :git: http://github.com/wordpress-mobile/gutenberg-mobile/
    :submodules: true
  WordPressAuthenticator:
    :commit: ead2fea9a33650a8e0ee0dac564fd7ed62cfa940
    :git: https://github.com/wordpress-mobile/WordPressAuthenticator-iOS.git

SPEC CHECKSUMS:
  1PasswordExtension: f97cc80ae58053c331b2b6dc8843ba7103b33794
  Alamofire: 3ec537f71edc9804815215393ae2b1a8ea33a844
  AlamofireImage: 63cfe3baf1370be6c498149687cf6db3e3b00999
  AlamofireNetworkActivityIndicator: 9acc3de3ca6645bf0efed462396b0df13dd3e7b8
  AMScrollingNavbar: cf0ec5a5ee659d76ba2509f630bf14fba7e16dc3
  AppAuth: 31bcec809a638d7bd2f86ea8a52bd45f6e81e7c7
  AppCenter: fddcbac6e4baae3d93a196ceb0bfe0e4ce407dec
  Automattic-Tracks-iOS: 044b34f28f6584d36faa64d1183d353198ed3bd6
  boost-for-react-native: 39c7adb57c4e60d6c5479dd8623128eb5b3f0f2c
  Charts: f69cf0518b6d1d62608ca504248f1bbe0b6ae77e
  CocoaLumberjack: 118bf4a820efc641f79fa487b75ed928dccfae23
  CropViewController: a5c143548a0fabcd6cc25f2d26e40460cfb8c78c
  DoubleConversion: e22e0762848812a87afd67ffda3998d9ef29170c
  Down: 71bf4af3c04fa093e65dffa25c4b64fa61287373
  FBLazyVector: 47798d43f20e85af0d3cef09928b6e2d16dbbe4c
  FBReactNativeSpec: 8d0bf8eca089153f4196975ca190cda8c2d5dbd2
  Folly: 30e7936e1c45c08d884aa59369ed951a8e68cf51
  FormatterKit: 4b8f29acc9b872d5d12a63efb560661e8f2e1b98
  FSInteractiveMap: a396f610f48b76cb540baa87139d056429abda86
  Gifu: 7bcb6427457d85e0b4dff5a84ec5947ac19a93ea
  glog: 1f3da668190260b06b429bb211bfbee5cd790c28
  GoogleSignIn: 7137d297ddc022a7e0aa4619c86d72c909fa7213
  Gridicons: 8e19276b20bb15d1fda1d4d0db96d066d170135b
  GTMAppAuth: 4deac854479704f348309e7b66189e604cf5e01e
  GTMSessionFetcher: 6f5c8abbab8a9bce4bb3f057e317728ec6182b10
  Gutenberg: aed47cf7e72ab346ba7fed3607a19c95658cf5b0
  JTAppleCalendar: 932cadea40b1051beab10f67843451d48ba16c99
  lottie-ios: 85ce835dd8c53e02509f20729fc7d6a4e6645a0a
  MediaEditor: 1ff91fda23f693b97c8b56de2456a46bbbebdbe1
  MRProgress: 16de7cc9f347e8846797a770db102a323fe7ef09
  Nimble: 051e3d8912d40138fa5591c78594f95fb172af37
  NSObject-SafeExpectations: ab8fe623d36b25aa1f150affa324e40a2f3c0374
  "NSURL+IDN": afc873e639c18138a1589697c3add197fe8679ca
  OCMock: 43565190abc78977ad44a61c0d20d7f0784d35ab
  OHHTTPStubs: 1e21c7d2c084b8153fc53d48400d8919d2d432d0
  RCTRequired: 3ca691422140f76f04fd2af6dc90914cf0f81ef1
  RCTTypeSafety: aab4e9679dbb3682bf0404fded7b9557d7306795
  Reachability: 33e18b67625424e47b6cde6d202dce689ad7af96
  React: 5a954890216a4493df5ab2149f70f18592b513ac
  React-Core: 865fa241faa644ff20cb5ec87787b32a5acc43b3
  React-CoreModules: 026fafece67a3802aa8bb1995d27227b0d95e0f5
  React-cxxreact: 9c76312456310d1b486e23edb9ce576a5397ebc2
  React-jsi: 6d6afac4873e8a3433334378589a0a8190d58070
  React-jsiexecutor: 9dfdcd0db23042623894dcbc02d61a772da8e3c1
  React-jsinspector: 89927b9ec6d75759882949d2043ba704565edaec
  react-native-blur: adb31865c20137dacb53c32e3423374ac2b8c5a0
  react-native-get-random-values: 8940331a943a46c165d3ed05802c09c392f8dd46
  react-native-keyboard-aware-scroll-view: ffa9152671fec9a571197ed2d02e0fcb90206e60
  react-native-linear-gradient: 258ba8c61848324b1f2019bed5f460e6396137b7
  react-native-safe-area: e8230b0017d76c00de6b01e2412dcf86b127c6a3
  react-native-safe-area-context: 52c73401424bae74fc89ca91b4ae5c4f2689d857
  react-native-slider: 2f186719b7ada773b78141b8dae62081d819b206
  react-native-video: d01ed7ff1e38fa7dcc6c15c94cf505e661b7bfd0
  React-RCTActionSheet: e8f642cfaa396b6b09fd38f53378506c2d63af35
  React-RCTAnimation: cec1abbcfb006978a288c5072e3d611d6ff76d4c
  React-RCTBlob: 7596eb2048150e429127a92a701e6cd40a8c0a74
  React-RCTImage: 03c7e36877a579ee51dcc33079cc8bc98658a722
  React-RCTLinking: cdc3f1aaff5f321bc954a98b7ffae3f864a6eaa3
  React-RCTNetwork: 33b3da6944786edea496a5fc6afea466633fd711
  React-RCTSettings: a3b7b3124315f8c91fad5d8aff08ee97d4b471cd
  React-RCTText: ee9c8b70180fb58d062483d9664cd921d14b5961
  React-RCTVibration: 20deb1f6f001000d1f2603722ec110c66c74796b
  ReactCommon: 48926fc48fcd7c8a629860049ffba9c23b4005dc
  ReactNativeDarkMode: f61376360c5d983907e5c316e8e1c853a8c2f348
  RNCMaskedView: 72b5012baac53b13a9ba717eaa554afd3f2930c5
  RNGestureHandler: 82a89b0fde0a37e633c6233418f7249e2f8e59b5
  RNReanimated: 13f7a6a22667c4f00aac217bc66f94e8560b3d59
  RNScreens: 6833ac5c29cf2f03eed12103140530bbd75b6aea
  RNSVG: 68a534a5db06dcbdaebfd5079349191598caef7b
  RNTAztecView: 43c16fe501ae68907e77f71396c2ae92d214ce84
  Sentry: ab6c209f23700d1460691dbc90e19ed0a05d496b
  SimulatorStatusMagic: 28d4a9d1a500ac7cea0b2b5a43c1c6ddb40ba56c
  Sodium: 63c0ca312a932e6da481689537d4b35568841bdc
  Starscream: ef3ece99d765eeccb67de105bfa143f929026cf5
  SVProgressHUD: 1428aafac632c1f86f62aa4243ec12008d7a51d6
  UIDeviceIdentifier: a79ccdfc940373835a7d8e9fc7541e6bf61b6319
  WordPress-Aztec-iOS: b7ac8b30f746992e85d9668453ac87c2cdcecf4f
  WordPress-Editor-iOS: 1886f7fe464d79ee64ccfe7985281f8cf45f75eb
<<<<<<< HEAD
  WordPressAuthenticator: 4b05934a44a704feb9059c9d921d007914df7921
  WordPressKit: dcab41057f0c39af3280b7c0d17bdc36271e01ae
=======
  WordPressAuthenticator: 73ab38055fe38032c2ba0a2c752fb4f97ffa92f1
  WordPressKit: c0b0221ea81c4f1a1089b2b4bcf402b39a966738
>>>>>>> 321fb6b1
  WordPressMocks: b4064b99a073117bbc304abe82df78f2fbe60992
  WordPressShared: b56046080c99d41519d097c970df663fda48e218
  WordPressUI: 9da5d966b8beb091950cd96880db398d7f30e246
  WPMediaPicker: 754bc043ea42abc2eae8a07e5680c777c112666a
  wpxmlrpc: 6a9bdd6ab9d1b159b384b0df0f3f39de9af4fecf
  Yoga: c920bf12bf8146aa5cd118063378c2cf5682d16c
  ZendeskCommonUISDK: 3c432801e31abff97d6e30441ea102eaef6b99e2
  ZendeskCoreSDK: 86513e62c1ab68913416c9044463d9b687ca944f
  ZendeskMessagingAPISDK: 7c0cbd1d2c941f05b36f73e7db5faee5863fe8b0
  ZendeskMessagingSDK: 6f168161d834dd66668344f645f7a6b6b121b58a
  ZendeskSDKConfigurationsSDK: 918241bc7ec30e0af9e1b16333d54a584ee8ab9e
  ZendeskSupportProvidersSDK: e183d32abac888c448469e2005c4a5a8c3ed73f0
  ZendeskSupportSDK: a87ab1e4badace92c75eb11dc77ede1e995b2adc
  ZIPFoundation: 249fa8890597086cd536bb2df5c9804d84e122b0

<<<<<<< HEAD
PODFILE CHECKSUM: 7d7c933a3e0a5d900a881770cf9e5291e31912f7
=======
PODFILE CHECKSUM: 4ef461ca92a4f4607c90cc01c7d09c01461500ee
>>>>>>> 321fb6b1

COCOAPODS: 1.8.4<|MERGE_RESOLUTION|>--- conflicted
+++ resolved
@@ -395,11 +395,7 @@
   - WordPress-Aztec-iOS (1.19.3)
   - WordPress-Editor-iOS (1.19.3):
     - WordPress-Aztec-iOS (= 1.19.3)
-<<<<<<< HEAD
-  - WordPressAuthenticator (1.23.0-beta.x):
-=======
-  - WordPressAuthenticator (1.23.0-beta.14):
->>>>>>> 321fb6b1
+  - WordPressAuthenticator (1.23.0-beta.18):
     - 1PasswordExtension (= 1.8.6)
     - Alamofire (= 4.8)
     - CocoaLumberjack (~> 3.5)
@@ -509,13 +505,8 @@
   - Starscream (= 3.0.6)
   - SVProgressHUD (= 2.2.5)
   - WordPress-Editor-iOS (~> 1.19.3)
-<<<<<<< HEAD
-  - WordPressAuthenticator (from `https://github.com/wordpress-mobile/WordPressAuthenticator-iOS.git`, branch `feature/336-site_address_2fa`)
-  - WordPressKit (~> 4.14)
-=======
   - WordPressAuthenticator (~> 1.23.0-beta)
   - WordPressKit (~> 4.15.0-beta.1)
->>>>>>> 321fb6b1
   - WordPressMocks (~> 0.0.8)
   - WordPressShared (~> 1.11-beta)
   - WordPressUI (~> 1.7.1)
@@ -564,6 +555,7 @@
     - UIDeviceIdentifier
     - WordPress-Aztec-iOS
     - WordPress-Editor-iOS
+    - WordPressAuthenticator
     - WordPressKit
     - WordPressMocks
     - WordPressShared
@@ -665,9 +657,6 @@
     :commit: bd76109049d2eeead78478d20d66ffd7b1567dd3
     :git: http://github.com/wordpress-mobile/gutenberg-mobile/
     :submodules: true
-  WordPressAuthenticator:
-    :branch: feature/336-site_address_2fa
-    :git: https://github.com/wordpress-mobile/WordPressAuthenticator-iOS.git
   Yoga:
     :podspec: https://raw.githubusercontent.com/wordpress-mobile/gutenberg-mobile/bd76109049d2eeead78478d20d66ffd7b1567dd3/third-party-podspecs/Yoga.podspec.json
 
@@ -686,9 +675,6 @@
     :commit: bd76109049d2eeead78478d20d66ffd7b1567dd3
     :git: http://github.com/wordpress-mobile/gutenberg-mobile/
     :submodules: true
-  WordPressAuthenticator:
-    :commit: ead2fea9a33650a8e0ee0dac564fd7ed62cfa940
-    :git: https://github.com/wordpress-mobile/WordPressAuthenticator-iOS.git
 
 SPEC CHECKSUMS:
   1PasswordExtension: f97cc80ae58053c331b2b6dc8843ba7103b33794
@@ -769,13 +755,8 @@
   UIDeviceIdentifier: a79ccdfc940373835a7d8e9fc7541e6bf61b6319
   WordPress-Aztec-iOS: b7ac8b30f746992e85d9668453ac87c2cdcecf4f
   WordPress-Editor-iOS: 1886f7fe464d79ee64ccfe7985281f8cf45f75eb
-<<<<<<< HEAD
-  WordPressAuthenticator: 4b05934a44a704feb9059c9d921d007914df7921
-  WordPressKit: dcab41057f0c39af3280b7c0d17bdc36271e01ae
-=======
-  WordPressAuthenticator: 73ab38055fe38032c2ba0a2c752fb4f97ffa92f1
+  WordPressAuthenticator: 0c4c065ff76bf731c6442ce45d1b74c9f8b3bbb6
   WordPressKit: c0b0221ea81c4f1a1089b2b4bcf402b39a966738
->>>>>>> 321fb6b1
   WordPressMocks: b4064b99a073117bbc304abe82df78f2fbe60992
   WordPressShared: b56046080c99d41519d097c970df663fda48e218
   WordPressUI: 9da5d966b8beb091950cd96880db398d7f30e246
@@ -791,10 +772,6 @@
   ZendeskSupportSDK: a87ab1e4badace92c75eb11dc77ede1e995b2adc
   ZIPFoundation: 249fa8890597086cd536bb2df5c9804d84e122b0
 
-<<<<<<< HEAD
-PODFILE CHECKSUM: 7d7c933a3e0a5d900a881770cf9e5291e31912f7
-=======
-PODFILE CHECKSUM: 4ef461ca92a4f4607c90cc01c7d09c01461500ee
->>>>>>> 321fb6b1
+PODFILE CHECKSUM: 6d41bc213e6ebff9be66fa1a87283bf6d266c668
 
 COCOAPODS: 1.8.4