--- conflicted
+++ resolved
@@ -206,11 +206,7 @@
     - SVProgressHUD
     - UIDeviceIdentifier
     - WordPressKit
-<<<<<<< HEAD
-=======
     - WordPressShared
-    - WPMediaPicker
->>>>>>> 166359c5
     - wpxmlrpc
     - ZendeskSDK
 
@@ -281,10 +277,6 @@
   wpxmlrpc: bfc572f62ce7ee897f6f38b098d2ba08732ecef4
   ZendeskSDK: 2cda4db2ba6b10ba89aeb8dddaa94e97c85946a0
 
-<<<<<<< HEAD
-PODFILE CHECKSUM: cef2e7fbc29370cfe26a55300ee953f593801fbd
-=======
-PODFILE CHECKSUM: d70f8aba612d52f2be11b4a29628de1380d17343
->>>>>>> 166359c5
+PODFILE CHECKSUM: a4ab469c35e2b86adcba8d58a48ea1b18b2682ee
 
 COCOAPODS: 1.5.2