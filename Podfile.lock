PODS:
  - 1PasswordExtension (1.8.6)
  - Alamofire (4.8.0)
  - AlamofireImage (3.5.2):
    - Alamofire (~> 4.8)
  - AlamofireNetworkActivityIndicator (2.4.0):
    - Alamofire (~> 4.8)
  - AMScrollingNavbar (5.6.0)
  - AppAuth (1.4.0):
    - AppAuth/Core (= 1.4.0)
    - AppAuth/ExternalUserAgent (= 1.4.0)
  - AppAuth/Core (1.4.0)
  - AppAuth/ExternalUserAgent (1.4.0)
  - AppCenter (2.5.1):
    - AppCenter/Analytics (= 2.5.1)
    - AppCenter/Crashes (= 2.5.1)
  - AppCenter/Analytics (2.5.1):
    - AppCenter/Core
  - AppCenter/Core (2.5.1)
  - AppCenter/Crashes (2.5.1):
    - AppCenter/Core
  - AppCenter/Distribute (2.5.1):
    - AppCenter/Core
  - Automattic-Tracks-iOS (0.5.1):
    - CocoaLumberjack (~> 3)
    - Reachability (~> 3)
    - Sentry (~> 4)
    - Sodium (~> 0.8.0)
    - UIDeviceIdentifier (~> 1)
  - boost-for-react-native (1.63.0)
  - Charts (3.2.2):
    - Charts/Core (= 3.2.2)
  - Charts/Core (3.2.2)
  - CocoaLumberjack (3.5.2):
    - CocoaLumberjack/Core (= 3.5.2)
  - CocoaLumberjack/Core (3.5.2)
  - CropViewController (2.5.4)
  - DoubleConversion (1.1.5)
  - Down (0.6.6)
  - FBLazyVector (0.61.5)
  - FBReactNativeSpec (0.61.5):
    - Folly (= 2018.10.22.00)
    - RCTRequired (= 0.61.5)
    - RCTTypeSafety (= 0.61.5)
    - React-Core (= 0.61.5)
    - React-jsi (= 0.61.5)
    - ReactCommon/turbomodule/core (= 0.61.5)
  - Folly (2018.10.22.00):
    - boost-for-react-native
    - DoubleConversion
    - Folly/Default (= 2018.10.22.00)
    - glog
  - Folly/Default (2018.10.22.00):
    - boost-for-react-native
    - DoubleConversion
    - glog
  - FormatterKit/Resources (1.8.2)
  - FormatterKit/TimeIntervalFormatter (1.8.2):
    - FormatterKit/Resources
  - FSInteractiveMap (0.1.0)
  - Gifu (3.2.0)
  - glog (0.3.5)
  - GoogleSignIn (5.0.2):
    - AppAuth (~> 1.2)
    - GTMAppAuth (~> 1.0)
    - GTMSessionFetcher/Core (~> 1.1)
  - Gridicons (1.0.1)
  - GTMAppAuth (1.0.0):
    - AppAuth/Core (~> 1.0)
    - GTMSessionFetcher (~> 1.1)
  - GTMSessionFetcher (1.4.0):
    - GTMSessionFetcher/Full (= 1.4.0)
  - GTMSessionFetcher/Core (1.4.0)
  - GTMSessionFetcher/Full (1.4.0):
    - GTMSessionFetcher/Core (= 1.4.0)
  - Gutenberg (1.36.0):
    - React (= 0.61.5)
    - React-CoreModules (= 0.61.5)
    - React-RCTImage (= 0.61.5)
    - RNTAztecView
  - JTAppleCalendar (8.0.3)
  - lottie-ios (3.1.6)
  - MediaEditor (1.2.1):
    - CropViewController (~> 2.5.3)
  - MRProgress (0.8.3):
    - MRProgress/ActivityIndicator (= 0.8.3)
    - MRProgress/Blur (= 0.8.3)
    - MRProgress/Circular (= 0.8.3)
    - MRProgress/Icons (= 0.8.3)
    - MRProgress/NavigationBarProgress (= 0.8.3)
    - MRProgress/Overlay (= 0.8.3)
  - MRProgress/ActivityIndicator (0.8.3):
    - MRProgress/Stopable
  - MRProgress/Blur (0.8.3):
    - MRProgress/Helper
  - MRProgress/Circular (0.8.3):
    - MRProgress/Helper
    - MRProgress/ProgressBaseClass
    - MRProgress/Stopable
  - MRProgress/Helper (0.8.3)
  - MRProgress/Icons (0.8.3)
  - MRProgress/NavigationBarProgress (0.8.3):
    - MRProgress/ProgressBaseClass
  - MRProgress/Overlay (0.8.3):
    - MRProgress/ActivityIndicator
    - MRProgress/Blur
    - MRProgress/Circular
    - MRProgress/Helper
    - MRProgress/Icons
  - MRProgress/ProgressBaseClass (0.8.3)
  - MRProgress/Stopable (0.8.3):
    - MRProgress/Helper
  - Nimble (7.3.4)
  - NSObject-SafeExpectations (0.0.4)
  - "NSURL+IDN (0.4)"
  - OCMock (3.4.3)
  - OHHTTPStubs (6.1.0):
    - OHHTTPStubs/Default (= 6.1.0)
  - OHHTTPStubs/Core (6.1.0)
  - OHHTTPStubs/Default (6.1.0):
    - OHHTTPStubs/Core
    - OHHTTPStubs/JSON
    - OHHTTPStubs/NSURLSession
    - OHHTTPStubs/OHPathHelpers
  - OHHTTPStubs/JSON (6.1.0):
    - OHHTTPStubs/Core
  - OHHTTPStubs/NSURLSession (6.1.0):
    - OHHTTPStubs/Core
  - OHHTTPStubs/OHPathHelpers (6.1.0)
  - OHHTTPStubs/Swift (6.1.0):
    - OHHTTPStubs/Default
  - RCTRequired (0.61.5)
  - RCTTypeSafety (0.61.5):
    - FBLazyVector (= 0.61.5)
    - Folly (= 2018.10.22.00)
    - RCTRequired (= 0.61.5)
    - React-Core (= 0.61.5)
  - Reachability (3.2)
  - React (0.61.5):
    - React-Core (= 0.61.5)
    - React-Core/DevSupport (= 0.61.5)
    - React-Core/RCTWebSocket (= 0.61.5)
    - React-RCTActionSheet (= 0.61.5)
    - React-RCTAnimation (= 0.61.5)
    - React-RCTBlob (= 0.61.5)
    - React-RCTImage (= 0.61.5)
    - React-RCTLinking (= 0.61.5)
    - React-RCTNetwork (= 0.61.5)
    - React-RCTSettings (= 0.61.5)
    - React-RCTText (= 0.61.5)
    - React-RCTVibration (= 0.61.5)
  - React-Core (0.61.5):
    - Folly (= 2018.10.22.00)
    - glog
    - React-Core/Default (= 0.61.5)
    - React-cxxreact (= 0.61.5)
    - React-jsi (= 0.61.5)
    - React-jsiexecutor (= 0.61.5)
    - Yoga
  - React-Core/CoreModulesHeaders (0.61.5):
    - Folly (= 2018.10.22.00)
    - glog
    - React-Core/Default
    - React-cxxreact (= 0.61.5)
    - React-jsi (= 0.61.5)
    - React-jsiexecutor (= 0.61.5)
    - Yoga
  - React-Core/Default (0.61.5):
    - Folly (= 2018.10.22.00)
    - glog
    - React-cxxreact (= 0.61.5)
    - React-jsi (= 0.61.5)
    - React-jsiexecutor (= 0.61.5)
    - Yoga
  - React-Core/DevSupport (0.61.5):
    - Folly (= 2018.10.22.00)
    - glog
    - React-Core/Default (= 0.61.5)
    - React-Core/RCTWebSocket (= 0.61.5)
    - React-cxxreact (= 0.61.5)
    - React-jsi (= 0.61.5)
    - React-jsiexecutor (= 0.61.5)
    - React-jsinspector (= 0.61.5)
    - Yoga
  - React-Core/RCTActionSheetHeaders (0.61.5):
    - Folly (= 2018.10.22.00)
    - glog
    - React-Core/Default
    - React-cxxreact (= 0.61.5)
    - React-jsi (= 0.61.5)
    - React-jsiexecutor (= 0.61.5)
    - Yoga
  - React-Core/RCTAnimationHeaders (0.61.5):
    - Folly (= 2018.10.22.00)
    - glog
    - React-Core/Default
    - React-cxxreact (= 0.61.5)
    - React-jsi (= 0.61.5)
    - React-jsiexecutor (= 0.61.5)
    - Yoga
  - React-Core/RCTBlobHeaders (0.61.5):
    - Folly (= 2018.10.22.00)
    - glog
    - React-Core/Default
    - React-cxxreact (= 0.61.5)
    - React-jsi (= 0.61.5)
    - React-jsiexecutor (= 0.61.5)
    - Yoga
  - React-Core/RCTImageHeaders (0.61.5):
    - Folly (= 2018.10.22.00)
    - glog
    - React-Core/Default
    - React-cxxreact (= 0.61.5)
    - React-jsi (= 0.61.5)
    - React-jsiexecutor (= 0.61.5)
    - Yoga
  - React-Core/RCTLinkingHeaders (0.61.5):
    - Folly (= 2018.10.22.00)
    - glog
    - React-Core/Default
    - React-cxxreact (= 0.61.5)
    - React-jsi (= 0.61.5)
    - React-jsiexecutor (= 0.61.5)
    - Yoga
  - React-Core/RCTNetworkHeaders (0.61.5):
    - Folly (= 2018.10.22.00)
    - glog
    - React-Core/Default
    - React-cxxreact (= 0.61.5)
    - React-jsi (= 0.61.5)
    - React-jsiexecutor (= 0.61.5)
    - Yoga
  - React-Core/RCTSettingsHeaders (0.61.5):
    - Folly (= 2018.10.22.00)
    - glog
    - React-Core/Default
    - React-cxxreact (= 0.61.5)
    - React-jsi (= 0.61.5)
    - React-jsiexecutor (= 0.61.5)
    - Yoga
  - React-Core/RCTTextHeaders (0.61.5):
    - Folly (= 2018.10.22.00)
    - glog
    - React-Core/Default
    - React-cxxreact (= 0.61.5)
    - React-jsi (= 0.61.5)
    - React-jsiexecutor (= 0.61.5)
    - Yoga
  - React-Core/RCTVibrationHeaders (0.61.5):
    - Folly (= 2018.10.22.00)
    - glog
    - React-Core/Default
    - React-cxxreact (= 0.61.5)
    - React-jsi (= 0.61.5)
    - React-jsiexecutor (= 0.61.5)
    - Yoga
  - React-Core/RCTWebSocket (0.61.5):
    - Folly (= 2018.10.22.00)
    - glog
    - React-Core/Default (= 0.61.5)
    - React-cxxreact (= 0.61.5)
    - React-jsi (= 0.61.5)
    - React-jsiexecutor (= 0.61.5)
    - Yoga
  - React-CoreModules (0.61.5):
    - FBReactNativeSpec (= 0.61.5)
    - Folly (= 2018.10.22.00)
    - RCTTypeSafety (= 0.61.5)
    - React-Core/CoreModulesHeaders (= 0.61.5)
    - React-RCTImage (= 0.61.5)
    - ReactCommon/turbomodule/core (= 0.61.5)
  - React-cxxreact (0.61.5):
    - boost-for-react-native (= 1.63.0)
    - DoubleConversion
    - Folly (= 2018.10.22.00)
    - glog
    - React-jsinspector (= 0.61.5)
  - React-jsi (0.61.5):
    - boost-for-react-native (= 1.63.0)
    - DoubleConversion
    - Folly (= 2018.10.22.00)
    - glog
    - React-jsi/Default (= 0.61.5)
  - React-jsi/Default (0.61.5):
    - boost-for-react-native (= 1.63.0)
    - DoubleConversion
    - Folly (= 2018.10.22.00)
    - glog
  - React-jsiexecutor (0.61.5):
    - DoubleConversion
    - Folly (= 2018.10.22.00)
    - glog
    - React-cxxreact (= 0.61.5)
    - React-jsi (= 0.61.5)
  - React-jsinspector (0.61.5)
  - react-native-blur (3.3.0):
    - React
  - react-native-get-random-values (1.4.0):
    - React
  - react-native-keyboard-aware-scroll-view (0.8.8):
    - React
  - react-native-linear-gradient (2.5.6):
    - React
  - react-native-safe-area (0.5.1):
    - React
  - react-native-safe-area-context (3.0.2):
    - React
  - react-native-slider (3.0.2):
    - React
  - react-native-video (5.0.2):
    - React
    - react-native-video/Video (= 5.0.2)
  - react-native-video/Video (5.0.2):
    - React
  - React-RCTActionSheet (0.61.5):
    - React-Core/RCTActionSheetHeaders (= 0.61.5)
  - React-RCTAnimation (0.61.5):
    - React-Core/RCTAnimationHeaders (= 0.61.5)
  - React-RCTBlob (0.61.5):
    - React-Core/RCTBlobHeaders (= 0.61.5)
    - React-Core/RCTWebSocket (= 0.61.5)
    - React-jsi (= 0.61.5)
    - React-RCTNetwork (= 0.61.5)
  - React-RCTImage (0.61.5):
    - React-Core/RCTImageHeaders (= 0.61.5)
    - React-RCTNetwork (= 0.61.5)
  - React-RCTLinking (0.61.5):
    - React-Core/RCTLinkingHeaders (= 0.61.5)
  - React-RCTNetwork (0.61.5):
    - React-Core/RCTNetworkHeaders (= 0.61.5)
  - React-RCTSettings (0.61.5):
    - React-Core/RCTSettingsHeaders (= 0.61.5)
  - React-RCTText (0.61.5):
    - React-Core/RCTTextHeaders (= 0.61.5)
  - React-RCTVibration (0.61.5):
    - React-Core/RCTVibrationHeaders (= 0.61.5)
  - ReactCommon (0.61.5):
    - ReactCommon/jscallinvoker (= 0.61.5)
    - ReactCommon/turbomodule (= 0.61.5)
  - ReactCommon/jscallinvoker (0.61.5):
    - DoubleConversion
    - Folly (= 2018.10.22.00)
    - glog
    - React-cxxreact (= 0.61.5)
  - ReactCommon/turbomodule (0.61.5):
    - DoubleConversion
    - Folly (= 2018.10.22.00)
    - glog
    - React-Core (= 0.61.5)
    - React-cxxreact (= 0.61.5)
    - React-jsi (= 0.61.5)
    - ReactCommon/jscallinvoker (= 0.61.5)
    - ReactCommon/turbomodule/core (= 0.61.5)
    - ReactCommon/turbomodule/samples (= 0.61.5)
  - ReactCommon/turbomodule/core (0.61.5):
    - DoubleConversion
    - Folly (= 2018.10.22.00)
    - glog
    - React-Core (= 0.61.5)
    - React-cxxreact (= 0.61.5)
    - React-jsi (= 0.61.5)
    - ReactCommon/jscallinvoker (= 0.61.5)
  - ReactCommon/turbomodule/samples (0.61.5):
    - DoubleConversion
    - Folly (= 2018.10.22.00)
    - glog
    - React-Core (= 0.61.5)
    - React-cxxreact (= 0.61.5)
    - React-jsi (= 0.61.5)
    - ReactCommon/jscallinvoker (= 0.61.5)
    - ReactCommon/turbomodule/core (= 0.61.5)
  - ReactNativeDarkMode (0.0.10):
    - React
  - RNCMaskedView (0.1.10):
    - React
  - RNGestureHandler (1.6.1):
    - React
  - RNReanimated (1.9.0):
    - React
  - RNScreens (2.8.0):
    - React
  - RNSVG (9.13.6-gb):
    - React
  - RNTAztecView (1.36.0):
    - React-Core
    - WordPress-Aztec-iOS (~> 1.19.3)
  - Sentry (4.5.0):
    - Sentry/Core (= 4.5.0)
  - Sentry/Core (4.5.0)
  - SimulatorStatusMagic (2.4.1)
  - Sodium (0.8.0)
  - Starscream (3.0.6)
  - SVProgressHUD (2.2.5)
  - UIDeviceIdentifier (1.5.0)
  - WordPress-Aztec-iOS (1.19.3)
  - WordPress-Editor-iOS (1.19.3):
    - WordPress-Aztec-iOS (= 1.19.3)
<<<<<<< HEAD
  - WordPressAuthenticator (1.24.1):
=======
  - WordPressAuthenticator (1.25.0-beta.1):
>>>>>>> b2b8d3c6
    - 1PasswordExtension (= 1.8.6)
    - Alamofire (= 4.8)
    - CocoaLumberjack (~> 3.5)
    - GoogleSignIn (~> 5.0.2)
    - Gridicons (~> 1.0)
    - lottie-ios (= 3.1.6)
    - "NSURL+IDN (= 0.4)"
    - SVProgressHUD (= 2.2.5)
    - WordPressKit (~> 4.16-beta)
    - WordPressShared (~> 1.11-beta)
    - WordPressUI (~> 1.7.0)
  - WordPressKit (4.17.0-beta.1):
    - Alamofire (~> 4.8.0)
    - CocoaLumberjack (~> 3.4)
    - NSObject-SafeExpectations (= 0.0.4)
    - UIDeviceIdentifier (~> 1)
    - WordPressShared (~> 1.10-beta)
    - wpxmlrpc (= 0.8.5)
  - WordPressMocks (0.0.8)
  - WordPressShared (1.12.0):
    - CocoaLumberjack (~> 3.4)
    - FormatterKit/TimeIntervalFormatter (= 1.8.2)
  - WordPressUI (1.7.1)
  - WPMediaPicker (1.7.0)
  - wpxmlrpc (0.8.5)
  - Yoga (1.14.0)
  - ZendeskCommonUISDK (4.0.0):
    - ZendeskSDKConfigurationsSDK (~> 1.1.2)
  - ZendeskCoreSDK (2.2.2)
  - ZendeskMessagingAPISDK (3.0.0):
    - ZendeskSDKConfigurationsSDK (~> 1.1.2)
  - ZendeskMessagingSDK (3.0.0):
    - ZendeskCommonUISDK (~> 4.0.0)
    - ZendeskMessagingAPISDK (~> 3.0.0)
  - ZendeskSDKConfigurationsSDK (1.1.3)
  - ZendeskSupportProvidersSDK (5.0.1):
    - ZendeskCoreSDK (~> 2.2.1)
  - ZendeskSupportSDK (5.0.0):
    - ZendeskMessagingSDK (~> 3.0.0)
    - ZendeskSupportProvidersSDK (~> 5.0.0)
  - ZIPFoundation (0.9.10)

DEPENDENCIES:
  - Alamofire (= 4.8.0)
  - AlamofireImage (= 3.5.2)
  - AlamofireNetworkActivityIndicator (~> 2.4)
  - AMScrollingNavbar (= 5.6.0)
  - AppCenter (= 2.5.1)
  - AppCenter/Distribute (= 2.5.1)
  - Automattic-Tracks-iOS (~> 0.5.1)
  - Charts (~> 3.2.2)
  - CocoaLumberjack (~> 3.0)
  - Down (~> 0.6.6)
  - FBLazyVector (from `https://raw.githubusercontent.com/wordpress-mobile/gutenberg-mobile/1416f46ace4454b1d1e0291cd86b1993a4a6fda1/third-party-podspecs/FBLazyVector.podspec.json`)
  - FBReactNativeSpec (from `https://raw.githubusercontent.com/wordpress-mobile/gutenberg-mobile/1416f46ace4454b1d1e0291cd86b1993a4a6fda1/third-party-podspecs/FBReactNativeSpec.podspec.json`)
  - Folly (from `https://raw.githubusercontent.com/wordpress-mobile/gutenberg-mobile/1416f46ace4454b1d1e0291cd86b1993a4a6fda1/third-party-podspecs/Folly.podspec.json`)
  - FSInteractiveMap (from `https://github.com/wordpress-mobile/FSInteractiveMap.git`, tag `0.2.0`)
  - Gifu (= 3.2.0)
  - glog (from `https://raw.githubusercontent.com/wordpress-mobile/gutenberg-mobile/1416f46ace4454b1d1e0291cd86b1993a4a6fda1/third-party-podspecs/glog.podspec.json`)
  - Gridicons (~> 1.0.1)
  - Gutenberg (from `http://github.com/wordpress-mobile/gutenberg-mobile/`, commit `1416f46ace4454b1d1e0291cd86b1993a4a6fda1`)
  - JTAppleCalendar (~> 8.0.2)
  - MediaEditor (~> 1.2.1)
  - MRProgress (= 0.8.3)
  - Nimble (~> 7.3.1)
  - NSObject-SafeExpectations (~> 0.0.4)
  - "NSURL+IDN (~> 0.4)"
  - OCMock (= 3.4.3)
  - OHHTTPStubs (= 6.1.0)
  - OHHTTPStubs/Swift (= 6.1.0)
  - RCTRequired (from `https://raw.githubusercontent.com/wordpress-mobile/gutenberg-mobile/1416f46ace4454b1d1e0291cd86b1993a4a6fda1/third-party-podspecs/RCTRequired.podspec.json`)
  - RCTTypeSafety (from `https://raw.githubusercontent.com/wordpress-mobile/gutenberg-mobile/1416f46ace4454b1d1e0291cd86b1993a4a6fda1/third-party-podspecs/RCTTypeSafety.podspec.json`)
  - Reachability (= 3.2)
  - React (from `https://raw.githubusercontent.com/wordpress-mobile/gutenberg-mobile/1416f46ace4454b1d1e0291cd86b1993a4a6fda1/third-party-podspecs/React.podspec.json`)
  - React-Core (from `https://raw.githubusercontent.com/wordpress-mobile/gutenberg-mobile/1416f46ace4454b1d1e0291cd86b1993a4a6fda1/third-party-podspecs/React-Core.podspec.json`)
  - React-CoreModules (from `https://raw.githubusercontent.com/wordpress-mobile/gutenberg-mobile/1416f46ace4454b1d1e0291cd86b1993a4a6fda1/third-party-podspecs/React-CoreModules.podspec.json`)
  - React-cxxreact (from `https://raw.githubusercontent.com/wordpress-mobile/gutenberg-mobile/1416f46ace4454b1d1e0291cd86b1993a4a6fda1/third-party-podspecs/React-cxxreact.podspec.json`)
  - React-jsi (from `https://raw.githubusercontent.com/wordpress-mobile/gutenberg-mobile/1416f46ace4454b1d1e0291cd86b1993a4a6fda1/third-party-podspecs/React-jsi.podspec.json`)
  - React-jsiexecutor (from `https://raw.githubusercontent.com/wordpress-mobile/gutenberg-mobile/1416f46ace4454b1d1e0291cd86b1993a4a6fda1/third-party-podspecs/React-jsiexecutor.podspec.json`)
  - React-jsinspector (from `https://raw.githubusercontent.com/wordpress-mobile/gutenberg-mobile/1416f46ace4454b1d1e0291cd86b1993a4a6fda1/third-party-podspecs/React-jsinspector.podspec.json`)
  - react-native-blur (from `https://raw.githubusercontent.com/wordpress-mobile/gutenberg-mobile/1416f46ace4454b1d1e0291cd86b1993a4a6fda1/third-party-podspecs/react-native-blur.podspec.json`)
  - react-native-get-random-values (from `https://raw.githubusercontent.com/wordpress-mobile/gutenberg-mobile/1416f46ace4454b1d1e0291cd86b1993a4a6fda1/third-party-podspecs/react-native-get-random-values.podspec.json`)
  - react-native-keyboard-aware-scroll-view (from `https://raw.githubusercontent.com/wordpress-mobile/gutenberg-mobile/1416f46ace4454b1d1e0291cd86b1993a4a6fda1/third-party-podspecs/react-native-keyboard-aware-scroll-view.podspec.json`)
  - react-native-linear-gradient (from `https://raw.githubusercontent.com/wordpress-mobile/gutenberg-mobile/1416f46ace4454b1d1e0291cd86b1993a4a6fda1/third-party-podspecs/react-native-linear-gradient.podspec.json`)
  - react-native-safe-area (from `https://raw.githubusercontent.com/wordpress-mobile/gutenberg-mobile/1416f46ace4454b1d1e0291cd86b1993a4a6fda1/third-party-podspecs/react-native-safe-area.podspec.json`)
  - react-native-safe-area-context (from `https://raw.githubusercontent.com/wordpress-mobile/gutenberg-mobile/1416f46ace4454b1d1e0291cd86b1993a4a6fda1/third-party-podspecs/react-native-safe-area-context.podspec.json`)
  - react-native-slider (from `https://raw.githubusercontent.com/wordpress-mobile/gutenberg-mobile/1416f46ace4454b1d1e0291cd86b1993a4a6fda1/third-party-podspecs/react-native-slider.podspec.json`)
  - react-native-video (from `https://raw.githubusercontent.com/wordpress-mobile/gutenberg-mobile/1416f46ace4454b1d1e0291cd86b1993a4a6fda1/third-party-podspecs/react-native-video.podspec.json`)
  - React-RCTActionSheet (from `https://raw.githubusercontent.com/wordpress-mobile/gutenberg-mobile/1416f46ace4454b1d1e0291cd86b1993a4a6fda1/third-party-podspecs/React-RCTActionSheet.podspec.json`)
  - React-RCTAnimation (from `https://raw.githubusercontent.com/wordpress-mobile/gutenberg-mobile/1416f46ace4454b1d1e0291cd86b1993a4a6fda1/third-party-podspecs/React-RCTAnimation.podspec.json`)
  - React-RCTBlob (from `https://raw.githubusercontent.com/wordpress-mobile/gutenberg-mobile/1416f46ace4454b1d1e0291cd86b1993a4a6fda1/third-party-podspecs/React-RCTBlob.podspec.json`)
  - React-RCTImage (from `https://raw.githubusercontent.com/wordpress-mobile/gutenberg-mobile/1416f46ace4454b1d1e0291cd86b1993a4a6fda1/third-party-podspecs/React-RCTImage.podspec.json`)
  - React-RCTLinking (from `https://raw.githubusercontent.com/wordpress-mobile/gutenberg-mobile/1416f46ace4454b1d1e0291cd86b1993a4a6fda1/third-party-podspecs/React-RCTLinking.podspec.json`)
  - React-RCTNetwork (from `https://raw.githubusercontent.com/wordpress-mobile/gutenberg-mobile/1416f46ace4454b1d1e0291cd86b1993a4a6fda1/third-party-podspecs/React-RCTNetwork.podspec.json`)
  - React-RCTSettings (from `https://raw.githubusercontent.com/wordpress-mobile/gutenberg-mobile/1416f46ace4454b1d1e0291cd86b1993a4a6fda1/third-party-podspecs/React-RCTSettings.podspec.json`)
  - React-RCTText (from `https://raw.githubusercontent.com/wordpress-mobile/gutenberg-mobile/1416f46ace4454b1d1e0291cd86b1993a4a6fda1/third-party-podspecs/React-RCTText.podspec.json`)
  - React-RCTVibration (from `https://raw.githubusercontent.com/wordpress-mobile/gutenberg-mobile/1416f46ace4454b1d1e0291cd86b1993a4a6fda1/third-party-podspecs/React-RCTVibration.podspec.json`)
  - ReactCommon (from `https://raw.githubusercontent.com/wordpress-mobile/gutenberg-mobile/1416f46ace4454b1d1e0291cd86b1993a4a6fda1/third-party-podspecs/ReactCommon.podspec.json`)
  - ReactNativeDarkMode (from `https://raw.githubusercontent.com/wordpress-mobile/gutenberg-mobile/1416f46ace4454b1d1e0291cd86b1993a4a6fda1/third-party-podspecs/ReactNativeDarkMode.podspec.json`)
  - RNCMaskedView (from `https://raw.githubusercontent.com/wordpress-mobile/gutenberg-mobile/1416f46ace4454b1d1e0291cd86b1993a4a6fda1/third-party-podspecs/RNCMaskedView.podspec.json`)
  - RNGestureHandler (from `https://raw.githubusercontent.com/wordpress-mobile/gutenberg-mobile/1416f46ace4454b1d1e0291cd86b1993a4a6fda1/third-party-podspecs/RNGestureHandler.podspec.json`)
  - RNReanimated (from `https://raw.githubusercontent.com/wordpress-mobile/gutenberg-mobile/1416f46ace4454b1d1e0291cd86b1993a4a6fda1/third-party-podspecs/RNReanimated.podspec.json`)
  - RNScreens (from `https://raw.githubusercontent.com/wordpress-mobile/gutenberg-mobile/1416f46ace4454b1d1e0291cd86b1993a4a6fda1/third-party-podspecs/RNScreens.podspec.json`)
  - RNSVG (from `https://raw.githubusercontent.com/wordpress-mobile/gutenberg-mobile/1416f46ace4454b1d1e0291cd86b1993a4a6fda1/third-party-podspecs/RNSVG.podspec.json`)
  - RNTAztecView (from `http://github.com/wordpress-mobile/gutenberg-mobile/`, commit `1416f46ace4454b1d1e0291cd86b1993a4a6fda1`)
  - SimulatorStatusMagic
  - Starscream (= 3.0.6)
  - SVProgressHUD (= 2.2.5)
  - WordPress-Editor-iOS (~> 1.19.3)
<<<<<<< HEAD
  - WordPressAuthenticator (~> 1.24.1)
  - WordPressKit (~> 4.16.0)
=======
  - WordPressAuthenticator (~> 1.25.0-beta)
  - WordPressKit (~> 4.17.0-beta)
>>>>>>> b2b8d3c6
  - WordPressMocks (~> 0.0.8)
  - WordPressShared (~> 1.12.0)
  - WordPressUI (~> 1.7.1)
  - WPMediaPicker (~> 1.7.0)
  - Yoga (from `https://raw.githubusercontent.com/wordpress-mobile/gutenberg-mobile/1416f46ace4454b1d1e0291cd86b1993a4a6fda1/third-party-podspecs/Yoga.podspec.json`)
  - ZendeskSupportSDK (= 5.0.0)
  - ZIPFoundation (~> 0.9.8)

SPEC REPOS:
  trunk:
    - 1PasswordExtension
    - Alamofire
    - AlamofireImage
    - AlamofireNetworkActivityIndicator
    - AMScrollingNavbar
    - AppAuth
    - AppCenter
    - Automattic-Tracks-iOS
    - boost-for-react-native
    - Charts
    - CocoaLumberjack
    - CropViewController
    - DoubleConversion
    - Down
    - FormatterKit
    - Gifu
    - GoogleSignIn
    - Gridicons
    - GTMAppAuth
    - GTMSessionFetcher
    - JTAppleCalendar
    - lottie-ios
    - MediaEditor
    - MRProgress
    - Nimble
    - NSObject-SafeExpectations
    - "NSURL+IDN"
    - OCMock
    - OHHTTPStubs
    - Reachability
    - Sentry
    - SimulatorStatusMagic
    - Sodium
    - Starscream
    - SVProgressHUD
    - UIDeviceIdentifier
    - WordPress-Aztec-iOS
    - WordPress-Editor-iOS
    - WordPressAuthenticator
    - WordPressKit
    - WordPressMocks
    - WordPressShared
    - WordPressUI
    - WPMediaPicker
    - wpxmlrpc
    - ZendeskCommonUISDK
    - ZendeskCoreSDK
    - ZendeskMessagingAPISDK
    - ZendeskMessagingSDK
    - ZendeskSDKConfigurationsSDK
    - ZendeskSupportProvidersSDK
    - ZendeskSupportSDK
    - ZIPFoundation

EXTERNAL SOURCES:
  FBLazyVector:
    :podspec: https://raw.githubusercontent.com/wordpress-mobile/gutenberg-mobile/1416f46ace4454b1d1e0291cd86b1993a4a6fda1/third-party-podspecs/FBLazyVector.podspec.json
  FBReactNativeSpec:
    :podspec: https://raw.githubusercontent.com/wordpress-mobile/gutenberg-mobile/1416f46ace4454b1d1e0291cd86b1993a4a6fda1/third-party-podspecs/FBReactNativeSpec.podspec.json
  Folly:
    :podspec: https://raw.githubusercontent.com/wordpress-mobile/gutenberg-mobile/1416f46ace4454b1d1e0291cd86b1993a4a6fda1/third-party-podspecs/Folly.podspec.json
  FSInteractiveMap:
    :git: https://github.com/wordpress-mobile/FSInteractiveMap.git
    :tag: 0.2.0
  glog:
    :podspec: https://raw.githubusercontent.com/wordpress-mobile/gutenberg-mobile/1416f46ace4454b1d1e0291cd86b1993a4a6fda1/third-party-podspecs/glog.podspec.json
  Gutenberg:
    :commit: 1416f46ace4454b1d1e0291cd86b1993a4a6fda1
    :git: http://github.com/wordpress-mobile/gutenberg-mobile/
    :submodules: true
  RCTRequired:
    :podspec: https://raw.githubusercontent.com/wordpress-mobile/gutenberg-mobile/1416f46ace4454b1d1e0291cd86b1993a4a6fda1/third-party-podspecs/RCTRequired.podspec.json
  RCTTypeSafety:
    :podspec: https://raw.githubusercontent.com/wordpress-mobile/gutenberg-mobile/1416f46ace4454b1d1e0291cd86b1993a4a6fda1/third-party-podspecs/RCTTypeSafety.podspec.json
  React:
    :podspec: https://raw.githubusercontent.com/wordpress-mobile/gutenberg-mobile/1416f46ace4454b1d1e0291cd86b1993a4a6fda1/third-party-podspecs/React.podspec.json
  React-Core:
    :podspec: https://raw.githubusercontent.com/wordpress-mobile/gutenberg-mobile/1416f46ace4454b1d1e0291cd86b1993a4a6fda1/third-party-podspecs/React-Core.podspec.json
  React-CoreModules:
    :podspec: https://raw.githubusercontent.com/wordpress-mobile/gutenberg-mobile/1416f46ace4454b1d1e0291cd86b1993a4a6fda1/third-party-podspecs/React-CoreModules.podspec.json
  React-cxxreact:
    :podspec: https://raw.githubusercontent.com/wordpress-mobile/gutenberg-mobile/1416f46ace4454b1d1e0291cd86b1993a4a6fda1/third-party-podspecs/React-cxxreact.podspec.json
  React-jsi:
    :podspec: https://raw.githubusercontent.com/wordpress-mobile/gutenberg-mobile/1416f46ace4454b1d1e0291cd86b1993a4a6fda1/third-party-podspecs/React-jsi.podspec.json
  React-jsiexecutor:
    :podspec: https://raw.githubusercontent.com/wordpress-mobile/gutenberg-mobile/1416f46ace4454b1d1e0291cd86b1993a4a6fda1/third-party-podspecs/React-jsiexecutor.podspec.json
  React-jsinspector:
    :podspec: https://raw.githubusercontent.com/wordpress-mobile/gutenberg-mobile/1416f46ace4454b1d1e0291cd86b1993a4a6fda1/third-party-podspecs/React-jsinspector.podspec.json
  react-native-blur:
    :podspec: https://raw.githubusercontent.com/wordpress-mobile/gutenberg-mobile/1416f46ace4454b1d1e0291cd86b1993a4a6fda1/third-party-podspecs/react-native-blur.podspec.json
  react-native-get-random-values:
    :podspec: https://raw.githubusercontent.com/wordpress-mobile/gutenberg-mobile/1416f46ace4454b1d1e0291cd86b1993a4a6fda1/third-party-podspecs/react-native-get-random-values.podspec.json
  react-native-keyboard-aware-scroll-view:
    :podspec: https://raw.githubusercontent.com/wordpress-mobile/gutenberg-mobile/1416f46ace4454b1d1e0291cd86b1993a4a6fda1/third-party-podspecs/react-native-keyboard-aware-scroll-view.podspec.json
  react-native-linear-gradient:
    :podspec: https://raw.githubusercontent.com/wordpress-mobile/gutenberg-mobile/1416f46ace4454b1d1e0291cd86b1993a4a6fda1/third-party-podspecs/react-native-linear-gradient.podspec.json
  react-native-safe-area:
    :podspec: https://raw.githubusercontent.com/wordpress-mobile/gutenberg-mobile/1416f46ace4454b1d1e0291cd86b1993a4a6fda1/third-party-podspecs/react-native-safe-area.podspec.json
  react-native-safe-area-context:
    :podspec: https://raw.githubusercontent.com/wordpress-mobile/gutenberg-mobile/1416f46ace4454b1d1e0291cd86b1993a4a6fda1/third-party-podspecs/react-native-safe-area-context.podspec.json
  react-native-slider:
    :podspec: https://raw.githubusercontent.com/wordpress-mobile/gutenberg-mobile/1416f46ace4454b1d1e0291cd86b1993a4a6fda1/third-party-podspecs/react-native-slider.podspec.json
  react-native-video:
    :podspec: https://raw.githubusercontent.com/wordpress-mobile/gutenberg-mobile/1416f46ace4454b1d1e0291cd86b1993a4a6fda1/third-party-podspecs/react-native-video.podspec.json
  React-RCTActionSheet:
    :podspec: https://raw.githubusercontent.com/wordpress-mobile/gutenberg-mobile/1416f46ace4454b1d1e0291cd86b1993a4a6fda1/third-party-podspecs/React-RCTActionSheet.podspec.json
  React-RCTAnimation:
    :podspec: https://raw.githubusercontent.com/wordpress-mobile/gutenberg-mobile/1416f46ace4454b1d1e0291cd86b1993a4a6fda1/third-party-podspecs/React-RCTAnimation.podspec.json
  React-RCTBlob:
    :podspec: https://raw.githubusercontent.com/wordpress-mobile/gutenberg-mobile/1416f46ace4454b1d1e0291cd86b1993a4a6fda1/third-party-podspecs/React-RCTBlob.podspec.json
  React-RCTImage:
    :podspec: https://raw.githubusercontent.com/wordpress-mobile/gutenberg-mobile/1416f46ace4454b1d1e0291cd86b1993a4a6fda1/third-party-podspecs/React-RCTImage.podspec.json
  React-RCTLinking:
    :podspec: https://raw.githubusercontent.com/wordpress-mobile/gutenberg-mobile/1416f46ace4454b1d1e0291cd86b1993a4a6fda1/third-party-podspecs/React-RCTLinking.podspec.json
  React-RCTNetwork:
    :podspec: https://raw.githubusercontent.com/wordpress-mobile/gutenberg-mobile/1416f46ace4454b1d1e0291cd86b1993a4a6fda1/third-party-podspecs/React-RCTNetwork.podspec.json
  React-RCTSettings:
    :podspec: https://raw.githubusercontent.com/wordpress-mobile/gutenberg-mobile/1416f46ace4454b1d1e0291cd86b1993a4a6fda1/third-party-podspecs/React-RCTSettings.podspec.json
  React-RCTText:
    :podspec: https://raw.githubusercontent.com/wordpress-mobile/gutenberg-mobile/1416f46ace4454b1d1e0291cd86b1993a4a6fda1/third-party-podspecs/React-RCTText.podspec.json
  React-RCTVibration:
    :podspec: https://raw.githubusercontent.com/wordpress-mobile/gutenberg-mobile/1416f46ace4454b1d1e0291cd86b1993a4a6fda1/third-party-podspecs/React-RCTVibration.podspec.json
  ReactCommon:
    :podspec: https://raw.githubusercontent.com/wordpress-mobile/gutenberg-mobile/1416f46ace4454b1d1e0291cd86b1993a4a6fda1/third-party-podspecs/ReactCommon.podspec.json
  ReactNativeDarkMode:
    :podspec: https://raw.githubusercontent.com/wordpress-mobile/gutenberg-mobile/1416f46ace4454b1d1e0291cd86b1993a4a6fda1/third-party-podspecs/ReactNativeDarkMode.podspec.json
  RNCMaskedView:
    :podspec: https://raw.githubusercontent.com/wordpress-mobile/gutenberg-mobile/1416f46ace4454b1d1e0291cd86b1993a4a6fda1/third-party-podspecs/RNCMaskedView.podspec.json
  RNGestureHandler:
    :podspec: https://raw.githubusercontent.com/wordpress-mobile/gutenberg-mobile/1416f46ace4454b1d1e0291cd86b1993a4a6fda1/third-party-podspecs/RNGestureHandler.podspec.json
  RNReanimated:
    :podspec: https://raw.githubusercontent.com/wordpress-mobile/gutenberg-mobile/1416f46ace4454b1d1e0291cd86b1993a4a6fda1/third-party-podspecs/RNReanimated.podspec.json
  RNScreens:
    :podspec: https://raw.githubusercontent.com/wordpress-mobile/gutenberg-mobile/1416f46ace4454b1d1e0291cd86b1993a4a6fda1/third-party-podspecs/RNScreens.podspec.json
  RNSVG:
    :podspec: https://raw.githubusercontent.com/wordpress-mobile/gutenberg-mobile/1416f46ace4454b1d1e0291cd86b1993a4a6fda1/third-party-podspecs/RNSVG.podspec.json
  RNTAztecView:
    :commit: 1416f46ace4454b1d1e0291cd86b1993a4a6fda1
    :git: http://github.com/wordpress-mobile/gutenberg-mobile/
    :submodules: true
  Yoga:
    :podspec: https://raw.githubusercontent.com/wordpress-mobile/gutenberg-mobile/1416f46ace4454b1d1e0291cd86b1993a4a6fda1/third-party-podspecs/Yoga.podspec.json

CHECKOUT OPTIONS:
  FSInteractiveMap:
    :git: https://github.com/wordpress-mobile/FSInteractiveMap.git
    :tag: 0.2.0
  Gutenberg:
    :commit: 1416f46ace4454b1d1e0291cd86b1993a4a6fda1
    :git: http://github.com/wordpress-mobile/gutenberg-mobile/
    :submodules: true
  RNCMaskedView:
    :commit: d4ccf2bba163679c4550ce6ba0119604cd5e6379
    :git: https://github.com/react-native-community/react-native-masked-view.git
  RNTAztecView:
    :commit: 1416f46ace4454b1d1e0291cd86b1993a4a6fda1
    :git: http://github.com/wordpress-mobile/gutenberg-mobile/
    :submodules: true

SPEC CHECKSUMS:
  1PasswordExtension: f97cc80ae58053c331b2b6dc8843ba7103b33794
  Alamofire: 3ec537f71edc9804815215393ae2b1a8ea33a844
  AlamofireImage: 63cfe3baf1370be6c498149687cf6db3e3b00999
  AlamofireNetworkActivityIndicator: 9acc3de3ca6645bf0efed462396b0df13dd3e7b8
  AMScrollingNavbar: cf0ec5a5ee659d76ba2509f630bf14fba7e16dc3
  AppAuth: 31bcec809a638d7bd2f86ea8a52bd45f6e81e7c7
  AppCenter: fddcbac6e4baae3d93a196ceb0bfe0e4ce407dec
  Automattic-Tracks-iOS: ac2cf9d8332fef72cf3e6de7b14012e7a0672676
  boost-for-react-native: 39c7adb57c4e60d6c5479dd8623128eb5b3f0f2c
  Charts: f69cf0518b6d1d62608ca504248f1bbe0b6ae77e
  CocoaLumberjack: 118bf4a820efc641f79fa487b75ed928dccfae23
  CropViewController: 980df34ffc499db89755b2f307f20eca00cd40c6
  DoubleConversion: e22e0762848812a87afd67ffda3998d9ef29170c
  Down: 71bf4af3c04fa093e65dffa25c4b64fa61287373
  FBLazyVector: 47798d43f20e85af0d3cef09928b6e2d16dbbe4c
  FBReactNativeSpec: 8d0bf8eca089153f4196975ca190cda8c2d5dbd2
  Folly: 30e7936e1c45c08d884aa59369ed951a8e68cf51
  FormatterKit: 4b8f29acc9b872d5d12a63efb560661e8f2e1b98
  FSInteractiveMap: a396f610f48b76cb540baa87139d056429abda86
  Gifu: 7bcb6427457d85e0b4dff5a84ec5947ac19a93ea
  glog: 1f3da668190260b06b429bb211bfbee5cd790c28
  GoogleSignIn: 7137d297ddc022a7e0aa4619c86d72c909fa7213
  Gridicons: 8e19276b20bb15d1fda1d4d0db96d066d170135b
  GTMAppAuth: 4deac854479704f348309e7b66189e604cf5e01e
  GTMSessionFetcher: 6f5c8abbab8a9bce4bb3f057e317728ec6182b10
  Gutenberg: 4e0a15233314558f1bda18b00d1259fc750c9da3
  JTAppleCalendar: 932cadea40b1051beab10f67843451d48ba16c99
  lottie-ios: 85ce835dd8c53e02509f20729fc7d6a4e6645a0a
  MediaEditor: 20cdeb46bdecd040b8bc94467ac85a52b53b193a
  MRProgress: 16de7cc9f347e8846797a770db102a323fe7ef09
  Nimble: 051e3d8912d40138fa5591c78594f95fb172af37
  NSObject-SafeExpectations: ab8fe623d36b25aa1f150affa324e40a2f3c0374
  "NSURL+IDN": afc873e639c18138a1589697c3add197fe8679ca
  OCMock: 43565190abc78977ad44a61c0d20d7f0784d35ab
  OHHTTPStubs: 1e21c7d2c084b8153fc53d48400d8919d2d432d0
  RCTRequired: 3ca691422140f76f04fd2af6dc90914cf0f81ef1
  RCTTypeSafety: aab4e9679dbb3682bf0404fded7b9557d7306795
  Reachability: 33e18b67625424e47b6cde6d202dce689ad7af96
  React: 5a954890216a4493df5ab2149f70f18592b513ac
  React-Core: 865fa241faa644ff20cb5ec87787b32a5acc43b3
  React-CoreModules: 026fafece67a3802aa8bb1995d27227b0d95e0f5
  React-cxxreact: 9c76312456310d1b486e23edb9ce576a5397ebc2
  React-jsi: 6d6afac4873e8a3433334378589a0a8190d58070
  React-jsiexecutor: 9dfdcd0db23042623894dcbc02d61a772da8e3c1
  React-jsinspector: 89927b9ec6d75759882949d2043ba704565edaec
  react-native-blur: adb31865c20137dacb53c32e3423374ac2b8c5a0
  react-native-get-random-values: 8940331a943a46c165d3ed05802c09c392f8dd46
  react-native-keyboard-aware-scroll-view: ffa9152671fec9a571197ed2d02e0fcb90206e60
  react-native-linear-gradient: 258ba8c61848324b1f2019bed5f460e6396137b7
  react-native-safe-area: e8230b0017d76c00de6b01e2412dcf86b127c6a3
  react-native-safe-area-context: 52c73401424bae74fc89ca91b4ae5c4f2689d857
  react-native-slider: 2f186719b7ada773b78141b8dae62081d819b206
  react-native-video: d01ed7ff1e38fa7dcc6c15c94cf505e661b7bfd0
  React-RCTActionSheet: e8f642cfaa396b6b09fd38f53378506c2d63af35
  React-RCTAnimation: cec1abbcfb006978a288c5072e3d611d6ff76d4c
  React-RCTBlob: 7596eb2048150e429127a92a701e6cd40a8c0a74
  React-RCTImage: 03c7e36877a579ee51dcc33079cc8bc98658a722
  React-RCTLinking: cdc3f1aaff5f321bc954a98b7ffae3f864a6eaa3
  React-RCTNetwork: 33b3da6944786edea496a5fc6afea466633fd711
  React-RCTSettings: a3b7b3124315f8c91fad5d8aff08ee97d4b471cd
  React-RCTText: ee9c8b70180fb58d062483d9664cd921d14b5961
  React-RCTVibration: 20deb1f6f001000d1f2603722ec110c66c74796b
  ReactCommon: 48926fc48fcd7c8a629860049ffba9c23b4005dc
  ReactNativeDarkMode: f61376360c5d983907e5c316e8e1c853a8c2f348
<<<<<<< HEAD
  RNCMaskedView: 72b5012baac53b13a9ba717eaa554afd3f2930c5
=======
  RNCMaskedView: a0573378f8780b70defa6094a448af7e2876f48c
>>>>>>> b2b8d3c6
  RNGestureHandler: 82a89b0fde0a37e633c6233418f7249e2f8e59b5
  RNReanimated: 13f7a6a22667c4f00aac217bc66f94e8560b3d59
  RNScreens: 6833ac5c29cf2f03eed12103140530bbd75b6aea
  RNSVG: 68a534a5db06dcbdaebfd5079349191598caef7b
  RNTAztecView: 6d6e09329bebd231173685cca3fd172702b4f911
  Sentry: ab6c209f23700d1460691dbc90e19ed0a05d496b
  SimulatorStatusMagic: 28d4a9d1a500ac7cea0b2b5a43c1c6ddb40ba56c
  Sodium: 63c0ca312a932e6da481689537d4b35568841bdc
  Starscream: ef3ece99d765eeccb67de105bfa143f929026cf5
  SVProgressHUD: 1428aafac632c1f86f62aa4243ec12008d7a51d6
  UIDeviceIdentifier: a79ccdfc940373835a7d8e9fc7541e6bf61b6319
  WordPress-Aztec-iOS: b7ac8b30f746992e85d9668453ac87c2cdcecf4f
  WordPress-Editor-iOS: 1886f7fe464d79ee64ccfe7985281f8cf45f75eb
<<<<<<< HEAD
  WordPressAuthenticator: 4c4ce58c1b78adc58b3b2a24c1ae839c95c6195a
  WordPressKit: 48d56b8d3d25619e32d3a8ae4e934547eb684856
=======
  WordPressAuthenticator: 7496b4cd8f125a497c63bd9ed02be01bf7bff689
  WordPressKit: f47b1a01c24c96814e5449fdb3894de37fe17d9d
>>>>>>> b2b8d3c6
  WordPressMocks: b4064b99a073117bbc304abe82df78f2fbe60992
  WordPressShared: 38cb62e9cb998d4dc3c1611f17934c6875a6b3e8
  WordPressUI: 9da5d966b8beb091950cd96880db398d7f30e246
  WPMediaPicker: 754bc043ea42abc2eae8a07e5680c777c112666a
  wpxmlrpc: 6a9bdd6ab9d1b159b384b0df0f3f39de9af4fecf
  Yoga: c920bf12bf8146aa5cd118063378c2cf5682d16c
  ZendeskCommonUISDK: 3c432801e31abff97d6e30441ea102eaef6b99e2
  ZendeskCoreSDK: 86513e62c1ab68913416c9044463d9b687ca944f
  ZendeskMessagingAPISDK: 7c0cbd1d2c941f05b36f73e7db5faee5863fe8b0
  ZendeskMessagingSDK: 6f168161d834dd66668344f645f7a6b6b121b58a
  ZendeskSDKConfigurationsSDK: 918241bc7ec30e0af9e1b16333d54a584ee8ab9e
  ZendeskSupportProvidersSDK: e183d32abac888c448469e2005c4a5a8c3ed73f0
  ZendeskSupportSDK: a87ab1e4badace92c75eb11dc77ede1e995b2adc
  ZIPFoundation: 249fa8890597086cd536bb2df5c9804d84e122b0

<<<<<<< HEAD
PODFILE CHECKSUM: 70ee3a838d9ff8343626b85db8ca1e2c01da1fc9
=======
PODFILE CHECKSUM: 672ea48c43b48783d3d0bc3544e447665c061b08
>>>>>>> b2b8d3c6

COCOAPODS: 1.9.3<|MERGE_RESOLUTION|>--- conflicted
+++ resolved
@@ -395,11 +395,7 @@
   - WordPress-Aztec-iOS (1.19.3)
   - WordPress-Editor-iOS (1.19.3):
     - WordPress-Aztec-iOS (= 1.19.3)
-<<<<<<< HEAD
-  - WordPressAuthenticator (1.24.1):
-=======
   - WordPressAuthenticator (1.25.0-beta.1):
->>>>>>> b2b8d3c6
     - 1PasswordExtension (= 1.8.6)
     - Alamofire (= 4.8)
     - CocoaLumberjack (~> 3.5)
@@ -509,13 +505,8 @@
   - Starscream (= 3.0.6)
   - SVProgressHUD (= 2.2.5)
   - WordPress-Editor-iOS (~> 1.19.3)
-<<<<<<< HEAD
-  - WordPressAuthenticator (~> 1.24.1)
-  - WordPressKit (~> 4.16.0)
-=======
   - WordPressAuthenticator (~> 1.25.0-beta)
   - WordPressKit (~> 4.17.0-beta)
->>>>>>> b2b8d3c6
   - WordPressMocks (~> 0.0.8)
   - WordPressShared (~> 1.12.0)
   - WordPressUI (~> 1.7.1)
@@ -750,11 +741,7 @@
   React-RCTVibration: 20deb1f6f001000d1f2603722ec110c66c74796b
   ReactCommon: 48926fc48fcd7c8a629860049ffba9c23b4005dc
   ReactNativeDarkMode: f61376360c5d983907e5c316e8e1c853a8c2f348
-<<<<<<< HEAD
-  RNCMaskedView: 72b5012baac53b13a9ba717eaa554afd3f2930c5
-=======
   RNCMaskedView: a0573378f8780b70defa6094a448af7e2876f48c
->>>>>>> b2b8d3c6
   RNGestureHandler: 82a89b0fde0a37e633c6233418f7249e2f8e59b5
   RNReanimated: 13f7a6a22667c4f00aac217bc66f94e8560b3d59
   RNScreens: 6833ac5c29cf2f03eed12103140530bbd75b6aea
@@ -768,13 +755,8 @@
   UIDeviceIdentifier: a79ccdfc940373835a7d8e9fc7541e6bf61b6319
   WordPress-Aztec-iOS: b7ac8b30f746992e85d9668453ac87c2cdcecf4f
   WordPress-Editor-iOS: 1886f7fe464d79ee64ccfe7985281f8cf45f75eb
-<<<<<<< HEAD
-  WordPressAuthenticator: 4c4ce58c1b78adc58b3b2a24c1ae839c95c6195a
-  WordPressKit: 48d56b8d3d25619e32d3a8ae4e934547eb684856
-=======
   WordPressAuthenticator: 7496b4cd8f125a497c63bd9ed02be01bf7bff689
   WordPressKit: f47b1a01c24c96814e5449fdb3894de37fe17d9d
->>>>>>> b2b8d3c6
   WordPressMocks: b4064b99a073117bbc304abe82df78f2fbe60992
   WordPressShared: 38cb62e9cb998d4dc3c1611f17934c6875a6b3e8
   WordPressUI: 9da5d966b8beb091950cd96880db398d7f30e246
@@ -790,10 +772,6 @@
   ZendeskSupportSDK: a87ab1e4badace92c75eb11dc77ede1e995b2adc
   ZIPFoundation: 249fa8890597086cd536bb2df5c9804d84e122b0
 
-<<<<<<< HEAD
-PODFILE CHECKSUM: 70ee3a838d9ff8343626b85db8ca1e2c01da1fc9
-=======
 PODFILE CHECKSUM: 672ea48c43b48783d3d0bc3544e447665c061b08
->>>>>>> b2b8d3c6
 
 COCOAPODS: 1.9.3