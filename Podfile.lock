PODS:
  - Alamofire (4.8.0)
  - AlamofireImage (3.5.2):
    - Alamofire (~> 4.8)
  - AlamofireNetworkActivityIndicator (2.4.0):
    - Alamofire (~> 4.8)
  - AppCenter (5.0.3):
    - AppCenter/Analytics (= 5.0.3)
    - AppCenter/Crashes (= 5.0.3)
  - AppCenter/Analytics (5.0.3):
    - AppCenter/Core
  - AppCenter/Core (5.0.3)
  - AppCenter/Crashes (5.0.3):
    - AppCenter/Core
  - AppCenter/Distribute (5.0.3):
    - AppCenter/Core
  - Automattic-Tracks-iOS (2.4.0):
    - Sentry (~> 8.0)
    - Sodium (>= 0.9.1)
    - UIDeviceIdentifier (~> 2.0)
  - CocoaLumberjack/Core (3.8.0)
  - CocoaLumberjack/Swift (3.8.0):
    - CocoaLumberjack/Core
  - CropViewController (2.5.3)
  - Down (0.6.6)
  - FSInteractiveMap (0.1.0)
  - Gifu (3.3.1)
  - Gridicons (1.2.0)
  - Gutenberg (1.107.0)
  - JTAppleCalendar (8.0.5)
  - Kanvas (1.4.9):
    - CropViewController
  - MediaEditor (1.2.2):
    - CropViewController (~> 2.5.3)
  - NSObject-SafeExpectations (0.0.4)
  - "NSURL+IDN (0.4)"
  - OCMock (3.4.3)
  - OHHTTPStubs/Core (9.1.0)
  - OHHTTPStubs/Default (9.1.0):
    - OHHTTPStubs/Core
    - OHHTTPStubs/JSON
    - OHHTTPStubs/NSURLSession
    - OHHTTPStubs/OHPathHelpers
  - OHHTTPStubs/JSON (9.1.0):
    - OHHTTPStubs/Core
  - OHHTTPStubs/NSURLSession (9.1.0):
    - OHHTTPStubs/Core
  - OHHTTPStubs/OHPathHelpers (9.1.0)
  - OHHTTPStubs/Swift (9.1.0):
    - OHHTTPStubs/Default
  - Reachability (3.2)
  - SDWebImage (5.11.1):
    - SDWebImage/Core (= 5.11.1)
  - SDWebImage/Core (5.11.1)
  - Sentry (8.13.1):
    - Sentry/Core (= 8.13.1)
    - SentryPrivate (= 8.13.1)
  - Sentry/Core (8.13.1):
    - SentryPrivate (= 8.13.1)
  - SentryPrivate (8.13.1)
  - Sodium (0.9.1)
  - Starscream (3.0.6)
  - SVProgressHUD (2.2.5)
  - SwiftLint (0.53.0)
  - UIDeviceIdentifier (2.3.0)
  - WordPress-Aztec-iOS (1.19.9)
  - WordPress-Editor-iOS (1.19.9):
    - WordPress-Aztec-iOS (= 1.19.9)
  - WordPressAuthenticator (7.2.1):
    - Gridicons (~> 1.0)
    - "NSURL+IDN (= 0.4)"
    - SVProgressHUD (~> 2.2.5)
    - WordPressKit (~> 8.7-beta)
    - WordPressShared (~> 2.1-beta)
    - WordPressUI (~> 1.7-beta)
  - WordPressKit (8.10.0):
    - Alamofire (~> 4.8.0)
    - NSObject-SafeExpectations (~> 0.0.4)
    - UIDeviceIdentifier (~> 2.0)
    - WordPressShared (~> 2.0-beta)
    - wpxmlrpc (~> 0.10)
  - WordPressShared (2.2.0)
  - WordPressUI (1.15.0)
  - WPMediaPicker (1.8.10)
  - wpxmlrpc (0.10.0)
  - ZendeskCommonUISDK (6.1.2)
  - ZendeskCoreSDK (2.5.1)
  - ZendeskMessagingAPISDK (3.8.3):
    - ZendeskSDKConfigurationsSDK (= 1.1.9)
  - ZendeskMessagingSDK (3.8.3):
    - ZendeskCommonUISDK (= 6.1.2)
    - ZendeskMessagingAPISDK (= 3.8.3)
  - ZendeskSDKConfigurationsSDK (1.1.9)
  - ZendeskSupportProvidersSDK (5.3.0):
    - ZendeskCoreSDK (~> 2.5.1)
  - ZendeskSupportSDK (5.3.0):
    - ZendeskMessagingSDK (~> 3.8.2)
    - ZendeskSupportProvidersSDK (~> 5.3.0)
  - ZIPFoundation (0.9.16)

DEPENDENCIES:
  - Alamofire (= 4.8.0)
  - AlamofireImage (= 3.5.2)
  - AlamofireNetworkActivityIndicator (~> 2.4)
  - AppCenter (~> 5.0)
  - AppCenter/Distribute (~> 5.0)
  - Automattic-Tracks-iOS (~> 2.2)
  - CocoaLumberjack/Swift (~> 3.0)
  - CropViewController (= 2.5.3)
  - Down (~> 0.6.6)
  - FSInteractiveMap (from `https://github.com/wordpress-mobile/FSInteractiveMap.git`, tag `0.2.0`)
  - Gifu (= 3.3.1)
  - Gridicons (~> 1.2)
  - Gutenberg (from `https://cdn.a8c-ci.services/gutenberg-mobile/Gutenberg-v1.107.0.podspec`)
  - JTAppleCalendar (~> 8.0.5)
  - Kanvas (~> 1.4.4)
  - MediaEditor (>= 1.2.2, ~> 1.2)
  - NSObject-SafeExpectations (~> 0.0.4)
  - "NSURL+IDN (~> 0.4)"
  - OCMock (~> 3.4.3)
  - OHHTTPStubs/Swift (~> 9.1.0)
  - Reachability (= 3.2)
  - SDWebImage (~> 5.11.1)
  - Starscream (= 3.0.6)
  - SVProgressHUD (= 2.2.5)
  - SwiftLint (~> 0.50)
  - WordPress-Editor-iOS (~> 1.19.9)
  - WordPressAuthenticator (>= 7.2.1, ~> 7.2)
  - WordPressKit (from `https://github.com/wordpress-mobile/WordPressKit-iOS.git`, branch `trunk`)
  - WordPressShared (~> 2.2)
  - WordPressUI (~> 1.15)
  - WPMediaPicker (>= 1.8.10, ~> 1.8)
  - ZendeskSupportSDK (= 5.3.0)
  - ZIPFoundation (~> 0.9.8)

SPEC REPOS:
  trunk:
    - Alamofire
    - AlamofireImage
    - AlamofireNetworkActivityIndicator
    - AppCenter
    - Automattic-Tracks-iOS
    - CocoaLumberjack
    - CropViewController
    - Down
    - Gifu
    - Gridicons
    - JTAppleCalendar
    - Kanvas
    - MediaEditor
    - NSObject-SafeExpectations
    - "NSURL+IDN"
    - OCMock
    - OHHTTPStubs
    - Reachability
    - SDWebImage
    - Sentry
    - SentryPrivate
    - Sodium
    - Starscream
    - SVProgressHUD
    - SwiftLint
    - UIDeviceIdentifier
    - WordPress-Aztec-iOS
    - WordPress-Editor-iOS
    - WordPressAuthenticator
    - WordPressShared
    - WordPressUI
    - WPMediaPicker
    - wpxmlrpc
    - ZendeskCommonUISDK
    - ZendeskCoreSDK
    - ZendeskMessagingAPISDK
    - ZendeskMessagingSDK
    - ZendeskSDKConfigurationsSDK
    - ZendeskSupportProvidersSDK
    - ZendeskSupportSDK
    - ZIPFoundation

EXTERNAL SOURCES:
  FSInteractiveMap:
    :git: https://github.com/wordpress-mobile/FSInteractiveMap.git
    :tag: 0.2.0
  Gutenberg:
    :podspec: https://cdn.a8c-ci.services/gutenberg-mobile/Gutenberg-v1.107.0.podspec
  WordPressKit:
    :branch: trunk
    :git: https://github.com/wordpress-mobile/WordPressKit-iOS.git

CHECKOUT OPTIONS:
  FSInteractiveMap:
    :git: https://github.com/wordpress-mobile/FSInteractiveMap.git
    :tag: 0.2.0
  WordPressKit:
    :commit: 1ed1cddc0d17d79be190a201ae645c525b874eb4
    :git: https://github.com/wordpress-mobile/WordPressKit-iOS.git

SPEC CHECKSUMS:
  Alamofire: 3ec537f71edc9804815215393ae2b1a8ea33a844
  AlamofireImage: 63cfe3baf1370be6c498149687cf6db3e3b00999
  AlamofireNetworkActivityIndicator: 9acc3de3ca6645bf0efed462396b0df13dd3e7b8
  AppCenter: a4070ec3d4418b5539067a51f57155012e486ebd
  Automattic-Tracks-iOS: eb06b138cd65453dc565ab047f55fbb759aca133
  CocoaLumberjack: 78abfb691154e2a9df8ded4350d504ee19d90732
  CropViewController: a5c143548a0fabcd6cc25f2d26e40460cfb8c78c
  Down: 71bf4af3c04fa093e65dffa25c4b64fa61287373
  FSInteractiveMap: a396f610f48b76cb540baa87139d056429abda86
  Gifu: 416d4e38c4c2fed012f019e0a1d3ffcb58e5b842
  Gridicons: 4455b9f366960121430e45997e32112ae49ffe1d
  Gutenberg: 5ce6edf551a16b0fc5a35734681f6bdd61dacaf2
  JTAppleCalendar: 16c6501b22cb27520372c28b0a2e0b12c8d0cd73
  Kanvas: cc027f8058de881a4ae2b5aa5f05037b6d054d08
  MediaEditor: d08314cfcbfac74361071a306b4bc3a39b3356ae
  NSObject-SafeExpectations: ab8fe623d36b25aa1f150affa324e40a2f3c0374
  "NSURL+IDN": afc873e639c18138a1589697c3add197fe8679ca
  OCMock: 43565190abc78977ad44a61c0d20d7f0784d35ab
  OHHTTPStubs: 90eac6d8f2c18317baeca36698523dc67c513831
  Reachability: 33e18b67625424e47b6cde6d202dce689ad7af96
  SDWebImage: a7f831e1a65eb5e285e3fb046a23fcfbf08e696d
  Sentry: 790330d900f10169ef0faeeceadc9c698bcef857
  SentryPrivate: 03298c944ad388dc3d95183e62c7e46ebf5009f3
  Sodium: 23d11554ecd556196d313cf6130d406dfe7ac6da
  Starscream: ef3ece99d765eeccb67de105bfa143f929026cf5
  SVProgressHUD: 1428aafac632c1f86f62aa4243ec12008d7a51d6
  SwiftLint: 5ce4d6a8ff83f1b5fd5ad5dbf30965d35af65e44
  UIDeviceIdentifier: 442b65b4ff1832d4ca9c2a157815cb29ad981b17
  WordPress-Aztec-iOS: fbebd569c61baa252b3f5058c0a2a9a6ada686bb
  WordPress-Editor-iOS: bda9f7f942212589b890329a0cb22547311749ef
  WordPressAuthenticator: eb60491871a2b8819017deed2970b054d2678547
  WordPressKit: ef52a8d69434c0b81799999e8b19e68dc6a377b2
  WordPressShared: 87f3ee89b0a3e83106106f13a8b71605fb8eb6d2
  WordPressUI: a491454affda3b0fb812812e637dc5e8f8f6bd06
  WPMediaPicker: 332812329cbdc672cdb385b8ac3a389f668d3012
  wpxmlrpc: 68db063041e85d186db21f674adf08d9c70627fd
  ZendeskCommonUISDK: 5f0a83f412e07ae23701f18c412fe783b3249ef5
  ZendeskCoreSDK: 19a18e5ef2edcb18f4dbc0ea0d12bd31f515712a
  ZendeskMessagingAPISDK: db91be0c5cb88229d22f0e560ed99ba6e1dce02e
  ZendeskMessagingSDK: ce2750c0a3dbd40918ea2e2d44dd0dbe34d21bc8
  ZendeskSDKConfigurationsSDK: f91f54f3b41aa36ffbc43a37af9956752a062055
  ZendeskSupportProvidersSDK: 2bdf8544f7cd0fd4c002546f5704b813845beb2a
  ZendeskSupportSDK: 3a8e508ab1d9dd22dc038df6c694466414e037ba
  ZIPFoundation: d170fa8e270b2a32bef9dcdcabff5b8f1a5deced

<<<<<<< HEAD
PODFILE CHECKSUM: 32668955e63d88fa5e19b00553baefae59c2a879
=======
PODFILE CHECKSUM: 5a6208e4373a98b208f7e59607508adb19f4eb5f
>>>>>>> dfa631f1

COCOAPODS: 1.14.2<|MERGE_RESOLUTION|>--- conflicted
+++ resolved
@@ -126,7 +126,7 @@
   - SwiftLint (~> 0.50)
   - WordPress-Editor-iOS (~> 1.19.9)
   - WordPressAuthenticator (>= 7.2.1, ~> 7.2)
-  - WordPressKit (from `https://github.com/wordpress-mobile/WordPressKit-iOS.git`, branch `trunk`)
+  - WordPressKit (~> 8.10)
   - WordPressShared (~> 2.2)
   - WordPressUI (~> 1.15)
   - WPMediaPicker (>= 1.8.10, ~> 1.8)
@@ -134,6 +134,8 @@
   - ZIPFoundation (~> 0.9.8)
 
 SPEC REPOS:
+  https://github.com/wordpress-mobile/cocoapods-specs.git:
+    - WordPressKit
   trunk:
     - Alamofire
     - AlamofireImage
@@ -183,17 +185,11 @@
     :tag: 0.2.0
   Gutenberg:
     :podspec: https://cdn.a8c-ci.services/gutenberg-mobile/Gutenberg-v1.107.0.podspec
-  WordPressKit:
-    :branch: trunk
-    :git: https://github.com/wordpress-mobile/WordPressKit-iOS.git
 
 CHECKOUT OPTIONS:
   FSInteractiveMap:
     :git: https://github.com/wordpress-mobile/FSInteractiveMap.git
     :tag: 0.2.0
-  WordPressKit:
-    :commit: 1ed1cddc0d17d79be190a201ae645c525b874eb4
-    :git: https://github.com/wordpress-mobile/WordPressKit-iOS.git
 
 SPEC CHECKSUMS:
   Alamofire: 3ec537f71edc9804815215393ae2b1a8ea33a844
@@ -227,7 +223,7 @@
   WordPress-Aztec-iOS: fbebd569c61baa252b3f5058c0a2a9a6ada686bb
   WordPress-Editor-iOS: bda9f7f942212589b890329a0cb22547311749ef
   WordPressAuthenticator: eb60491871a2b8819017deed2970b054d2678547
-  WordPressKit: ef52a8d69434c0b81799999e8b19e68dc6a377b2
+  WordPressKit: 30510174ad90a997acef42a5880bdda45c5c66e9
   WordPressShared: 87f3ee89b0a3e83106106f13a8b71605fb8eb6d2
   WordPressUI: a491454affda3b0fb812812e637dc5e8f8f6bd06
   WPMediaPicker: 332812329cbdc672cdb385b8ac3a389f668d3012
@@ -241,10 +237,6 @@
   ZendeskSupportSDK: 3a8e508ab1d9dd22dc038df6c694466414e037ba
   ZIPFoundation: d170fa8e270b2a32bef9dcdcabff5b8f1a5deced
 
-<<<<<<< HEAD
-PODFILE CHECKSUM: 32668955e63d88fa5e19b00553baefae59c2a879
-=======
 PODFILE CHECKSUM: 5a6208e4373a98b208f7e59607508adb19f4eb5f
->>>>>>> dfa631f1
 
 COCOAPODS: 1.14.2