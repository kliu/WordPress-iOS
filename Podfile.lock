--- conflicted
+++ resolved
@@ -520,7 +520,7 @@
     - wpxmlrpc (~> 0.10)
   - WordPressShared (2.2.0)
   - WordPressUI (1.12.5)
-  - WPMediaPicker (1.8.8-beta.1)
+  - WPMediaPicker (1.8.7)
   - wpxmlrpc (0.10.0)
   - Yoga (1.14.0)
   - ZendeskCommonUISDK (6.1.2)
@@ -615,13 +615,8 @@
   - WordPressKit (~> 8.1.0-beta)
   - WordPressShared (from `https://github.com/wordpress-mobile/WordPress-iOS-Shared.git`, branch `trunk`)
   - WordPressUI (~> 1.12.5)
-<<<<<<< HEAD
-  - WPMediaPicker (from `https://github.com/wordpress-mobile/MediaPicker-iOS.git`, branch `fix/19965-classic-block-media-crash`)
-  - Yoga (from `https://raw.githubusercontent.com/wordpress-mobile/gutenberg-mobile/v1.94.0/third-party-podspecs/Yoga.podspec.json`)
-=======
   - WPMediaPicker (~> 1.8.7)
   - Yoga (from `https://raw.githubusercontent.com/wordpress-mobile/gutenberg-mobile/v1.95.0/third-party-podspecs/Yoga.podspec.json`)
->>>>>>> d2eb401b
   - ZendeskSupportSDK (= 5.3.0)
   - ZIPFoundation (~> 0.9.8)
 
@@ -668,6 +663,7 @@
     - WordPress-Editor-iOS
     - WordPressKit
     - WordPressUI
+    - WPMediaPicker
     - wpxmlrpc
     - ZendeskCommonUISDK
     - ZendeskCoreSDK
@@ -783,9 +779,6 @@
   WordPressShared:
     :branch: trunk
     :git: https://github.com/wordpress-mobile/WordPress-iOS-Shared.git
-  WPMediaPicker:
-    :branch: fix/19965-classic-block-media-crash
-    :git: https://github.com/wordpress-mobile/MediaPicker-iOS.git
   Yoga:
     :podspec: https://raw.githubusercontent.com/wordpress-mobile/gutenberg-mobile/v1.95.0/third-party-podspecs/Yoga.podspec.json
 
@@ -804,9 +797,6 @@
   WordPressShared:
     :commit: 9a010fdab8d31f9e1fa0511f231e7068ef0170b1
     :git: https://github.com/wordpress-mobile/WordPress-iOS-Shared.git
-  WPMediaPicker:
-    :commit: cab8e939b9e6c8b9ed7877c6b1bbbfd25d30b884
-    :git: https://github.com/wordpress-mobile/MediaPicker-iOS.git
 
 SPEC CHECKSUMS:
   Alamofire: 3ec537f71edc9804815215393ae2b1a8ea33a844
@@ -898,7 +888,7 @@
   WordPressKit: 707e723428027ac0aa9d514807e391117588dd5d
   WordPressShared: 87f3ee89b0a3e83106106f13a8b71605fb8eb6d2
   WordPressUI: c5be816f6c7b3392224ac21de9e521e89fa108ac
-  WPMediaPicker: 3b0d7272bec6eb0d8bc267daa5606c9b259e6cbb
+  WPMediaPicker: 0d45dfd7b3c5651c5236ffd48c1b0b2f60a2d5d2
   wpxmlrpc: 68db063041e85d186db21f674adf08d9c70627fd
   Yoga: 5e12f4deb20582f86f6323e1cdff25f07afc87f6
   ZendeskCommonUISDK: 5f0a83f412e07ae23701f18c412fe783b3249ef5
@@ -910,6 +900,6 @@
   ZendeskSupportSDK: 3a8e508ab1d9dd22dc038df6c694466414e037ba
   ZIPFoundation: ae5b4b813d216d3bf0a148773267fff14bd51d37
 
-PODFILE CHECKSUM: 8ee86fddf87bdb9bd0441aa5530166860187cc4d
+PODFILE CHECKSUM: e50160a649d94dcab9a9727eab8d626d4c9a7f51
 
 COCOAPODS: 1.11.3