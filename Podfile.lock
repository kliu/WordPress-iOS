PODS:
  - 1PasswordExtension (1.6.4)
  - AFNetworking (2.6.3):
    - AFNetworking/NSURLConnection (= 2.6.3)
    - AFNetworking/NSURLSession (= 2.6.3)
    - AFNetworking/Reachability (= 2.6.3)
    - AFNetworking/Security (= 2.6.3)
    - AFNetworking/Serialization (= 2.6.3)
    - AFNetworking/UIKit (= 2.6.3)
  - AFNetworking/NSURLConnection (2.6.3):
    - AFNetworking/Reachability
    - AFNetworking/Security
    - AFNetworking/Serialization
  - AFNetworking/NSURLSession (2.6.3):
    - AFNetworking/Reachability
    - AFNetworking/Security
    - AFNetworking/Serialization
  - AFNetworking/Reachability (2.6.3)
  - AFNetworking/Security (2.6.3)
  - AFNetworking/Serialization (2.6.3)
  - AFNetworking/UIKit (2.6.3):
    - AFNetworking/NSURLConnection
    - AFNetworking/NSURLSession
<<<<<<< HEAD
  - Alamofire (3.3.0)
=======
  - Alamofire (3.3.1)
>>>>>>> 28ec8799
  - AMPopTip (0.10.2)
  - Automattic-Tracks-iOS (0.0.13):
    - CocoaLumberjack (~> 2.2.0)
    - Reachability (~> 3.1)
    - UIDeviceIdentifier (~> 0.4)
  - CocoaLumberjack (2.2.0):
    - CocoaLumberjack/Default (= 2.2.0)
    - CocoaLumberjack/Extensions (= 2.2.0)
  - CocoaLumberjack/Core (2.2.0)
  - CocoaLumberjack/Default (2.2.0):
    - CocoaLumberjack/Core
  - CocoaLumberjack/Extensions (2.2.0):
    - CocoaLumberjack/Default
  - Crashlytics (3.7.0):
    - Fabric (~> 1.6.3)
  - DTCoreText (1.6.16):
    - DTFoundation/Core (~> 1.7.5)
    - DTFoundation/DTAnimatedGIF (~> 1.7.5)
    - DTFoundation/DTHTMLParser (~> 1.7.5)
    - DTFoundation/UIKit (~> 1.7.5)
  - DTFoundation/Core (1.7.10)
  - DTFoundation/DTAnimatedGIF (1.7.10)
  - DTFoundation/DTHTMLParser (1.7.10):
    - DTFoundation/Core
  - DTFoundation/UIKit (1.7.10):
    - DTFoundation/Core
  - EmailChecker (0.1)
  - Expecta (0.3.2)
  - Fabric (1.6.7)
  - FormatterKit (1.8.0):
    - FormatterKit/AddressFormatter (= 1.8.0)
    - FormatterKit/ArrayFormatter (= 1.8.0)
    - FormatterKit/ColorFormatter (= 1.8.0)
    - FormatterKit/LocationFormatter (= 1.8.0)
    - FormatterKit/NameFormatter (= 1.8.0)
    - FormatterKit/OrdinalNumberFormatter (= 1.8.0)
    - FormatterKit/TimeIntervalFormatter (= 1.8.0)
    - FormatterKit/UnitOfInformationFormatter (= 1.8.0)
    - FormatterKit/URLRequestFormatter (= 1.8.0)
  - FormatterKit/AddressFormatter (1.8.0)
  - FormatterKit/ArrayFormatter (1.8.0)
  - FormatterKit/ColorFormatter (1.8.0)
  - FormatterKit/LocationFormatter (1.8.0)
  - FormatterKit/NameFormatter (1.8.0)
  - FormatterKit/OrdinalNumberFormatter (1.8.0)
  - FormatterKit/TimeIntervalFormatter (1.8.0)
  - FormatterKit/UnitOfInformationFormatter (1.8.0)
  - FormatterKit/URLRequestFormatter (1.8.0)
<<<<<<< HEAD
  - Helpshift (5.5.1)
=======
  - Gridicons (0.1)
  - Helpshift (5.5.0)
>>>>>>> 28ec8799
  - HockeySDK (3.8.6):
    - HockeySDK/AllFeaturesLib (= 3.8.6)
  - HockeySDK/AllFeaturesLib (3.8.6)
  - Lookback (1.1.4):
    - PDKTZipArchive
  - Mixpanel (2.9.4):
    - Mixpanel/Mixpanel (= 2.9.4)
  - Mixpanel/Mixpanel (2.9.4)
  - MRProgress (0.7.0):
    - MRProgress/ActivityIndicator (= 0.7.0)
    - MRProgress/Blur (= 0.7.0)
    - MRProgress/Circular (= 0.7.0)
    - MRProgress/Icons (= 0.7.0)
    - MRProgress/NavigationBarProgress (= 0.7.0)
    - MRProgress/Overlay (= 0.7.0)
  - MRProgress/ActivityIndicator (0.7.0):
    - MRProgress/Stopable
  - MRProgress/Blur (0.7.0):
    - MRProgress/Helper
  - MRProgress/Circular (0.7.0):
    - MRProgress/Helper
    - MRProgress/ProgressBaseClass
    - MRProgress/Stopable
  - MRProgress/Helper (0.7.0)
  - MRProgress/Icons (0.7.0)
  - MRProgress/NavigationBarProgress (0.7.0):
    - MRProgress/ProgressBaseClass
  - MRProgress/Overlay (0.7.0):
    - MRProgress/ActivityIndicator
    - MRProgress/Blur
    - MRProgress/Circular
    - MRProgress/Helper
    - MRProgress/Icons
  - MRProgress/ProgressBaseClass (0.7.0)
  - MRProgress/Stopable (0.7.0):
    - MRProgress/Helper
  - Nimble (4.0.0)
  - NSObject-SafeExpectations (0.0.2)
  - NSURL+IDN (0.3)
  - OCMock (3.1.2)
  - OHHTTPStubs (4.6.0):
    - OHHTTPStubs/Default (= 4.6.0)
  - OHHTTPStubs/Core (4.6.0)
  - OHHTTPStubs/Default (4.6.0):
    - OHHTTPStubs/Core
    - OHHTTPStubs/JSON
    - OHHTTPStubs/NSURLSession
    - OHHTTPStubs/OHPathHelpers
  - OHHTTPStubs/JSON (4.6.0):
    - OHHTTPStubs/Core
  - OHHTTPStubs/NSURLSession (4.6.0):
    - OHHTTPStubs/Core
  - OHHTTPStubs/OHPathHelpers (4.6.0)
  - OHHTTPStubs/Swift (4.6.0):
    - OHHTTPStubs/Core
  - PDKTZipArchive (0.4.1)
  - Reachability (3.2)
  - ReactiveCocoa (2.4.7):
    - ReactiveCocoa/UI (= 2.4.7)
  - ReactiveCocoa/Core (2.4.7):
    - ReactiveCocoa/no-arc
  - ReactiveCocoa/no-arc (2.4.7)
  - ReactiveCocoa/UI (2.4.7):
    - ReactiveCocoa/Core
  - RxCocoa (2.3.1):
    - RxSwift (~> 2.3.1)
  - RxSwift (2.3.1)
  - RxTests (2.3.1):
    - RxSwift (~> 2.3.1)
  - Simperium (0.8.15):
    - Simperium/DiffMatchPach (= 0.8.15)
    - Simperium/JRSwizzle (= 0.8.15)
    - Simperium/SocketRocket (= 0.8.15)
    - Simperium/SPReachability (= 0.8.15)
    - Simperium/SSKeychain (= 0.8.15)
  - Simperium/DiffMatchPach (0.8.15)
  - Simperium/JRSwizzle (0.8.15)
  - Simperium/SocketRocket (0.8.15)
  - Simperium/SPReachability (0.8.15)
  - Simperium/SSKeychain (0.8.15)
  - Specta (1.0.5)
  - SVProgressHUD (1.1.3)
  - UIDeviceIdentifier (0.5.0)
  - WordPress-AppbotX (1.0.6)
  - WordPress-iOS-Editor (1.2):
    - CocoaLumberjack (~> 2.2.0)
    - NSObject-SafeExpectations (~> 0.0.2)
    - WordPress-iOS-Shared (~> 0.5.3)
    - WordPressCom-Analytics-iOS (~> 0.1.0)
  - WordPress-iOS-Shared (0.5.3):
    - AFNetworking (~> 2.5)
    - CocoaLumberjack (~> 2.2.0)
  - WordPressApi (0.4.0):
    - AFNetworking (~> 2.6.0)
    - wpxmlrpc (~> 0.8)
  - WordPressCom-Analytics-iOS (0.1.8)
  - WordPressCom-Stats-iOS/Services (0.6.3):
    - AFNetworking (~> 2.6.0)
    - CocoaLumberjack (~> 2.2.0)
    - NSObject-SafeExpectations (= 0.0.2)
    - WordPress-iOS-Shared (~> 0.5.3)
    - WordPressCom-Analytics-iOS (~> 0.1.0)
  - WordPressCom-Stats-iOS/UI (0.6.3):
    - AFNetworking (~> 2.6.0)
    - CocoaLumberjack (~> 2.2.0)
    - NSObject-SafeExpectations (= 0.0.2)
    - WordPress-iOS-Shared (~> 0.5.3)
    - WordPressCom-Analytics-iOS (~> 0.1.0)
    - WordPressCom-Stats-iOS/Services
  - WordPressComKit (0.0.1):
    - Alamofire (~> 3.0)
  - WPMediaPicker (0.9.1)
  - wpxmlrpc (0.8.2)

DEPENDENCIES:
  - 1PasswordExtension (= 1.6.4)
  - AFNetworking (= 2.6.3)
  - AMPopTip (~> 0.7)
  - Automattic-Tracks-iOS (from `https://github.com/Automattic/Automattic-Tracks-iOS.git`,
    tag `0.0.13`)
  - CocoaLumberjack (~> 2.2.0)
  - Crashlytics
  - DTCoreText (= 1.6.16)
  - EmailChecker (from `https://raw.github.com/wordpress-mobile/EmailChecker/develop/ios/EmailChecker.podspec`)
  - Expecta (= 0.3.2)
  - FormatterKit (~> 1.8.0)
  - Gridicons (from `https://raw.github.com/Automattic/Gridicons-iOS/develop/Gridicons.podspec`)
  - Helpshift (~> 5.5.0)
  - HockeySDK (~> 3.8.0)
  - Lookback (= 1.1.4)
  - Mixpanel (= 2.9.4)
  - MRProgress (~> 0.7.0)
  - Nimble (~> 4.0.0)
  - NSObject-SafeExpectations (= 0.0.2)
  - NSURL+IDN (= 0.3)
  - OCMock (= 3.1.2)
  - OHHTTPStubs (~> 4.6.0)
  - OHHTTPStubs/Swift (~> 4.6.0)
  - Reachability (= 3.2)
  - ReactiveCocoa (~> 2.4.7)
  - RxCocoa (~> 2.3.1)
  - RxSwift (~> 2.3.1)
  - RxTests (~> 2.3.1)
  - Simperium (= 0.8.15)
  - Specta (= 1.0.5)
  - SVProgressHUD (~> 1.1.3)
  - UIDeviceIdentifier (~> 0.1)
  - WordPress-AppbotX (from `https://github.com/wordpress-mobile/appbotx.git`, commit
    `87bae8c770cfc4e053119f2d00f76b2f653b26ce`)
  - WordPress-iOS-Editor (= 1.2)
  - WordPress-iOS-Shared (= 0.5.3)
  - WordPressApi (= 0.4.0)
  - WordPressCom-Analytics-iOS (= 0.1.8)
  - WordPressCom-Stats-iOS/Services (= 0.6.3)
  - WordPressCom-Stats-iOS/UI (= 0.6.3)
  - WordPressComKit (from `https://github.com/Automattic/WordPressComKit.git`, tag
    `0.0.1`)
  - WPMediaPicker (~> 0.9.0)
  - wpxmlrpc (~> 0.8)

EXTERNAL SOURCES:
  Automattic-Tracks-iOS:
    :git: https://github.com/Automattic/Automattic-Tracks-iOS.git
    :tag: 0.0.13
  EmailChecker:
    :podspec: https://raw.github.com/wordpress-mobile/EmailChecker/develop/ios/EmailChecker.podspec
  Gridicons:
    :podspec: https://raw.github.com/Automattic/Gridicons-iOS/develop/Gridicons.podspec
  WordPress-AppbotX:
    :commit: 87bae8c770cfc4e053119f2d00f76b2f653b26ce
    :git: https://github.com/wordpress-mobile/appbotx.git
  WordPressComKit:
    :git: https://github.com/Automattic/WordPressComKit.git
    :tag: 0.0.1

CHECKOUT OPTIONS:
  Automattic-Tracks-iOS:
    :git: https://github.com/Automattic/Automattic-Tracks-iOS.git
    :tag: 0.0.13
  WordPress-AppbotX:
    :commit: 87bae8c770cfc4e053119f2d00f76b2f653b26ce
    :git: https://github.com/wordpress-mobile/appbotx.git
  WordPressComKit:
    :git: https://github.com/Automattic/WordPressComKit.git
    :tag: 0.0.1

SPEC CHECKSUMS:
  1PasswordExtension: 9f471645d378283cb88c6d4bf502e4381a42c0ad
  AFNetworking: cb8d14a848e831097108418f5d49217339d4eb60
<<<<<<< HEAD
  Alamofire: 9054db4a1b1ca9e363223183e01cea380159a27c
=======
  Alamofire: 369bc67b6f5ac33ded3648d7bd21c5bfb91c2ecc
>>>>>>> 28ec8799
  AMPopTip: 0788a9452806049e3aa0d6d09324606fc41ea646
  Automattic-Tracks-iOS: ba47c35576a07376facc7a91740fb78867831e1c
  CocoaLumberjack: 17fe8581f84914d5d7e6360f7c70022b173c3ae0
  Crashlytics: c3a2333dea9e2733d2777f730910321fc9e25c0d
  DTCoreText: 934a16fe9ffdd169c96261721b39dc312b75713d
  DTFoundation: 3b6b1b817d2a7fb02e7eaf2596c922a68145bd43
  EmailChecker: 78dd8dfa9d004826c8b5889be6c380b72b837d44
  Expecta: 8c507baf13211207b1e9d0a741480600e6b4ed15
  Fabric: caf7580c725e64db144f610ac65cd60956911dc7
  FormatterKit: bddde83e054edf9d9ee14f9de3b3a5103db256f4
<<<<<<< HEAD
  Helpshift: 1b89b3632bf46af10d2c9d9f448e64a0ccf667ec
=======
  Gridicons: 6dfc3f24cc81ee8aae3492c2ba814bd45fcdf0c7
  Helpshift: b60067446b513002bd7ed8f13b7b67e4fb7f9237
>>>>>>> 28ec8799
  HockeySDK: ab68303eec6680f6b539de65d747742dd276e934
  Lookback: 9ab9027ff246d2dc5ce34be483f70e4a6718280b
  Mixpanel: 80d2ca9bb38ae91c1044d738e80fe448377ac89f
  MRProgress: 1cb0051b678be4a2ef4881414cd316768fc70028
  Nimble: 72bcc3e2f02242e6bfaaf8d9412ca7bfe3d8b417
  NSObject-SafeExpectations: 7d7f48df90df4e11da7cfe86b64f45eff7a7f521
  NSURL+IDN: 82355a0afd532fe1de08f6417c134b49b1a1c4b3
  OCMock: a10ea9f0a6e921651f96f78b6faee95ebc813b92
  OHHTTPStubs: cb1aefbbeb4de4e741644455d4b945538e5248a2
  PDKTZipArchive: 22bbab52b49f46a3adf1acf134311fd252c43feb
  Reachability: 33e18b67625424e47b6cde6d202dce689ad7af96
  ReactiveCocoa: eb38dee0a0e698f73a9b25e5c1faea2bb4c79240
  RxCocoa: a2baaf3462b989559a51dce59d78fbebb8fe0afa
  RxSwift: 829b2843e9eddc77a02cb3f5117f0d55f8f646f1
  RxTests: 86e059f7257a92be9baf124975c71297555daf53
  Simperium: 8871e8fb7b49bc17eecb8778622482e8cee7277a
  Specta: ac94d110b865115fe60ff2c6d7281053c6f8e8a2
  SVProgressHUD: 748080e4f36e603f6c02aec292664239df5279c1
  UIDeviceIdentifier: a959a6d4f51036b4180dd31fb26483a820f1cc46
  WordPress-AppbotX: d0ebf5bb2d70bee56272796e1e7a97787b5bfb14
  WordPress-iOS-Editor: 4958ae44a2aedfa9b3a3afc9cba41e3ec989b175
  WordPress-iOS-Shared: 43f55f24f0685e431167084071b7914d7c7134a8
  WordPressApi: 483767025bcdab26429b51bfe5171f17d3d30466
  WordPressCom-Analytics-iOS: ea4c9017698781ad54a30c4bbac3ad83f7838611
  WordPressCom-Stats-iOS: 75dbdf4765c09b90a8fe00375dc96a93e64feffa
  WordPressComKit: 6f0c39c3e0af3599cd5244e4ec05192f5e4a7882
  WPMediaPicker: 7dde7576a67a9a494733555a89c9ff8418f5eede
  wpxmlrpc: 38623cc415117914d6ab5bf2ab8a57a4076cc469

COCOAPODS: 0.39.0<|MERGE_RESOLUTION|>--- conflicted
+++ resolved
@@ -21,11 +21,7 @@
   - AFNetworking/UIKit (2.6.3):
     - AFNetworking/NSURLConnection
     - AFNetworking/NSURLSession
-<<<<<<< HEAD
-  - Alamofire (3.3.0)
-=======
   - Alamofire (3.3.1)
->>>>>>> 28ec8799
   - AMPopTip (0.10.2)
   - Automattic-Tracks-iOS (0.0.13):
     - CocoaLumberjack (~> 2.2.0)
@@ -74,12 +70,8 @@
   - FormatterKit/TimeIntervalFormatter (1.8.0)
   - FormatterKit/UnitOfInformationFormatter (1.8.0)
   - FormatterKit/URLRequestFormatter (1.8.0)
-<<<<<<< HEAD
+  - Gridicons (0.1)
   - Helpshift (5.5.1)
-=======
-  - Gridicons (0.1)
-  - Helpshift (5.5.0)
->>>>>>> 28ec8799
   - HockeySDK (3.8.6):
     - HockeySDK/AllFeaturesLib (= 3.8.6)
   - HockeySDK/AllFeaturesLib (3.8.6)
@@ -269,11 +261,7 @@
 SPEC CHECKSUMS:
   1PasswordExtension: 9f471645d378283cb88c6d4bf502e4381a42c0ad
   AFNetworking: cb8d14a848e831097108418f5d49217339d4eb60
-<<<<<<< HEAD
-  Alamofire: 9054db4a1b1ca9e363223183e01cea380159a27c
-=======
   Alamofire: 369bc67b6f5ac33ded3648d7bd21c5bfb91c2ecc
->>>>>>> 28ec8799
   AMPopTip: 0788a9452806049e3aa0d6d09324606fc41ea646
   Automattic-Tracks-iOS: ba47c35576a07376facc7a91740fb78867831e1c
   CocoaLumberjack: 17fe8581f84914d5d7e6360f7c70022b173c3ae0
@@ -284,12 +272,8 @@
   Expecta: 8c507baf13211207b1e9d0a741480600e6b4ed15
   Fabric: caf7580c725e64db144f610ac65cd60956911dc7
   FormatterKit: bddde83e054edf9d9ee14f9de3b3a5103db256f4
-<<<<<<< HEAD
+  Gridicons: 6dfc3f24cc81ee8aae3492c2ba814bd45fcdf0c7
   Helpshift: 1b89b3632bf46af10d2c9d9f448e64a0ccf667ec
-=======
-  Gridicons: 6dfc3f24cc81ee8aae3492c2ba814bd45fcdf0c7
-  Helpshift: b60067446b513002bd7ed8f13b7b67e4fb7f9237
->>>>>>> 28ec8799
   HockeySDK: ab68303eec6680f6b539de65d747742dd276e934
   Lookback: 9ab9027ff246d2dc5ce34be483f70e4a6718280b
   Mixpanel: 80d2ca9bb38ae91c1044d738e80fe448377ac89f
