PODS:
  - 1PasswordExtension (1.8.6)
  - Alamofire (4.8.0)
  - AlamofireImage (3.5.2):
    - Alamofire (~> 4.8)
  - AlamofireNetworkActivityIndicator (2.4.0):
    - Alamofire (~> 4.8)
  - AMScrollingNavbar (5.6.0)
  - AppAuth (1.4.0):
    - AppAuth/Core (= 1.4.0)
    - AppAuth/ExternalUserAgent (= 1.4.0)
  - AppAuth/Core (1.4.0)
  - AppAuth/ExternalUserAgent (1.4.0)
  - AppCenter (2.5.1):
    - AppCenter/Analytics (= 2.5.1)
    - AppCenter/Crashes (= 2.5.1)
  - AppCenter/Analytics (2.5.1):
    - AppCenter/Core
  - AppCenter/Core (2.5.1)
  - AppCenter/Crashes (2.5.1):
    - AppCenter/Core
  - AppCenter/Distribute (2.5.1):
    - AppCenter/Core
  - Automattic-Tracks-iOS (0.4.4):
    - CocoaLumberjack (~> 3)
    - Reachability (~> 3)
    - Sentry (~> 4)
    - Sodium (~> 0.8.0)
    - UIDeviceIdentifier (~> 1)
  - boost-for-react-native (1.63.0)
  - Charts (3.2.2):
    - Charts/Core (= 3.2.2)
  - Charts/Core (3.2.2)
  - CocoaLumberjack (3.5.2):
    - CocoaLumberjack/Core (= 3.5.2)
  - CocoaLumberjack/Core (3.5.2)
  - CropViewController (2.5.3)
  - DoubleConversion (1.1.5)
  - Down (0.6.6)
  - FBLazyVector (0.61.5)
  - FBReactNativeSpec (0.61.5):
    - Folly (= 2018.10.22.00)
    - RCTRequired (= 0.61.5)
    - RCTTypeSafety (= 0.61.5)
    - React-Core (= 0.61.5)
    - React-jsi (= 0.61.5)
    - ReactCommon/turbomodule/core (= 0.61.5)
  - Folly (2018.10.22.00):
    - boost-for-react-native
    - DoubleConversion
    - Folly/Default (= 2018.10.22.00)
    - glog
  - Folly/Default (2018.10.22.00):
    - boost-for-react-native
    - DoubleConversion
    - glog
  - FormatterKit/Resources (1.8.2)
  - FormatterKit/TimeIntervalFormatter (1.8.2):
    - FormatterKit/Resources
  - FSInteractiveMap (0.1.0)
  - Gifu (3.2.0)
  - glog (0.3.5)
  - GoogleSignIn (5.0.2):
    - AppAuth (~> 1.2)
    - GTMAppAuth (~> 1.0)
    - GTMSessionFetcher/Core (~> 1.1)
  - Gridicons (1.0.1)
  - GTMAppAuth (1.0.0):
    - AppAuth/Core (~> 1.0)
    - GTMSessionFetcher (~> 1.1)
  - GTMSessionFetcher (1.4.0):
    - GTMSessionFetcher/Full (= 1.4.0)
  - GTMSessionFetcher/Core (1.4.0)
  - GTMSessionFetcher/Full (1.4.0):
    - GTMSessionFetcher/Core (= 1.4.0)
  - Gutenberg (1.31.1):
    - React (= 0.61.5)
    - React-CoreModules (= 0.61.5)
    - React-RCTImage (= 0.61.5)
    - RNTAztecView
  - JTAppleCalendar (8.0.3)
  - lottie-ios (3.1.6)
  - MediaEditor (1.2.0):
    - CropViewController (~> 2.5.3)
  - MRProgress (0.8.3):
    - MRProgress/ActivityIndicator (= 0.8.3)
    - MRProgress/Blur (= 0.8.3)
    - MRProgress/Circular (= 0.8.3)
    - MRProgress/Icons (= 0.8.3)
    - MRProgress/NavigationBarProgress (= 0.8.3)
    - MRProgress/Overlay (= 0.8.3)
  - MRProgress/ActivityIndicator (0.8.3):
    - MRProgress/Stopable
  - MRProgress/Blur (0.8.3):
    - MRProgress/Helper
  - MRProgress/Circular (0.8.3):
    - MRProgress/Helper
    - MRProgress/ProgressBaseClass
    - MRProgress/Stopable
  - MRProgress/Helper (0.8.3)
  - MRProgress/Icons (0.8.3)
  - MRProgress/NavigationBarProgress (0.8.3):
    - MRProgress/ProgressBaseClass
  - MRProgress/Overlay (0.8.3):
    - MRProgress/ActivityIndicator
    - MRProgress/Blur
    - MRProgress/Circular
    - MRProgress/Helper
    - MRProgress/Icons
  - MRProgress/ProgressBaseClass (0.8.3)
  - MRProgress/Stopable (0.8.3):
    - MRProgress/Helper
  - Nimble (7.3.4)
  - NSObject-SafeExpectations (0.0.4)
  - "NSURL+IDN (0.4)"
  - OCMock (3.4.3)
  - OHHTTPStubs (6.1.0):
    - OHHTTPStubs/Default (= 6.1.0)
  - OHHTTPStubs/Core (6.1.0)
  - OHHTTPStubs/Default (6.1.0):
    - OHHTTPStubs/Core
    - OHHTTPStubs/JSON
    - OHHTTPStubs/NSURLSession
    - OHHTTPStubs/OHPathHelpers
  - OHHTTPStubs/JSON (6.1.0):
    - OHHTTPStubs/Core
  - OHHTTPStubs/NSURLSession (6.1.0):
    - OHHTTPStubs/Core
  - OHHTTPStubs/OHPathHelpers (6.1.0)
  - OHHTTPStubs/Swift (6.1.0):
    - OHHTTPStubs/Default
  - RCTRequired (0.61.5)
  - RCTTypeSafety (0.61.5):
    - FBLazyVector (= 0.61.5)
    - Folly (= 2018.10.22.00)
    - RCTRequired (= 0.61.5)
    - React-Core (= 0.61.5)
  - Reachability (3.2)
  - React (0.61.5):
    - React-Core (= 0.61.5)
    - React-Core/DevSupport (= 0.61.5)
    - React-Core/RCTWebSocket (= 0.61.5)
    - React-RCTActionSheet (= 0.61.5)
    - React-RCTAnimation (= 0.61.5)
    - React-RCTBlob (= 0.61.5)
    - React-RCTImage (= 0.61.5)
    - React-RCTLinking (= 0.61.5)
    - React-RCTNetwork (= 0.61.5)
    - React-RCTSettings (= 0.61.5)
    - React-RCTText (= 0.61.5)
    - React-RCTVibration (= 0.61.5)
  - React-Core (0.61.5):
    - Folly (= 2018.10.22.00)
    - glog
    - React-Core/Default (= 0.61.5)
    - React-cxxreact (= 0.61.5)
    - React-jsi (= 0.61.5)
    - React-jsiexecutor (= 0.61.5)
    - Yoga
  - React-Core/CoreModulesHeaders (0.61.5):
    - Folly (= 2018.10.22.00)
    - glog
    - React-Core/Default
    - React-cxxreact (= 0.61.5)
    - React-jsi (= 0.61.5)
    - React-jsiexecutor (= 0.61.5)
    - Yoga
  - React-Core/Default (0.61.5):
    - Folly (= 2018.10.22.00)
    - glog
    - React-cxxreact (= 0.61.5)
    - React-jsi (= 0.61.5)
    - React-jsiexecutor (= 0.61.5)
    - Yoga
  - React-Core/DevSupport (0.61.5):
    - Folly (= 2018.10.22.00)
    - glog
    - React-Core/Default (= 0.61.5)
    - React-Core/RCTWebSocket (= 0.61.5)
    - React-cxxreact (= 0.61.5)
    - React-jsi (= 0.61.5)
    - React-jsiexecutor (= 0.61.5)
    - React-jsinspector (= 0.61.5)
    - Yoga
  - React-Core/RCTActionSheetHeaders (0.61.5):
    - Folly (= 2018.10.22.00)
    - glog
    - React-Core/Default
    - React-cxxreact (= 0.61.5)
    - React-jsi (= 0.61.5)
    - React-jsiexecutor (= 0.61.5)
    - Yoga
  - React-Core/RCTAnimationHeaders (0.61.5):
    - Folly (= 2018.10.22.00)
    - glog
    - React-Core/Default
    - React-cxxreact (= 0.61.5)
    - React-jsi (= 0.61.5)
    - React-jsiexecutor (= 0.61.5)
    - Yoga
  - React-Core/RCTBlobHeaders (0.61.5):
    - Folly (= 2018.10.22.00)
    - glog
    - React-Core/Default
    - React-cxxreact (= 0.61.5)
    - React-jsi (= 0.61.5)
    - React-jsiexecutor (= 0.61.5)
    - Yoga
  - React-Core/RCTImageHeaders (0.61.5):
    - Folly (= 2018.10.22.00)
    - glog
    - React-Core/Default
    - React-cxxreact (= 0.61.5)
    - React-jsi (= 0.61.5)
    - React-jsiexecutor (= 0.61.5)
    - Yoga
  - React-Core/RCTLinkingHeaders (0.61.5):
    - Folly (= 2018.10.22.00)
    - glog
    - React-Core/Default
    - React-cxxreact (= 0.61.5)
    - React-jsi (= 0.61.5)
    - React-jsiexecutor (= 0.61.5)
    - Yoga
  - React-Core/RCTNetworkHeaders (0.61.5):
    - Folly (= 2018.10.22.00)
    - glog
    - React-Core/Default
    - React-cxxreact (= 0.61.5)
    - React-jsi (= 0.61.5)
    - React-jsiexecutor (= 0.61.5)
    - Yoga
  - React-Core/RCTSettingsHeaders (0.61.5):
    - Folly (= 2018.10.22.00)
    - glog
    - React-Core/Default
    - React-cxxreact (= 0.61.5)
    - React-jsi (= 0.61.5)
    - React-jsiexecutor (= 0.61.5)
    - Yoga
  - React-Core/RCTTextHeaders (0.61.5):
    - Folly (= 2018.10.22.00)
    - glog
    - React-Core/Default
    - React-cxxreact (= 0.61.5)
    - React-jsi (= 0.61.5)
    - React-jsiexecutor (= 0.61.5)
    - Yoga
  - React-Core/RCTVibrationHeaders (0.61.5):
    - Folly (= 2018.10.22.00)
    - glog
    - React-Core/Default
    - React-cxxreact (= 0.61.5)
    - React-jsi (= 0.61.5)
    - React-jsiexecutor (= 0.61.5)
    - Yoga
  - React-Core/RCTWebSocket (0.61.5):
    - Folly (= 2018.10.22.00)
    - glog
    - React-Core/Default (= 0.61.5)
    - React-cxxreact (= 0.61.5)
    - React-jsi (= 0.61.5)
    - React-jsiexecutor (= 0.61.5)
    - Yoga
  - React-CoreModules (0.61.5):
    - FBReactNativeSpec (= 0.61.5)
    - Folly (= 2018.10.22.00)
    - RCTTypeSafety (= 0.61.5)
    - React-Core/CoreModulesHeaders (= 0.61.5)
    - React-RCTImage (= 0.61.5)
    - ReactCommon/turbomodule/core (= 0.61.5)
  - React-cxxreact (0.61.5):
    - boost-for-react-native (= 1.63.0)
    - DoubleConversion
    - Folly (= 2018.10.22.00)
    - glog
    - React-jsinspector (= 0.61.5)
  - React-jsi (0.61.5):
    - boost-for-react-native (= 1.63.0)
    - DoubleConversion
    - Folly (= 2018.10.22.00)
    - glog
    - React-jsi/Default (= 0.61.5)
  - React-jsi/Default (0.61.5):
    - boost-for-react-native (= 1.63.0)
    - DoubleConversion
    - Folly (= 2018.10.22.00)
    - glog
  - React-jsiexecutor (0.61.5):
    - DoubleConversion
    - Folly (= 2018.10.22.00)
    - glog
    - React-cxxreact (= 0.61.5)
    - React-jsi (= 0.61.5)
  - React-jsinspector (0.61.5)
  - react-native-blur (3.3.0):
    - React
  - react-native-get-random-values (1.4.0):
    - React
  - react-native-keyboard-aware-scroll-view (0.8.8):
    - React
  - react-native-linear-gradient (2.5.6):
    - React
  - react-native-safe-area (0.5.1):
    - React
  - react-native-slider (2.0.7):
    - React
  - react-native-video (5.0.2):
    - React
    - react-native-video/Video (= 5.0.2)
  - react-native-video/Video (5.0.2):
    - React
  - React-RCTActionSheet (0.61.5):
    - React-Core/RCTActionSheetHeaders (= 0.61.5)
  - React-RCTAnimation (0.61.5):
    - React-Core/RCTAnimationHeaders (= 0.61.5)
  - React-RCTBlob (0.61.5):
    - React-Core/RCTBlobHeaders (= 0.61.5)
    - React-Core/RCTWebSocket (= 0.61.5)
    - React-jsi (= 0.61.5)
    - React-RCTNetwork (= 0.61.5)
  - React-RCTImage (0.61.5):
    - React-Core/RCTImageHeaders (= 0.61.5)
    - React-RCTNetwork (= 0.61.5)
  - React-RCTLinking (0.61.5):
    - React-Core/RCTLinkingHeaders (= 0.61.5)
  - React-RCTNetwork (0.61.5):
    - React-Core/RCTNetworkHeaders (= 0.61.5)
  - React-RCTSettings (0.61.5):
    - React-Core/RCTSettingsHeaders (= 0.61.5)
  - React-RCTText (0.61.5):
    - React-Core/RCTTextHeaders (= 0.61.5)
  - React-RCTVibration (0.61.5):
    - React-Core/RCTVibrationHeaders (= 0.61.5)
  - ReactCommon (0.61.5):
    - ReactCommon/jscallinvoker (= 0.61.5)
    - ReactCommon/turbomodule (= 0.61.5)
  - ReactCommon/jscallinvoker (0.61.5):
    - DoubleConversion
    - Folly (= 2018.10.22.00)
    - glog
    - React-cxxreact (= 0.61.5)
  - ReactCommon/turbomodule (0.61.5):
    - DoubleConversion
    - Folly (= 2018.10.22.00)
    - glog
    - React-Core (= 0.61.5)
    - React-cxxreact (= 0.61.5)
    - React-jsi (= 0.61.5)
    - ReactCommon/jscallinvoker (= 0.61.5)
    - ReactCommon/turbomodule/core (= 0.61.5)
    - ReactCommon/turbomodule/samples (= 0.61.5)
  - ReactCommon/turbomodule/core (0.61.5):
    - DoubleConversion
    - Folly (= 2018.10.22.00)
    - glog
    - React-Core (= 0.61.5)
    - React-cxxreact (= 0.61.5)
    - React-jsi (= 0.61.5)
    - ReactCommon/jscallinvoker (= 0.61.5)
  - ReactCommon/turbomodule/samples (0.61.5):
    - DoubleConversion
    - Folly (= 2018.10.22.00)
    - glog
    - React-Core (= 0.61.5)
    - React-cxxreact (= 0.61.5)
    - React-jsi (= 0.61.5)
    - ReactCommon/jscallinvoker (= 0.61.5)
    - ReactCommon/turbomodule/core (= 0.61.5)
  - ReactNativeDarkMode (0.0.10):
    - React
  - RNSVG (9.13.6-gb):
    - React
  - RNTAztecView (1.31.1):
    - React-Core
    - WordPress-Aztec-iOS (~> 1.19.2)
  - Sentry (4.5.0):
    - Sentry/Core (= 4.5.0)
  - Sentry/Core (4.5.0)
  - SimulatorStatusMagic (2.4.1)
  - Sodium (0.8.0)
  - Starscream (3.0.6)
  - SVProgressHUD (2.2.5)
  - UIDeviceIdentifier (1.4.0)
  - WordPress-Aztec-iOS (1.19.2)
  - WordPress-Editor-iOS (1.19.2):
    - WordPress-Aztec-iOS (= 1.19.2)
  - WordPressAuthenticator (1.20.0-beta.7):
    - 1PasswordExtension (= 1.8.6)
    - Alamofire (= 4.8)
    - CocoaLumberjack (~> 3.5)
    - GoogleSignIn (~> 5.0.2)
    - Gridicons (~> 1.0)
    - lottie-ios (= 3.1.6)
    - "NSURL+IDN (= 0.4)"
    - SVProgressHUD (= 2.2.5)
    - WordPressKit (~> 4.0-beta.0)
    - WordPressShared (~> 1.9-beta)
    - WordPressUI (~> 1.7.0)
<<<<<<< HEAD
  - WordPressKit (4.12.0-beta.2):
=======
  - WordPressKit (4.12.0-beta.3):
>>>>>>> a74903ec
    - Alamofire (~> 4.8.0)
    - CocoaLumberjack (~> 3.4)
    - NSObject-SafeExpectations (= 0.0.4)
    - UIDeviceIdentifier (~> 1)
    - WordPressShared (~> 1.9)
    - wpxmlrpc (= 0.8.5)
  - WordPressMocks (0.0.8)
  - WordPressShared (1.9.1):
    - CocoaLumberjack (~> 3.4)
    - FormatterKit/TimeIntervalFormatter (= 1.8.2)
  - WordPressUI (1.7.1)
  - WPMediaPicker (1.7.0)
  - wpxmlrpc (0.8.5)
  - Yoga (1.14.0)
  - ZendeskCommonUISDK (4.0.0):
    - ZendeskSDKConfigurationsSDK (~> 1.1.2)
  - ZendeskCoreSDK (2.2.2)
  - ZendeskMessagingAPISDK (3.0.0):
    - ZendeskSDKConfigurationsSDK (~> 1.1.2)
  - ZendeskMessagingSDK (3.0.0):
    - ZendeskCommonUISDK (~> 4.0.0)
    - ZendeskMessagingAPISDK (~> 3.0.0)
  - ZendeskSDKConfigurationsSDK (1.1.3)
  - ZendeskSupportProvidersSDK (5.0.1):
    - ZendeskCoreSDK (~> 2.2.1)
  - ZendeskSupportSDK (5.0.0):
    - ZendeskMessagingSDK (~> 3.0.0)
    - ZendeskSupportProvidersSDK (~> 5.0.0)
  - ZIPFoundation (0.9.10)

DEPENDENCIES:
  - Alamofire (= 4.8.0)
  - AlamofireImage (= 3.5.2)
  - AlamofireNetworkActivityIndicator (~> 2.4)
  - AMScrollingNavbar (= 5.6.0)
  - AppCenter (= 2.5.1)
  - AppCenter/Distribute (= 2.5.1)
  - Automattic-Tracks-iOS (~> 0.4.4)
  - Charts (~> 3.2.2)
  - CocoaLumberjack (~> 3.0)
  - Down (~> 0.6.6)
  - FBLazyVector (from `https://raw.githubusercontent.com/wordpress-mobile/gutenberg-mobile/aa59dbf65aa670134892db07738071e2a19baba2/third-party-podspecs/FBLazyVector.podspec.json`)
  - FBReactNativeSpec (from `https://raw.githubusercontent.com/wordpress-mobile/gutenberg-mobile/aa59dbf65aa670134892db07738071e2a19baba2/third-party-podspecs/FBReactNativeSpec.podspec.json`)
  - Folly (from `https://raw.githubusercontent.com/wordpress-mobile/gutenberg-mobile/aa59dbf65aa670134892db07738071e2a19baba2/third-party-podspecs/Folly.podspec.json`)
  - FSInteractiveMap (from `https://github.com/wordpress-mobile/FSInteractiveMap.git`, tag `0.2.0`)
  - Gifu (= 3.2.0)
  - glog (from `https://raw.githubusercontent.com/wordpress-mobile/gutenberg-mobile/aa59dbf65aa670134892db07738071e2a19baba2/third-party-podspecs/glog.podspec.json`)
  - Gridicons (~> 1.0.1)
  - Gutenberg (from `http://github.com/wordpress-mobile/gutenberg-mobile/`, commit `aa59dbf65aa670134892db07738071e2a19baba2`)
  - JTAppleCalendar (~> 8.0.2)
  - MediaEditor (~> 1.2.0)
  - MRProgress (= 0.8.3)
  - Nimble (~> 7.3.1)
  - NSObject-SafeExpectations (~> 0.0.4)
  - "NSURL+IDN (~> 0.4)"
  - OCMock (= 3.4.3)
  - OHHTTPStubs (= 6.1.0)
  - OHHTTPStubs/Swift (= 6.1.0)
  - RCTRequired (from `https://raw.githubusercontent.com/wordpress-mobile/gutenberg-mobile/aa59dbf65aa670134892db07738071e2a19baba2/third-party-podspecs/RCTRequired.podspec.json`)
  - RCTTypeSafety (from `https://raw.githubusercontent.com/wordpress-mobile/gutenberg-mobile/aa59dbf65aa670134892db07738071e2a19baba2/third-party-podspecs/RCTTypeSafety.podspec.json`)
  - Reachability (= 3.2)
  - React (from `https://raw.githubusercontent.com/wordpress-mobile/gutenberg-mobile/aa59dbf65aa670134892db07738071e2a19baba2/third-party-podspecs/React.podspec.json`)
  - React-Core (from `https://raw.githubusercontent.com/wordpress-mobile/gutenberg-mobile/aa59dbf65aa670134892db07738071e2a19baba2/third-party-podspecs/React-Core.podspec.json`)
  - React-CoreModules (from `https://raw.githubusercontent.com/wordpress-mobile/gutenberg-mobile/aa59dbf65aa670134892db07738071e2a19baba2/third-party-podspecs/React-CoreModules.podspec.json`)
  - React-cxxreact (from `https://raw.githubusercontent.com/wordpress-mobile/gutenberg-mobile/aa59dbf65aa670134892db07738071e2a19baba2/third-party-podspecs/React-cxxreact.podspec.json`)
  - React-jsi (from `https://raw.githubusercontent.com/wordpress-mobile/gutenberg-mobile/aa59dbf65aa670134892db07738071e2a19baba2/third-party-podspecs/React-jsi.podspec.json`)
  - React-jsiexecutor (from `https://raw.githubusercontent.com/wordpress-mobile/gutenberg-mobile/aa59dbf65aa670134892db07738071e2a19baba2/third-party-podspecs/React-jsiexecutor.podspec.json`)
  - React-jsinspector (from `https://raw.githubusercontent.com/wordpress-mobile/gutenberg-mobile/aa59dbf65aa670134892db07738071e2a19baba2/third-party-podspecs/React-jsinspector.podspec.json`)
  - react-native-blur (from `https://raw.githubusercontent.com/wordpress-mobile/gutenberg-mobile/aa59dbf65aa670134892db07738071e2a19baba2/third-party-podspecs/react-native-blur.podspec.json`)
  - react-native-get-random-values (from `https://raw.githubusercontent.com/wordpress-mobile/gutenberg-mobile/aa59dbf65aa670134892db07738071e2a19baba2/third-party-podspecs/react-native-get-random-values.podspec.json`)
  - react-native-keyboard-aware-scroll-view (from `https://raw.githubusercontent.com/wordpress-mobile/gutenberg-mobile/aa59dbf65aa670134892db07738071e2a19baba2/third-party-podspecs/react-native-keyboard-aware-scroll-view.podspec.json`)
  - react-native-linear-gradient (from `https://raw.githubusercontent.com/wordpress-mobile/gutenberg-mobile/aa59dbf65aa670134892db07738071e2a19baba2/third-party-podspecs/react-native-linear-gradient.podspec.json`)
  - react-native-safe-area (from `https://raw.githubusercontent.com/wordpress-mobile/gutenberg-mobile/aa59dbf65aa670134892db07738071e2a19baba2/third-party-podspecs/react-native-safe-area.podspec.json`)
  - react-native-slider (from `https://raw.githubusercontent.com/wordpress-mobile/gutenberg-mobile/aa59dbf65aa670134892db07738071e2a19baba2/third-party-podspecs/react-native-slider.podspec.json`)
  - react-native-video (from `https://raw.githubusercontent.com/wordpress-mobile/gutenberg-mobile/aa59dbf65aa670134892db07738071e2a19baba2/third-party-podspecs/react-native-video.podspec.json`)
  - React-RCTActionSheet (from `https://raw.githubusercontent.com/wordpress-mobile/gutenberg-mobile/aa59dbf65aa670134892db07738071e2a19baba2/third-party-podspecs/React-RCTActionSheet.podspec.json`)
  - React-RCTAnimation (from `https://raw.githubusercontent.com/wordpress-mobile/gutenberg-mobile/aa59dbf65aa670134892db07738071e2a19baba2/third-party-podspecs/React-RCTAnimation.podspec.json`)
  - React-RCTBlob (from `https://raw.githubusercontent.com/wordpress-mobile/gutenberg-mobile/aa59dbf65aa670134892db07738071e2a19baba2/third-party-podspecs/React-RCTBlob.podspec.json`)
  - React-RCTImage (from `https://raw.githubusercontent.com/wordpress-mobile/gutenberg-mobile/aa59dbf65aa670134892db07738071e2a19baba2/third-party-podspecs/React-RCTImage.podspec.json`)
  - React-RCTLinking (from `https://raw.githubusercontent.com/wordpress-mobile/gutenberg-mobile/aa59dbf65aa670134892db07738071e2a19baba2/third-party-podspecs/React-RCTLinking.podspec.json`)
  - React-RCTNetwork (from `https://raw.githubusercontent.com/wordpress-mobile/gutenberg-mobile/aa59dbf65aa670134892db07738071e2a19baba2/third-party-podspecs/React-RCTNetwork.podspec.json`)
  - React-RCTSettings (from `https://raw.githubusercontent.com/wordpress-mobile/gutenberg-mobile/aa59dbf65aa670134892db07738071e2a19baba2/third-party-podspecs/React-RCTSettings.podspec.json`)
  - React-RCTText (from `https://raw.githubusercontent.com/wordpress-mobile/gutenberg-mobile/aa59dbf65aa670134892db07738071e2a19baba2/third-party-podspecs/React-RCTText.podspec.json`)
  - React-RCTVibration (from `https://raw.githubusercontent.com/wordpress-mobile/gutenberg-mobile/aa59dbf65aa670134892db07738071e2a19baba2/third-party-podspecs/React-RCTVibration.podspec.json`)
  - ReactCommon (from `https://raw.githubusercontent.com/wordpress-mobile/gutenberg-mobile/aa59dbf65aa670134892db07738071e2a19baba2/third-party-podspecs/ReactCommon.podspec.json`)
  - ReactNativeDarkMode (from `https://raw.githubusercontent.com/wordpress-mobile/gutenberg-mobile/aa59dbf65aa670134892db07738071e2a19baba2/third-party-podspecs/ReactNativeDarkMode.podspec.json`)
  - RNSVG (from `https://raw.githubusercontent.com/wordpress-mobile/gutenberg-mobile/aa59dbf65aa670134892db07738071e2a19baba2/third-party-podspecs/RNSVG.podspec.json`)
  - RNTAztecView (from `http://github.com/wordpress-mobile/gutenberg-mobile/`, commit `aa59dbf65aa670134892db07738071e2a19baba2`)
  - SimulatorStatusMagic
  - Starscream (= 3.0.6)
  - SVProgressHUD (= 2.2.5)
  - WordPress-Editor-iOS (~> 1.19.2)
  - WordPressAuthenticator (~> 1.20.0-beta)
<<<<<<< HEAD
  - WordPressKit (= 4.12.0-beta.2)
=======
  - WordPressKit (= 4.12.0-beta.3)
>>>>>>> a74903ec
  - WordPressMocks (~> 0.0.8)
  - WordPressShared (= 1.9.1)
  - WordPressUI (~> 1.7.1)
  - WPMediaPicker (~> 1.7.0)
  - Yoga (from `https://raw.githubusercontent.com/wordpress-mobile/gutenberg-mobile/aa59dbf65aa670134892db07738071e2a19baba2/third-party-podspecs/Yoga.podspec.json`)
  - ZendeskSupportSDK (= 5.0.0)
  - ZIPFoundation (~> 0.9.8)

SPEC REPOS:
  trunk:
    - 1PasswordExtension
    - Alamofire
    - AlamofireImage
    - AlamofireNetworkActivityIndicator
    - AMScrollingNavbar
    - AppAuth
    - AppCenter
    - Automattic-Tracks-iOS
    - boost-for-react-native
    - Charts
    - CocoaLumberjack
    - CropViewController
    - DoubleConversion
    - Down
    - FormatterKit
    - Gifu
    - GoogleSignIn
    - Gridicons
    - GTMAppAuth
    - GTMSessionFetcher
    - JTAppleCalendar
    - lottie-ios
    - MediaEditor
    - MRProgress
    - Nimble
    - NSObject-SafeExpectations
    - "NSURL+IDN"
    - OCMock
    - OHHTTPStubs
    - Reachability
    - Sentry
    - SimulatorStatusMagic
    - Sodium
    - Starscream
    - SVProgressHUD
    - UIDeviceIdentifier
    - WordPress-Aztec-iOS
    - WordPress-Editor-iOS
    - WordPressAuthenticator
    - WordPressKit
    - WordPressMocks
    - WordPressShared
    - WordPressUI
    - WPMediaPicker
    - wpxmlrpc
    - ZendeskCommonUISDK
    - ZendeskCoreSDK
    - ZendeskMessagingAPISDK
    - ZendeskMessagingSDK
    - ZendeskSDKConfigurationsSDK
    - ZendeskSupportProvidersSDK
    - ZendeskSupportSDK
    - ZIPFoundation

EXTERNAL SOURCES:
  FBLazyVector:
    :podspec: https://raw.githubusercontent.com/wordpress-mobile/gutenberg-mobile/aa59dbf65aa670134892db07738071e2a19baba2/third-party-podspecs/FBLazyVector.podspec.json
  FBReactNativeSpec:
    :podspec: https://raw.githubusercontent.com/wordpress-mobile/gutenberg-mobile/aa59dbf65aa670134892db07738071e2a19baba2/third-party-podspecs/FBReactNativeSpec.podspec.json
  Folly:
    :podspec: https://raw.githubusercontent.com/wordpress-mobile/gutenberg-mobile/aa59dbf65aa670134892db07738071e2a19baba2/third-party-podspecs/Folly.podspec.json
  FSInteractiveMap:
    :git: https://github.com/wordpress-mobile/FSInteractiveMap.git
    :tag: 0.2.0
  glog:
    :podspec: https://raw.githubusercontent.com/wordpress-mobile/gutenberg-mobile/aa59dbf65aa670134892db07738071e2a19baba2/third-party-podspecs/glog.podspec.json
  Gutenberg:
    :commit: aa59dbf65aa670134892db07738071e2a19baba2
    :git: http://github.com/wordpress-mobile/gutenberg-mobile/
    :submodules: true
  RCTRequired:
    :podspec: https://raw.githubusercontent.com/wordpress-mobile/gutenberg-mobile/aa59dbf65aa670134892db07738071e2a19baba2/third-party-podspecs/RCTRequired.podspec.json
  RCTTypeSafety:
    :podspec: https://raw.githubusercontent.com/wordpress-mobile/gutenberg-mobile/aa59dbf65aa670134892db07738071e2a19baba2/third-party-podspecs/RCTTypeSafety.podspec.json
  React:
    :podspec: https://raw.githubusercontent.com/wordpress-mobile/gutenberg-mobile/aa59dbf65aa670134892db07738071e2a19baba2/third-party-podspecs/React.podspec.json
  React-Core:
    :podspec: https://raw.githubusercontent.com/wordpress-mobile/gutenberg-mobile/aa59dbf65aa670134892db07738071e2a19baba2/third-party-podspecs/React-Core.podspec.json
  React-CoreModules:
    :podspec: https://raw.githubusercontent.com/wordpress-mobile/gutenberg-mobile/aa59dbf65aa670134892db07738071e2a19baba2/third-party-podspecs/React-CoreModules.podspec.json
  React-cxxreact:
    :podspec: https://raw.githubusercontent.com/wordpress-mobile/gutenberg-mobile/aa59dbf65aa670134892db07738071e2a19baba2/third-party-podspecs/React-cxxreact.podspec.json
  React-jsi:
    :podspec: https://raw.githubusercontent.com/wordpress-mobile/gutenberg-mobile/aa59dbf65aa670134892db07738071e2a19baba2/third-party-podspecs/React-jsi.podspec.json
  React-jsiexecutor:
    :podspec: https://raw.githubusercontent.com/wordpress-mobile/gutenberg-mobile/aa59dbf65aa670134892db07738071e2a19baba2/third-party-podspecs/React-jsiexecutor.podspec.json
  React-jsinspector:
    :podspec: https://raw.githubusercontent.com/wordpress-mobile/gutenberg-mobile/aa59dbf65aa670134892db07738071e2a19baba2/third-party-podspecs/React-jsinspector.podspec.json
  react-native-blur:
    :podspec: https://raw.githubusercontent.com/wordpress-mobile/gutenberg-mobile/aa59dbf65aa670134892db07738071e2a19baba2/third-party-podspecs/react-native-blur.podspec.json
  react-native-get-random-values:
    :podspec: https://raw.githubusercontent.com/wordpress-mobile/gutenberg-mobile/aa59dbf65aa670134892db07738071e2a19baba2/third-party-podspecs/react-native-get-random-values.podspec.json
  react-native-keyboard-aware-scroll-view:
    :podspec: https://raw.githubusercontent.com/wordpress-mobile/gutenberg-mobile/aa59dbf65aa670134892db07738071e2a19baba2/third-party-podspecs/react-native-keyboard-aware-scroll-view.podspec.json
  react-native-linear-gradient:
    :podspec: https://raw.githubusercontent.com/wordpress-mobile/gutenberg-mobile/aa59dbf65aa670134892db07738071e2a19baba2/third-party-podspecs/react-native-linear-gradient.podspec.json
  react-native-safe-area:
    :podspec: https://raw.githubusercontent.com/wordpress-mobile/gutenberg-mobile/aa59dbf65aa670134892db07738071e2a19baba2/third-party-podspecs/react-native-safe-area.podspec.json
  react-native-slider:
    :podspec: https://raw.githubusercontent.com/wordpress-mobile/gutenberg-mobile/aa59dbf65aa670134892db07738071e2a19baba2/third-party-podspecs/react-native-slider.podspec.json
  react-native-video:
    :podspec: https://raw.githubusercontent.com/wordpress-mobile/gutenberg-mobile/aa59dbf65aa670134892db07738071e2a19baba2/third-party-podspecs/react-native-video.podspec.json
  React-RCTActionSheet:
    :podspec: https://raw.githubusercontent.com/wordpress-mobile/gutenberg-mobile/aa59dbf65aa670134892db07738071e2a19baba2/third-party-podspecs/React-RCTActionSheet.podspec.json
  React-RCTAnimation:
    :podspec: https://raw.githubusercontent.com/wordpress-mobile/gutenberg-mobile/aa59dbf65aa670134892db07738071e2a19baba2/third-party-podspecs/React-RCTAnimation.podspec.json
  React-RCTBlob:
    :podspec: https://raw.githubusercontent.com/wordpress-mobile/gutenberg-mobile/aa59dbf65aa670134892db07738071e2a19baba2/third-party-podspecs/React-RCTBlob.podspec.json
  React-RCTImage:
    :podspec: https://raw.githubusercontent.com/wordpress-mobile/gutenberg-mobile/aa59dbf65aa670134892db07738071e2a19baba2/third-party-podspecs/React-RCTImage.podspec.json
  React-RCTLinking:
    :podspec: https://raw.githubusercontent.com/wordpress-mobile/gutenberg-mobile/aa59dbf65aa670134892db07738071e2a19baba2/third-party-podspecs/React-RCTLinking.podspec.json
  React-RCTNetwork:
    :podspec: https://raw.githubusercontent.com/wordpress-mobile/gutenberg-mobile/aa59dbf65aa670134892db07738071e2a19baba2/third-party-podspecs/React-RCTNetwork.podspec.json
  React-RCTSettings:
    :podspec: https://raw.githubusercontent.com/wordpress-mobile/gutenberg-mobile/aa59dbf65aa670134892db07738071e2a19baba2/third-party-podspecs/React-RCTSettings.podspec.json
  React-RCTText:
    :podspec: https://raw.githubusercontent.com/wordpress-mobile/gutenberg-mobile/aa59dbf65aa670134892db07738071e2a19baba2/third-party-podspecs/React-RCTText.podspec.json
  React-RCTVibration:
    :podspec: https://raw.githubusercontent.com/wordpress-mobile/gutenberg-mobile/aa59dbf65aa670134892db07738071e2a19baba2/third-party-podspecs/React-RCTVibration.podspec.json
  ReactCommon:
    :podspec: https://raw.githubusercontent.com/wordpress-mobile/gutenberg-mobile/aa59dbf65aa670134892db07738071e2a19baba2/third-party-podspecs/ReactCommon.podspec.json
  ReactNativeDarkMode:
    :podspec: https://raw.githubusercontent.com/wordpress-mobile/gutenberg-mobile/aa59dbf65aa670134892db07738071e2a19baba2/third-party-podspecs/ReactNativeDarkMode.podspec.json
  RNSVG:
    :podspec: https://raw.githubusercontent.com/wordpress-mobile/gutenberg-mobile/aa59dbf65aa670134892db07738071e2a19baba2/third-party-podspecs/RNSVG.podspec.json
  RNTAztecView:
    :commit: aa59dbf65aa670134892db07738071e2a19baba2
    :git: http://github.com/wordpress-mobile/gutenberg-mobile/
    :submodules: true
  Yoga:
    :podspec: https://raw.githubusercontent.com/wordpress-mobile/gutenberg-mobile/aa59dbf65aa670134892db07738071e2a19baba2/third-party-podspecs/Yoga.podspec.json

CHECKOUT OPTIONS:
  FSInteractiveMap:
    :git: https://github.com/wordpress-mobile/FSInteractiveMap.git
    :tag: 0.2.0
  Gutenberg:
    :commit: aa59dbf65aa670134892db07738071e2a19baba2
    :git: http://github.com/wordpress-mobile/gutenberg-mobile/
    :submodules: true
  RNTAztecView:
    :commit: aa59dbf65aa670134892db07738071e2a19baba2
    :git: http://github.com/wordpress-mobile/gutenberg-mobile/
    :submodules: true

SPEC CHECKSUMS:
  1PasswordExtension: f97cc80ae58053c331b2b6dc8843ba7103b33794
  Alamofire: 3ec537f71edc9804815215393ae2b1a8ea33a844
  AlamofireImage: 63cfe3baf1370be6c498149687cf6db3e3b00999
  AlamofireNetworkActivityIndicator: 9acc3de3ca6645bf0efed462396b0df13dd3e7b8
  AMScrollingNavbar: cf0ec5a5ee659d76ba2509f630bf14fba7e16dc3
  AppAuth: 31bcec809a638d7bd2f86ea8a52bd45f6e81e7c7
  AppCenter: fddcbac6e4baae3d93a196ceb0bfe0e4ce407dec
  Automattic-Tracks-iOS: dbe6301bebdc1e444972475bae19299491702cef
  boost-for-react-native: 39c7adb57c4e60d6c5479dd8623128eb5b3f0f2c
  Charts: f69cf0518b6d1d62608ca504248f1bbe0b6ae77e
  CocoaLumberjack: 118bf4a820efc641f79fa487b75ed928dccfae23
  CropViewController: a5c143548a0fabcd6cc25f2d26e40460cfb8c78c
  DoubleConversion: e22e0762848812a87afd67ffda3998d9ef29170c
  Down: 71bf4af3c04fa093e65dffa25c4b64fa61287373
  FBLazyVector: 47798d43f20e85af0d3cef09928b6e2d16dbbe4c
  FBReactNativeSpec: 8d0bf8eca089153f4196975ca190cda8c2d5dbd2
  Folly: 30e7936e1c45c08d884aa59369ed951a8e68cf51
  FormatterKit: 4b8f29acc9b872d5d12a63efb560661e8f2e1b98
  FSInteractiveMap: a396f610f48b76cb540baa87139d056429abda86
  Gifu: 7bcb6427457d85e0b4dff5a84ec5947ac19a93ea
  glog: 1f3da668190260b06b429bb211bfbee5cd790c28
  GoogleSignIn: 7137d297ddc022a7e0aa4619c86d72c909fa7213
  Gridicons: 8e19276b20bb15d1fda1d4d0db96d066d170135b
  GTMAppAuth: 4deac854479704f348309e7b66189e604cf5e01e
  GTMSessionFetcher: 6f5c8abbab8a9bce4bb3f057e317728ec6182b10
  Gutenberg: 7476cfa37e5c7506577cce2c4a0818f55fd1a05e
  JTAppleCalendar: 932cadea40b1051beab10f67843451d48ba16c99
  lottie-ios: 85ce835dd8c53e02509f20729fc7d6a4e6645a0a
  MediaEditor: 1ff91fda23f693b97c8b56de2456a46bbbebdbe1
  MRProgress: 16de7cc9f347e8846797a770db102a323fe7ef09
  Nimble: 051e3d8912d40138fa5591c78594f95fb172af37
  NSObject-SafeExpectations: ab8fe623d36b25aa1f150affa324e40a2f3c0374
  "NSURL+IDN": afc873e639c18138a1589697c3add197fe8679ca
  OCMock: 43565190abc78977ad44a61c0d20d7f0784d35ab
  OHHTTPStubs: 1e21c7d2c084b8153fc53d48400d8919d2d432d0
  RCTRequired: 3ca691422140f76f04fd2af6dc90914cf0f81ef1
  RCTTypeSafety: aab4e9679dbb3682bf0404fded7b9557d7306795
  Reachability: 33e18b67625424e47b6cde6d202dce689ad7af96
  React: 5a954890216a4493df5ab2149f70f18592b513ac
  React-Core: 865fa241faa644ff20cb5ec87787b32a5acc43b3
  React-CoreModules: 026fafece67a3802aa8bb1995d27227b0d95e0f5
  React-cxxreact: 9c76312456310d1b486e23edb9ce576a5397ebc2
  React-jsi: 6d6afac4873e8a3433334378589a0a8190d58070
  React-jsiexecutor: 9dfdcd0db23042623894dcbc02d61a772da8e3c1
  React-jsinspector: 89927b9ec6d75759882949d2043ba704565edaec
  react-native-blur: adb31865c20137dacb53c32e3423374ac2b8c5a0
  react-native-get-random-values: 8940331a943a46c165d3ed05802c09c392f8dd46
  react-native-keyboard-aware-scroll-view: ffa9152671fec9a571197ed2d02e0fcb90206e60
  react-native-linear-gradient: 258ba8c61848324b1f2019bed5f460e6396137b7
  react-native-safe-area: e8230b0017d76c00de6b01e2412dcf86b127c6a3
  react-native-slider: b36527edad24d49d9f3b53f3078334f45558f97b
  react-native-video: d01ed7ff1e38fa7dcc6c15c94cf505e661b7bfd0
  React-RCTActionSheet: e8f642cfaa396b6b09fd38f53378506c2d63af35
  React-RCTAnimation: cec1abbcfb006978a288c5072e3d611d6ff76d4c
  React-RCTBlob: 7596eb2048150e429127a92a701e6cd40a8c0a74
  React-RCTImage: 03c7e36877a579ee51dcc33079cc8bc98658a722
  React-RCTLinking: cdc3f1aaff5f321bc954a98b7ffae3f864a6eaa3
  React-RCTNetwork: 33b3da6944786edea496a5fc6afea466633fd711
  React-RCTSettings: a3b7b3124315f8c91fad5d8aff08ee97d4b471cd
  React-RCTText: ee9c8b70180fb58d062483d9664cd921d14b5961
  React-RCTVibration: 20deb1f6f001000d1f2603722ec110c66c74796b
  ReactCommon: 48926fc48fcd7c8a629860049ffba9c23b4005dc
  ReactNativeDarkMode: f61376360c5d983907e5c316e8e1c853a8c2f348
  RNSVG: 68a534a5db06dcbdaebfd5079349191598caef7b
  RNTAztecView: f3f9e2e2fbd885b86360a155314e5a36ef50b9d7
  Sentry: ab6c209f23700d1460691dbc90e19ed0a05d496b
  SimulatorStatusMagic: 28d4a9d1a500ac7cea0b2b5a43c1c6ddb40ba56c
  Sodium: 63c0ca312a932e6da481689537d4b35568841bdc
  Starscream: ef3ece99d765eeccb67de105bfa143f929026cf5
  SVProgressHUD: 1428aafac632c1f86f62aa4243ec12008d7a51d6
  UIDeviceIdentifier: 44f805037d21b94394821828f4fcaba34b38c2d0
  WordPress-Aztec-iOS: d01bf0c5e150ae6a046f06ba63b7cc2762061c0b
  WordPress-Editor-iOS: 5b726489e5ae07b7281a2862d69aba2d5c83f140
<<<<<<< HEAD
  WordPressAuthenticator: fc8fd21cfea46bfc2ba37ca9baca136c2b1189ce
  WordPressKit: 8515f2f8bfbccbeaff2250aa6abdd10e10ffee35
=======
  WordPressAuthenticator: f3e52bbbe3c8d2b363b09e6aa6b36a927967e3f0
  WordPressKit: dc5caa1c09a4847c8aa4c9b56689360438e47c21
>>>>>>> a74903ec
  WordPressMocks: b4064b99a073117bbc304abe82df78f2fbe60992
  WordPressShared: 423779c24b1f8f2ee06d1068d30c7d2ea51ca813
  WordPressUI: 9da5d966b8beb091950cd96880db398d7f30e246
  WPMediaPicker: 754bc043ea42abc2eae8a07e5680c777c112666a
  wpxmlrpc: 6a9bdd6ab9d1b159b384b0df0f3f39de9af4fecf
  Yoga: c920bf12bf8146aa5cd118063378c2cf5682d16c
  ZendeskCommonUISDK: 3c432801e31abff97d6e30441ea102eaef6b99e2
  ZendeskCoreSDK: 86513e62c1ab68913416c9044463d9b687ca944f
  ZendeskMessagingAPISDK: 7c0cbd1d2c941f05b36f73e7db5faee5863fe8b0
  ZendeskMessagingSDK: 6f168161d834dd66668344f645f7a6b6b121b58a
  ZendeskSDKConfigurationsSDK: 918241bc7ec30e0af9e1b16333d54a584ee8ab9e
  ZendeskSupportProvidersSDK: e183d32abac888c448469e2005c4a5a8c3ed73f0
  ZendeskSupportSDK: a87ab1e4badace92c75eb11dc77ede1e995b2adc
  ZIPFoundation: 249fa8890597086cd536bb2df5c9804d84e122b0

<<<<<<< HEAD
PODFILE CHECKSUM: 84be0bdd7c3f0c60e2242294b7b92d95cac6028c
=======
PODFILE CHECKSUM: cd2821874b4ef3354004f50f12671d34417bd773
>>>>>>> a74903ec

COCOAPODS: 1.8.4<|MERGE_RESOLUTION|>--- conflicted
+++ resolved
@@ -397,11 +397,7 @@
     - WordPressKit (~> 4.0-beta.0)
     - WordPressShared (~> 1.9-beta)
     - WordPressUI (~> 1.7.0)
-<<<<<<< HEAD
-  - WordPressKit (4.12.0-beta.2):
-=======
   - WordPressKit (4.12.0-beta.3):
->>>>>>> a74903ec
     - Alamofire (~> 4.8.0)
     - CocoaLumberjack (~> 3.4)
     - NSObject-SafeExpectations (= 0.0.4)
@@ -495,11 +491,7 @@
   - SVProgressHUD (= 2.2.5)
   - WordPress-Editor-iOS (~> 1.19.2)
   - WordPressAuthenticator (~> 1.20.0-beta)
-<<<<<<< HEAD
-  - WordPressKit (= 4.12.0-beta.2)
-=======
   - WordPressKit (= 4.12.0-beta.3)
->>>>>>> a74903ec
   - WordPressMocks (~> 0.0.8)
   - WordPressShared (= 1.9.1)
   - WordPressUI (~> 1.7.1)
@@ -730,13 +722,8 @@
   UIDeviceIdentifier: 44f805037d21b94394821828f4fcaba34b38c2d0
   WordPress-Aztec-iOS: d01bf0c5e150ae6a046f06ba63b7cc2762061c0b
   WordPress-Editor-iOS: 5b726489e5ae07b7281a2862d69aba2d5c83f140
-<<<<<<< HEAD
-  WordPressAuthenticator: fc8fd21cfea46bfc2ba37ca9baca136c2b1189ce
-  WordPressKit: 8515f2f8bfbccbeaff2250aa6abdd10e10ffee35
-=======
   WordPressAuthenticator: f3e52bbbe3c8d2b363b09e6aa6b36a927967e3f0
   WordPressKit: dc5caa1c09a4847c8aa4c9b56689360438e47c21
->>>>>>> a74903ec
   WordPressMocks: b4064b99a073117bbc304abe82df78f2fbe60992
   WordPressShared: 423779c24b1f8f2ee06d1068d30c7d2ea51ca813
   WordPressUI: 9da5d966b8beb091950cd96880db398d7f30e246
@@ -752,10 +739,6 @@
   ZendeskSupportSDK: a87ab1e4badace92c75eb11dc77ede1e995b2adc
   ZIPFoundation: 249fa8890597086cd536bb2df5c9804d84e122b0
 
-<<<<<<< HEAD
-PODFILE CHECKSUM: 84be0bdd7c3f0c60e2242294b7b92d95cac6028c
-=======
 PODFILE CHECKSUM: cd2821874b4ef3354004f50f12671d34417bd773
->>>>>>> a74903ec
 
 COCOAPODS: 1.8.4