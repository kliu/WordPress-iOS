--- conflicted
+++ resolved
@@ -371,17 +371,10 @@
   - SVProgressHUD (2.2.5)
   - TOCropViewController (2.5.2)
   - UIDeviceIdentifier (1.4.0)
-<<<<<<< HEAD
-  - WordPress-Aztec-iOS (1.17.0)
-  - WordPress-Editor-iOS (1.17.0):
-    - WordPress-Aztec-iOS (= 1.17.0)
-  - WordPressAuthenticator (1.12.0-beta.7):
-=======
   - WordPress-Aztec-iOS (1.17.1)
   - WordPress-Editor-iOS (1.17.1):
     - WordPress-Aztec-iOS (= 1.17.1)
-  - WordPressAuthenticator (1.12.0-beta.6):
->>>>>>> a9105fb5
+  - WordPressAuthenticator (1.12.0-beta.7):
     - 1PasswordExtension (= 1.8.6)
     - Alamofire (= 4.8)
     - CocoaLumberjack (~> 3.5)
@@ -482,13 +475,8 @@
   - SimulatorStatusMagic
   - Starscream (= 3.0.6)
   - SVProgressHUD (= 2.2.5)
-<<<<<<< HEAD
-  - WordPress-Editor-iOS (~> 1.17.0)
+  - WordPress-Editor-iOS (~> 1.17.1)
   - WordPressAuthenticator (from `https://github.com/wordpress-mobile/WordPressAuthenticator-iOS.git`, branch `issue/227-remove-show2FA`)
-=======
-  - WordPress-Editor-iOS (~> 1.17.1)
-  - WordPressAuthenticator (~> 1.12.0-beta.6)
->>>>>>> a9105fb5
   - WordPressKit (~> 4.7.0-beta.1)
   - WordPressMocks (~> 0.0.8)
   - WordPressShared (~> 1.8.16)
@@ -619,14 +607,10 @@
     :podspec: https://raw.githubusercontent.com/wordpress-mobile/gutenberg-mobile/v1.25.0/react-native-gutenberg-bridge/third-party-podspecs/RNSVG.podspec.json
   RNTAztecView:
     :git: http://github.com/wordpress-mobile/gutenberg-mobile/
-<<<<<<< HEAD
-    :tag: v1.24.0
+    :tag: v1.25.0
   WordPressAuthenticator:
     :branch: issue/227-remove-show2FA
     :git: https://github.com/wordpress-mobile/WordPressAuthenticator-iOS.git
-=======
-    :tag: v1.25.0
->>>>>>> a9105fb5
   Yoga:
     :podspec: https://raw.githubusercontent.com/wordpress-mobile/gutenberg-mobile/v1.25.0/react-native-gutenberg-bridge/third-party-podspecs/Yoga.podspec.json
 
@@ -639,14 +623,10 @@
     :tag: v1.25.0
   RNTAztecView:
     :git: http://github.com/wordpress-mobile/gutenberg-mobile/
-<<<<<<< HEAD
-    :tag: v1.24.0
+    :tag: v1.25.0
   WordPressAuthenticator:
     :commit: 91237dc95ccb21921342a57115efcaac2841ce10
     :git: https://github.com/wordpress-mobile/WordPressAuthenticator-iOS.git
-=======
-    :tag: v1.25.0
->>>>>>> a9105fb5
 
 SPEC CHECKSUMS:
   1PasswordExtension: f97cc80ae58053c331b2b6dc8843ba7103b33794
@@ -715,15 +695,9 @@
   SVProgressHUD: 1428aafac632c1f86f62aa4243ec12008d7a51d6
   TOCropViewController: e9da34f484aedd4e5d5a8ab230ba217cfe16c729
   UIDeviceIdentifier: 44f805037d21b94394821828f4fcaba34b38c2d0
-<<<<<<< HEAD
-  WordPress-Aztec-iOS: 2a9fb6c2a23284f53d6d69ada43c50b5fddc7c3b
-  WordPress-Editor-iOS: 9f236b27b068120af37d6d02e82037e122187804
-  WordPressAuthenticator: 3c8cef87c48157ad851799cf4028ba1039f5179a
-=======
   WordPress-Aztec-iOS: 319620514af963ca519bd83b96a2c0ebdf3a0f03
   WordPress-Editor-iOS: 497b55838ef0030cc6ca82eb92da84e661423521
-  WordPressAuthenticator: fc7840469d75b1020f51155425376eb024a772fa
->>>>>>> a9105fb5
+  WordPressAuthenticator: 3c8cef87c48157ad851799cf4028ba1039f5179a
   WordPressKit: bd4cd5b4e7616c388082db83e7cd2031b6b3404e
   WordPressMocks: b4064b99a073117bbc304abe82df78f2fbe60992
   WordPressShared: 1bc316ed162f42af4e0fa2869437e9e28b532b01
@@ -740,10 +714,6 @@
   ZendeskSupportSDK: a87ab1e4badace92c75eb11dc77ede1e995b2adc
   ZIPFoundation: 249fa8890597086cd536bb2df5c9804d84e122b0
 
-<<<<<<< HEAD
 PODFILE CHECKSUM: 8890161f05752c43410101441cfa44431f8fa4cd
-=======
-PODFILE CHECKSUM: e2b69d99f5931c94b7f80f87ad5e926a50b262c1
->>>>>>> a9105fb5
 
 COCOAPODS: 1.8.4