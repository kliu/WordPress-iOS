PODS:
  - 1PasswordExtension (1.8.5)
  - Alamofire (4.7.3)
  - AlamofireNetworkActivityIndicator (2.3.0):
    - Alamofire (~> 4.7)
  - Automattic-Tracks-iOS (0.4.2):
    - CocoaLumberjack (~> 3.5.2)
    - Reachability (~> 3.1)
    - Sentry (~> 4)
    - UIDeviceIdentifier (~> 1.1.4)
  - boost-for-react-native (1.63.0)
  - Charts (3.2.2):
    - Charts/Core (= 3.2.2)
  - Charts/Core (3.2.2)
  - CocoaLumberjack (3.5.2):
    - CocoaLumberjack/Core (= 3.5.2)
  - CocoaLumberjack/Core (3.5.2)
  - DoubleConversion (1.1.5)
  - Down (0.6.6)
  - Folly (2018.10.22.00):
    - boost-for-react-native
    - DoubleConversion
    - Folly/Default (= 2018.10.22.00)
    - glog
  - Folly/Default (2018.10.22.00):
    - boost-for-react-native
    - DoubleConversion
    - glog
  - FormatterKit/Resources (1.8.2)
  - FormatterKit/TimeIntervalFormatter (1.8.2):
    - FormatterKit/Resources
  - FSInteractiveMap (0.1.0)
  - Gifu (3.2.0)
  - glog (0.3.5)
  - GoogleSignIn (4.4.0):
    - "GoogleToolboxForMac/NSDictionary+URLArguments (~> 2.1)"
    - "GoogleToolboxForMac/NSString+URLArguments (~> 2.1)"
    - GTMSessionFetcher/Core (~> 1.1)
  - GoogleToolboxForMac/DebugUtils (2.2.2):
    - GoogleToolboxForMac/Defines (= 2.2.2)
  - GoogleToolboxForMac/Defines (2.2.2)
  - "GoogleToolboxForMac/NSDictionary+URLArguments (2.2.2)":
    - GoogleToolboxForMac/DebugUtils (= 2.2.2)
    - GoogleToolboxForMac/Defines (= 2.2.2)
    - "GoogleToolboxForMac/NSString+URLArguments (= 2.2.2)"
  - "GoogleToolboxForMac/NSString+URLArguments (2.2.2)"
  - Gridicons (0.19)
<<<<<<< HEAD
  - GTMSessionFetcher/Core (1.3.0)
  - Gutenberg (1.15.1):
=======
  - GTMSessionFetcher/Core (1.2.2)
  - Gutenberg (1.15.2):
>>>>>>> 6d7c53f6
    - React (= 0.60.0-patched)
    - React-RCTImage (= 0.60.0-patched)
    - RNTAztecView
    - WordPress-Aztec-iOS
  - HockeySDK (5.1.4):
    - HockeySDK/DefaultLib (= 5.1.4)
  - HockeySDK/DefaultLib (5.1.4)
  - lottie-ios (2.5.2)
  - MRProgress (0.8.3):
    - MRProgress/ActivityIndicator (= 0.8.3)
    - MRProgress/Blur (= 0.8.3)
    - MRProgress/Circular (= 0.8.3)
    - MRProgress/Icons (= 0.8.3)
    - MRProgress/NavigationBarProgress (= 0.8.3)
    - MRProgress/Overlay (= 0.8.3)
  - MRProgress/ActivityIndicator (0.8.3):
    - MRProgress/Stopable
  - MRProgress/Blur (0.8.3):
    - MRProgress/Helper
  - MRProgress/Circular (0.8.3):
    - MRProgress/Helper
    - MRProgress/ProgressBaseClass
    - MRProgress/Stopable
  - MRProgress/Helper (0.8.3)
  - MRProgress/Icons (0.8.3)
  - MRProgress/NavigationBarProgress (0.8.3):
    - MRProgress/ProgressBaseClass
  - MRProgress/Overlay (0.8.3):
    - MRProgress/ActivityIndicator
    - MRProgress/Blur
    - MRProgress/Circular
    - MRProgress/Helper
    - MRProgress/Icons
  - MRProgress/ProgressBaseClass (0.8.3)
  - MRProgress/Stopable (0.8.3):
    - MRProgress/Helper
  - Nimble (7.3.4)
  - NSObject-SafeExpectations (0.0.3)
  - "NSURL+IDN (0.3)"
  - OCMock (3.4.3)
  - OHHTTPStubs (6.1.0):
    - OHHTTPStubs/Default (= 6.1.0)
  - OHHTTPStubs/Core (6.1.0)
  - OHHTTPStubs/Default (6.1.0):
    - OHHTTPStubs/Core
    - OHHTTPStubs/JSON
    - OHHTTPStubs/NSURLSession
    - OHHTTPStubs/OHPathHelpers
  - OHHTTPStubs/JSON (6.1.0):
    - OHHTTPStubs/Core
  - OHHTTPStubs/NSURLSession (6.1.0):
    - OHHTTPStubs/Core
  - OHHTTPStubs/OHPathHelpers (6.1.0)
  - OHHTTPStubs/Swift (6.1.0):
    - OHHTTPStubs/Default
  - Reachability (3.2)
  - React (0.60.0-patched):
    - React-Core (= 0.60.0-patched)
    - React-DevSupport (= 0.60.0-patched)
    - React-RCTActionSheet (= 0.60.0-patched)
    - React-RCTAnimation (= 0.60.0-patched)
    - React-RCTBlob (= 0.60.0-patched)
    - React-RCTImage (= 0.60.0-patched)
    - React-RCTLinking (= 0.60.0-patched)
    - React-RCTNetwork (= 0.60.0-patched)
    - React-RCTSettings (= 0.60.0-patched)
    - React-RCTText (= 0.60.0-patched)
    - React-RCTVibration (= 0.60.0-patched)
    - React-RCTWebSocket (= 0.60.0-patched)
  - React-Core (0.60.0-patched):
    - Folly (= 2018.10.22.00)
    - glog
    - React-Core/Default (= 0.60.0-patched)
    - React-cxxreact (= 0.60.0-patched)
    - React-jsi (= 0.60.0-patched)
    - React-jsiexecutor (= 0.60.0-patched)
    - yoga (= 0.60.0-patched.React)
  - React-Core/Default (0.60.0-patched):
    - Folly (= 2018.10.22.00)
    - glog
    - React-cxxreact (= 0.60.0-patched)
    - React-jsi (= 0.60.0-patched)
    - React-jsiexecutor (= 0.60.0-patched)
    - yoga (= 0.60.0-patched.React)
  - React-cxxreact (0.60.0-patched):
    - boost-for-react-native (= 1.63.0)
    - DoubleConversion
    - Folly (= 2018.10.22.00)
    - glog
    - React-jsinspector (= 0.60.0-patched)
  - React-DevSupport (0.60.0-patched):
    - React-Core (= 0.60.0-patched)
    - React-jsinspector (= 0.60.0-patched)
    - React-RCTWebSocket (= 0.60.0-patched)
  - React-jsi (0.60.0-patched):
    - boost-for-react-native (= 1.63.0)
    - DoubleConversion
    - Folly (= 2018.10.22.00)
    - glog
    - React-jsi/Default (= 0.60.0-patched)
  - React-jsi/Default (0.60.0-patched):
    - boost-for-react-native (= 1.63.0)
    - DoubleConversion
    - Folly (= 2018.10.22.00)
    - glog
  - React-jsiexecutor (0.60.0-patched):
    - DoubleConversion
    - Folly (= 2018.10.22.00)
    - glog
    - React-cxxreact (= 0.60.0-patched)
    - React-jsi (= 0.60.0-patched)
  - React-jsinspector (0.60.0-patched)
  - react-native-keyboard-aware-scroll-view (0.8.7):
    - React
  - react-native-safe-area (0.5.1):
    - React
  - react-native-video (4.4.1):
    - React-Core
    - react-native-video/Video (= 4.4.1)
  - react-native-video/Video (4.4.1):
    - React-Core
  - React-RCTActionSheet (0.60.0-patched):
    - React-Core (= 0.60.0-patched)
  - React-RCTAnimation (0.60.0-patched):
    - React-Core (= 0.60.0-patched)
  - React-RCTBlob (0.60.0-patched):
    - React-Core (= 0.60.0-patched)
    - React-jsi (= 0.60.0-patched)
    - React-RCTNetwork (= 0.60.0-patched)
    - React-RCTWebSocket (= 0.60.0-patched)
  - React-RCTImage (0.60.0-patched):
    - React-Core (= 0.60.0-patched)
    - React-RCTNetwork (= 0.60.0-patched)
  - React-RCTLinking (0.60.0-patched):
    - React-Core (= 0.60.0-patched)
  - React-RCTNetwork (0.60.0-patched):
    - React-Core (= 0.60.0-patched)
  - React-RCTSettings (0.60.0-patched):
    - React-Core (= 0.60.0-patched)
  - React-RCTText (0.60.0-patched):
    - React-Core (= 0.60.0-patched)
  - React-RCTVibration (0.60.0-patched):
    - React-Core (= 0.60.0-patched)
  - React-RCTWebSocket (0.60.0-patched):
    - React-Core (= 0.60.0-patched)
  - ReactNativeDarkMode (0.0.10):
    - React
  - RNSVG (9.3.3-gb):
    - React-Core
    - React-RCTImage
  - RNTAztecView (1.15.2):
    - React-Core
    - WordPress-Aztec-iOS
  - Sentry (4.4.0):
    - Sentry/Core (= 4.4.0)
  - Sentry/Core (4.4.0)
  - SimulatorStatusMagic (2.4.1)
  - Starscream (3.0.6)
  - SVProgressHUD (2.2.5)
  - UIDeviceIdentifier (1.1.4)
  - WordPress-Aztec-iOS (1.11.0)
  - WordPress-Editor-iOS (1.11.0):
    - WordPress-Aztec-iOS (= 1.11.0)
  - WordPressAuthenticator (1.10.2-beta.1):
    - 1PasswordExtension (= 1.8.5)
    - Alamofire (= 4.7.3)
    - CocoaLumberjack (~> 3.5)
    - GoogleSignIn (~> 4.4)
    - Gridicons (~> 0.15)
    - lottie-ios (= 2.5.2)
    - "NSURL+IDN (= 0.3)"
    - SVProgressHUD (= 2.2.5)
    - WordPressKit (~> 4.5.1)
    - WordPressShared (~> 1.8)
    - WordPressUI (~> 1.4-beta.1)
  - WordPressKit (4.5.2-beta.1):
    - Alamofire (~> 4.7.3)
    - CocoaLumberjack (~> 3.4)
    - NSObject-SafeExpectations (= 0.0.3)
    - UIDeviceIdentifier (~> 1.1.4)
    - WordPressShared (~> 1.8.0)
    - wpxmlrpc (= 0.8.4)
  - WordPressMocks (0.0.6)
  - WordPressShared (1.8.8):
    - CocoaLumberjack (~> 3.4)
    - FormatterKit/TimeIntervalFormatter (= 1.8.2)
  - WordPressUI (1.4)
  - WPMediaPicker (1.6.0)
  - wpxmlrpc (0.8.4)
  - yoga (0.60.0-patched.React)
  - ZendeskSDK (3.0.1):
    - ZendeskSDK/Providers (= 3.0.1)
    - ZendeskSDK/UI (= 3.0.1)
  - ZendeskSDK/Core (3.0.1)
  - ZendeskSDK/Providers (3.0.1):
    - ZendeskSDK/Core
  - ZendeskSDK/UI (3.0.1):
    - ZendeskSDK/Core
    - ZendeskSDK/Providers
  - ZIPFoundation (0.9.9)

DEPENDENCIES:
  - 1PasswordExtension (= 1.8.5)
  - Alamofire (= 4.7.3)
  - AlamofireNetworkActivityIndicator (~> 2.3)
  - Automattic-Tracks-iOS (~> 0.4.2)
  - Charts (~> 3.2.2)
  - CocoaLumberjack (= 3.5.2)
  - Down (~> 0.6.6)
  - Folly (from `https://raw.githubusercontent.com/wordpress-mobile/gutenberg-mobile/e776a6c5dab552d0781f80e8c1298cd1c4786df2/react-native-gutenberg-bridge/third-party-podspecs/Folly.podspec.json`)
  - FormatterKit/TimeIntervalFormatter (= 1.8.2)
  - FSInteractiveMap (from `https://github.com/wordpress-mobile/FSInteractiveMap.git`, tag `0.2.0`)
  - Gifu (= 3.2.0)
  - glog (from `https://raw.githubusercontent.com/wordpress-mobile/gutenberg-mobile/e776a6c5dab552d0781f80e8c1298cd1c4786df2/react-native-gutenberg-bridge/third-party-podspecs/glog.podspec.json`)
  - Gridicons (~> 0.16)
  - Gutenberg (from `http://github.com/wordpress-mobile/gutenberg-mobile/`, commit `e776a6c5dab552d0781f80e8c1298cd1c4786df2`)
  - HockeySDK (= 5.1.4)
  - MRProgress (= 0.8.3)
  - Nimble (~> 7.3.1)
  - NSObject-SafeExpectations (= 0.0.3)
  - "NSURL+IDN (= 0.3)"
  - OCMock (~> 3.4)
  - OHHTTPStubs (= 6.1.0)
  - OHHTTPStubs/Swift (= 6.1.0)
  - Reachability (= 3.2)
  - React (from `https://raw.githubusercontent.com/wordpress-mobile/gutenberg-mobile/e776a6c5dab552d0781f80e8c1298cd1c4786df2/react-native-gutenberg-bridge/third-party-podspecs/React.podspec.json`)
  - React-Core (from `https://raw.githubusercontent.com/wordpress-mobile/gutenberg-mobile/e776a6c5dab552d0781f80e8c1298cd1c4786df2/react-native-gutenberg-bridge/third-party-podspecs/React-Core.podspec.json`)
  - React-cxxreact (from `https://raw.githubusercontent.com/wordpress-mobile/gutenberg-mobile/e776a6c5dab552d0781f80e8c1298cd1c4786df2/react-native-gutenberg-bridge/third-party-podspecs/React-cxxreact.podspec.json`)
  - React-DevSupport (from `https://raw.githubusercontent.com/wordpress-mobile/gutenberg-mobile/e776a6c5dab552d0781f80e8c1298cd1c4786df2/react-native-gutenberg-bridge/third-party-podspecs/React-DevSupport.podspec.json`)
  - React-jsi (from `https://raw.githubusercontent.com/wordpress-mobile/gutenberg-mobile/e776a6c5dab552d0781f80e8c1298cd1c4786df2/react-native-gutenberg-bridge/third-party-podspecs/React-jsi.podspec.json`)
  - React-jsiexecutor (from `https://raw.githubusercontent.com/wordpress-mobile/gutenberg-mobile/e776a6c5dab552d0781f80e8c1298cd1c4786df2/react-native-gutenberg-bridge/third-party-podspecs/React-jsiexecutor.podspec.json`)
  - React-jsinspector (from `https://raw.githubusercontent.com/wordpress-mobile/gutenberg-mobile/e776a6c5dab552d0781f80e8c1298cd1c4786df2/react-native-gutenberg-bridge/third-party-podspecs/React-jsinspector.podspec.json`)
  - react-native-keyboard-aware-scroll-view (from `https://raw.githubusercontent.com/wordpress-mobile/gutenberg-mobile/e776a6c5dab552d0781f80e8c1298cd1c4786df2/react-native-gutenberg-bridge/third-party-podspecs/react-native-keyboard-aware-scroll-view.podspec.json`)
  - react-native-safe-area (from `https://raw.githubusercontent.com/wordpress-mobile/gutenberg-mobile/e776a6c5dab552d0781f80e8c1298cd1c4786df2/react-native-gutenberg-bridge/third-party-podspecs/react-native-safe-area.podspec.json`)
  - react-native-video (from `https://raw.githubusercontent.com/wordpress-mobile/gutenberg-mobile/e776a6c5dab552d0781f80e8c1298cd1c4786df2/react-native-gutenberg-bridge/third-party-podspecs/react-native-video.podspec.json`)
  - React-RCTActionSheet (from `https://raw.githubusercontent.com/wordpress-mobile/gutenberg-mobile/e776a6c5dab552d0781f80e8c1298cd1c4786df2/react-native-gutenberg-bridge/third-party-podspecs/React-RCTActionSheet.podspec.json`)
  - React-RCTAnimation (from `https://raw.githubusercontent.com/wordpress-mobile/gutenberg-mobile/e776a6c5dab552d0781f80e8c1298cd1c4786df2/react-native-gutenberg-bridge/third-party-podspecs/React-RCTAnimation.podspec.json`)
  - React-RCTBlob (from `https://raw.githubusercontent.com/wordpress-mobile/gutenberg-mobile/e776a6c5dab552d0781f80e8c1298cd1c4786df2/react-native-gutenberg-bridge/third-party-podspecs/React-RCTBlob.podspec.json`)
  - React-RCTImage (from `https://raw.githubusercontent.com/wordpress-mobile/gutenberg-mobile/e776a6c5dab552d0781f80e8c1298cd1c4786df2/react-native-gutenberg-bridge/third-party-podspecs/React-RCTImage.podspec.json`)
  - React-RCTLinking (from `https://raw.githubusercontent.com/wordpress-mobile/gutenberg-mobile/e776a6c5dab552d0781f80e8c1298cd1c4786df2/react-native-gutenberg-bridge/third-party-podspecs/React-RCTLinking.podspec.json`)
  - React-RCTNetwork (from `https://raw.githubusercontent.com/wordpress-mobile/gutenberg-mobile/e776a6c5dab552d0781f80e8c1298cd1c4786df2/react-native-gutenberg-bridge/third-party-podspecs/React-RCTNetwork.podspec.json`)
  - React-RCTSettings (from `https://raw.githubusercontent.com/wordpress-mobile/gutenberg-mobile/e776a6c5dab552d0781f80e8c1298cd1c4786df2/react-native-gutenberg-bridge/third-party-podspecs/React-RCTSettings.podspec.json`)
  - React-RCTText (from `https://raw.githubusercontent.com/wordpress-mobile/gutenberg-mobile/e776a6c5dab552d0781f80e8c1298cd1c4786df2/react-native-gutenberg-bridge/third-party-podspecs/React-RCTText.podspec.json`)
  - React-RCTVibration (from `https://raw.githubusercontent.com/wordpress-mobile/gutenberg-mobile/e776a6c5dab552d0781f80e8c1298cd1c4786df2/react-native-gutenberg-bridge/third-party-podspecs/React-RCTVibration.podspec.json`)
  - React-RCTWebSocket (from `https://raw.githubusercontent.com/wordpress-mobile/gutenberg-mobile/e776a6c5dab552d0781f80e8c1298cd1c4786df2/react-native-gutenberg-bridge/third-party-podspecs/React-RCTWebSocket.podspec.json`)
  - ReactNativeDarkMode (from `https://raw.githubusercontent.com/wordpress-mobile/gutenberg-mobile/e776a6c5dab552d0781f80e8c1298cd1c4786df2/react-native-gutenberg-bridge/third-party-podspecs/ReactNativeDarkMode.podspec.json`)
  - RNSVG (from `https://raw.githubusercontent.com/wordpress-mobile/gutenberg-mobile/e776a6c5dab552d0781f80e8c1298cd1c4786df2/react-native-gutenberg-bridge/third-party-podspecs/RNSVG.podspec.json`)
  - RNTAztecView (from `http://github.com/wordpress-mobile/gutenberg-mobile/`, commit `e776a6c5dab552d0781f80e8c1298cd1c4786df2`)
  - SimulatorStatusMagic
  - Starscream (= 3.0.6)
  - SVProgressHUD (= 2.2.5)
  - WordPress-Editor-iOS (~> 1.11.0)
  - WordPressAuthenticator (from `https://github.com/wordpress-mobile/WordPressAuthenticator-iOS.git`, branch `issue/social_sign_in_tracks`)
  - WordPressKit (~> 4.5.2-beta.1)
  - WordPressMocks (~> 0.0.6)
  - WordPressShared (~> 1.8.8)
  - WordPressUI (~> 1.4)
  - WPMediaPicker (~> 1.6.0)
  - yoga (from `https://raw.githubusercontent.com/wordpress-mobile/gutenberg-mobile/e776a6c5dab552d0781f80e8c1298cd1c4786df2/react-native-gutenberg-bridge/third-party-podspecs/yoga.podspec.json`)
  - ZendeskSDK (from `https://github.com/zendesk/zendesk_sdk_ios`, tag `3.0.1-swift5.1-GM`)
  - ZIPFoundation (~> 0.9.8)

SPEC REPOS:
  trunk:
    - 1PasswordExtension
    - Alamofire
    - AlamofireNetworkActivityIndicator
    - Automattic-Tracks-iOS
    - boost-for-react-native
    - Charts
    - CocoaLumberjack
    - DoubleConversion
    - Down
    - FormatterKit
    - Gifu
    - GoogleSignIn
    - GoogleToolboxForMac
    - Gridicons
    - GTMSessionFetcher
    - HockeySDK
    - lottie-ios
    - MRProgress
    - Nimble
    - NSObject-SafeExpectations
    - "NSURL+IDN"
    - OCMock
    - OHHTTPStubs
    - Reachability
    - Sentry
    - SimulatorStatusMagic
    - Starscream
    - SVProgressHUD
    - UIDeviceIdentifier
    - WordPress-Aztec-iOS
    - WordPress-Editor-iOS
    - WordPressKit
    - WordPressMocks
    - WordPressShared
    - WordPressUI
    - WPMediaPicker
    - wpxmlrpc
    - ZIPFoundation

EXTERNAL SOURCES:
  Folly:
    :podspec: https://raw.githubusercontent.com/wordpress-mobile/gutenberg-mobile/e776a6c5dab552d0781f80e8c1298cd1c4786df2/react-native-gutenberg-bridge/third-party-podspecs/Folly.podspec.json
  FSInteractiveMap:
    :git: https://github.com/wordpress-mobile/FSInteractiveMap.git
    :tag: 0.2.0
  glog:
    :podspec: https://raw.githubusercontent.com/wordpress-mobile/gutenberg-mobile/e776a6c5dab552d0781f80e8c1298cd1c4786df2/react-native-gutenberg-bridge/third-party-podspecs/glog.podspec.json
  Gutenberg:
    :commit: e776a6c5dab552d0781f80e8c1298cd1c4786df2
    :git: http://github.com/wordpress-mobile/gutenberg-mobile/
  React:
    :podspec: https://raw.githubusercontent.com/wordpress-mobile/gutenberg-mobile/e776a6c5dab552d0781f80e8c1298cd1c4786df2/react-native-gutenberg-bridge/third-party-podspecs/React.podspec.json
  React-Core:
    :podspec: https://raw.githubusercontent.com/wordpress-mobile/gutenberg-mobile/e776a6c5dab552d0781f80e8c1298cd1c4786df2/react-native-gutenberg-bridge/third-party-podspecs/React-Core.podspec.json
  React-cxxreact:
    :podspec: https://raw.githubusercontent.com/wordpress-mobile/gutenberg-mobile/e776a6c5dab552d0781f80e8c1298cd1c4786df2/react-native-gutenberg-bridge/third-party-podspecs/React-cxxreact.podspec.json
  React-DevSupport:
    :podspec: https://raw.githubusercontent.com/wordpress-mobile/gutenberg-mobile/e776a6c5dab552d0781f80e8c1298cd1c4786df2/react-native-gutenberg-bridge/third-party-podspecs/React-DevSupport.podspec.json
  React-jsi:
    :podspec: https://raw.githubusercontent.com/wordpress-mobile/gutenberg-mobile/e776a6c5dab552d0781f80e8c1298cd1c4786df2/react-native-gutenberg-bridge/third-party-podspecs/React-jsi.podspec.json
  React-jsiexecutor:
    :podspec: https://raw.githubusercontent.com/wordpress-mobile/gutenberg-mobile/e776a6c5dab552d0781f80e8c1298cd1c4786df2/react-native-gutenberg-bridge/third-party-podspecs/React-jsiexecutor.podspec.json
  React-jsinspector:
    :podspec: https://raw.githubusercontent.com/wordpress-mobile/gutenberg-mobile/e776a6c5dab552d0781f80e8c1298cd1c4786df2/react-native-gutenberg-bridge/third-party-podspecs/React-jsinspector.podspec.json
  react-native-keyboard-aware-scroll-view:
    :podspec: https://raw.githubusercontent.com/wordpress-mobile/gutenberg-mobile/e776a6c5dab552d0781f80e8c1298cd1c4786df2/react-native-gutenberg-bridge/third-party-podspecs/react-native-keyboard-aware-scroll-view.podspec.json
  react-native-safe-area:
    :podspec: https://raw.githubusercontent.com/wordpress-mobile/gutenberg-mobile/e776a6c5dab552d0781f80e8c1298cd1c4786df2/react-native-gutenberg-bridge/third-party-podspecs/react-native-safe-area.podspec.json
  react-native-video:
    :podspec: https://raw.githubusercontent.com/wordpress-mobile/gutenberg-mobile/e776a6c5dab552d0781f80e8c1298cd1c4786df2/react-native-gutenberg-bridge/third-party-podspecs/react-native-video.podspec.json
  React-RCTActionSheet:
    :podspec: https://raw.githubusercontent.com/wordpress-mobile/gutenberg-mobile/e776a6c5dab552d0781f80e8c1298cd1c4786df2/react-native-gutenberg-bridge/third-party-podspecs/React-RCTActionSheet.podspec.json
  React-RCTAnimation:
    :podspec: https://raw.githubusercontent.com/wordpress-mobile/gutenberg-mobile/e776a6c5dab552d0781f80e8c1298cd1c4786df2/react-native-gutenberg-bridge/third-party-podspecs/React-RCTAnimation.podspec.json
  React-RCTBlob:
    :podspec: https://raw.githubusercontent.com/wordpress-mobile/gutenberg-mobile/e776a6c5dab552d0781f80e8c1298cd1c4786df2/react-native-gutenberg-bridge/third-party-podspecs/React-RCTBlob.podspec.json
  React-RCTImage:
    :podspec: https://raw.githubusercontent.com/wordpress-mobile/gutenberg-mobile/e776a6c5dab552d0781f80e8c1298cd1c4786df2/react-native-gutenberg-bridge/third-party-podspecs/React-RCTImage.podspec.json
  React-RCTLinking:
    :podspec: https://raw.githubusercontent.com/wordpress-mobile/gutenberg-mobile/e776a6c5dab552d0781f80e8c1298cd1c4786df2/react-native-gutenberg-bridge/third-party-podspecs/React-RCTLinking.podspec.json
  React-RCTNetwork:
    :podspec: https://raw.githubusercontent.com/wordpress-mobile/gutenberg-mobile/e776a6c5dab552d0781f80e8c1298cd1c4786df2/react-native-gutenberg-bridge/third-party-podspecs/React-RCTNetwork.podspec.json
  React-RCTSettings:
    :podspec: https://raw.githubusercontent.com/wordpress-mobile/gutenberg-mobile/e776a6c5dab552d0781f80e8c1298cd1c4786df2/react-native-gutenberg-bridge/third-party-podspecs/React-RCTSettings.podspec.json
  React-RCTText:
    :podspec: https://raw.githubusercontent.com/wordpress-mobile/gutenberg-mobile/e776a6c5dab552d0781f80e8c1298cd1c4786df2/react-native-gutenberg-bridge/third-party-podspecs/React-RCTText.podspec.json
  React-RCTVibration:
    :podspec: https://raw.githubusercontent.com/wordpress-mobile/gutenberg-mobile/e776a6c5dab552d0781f80e8c1298cd1c4786df2/react-native-gutenberg-bridge/third-party-podspecs/React-RCTVibration.podspec.json
  React-RCTWebSocket:
    :podspec: https://raw.githubusercontent.com/wordpress-mobile/gutenberg-mobile/e776a6c5dab552d0781f80e8c1298cd1c4786df2/react-native-gutenberg-bridge/third-party-podspecs/React-RCTWebSocket.podspec.json
  ReactNativeDarkMode:
    :podspec: https://raw.githubusercontent.com/wordpress-mobile/gutenberg-mobile/e776a6c5dab552d0781f80e8c1298cd1c4786df2/react-native-gutenberg-bridge/third-party-podspecs/ReactNativeDarkMode.podspec.json
  RNSVG:
    :podspec: https://raw.githubusercontent.com/wordpress-mobile/gutenberg-mobile/e776a6c5dab552d0781f80e8c1298cd1c4786df2/react-native-gutenberg-bridge/third-party-podspecs/RNSVG.podspec.json
  RNTAztecView:
    :commit: e776a6c5dab552d0781f80e8c1298cd1c4786df2
    :git: http://github.com/wordpress-mobile/gutenberg-mobile/
<<<<<<< HEAD
    :tag: v1.15.1
  WordPressAuthenticator:
    :branch: issue/social_sign_in_tracks
    :git: https://github.com/wordpress-mobile/WordPressAuthenticator-iOS.git
=======
>>>>>>> 6d7c53f6
  yoga:
    :podspec: https://raw.githubusercontent.com/wordpress-mobile/gutenberg-mobile/e776a6c5dab552d0781f80e8c1298cd1c4786df2/react-native-gutenberg-bridge/third-party-podspecs/yoga.podspec.json
  ZendeskSDK:
    :git: https://github.com/zendesk/zendesk_sdk_ios
    :tag: 3.0.1-swift5.1-GM

CHECKOUT OPTIONS:
  FSInteractiveMap:
    :git: https://github.com/wordpress-mobile/FSInteractiveMap.git
    :tag: 0.2.0
  Gutenberg:
    :commit: e776a6c5dab552d0781f80e8c1298cd1c4786df2
    :git: http://github.com/wordpress-mobile/gutenberg-mobile/
  RNTAztecView:
    :commit: e776a6c5dab552d0781f80e8c1298cd1c4786df2
    :git: http://github.com/wordpress-mobile/gutenberg-mobile/
<<<<<<< HEAD
    :tag: v1.15.1
  WordPressAuthenticator:
    :commit: 675442e6420b82272f6217de2e47138a76024cfc
    :git: https://github.com/wordpress-mobile/WordPressAuthenticator-iOS.git
=======
>>>>>>> 6d7c53f6
  ZendeskSDK:
    :git: https://github.com/zendesk/zendesk_sdk_ios
    :tag: 3.0.1-swift5.1-GM

SPEC CHECKSUMS:
  1PasswordExtension: 0e95bdea64ec8ff2f4f693be5467a09fac42a83d
  Alamofire: c7287b6e5d7da964a70935e5db17046b7fde6568
  AlamofireNetworkActivityIndicator: 18346ff6d770d9513d0ac6f2d99706f40f93dbaa
  Automattic-Tracks-iOS: 4958112090127397a28e8338c776b0e3a9ad7425
  boost-for-react-native: 39c7adb57c4e60d6c5479dd8623128eb5b3f0f2c
  Charts: f69cf0518b6d1d62608ca504248f1bbe0b6ae77e
  CocoaLumberjack: 118bf4a820efc641f79fa487b75ed928dccfae23
  DoubleConversion: e22e0762848812a87afd67ffda3998d9ef29170c
  Down: 71bf4af3c04fa093e65dffa25c4b64fa61287373
  Folly: 30e7936e1c45c08d884aa59369ed951a8e68cf51
  FormatterKit: 4b8f29acc9b872d5d12a63efb560661e8f2e1b98
  FSInteractiveMap: a396f610f48b76cb540baa87139d056429abda86
  Gifu: 7bcb6427457d85e0b4dff5a84ec5947ac19a93ea
  glog: 1f3da668190260b06b429bb211bfbee5cd790c28
  GoogleSignIn: 7ff245e1a7b26d379099d3243a562f5747e23d39
  GoogleToolboxForMac: 800648f8b3127618c1b59c7f97684427630c5ea3
  Gridicons: dc92efbe5fd60111d2e8ea051d84a60cca552abc
<<<<<<< HEAD
  GTMSessionFetcher: 43b8b64263023d4f32caa0b40f4c8bfa3c5f36d8
  Gutenberg: 3b8866adbfda831ce0f28d5c638eb40c23baed7b
=======
  GTMSessionFetcher: 61bb0f61a4cb560030f1222021178008a5727a23
  Gutenberg: ff5497e7f39f38c5b660f9780dbc3dd0441261b5
>>>>>>> 6d7c53f6
  HockeySDK: 15afe6bc0a5bfe3a531fd73dbf082095f37dac3b
  lottie-ios: 3fef45d3fabe63e3c7c2eb603dd64ddfffc73062
  MRProgress: 16de7cc9f347e8846797a770db102a323fe7ef09
  Nimble: 051e3d8912d40138fa5591c78594f95fb172af37
  NSObject-SafeExpectations: b989b68a8a9b7b9f2b264a8b52ba9d7aab8f3129
  "NSURL+IDN": 82355a0afd532fe1de08f6417c134b49b1a1c4b3
  OCMock: 43565190abc78977ad44a61c0d20d7f0784d35ab
  OHHTTPStubs: 1e21c7d2c084b8153fc53d48400d8919d2d432d0
  Reachability: 33e18b67625424e47b6cde6d202dce689ad7af96
  React: f208cb37831d73d3feafe90ff5c353ef67516cfb
  React-Core: c84e22ad089efdf344669e09c0036a8e68c87c54
  React-cxxreact: 83e0eeaaf0bdcb32196c1d1b45741375e988e766
  React-DevSupport: 3415f47b173bd12db823ef0c3792cf476007a4b3
  React-jsi: 1ac67673d6a1151f8252af77caf2171098377d1d
  React-jsiexecutor: 59a89ffa9ab4c0d8d4ac98cda564038be4951b3f
  React-jsinspector: fd89d0a2012fb6d4e452c1caa87f4ed85902e128
  react-native-keyboard-aware-scroll-view: 01c4b2303c4ef1c49c4d239c9c5856f0393104df
  react-native-safe-area: e8230b0017d76c00de6b01e2412dcf86b127c6a3
  react-native-video: 9de661e89386bb7ab78cc68e61a146cbdf5ad4ad
  React-RCTActionSheet: f6f84ea3818164bba944c67ba6e681d9c4bb4d2e
  React-RCTAnimation: cf0b6eda1308a7b49acf8efa424fe7bfbf8f7854
  React-RCTBlob: 3811d8208edd395946cff234d43cf616d7cbb0c3
  React-RCTImage: da8d433e4e0746ae78917378edcbb24b5ab58846
  React-RCTLinking: 223b1a5500c89ad56baafea9b949d82a47a5874a
  React-RCTNetwork: 7aa744dd0b169df268e68010326f3036e7aa2588
  React-RCTSettings: 7edbd802e9fa868dde68f0cbfab67c28412e32d5
  React-RCTText: d09f0d5aaf3ce225cf33ba4bdc067537b689acab
  React-RCTVibration: 4e773d837c5608294b80c6f0b90e8f217731660a
  React-RCTWebSocket: 47dfd49bb143d4847fae643816e02646b7bce1b9
  ReactNativeDarkMode: f61376360c5d983907e5c316e8e1c853a8c2f348
  RNSVG: c820516df826221ce4969594bf3e822a464abd51
  RNTAztecView: 2079cc9e499022968b8cc57f62c8dc5c0319898d
  Sentry: 26650184fe71eb7476dfd2737acb5ea6cc64b4b1
  SimulatorStatusMagic: 28d4a9d1a500ac7cea0b2b5a43c1c6ddb40ba56c
  Starscream: ef3ece99d765eeccb67de105bfa143f929026cf5
  SVProgressHUD: 1428aafac632c1f86f62aa4243ec12008d7a51d6
  UIDeviceIdentifier: 8f8a24b257a4d978c8d40ad1e7355b944ffbfa8c
  WordPress-Aztec-iOS: 050b34d4c3adfb7c60363849049b13d60683b348
  WordPress-Editor-iOS: 304098424f1051cb271546c99f906aac296b1b81
  WordPressAuthenticator: 51102958ea3b0b33a5476c508a458361dc5ef2e4
  WordPressKit: 096fb17b8bd4a97d25f2fd7417ec52eab0b7d4ac
  WordPressMocks: 5913bd04586a360212e07a8ccbcb36068d4425a3
  WordPressShared: 64332b24b8a70b7796ee137847cd0d66bdb6b4c1
  WordPressUI: d22e1afe3e43b483a66181320f32548cb3a59cca
  WPMediaPicker: e5d28197da6b467d4e5975d64a49255977e39455
  wpxmlrpc: 6ba55c773cfa27083ae4a2173e69b19f46da98e2
  yoga: 4e71c9a33abf45ba55af55ae9cbc86f4234bb2a9
  ZendeskSDK: 07977c9aa708ea64461a1b18b7b3cfec3f496785
  ZIPFoundation: 89df685c971926b0323087952320bdfee9f0b6ef

<<<<<<< HEAD
PODFILE CHECKSUM: e4738d0816d11fef3521378bab5cbd93a93a2ea8
=======
PODFILE CHECKSUM: 62d6e361f9fec2ec6a526c3871dd7e4f0657f72c
>>>>>>> 6d7c53f6

COCOAPODS: 1.8.4<|MERGE_RESOLUTION|>--- conflicted
+++ resolved
@@ -45,13 +45,8 @@
     - "GoogleToolboxForMac/NSString+URLArguments (= 2.2.2)"
   - "GoogleToolboxForMac/NSString+URLArguments (2.2.2)"
   - Gridicons (0.19)
-<<<<<<< HEAD
   - GTMSessionFetcher/Core (1.3.0)
-  - Gutenberg (1.15.1):
-=======
-  - GTMSessionFetcher/Core (1.2.2)
   - Gutenberg (1.15.2):
->>>>>>> 6d7c53f6
     - React (= 0.60.0-patched)
     - React-RCTImage (= 0.60.0-patched)
     - RNTAztecView
@@ -413,13 +408,9 @@
   RNTAztecView:
     :commit: e776a6c5dab552d0781f80e8c1298cd1c4786df2
     :git: http://github.com/wordpress-mobile/gutenberg-mobile/
-<<<<<<< HEAD
-    :tag: v1.15.1
   WordPressAuthenticator:
     :branch: issue/social_sign_in_tracks
     :git: https://github.com/wordpress-mobile/WordPressAuthenticator-iOS.git
-=======
->>>>>>> 6d7c53f6
   yoga:
     :podspec: https://raw.githubusercontent.com/wordpress-mobile/gutenberg-mobile/e776a6c5dab552d0781f80e8c1298cd1c4786df2/react-native-gutenberg-bridge/third-party-podspecs/yoga.podspec.json
   ZendeskSDK:
@@ -436,13 +427,9 @@
   RNTAztecView:
     :commit: e776a6c5dab552d0781f80e8c1298cd1c4786df2
     :git: http://github.com/wordpress-mobile/gutenberg-mobile/
-<<<<<<< HEAD
-    :tag: v1.15.1
   WordPressAuthenticator:
     :commit: 675442e6420b82272f6217de2e47138a76024cfc
     :git: https://github.com/wordpress-mobile/WordPressAuthenticator-iOS.git
-=======
->>>>>>> 6d7c53f6
   ZendeskSDK:
     :git: https://github.com/zendesk/zendesk_sdk_ios
     :tag: 3.0.1-swift5.1-GM
@@ -465,13 +452,8 @@
   GoogleSignIn: 7ff245e1a7b26d379099d3243a562f5747e23d39
   GoogleToolboxForMac: 800648f8b3127618c1b59c7f97684427630c5ea3
   Gridicons: dc92efbe5fd60111d2e8ea051d84a60cca552abc
-<<<<<<< HEAD
   GTMSessionFetcher: 43b8b64263023d4f32caa0b40f4c8bfa3c5f36d8
-  Gutenberg: 3b8866adbfda831ce0f28d5c638eb40c23baed7b
-=======
-  GTMSessionFetcher: 61bb0f61a4cb560030f1222021178008a5727a23
   Gutenberg: ff5497e7f39f38c5b660f9780dbc3dd0441261b5
->>>>>>> 6d7c53f6
   HockeySDK: 15afe6bc0a5bfe3a531fd73dbf082095f37dac3b
   lottie-ios: 3fef45d3fabe63e3c7c2eb603dd64ddfffc73062
   MRProgress: 16de7cc9f347e8846797a770db102a323fe7ef09
@@ -522,10 +504,6 @@
   ZendeskSDK: 07977c9aa708ea64461a1b18b7b3cfec3f496785
   ZIPFoundation: 89df685c971926b0323087952320bdfee9f0b6ef
 
-<<<<<<< HEAD
-PODFILE CHECKSUM: e4738d0816d11fef3521378bab5cbd93a93a2ea8
-=======
-PODFILE CHECKSUM: 62d6e361f9fec2ec6a526c3871dd7e4f0657f72c
->>>>>>> 6d7c53f6
+PODFILE CHECKSUM: 19a317bda04b724501b9833df0697c09813d5b43
 
 COCOAPODS: 1.8.4