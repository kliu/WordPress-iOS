--- conflicted
+++ resolved
@@ -373,17 +373,10 @@
   - SVProgressHUD (2.2.5)
   - TOCropViewController (2.5.2)
   - UIDeviceIdentifier (1.4.0)
-<<<<<<< HEAD
-  - WordPress-Aztec-iOS (1.18.0)
-  - WordPress-Editor-iOS (1.18.0):
-    - WordPress-Aztec-iOS (= 1.18.0)
-  - WordPressAuthenticator (1.16.0-beta.4):
-=======
   - WordPress-Aztec-iOS (1.19.0)
   - WordPress-Editor-iOS (1.19.0):
     - WordPress-Aztec-iOS (= 1.19.0)
-  - WordPressAuthenticator (1.16.0-beta.3):
->>>>>>> 8b089032
+  - WordPressAuthenticator (1.16.0-beta.4):
     - 1PasswordExtension (= 1.8.6)
     - Alamofire (= 4.8)
     - CocoaLumberjack (~> 3.5)
@@ -485,13 +478,8 @@
   - SimulatorStatusMagic
   - Starscream (= 3.0.6)
   - SVProgressHUD (= 2.2.5)
-<<<<<<< HEAD
-  - WordPress-Editor-iOS (~> 1.18.0)
+  - WordPress-Editor-iOS (~> 1.19.0)
   - WordPressAuthenticator (from `https://github.com/wordpress-mobile/WordPressAuthenticator-iOS.git`, commit `966deace721cbefd69951ea9a375a4a9b0c0a6ea`)
-=======
-  - WordPress-Editor-iOS (~> 1.19.0)
-  - WordPressAuthenticator (~> 1.16.0-beta.3)
->>>>>>> 8b089032
   - WordPressKit (~> 4.8.0)
   - WordPressMocks (~> 0.0.8)
   - WordPressShared (~> 1.8.16)
@@ -624,13 +612,9 @@
   RNTAztecView:
     :commit: 5a7b574445105f18579a73edf7f5349213d80ad3
     :git: http://github.com/wordpress-mobile/gutenberg-mobile/
-<<<<<<< HEAD
-    :tag: v1.27.0
   WordPressAuthenticator:
     :commit: 966deace721cbefd69951ea9a375a4a9b0c0a6ea
     :git: https://github.com/wordpress-mobile/WordPressAuthenticator-iOS.git
-=======
->>>>>>> 8b089032
   Yoga:
     :podspec: https://raw.githubusercontent.com/wordpress-mobile/gutenberg-mobile/5a7b574445105f18579a73edf7f5349213d80ad3/react-native-gutenberg-bridge/third-party-podspecs/Yoga.podspec.json
 
@@ -644,13 +628,9 @@
   RNTAztecView:
     :commit: 5a7b574445105f18579a73edf7f5349213d80ad3
     :git: http://github.com/wordpress-mobile/gutenberg-mobile/
-<<<<<<< HEAD
-    :tag: v1.27.0
   WordPressAuthenticator:
     :commit: 966deace721cbefd69951ea9a375a4a9b0c0a6ea
     :git: https://github.com/wordpress-mobile/WordPressAuthenticator-iOS.git
-=======
->>>>>>> 8b089032
 
 SPEC CHECKSUMS:
   1PasswordExtension: f97cc80ae58053c331b2b6dc8843ba7103b33794
@@ -720,15 +700,9 @@
   SVProgressHUD: 1428aafac632c1f86f62aa4243ec12008d7a51d6
   TOCropViewController: e9da34f484aedd4e5d5a8ab230ba217cfe16c729
   UIDeviceIdentifier: 44f805037d21b94394821828f4fcaba34b38c2d0
-<<<<<<< HEAD
-  WordPress-Aztec-iOS: fae5d158879dfd6f36c8d0ff0cc111a0b8e36790
-  WordPress-Editor-iOS: f8217e10cacf138d374d868b1395ffcb41d434f9
-  WordPressAuthenticator: c1325eaa78b55e6d76a036ccad58f00221133d55
-=======
   WordPress-Aztec-iOS: fb6ea6409a5228292568f665eb22ea0a0aa7ad7e
   WordPress-Editor-iOS: d8010b24893bb471fa1c9ab1431e95fb3e10a902
-  WordPressAuthenticator: 0fa6e3c9072935e331571403ae7baf71a514b5f4
->>>>>>> 8b089032
+  WordPressAuthenticator: c1325eaa78b55e6d76a036ccad58f00221133d55
   WordPressKit: 84045e236949248632a2c644149e5657733011bb
   WordPressMocks: b4064b99a073117bbc304abe82df78f2fbe60992
   WordPressShared: 1bc316ed162f42af4e0fa2869437e9e28b532b01
@@ -745,10 +719,6 @@
   ZendeskSupportSDK: a87ab1e4badace92c75eb11dc77ede1e995b2adc
   ZIPFoundation: 249fa8890597086cd536bb2df5c9804d84e122b0
 
-<<<<<<< HEAD
 PODFILE CHECKSUM: a3b00d22b86edc3c7f30b2dcb81c7b2719a5b47d
-=======
-PODFILE CHECKSUM: b29183bdc6a1c6da0f02d7fc0bd6026ba5f2d5cd
->>>>>>> 8b089032
 
 COCOAPODS: 1.8.4