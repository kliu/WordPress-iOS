--- conflicted
+++ resolved
@@ -502,13 +502,8 @@
   - Starscream (= 3.0.6)
   - SVProgressHUD (= 2.2.5)
   - WordPress-Editor-iOS (~> 1.19.4)
-<<<<<<< HEAD
-  - WordPressAuthenticator (~> 1.35.1)
-  - WordPressKit (~> 4.28.1)
-=======
   - WordPressAuthenticator (~> 1.35.2)
   - WordPressKit (~> 4.28.0)
->>>>>>> c62c9342
   - WordPressMocks (~> 0.0.9)
   - WordPressShared (~> 1.15.0)
   - WordPressUI (~> 1.9.0)
@@ -754,13 +749,8 @@
   UIDeviceIdentifier: f4bf3b343581a1beacdbf5fb1a8825bd5f05a4a4
   WordPress-Aztec-iOS: 870c93297849072aadfc2223e284094e73023e82
   WordPress-Editor-iOS: 068b32d02870464ff3cb9e3172e74234e13ed88c
-<<<<<<< HEAD
   WordPressAuthenticator: 7b7555d43273231e968f1f890166fc3aac72b2a3
   WordPressKit: a6d8cf247eddcddf78720ff17585688986750efa
-=======
-  WordPressAuthenticator: 73887798e340abe3cf021163644e59ca5388affb
-  WordPressKit: 9a6715eafca2f868e08956f2049305b13fae4585
->>>>>>> c62c9342
   WordPressMocks: 903d2410f41a09fb2e0a1b44ad36ad80310570fb
   WordPressShared: 2d2b45d8945221b716a0e2f23932dadb750d9a74
   WordPressUI: 3b70cccc4c44cff09024ca3e94ae25a8768b26c1
@@ -776,10 +766,6 @@
   ZendeskSupportSDK: dcb2596ad05a63d662e8c7924357babbf327b421
   ZIPFoundation: e27423c004a5a1410c15933407747374e7c6cb6e
 
-<<<<<<< HEAD
 PODFILE CHECKSUM: 6e906763e218e246dc856412aa83481226735b0e
-=======
-PODFILE CHECKSUM: cc3afff5f5b6770e6aef4708e1cbe973453d2907
->>>>>>> c62c9342
 
 COCOAPODS: 1.10.0