--- conflicted
+++ resolved
@@ -40,15 +40,7 @@
     - AppAuth/Core (~> 1.6)
     - GTMSessionFetcher/Core (< 3.0, >= 1.5)
   - GTMSessionFetcher/Core (1.7.2)
-<<<<<<< HEAD
-  - Gutenberg (1.98.1)
-=======
-  - Gutenberg (1.99.0):
-    - React (= 0.69.4)
-    - React-CoreModules (= 0.69.4)
-    - React-RCTImage (= 0.69.4)
-    - RNTAztecView
->>>>>>> d075157a
+  - Gutenberg (1.99.0)
   - JTAppleCalendar (8.0.3)
   - Kanvas (1.4.4)
   - MediaEditor (1.2.2):
@@ -98,366 +90,6 @@
   - OHHTTPStubs/Swift (9.1.0):
     - OHHTTPStubs/Default
   - Reachability (3.2)
-<<<<<<< HEAD
-=======
-  - React (0.69.4):
-    - React-Core (= 0.69.4)
-    - React-Core/DevSupport (= 0.69.4)
-    - React-Core/RCTWebSocket (= 0.69.4)
-    - React-RCTActionSheet (= 0.69.4)
-    - React-RCTAnimation (= 0.69.4)
-    - React-RCTBlob (= 0.69.4)
-    - React-RCTImage (= 0.69.4)
-    - React-RCTLinking (= 0.69.4)
-    - React-RCTNetwork (= 0.69.4)
-    - React-RCTSettings (= 0.69.4)
-    - React-RCTText (= 0.69.4)
-    - React-RCTVibration (= 0.69.4)
-  - React-bridging (0.69.4):
-    - RCT-Folly (= 2021.06.28.00-v2)
-    - React-jsi (= 0.69.4)
-  - React-callinvoker (0.69.4)
-  - React-Codegen (0.69.4):
-    - FBReactNativeSpec (= 0.69.4)
-    - RCT-Folly (= 2021.06.28.00-v2)
-    - RCTRequired (= 0.69.4)
-    - RCTTypeSafety (= 0.69.4)
-    - React-Core (= 0.69.4)
-    - React-jsi (= 0.69.4)
-    - React-jsiexecutor (= 0.69.4)
-    - ReactCommon/turbomodule/core (= 0.69.4)
-  - React-Core (0.69.4):
-    - glog
-    - RCT-Folly (= 2021.06.28.00-v2)
-    - React-Core/Default (= 0.69.4)
-    - React-cxxreact (= 0.69.4)
-    - React-jsi (= 0.69.4)
-    - React-jsiexecutor (= 0.69.4)
-    - React-perflogger (= 0.69.4)
-    - Yoga
-  - React-Core/CoreModulesHeaders (0.69.4):
-    - glog
-    - RCT-Folly (= 2021.06.28.00-v2)
-    - React-Core/Default
-    - React-cxxreact (= 0.69.4)
-    - React-jsi (= 0.69.4)
-    - React-jsiexecutor (= 0.69.4)
-    - React-perflogger (= 0.69.4)
-    - Yoga
-  - React-Core/Default (0.69.4):
-    - glog
-    - RCT-Folly (= 2021.06.28.00-v2)
-    - React-cxxreact (= 0.69.4)
-    - React-jsi (= 0.69.4)
-    - React-jsiexecutor (= 0.69.4)
-    - React-perflogger (= 0.69.4)
-    - Yoga
-  - React-Core/DevSupport (0.69.4):
-    - glog
-    - RCT-Folly (= 2021.06.28.00-v2)
-    - React-Core/Default (= 0.69.4)
-    - React-Core/RCTWebSocket (= 0.69.4)
-    - React-cxxreact (= 0.69.4)
-    - React-jsi (= 0.69.4)
-    - React-jsiexecutor (= 0.69.4)
-    - React-jsinspector (= 0.69.4)
-    - React-perflogger (= 0.69.4)
-    - Yoga
-  - React-Core/RCTActionSheetHeaders (0.69.4):
-    - glog
-    - RCT-Folly (= 2021.06.28.00-v2)
-    - React-Core/Default
-    - React-cxxreact (= 0.69.4)
-    - React-jsi (= 0.69.4)
-    - React-jsiexecutor (= 0.69.4)
-    - React-perflogger (= 0.69.4)
-    - Yoga
-  - React-Core/RCTAnimationHeaders (0.69.4):
-    - glog
-    - RCT-Folly (= 2021.06.28.00-v2)
-    - React-Core/Default
-    - React-cxxreact (= 0.69.4)
-    - React-jsi (= 0.69.4)
-    - React-jsiexecutor (= 0.69.4)
-    - React-perflogger (= 0.69.4)
-    - Yoga
-  - React-Core/RCTBlobHeaders (0.69.4):
-    - glog
-    - RCT-Folly (= 2021.06.28.00-v2)
-    - React-Core/Default
-    - React-cxxreact (= 0.69.4)
-    - React-jsi (= 0.69.4)
-    - React-jsiexecutor (= 0.69.4)
-    - React-perflogger (= 0.69.4)
-    - Yoga
-  - React-Core/RCTImageHeaders (0.69.4):
-    - glog
-    - RCT-Folly (= 2021.06.28.00-v2)
-    - React-Core/Default
-    - React-cxxreact (= 0.69.4)
-    - React-jsi (= 0.69.4)
-    - React-jsiexecutor (= 0.69.4)
-    - React-perflogger (= 0.69.4)
-    - Yoga
-  - React-Core/RCTLinkingHeaders (0.69.4):
-    - glog
-    - RCT-Folly (= 2021.06.28.00-v2)
-    - React-Core/Default
-    - React-cxxreact (= 0.69.4)
-    - React-jsi (= 0.69.4)
-    - React-jsiexecutor (= 0.69.4)
-    - React-perflogger (= 0.69.4)
-    - Yoga
-  - React-Core/RCTNetworkHeaders (0.69.4):
-    - glog
-    - RCT-Folly (= 2021.06.28.00-v2)
-    - React-Core/Default
-    - React-cxxreact (= 0.69.4)
-    - React-jsi (= 0.69.4)
-    - React-jsiexecutor (= 0.69.4)
-    - React-perflogger (= 0.69.4)
-    - Yoga
-  - React-Core/RCTSettingsHeaders (0.69.4):
-    - glog
-    - RCT-Folly (= 2021.06.28.00-v2)
-    - React-Core/Default
-    - React-cxxreact (= 0.69.4)
-    - React-jsi (= 0.69.4)
-    - React-jsiexecutor (= 0.69.4)
-    - React-perflogger (= 0.69.4)
-    - Yoga
-  - React-Core/RCTTextHeaders (0.69.4):
-    - glog
-    - RCT-Folly (= 2021.06.28.00-v2)
-    - React-Core/Default
-    - React-cxxreact (= 0.69.4)
-    - React-jsi (= 0.69.4)
-    - React-jsiexecutor (= 0.69.4)
-    - React-perflogger (= 0.69.4)
-    - Yoga
-  - React-Core/RCTVibrationHeaders (0.69.4):
-    - glog
-    - RCT-Folly (= 2021.06.28.00-v2)
-    - React-Core/Default
-    - React-cxxreact (= 0.69.4)
-    - React-jsi (= 0.69.4)
-    - React-jsiexecutor (= 0.69.4)
-    - React-perflogger (= 0.69.4)
-    - Yoga
-  - React-Core/RCTWebSocket (0.69.4):
-    - glog
-    - RCT-Folly (= 2021.06.28.00-v2)
-    - React-Core/Default (= 0.69.4)
-    - React-cxxreact (= 0.69.4)
-    - React-jsi (= 0.69.4)
-    - React-jsiexecutor (= 0.69.4)
-    - React-perflogger (= 0.69.4)
-    - Yoga
-  - React-CoreModules (0.69.4):
-    - RCT-Folly (= 2021.06.28.00-v2)
-    - RCTTypeSafety (= 0.69.4)
-    - React-Codegen (= 0.69.4)
-    - React-Core/CoreModulesHeaders (= 0.69.4)
-    - React-jsi (= 0.69.4)
-    - React-RCTImage (= 0.69.4)
-    - ReactCommon/turbomodule/core (= 0.69.4)
-  - React-cxxreact (0.69.4):
-    - boost (= 1.76.0)
-    - DoubleConversion
-    - glog
-    - RCT-Folly (= 2021.06.28.00-v2)
-    - React-callinvoker (= 0.69.4)
-    - React-jsi (= 0.69.4)
-    - React-jsinspector (= 0.69.4)
-    - React-logger (= 0.69.4)
-    - React-perflogger (= 0.69.4)
-    - React-runtimeexecutor (= 0.69.4)
-  - React-jsi (0.69.4):
-    - boost (= 1.76.0)
-    - DoubleConversion
-    - glog
-    - RCT-Folly (= 2021.06.28.00-v2)
-    - React-jsi/Default (= 0.69.4)
-  - React-jsi/Default (0.69.4):
-    - boost (= 1.76.0)
-    - DoubleConversion
-    - glog
-    - RCT-Folly (= 2021.06.28.00-v2)
-  - React-jsiexecutor (0.69.4):
-    - DoubleConversion
-    - glog
-    - RCT-Folly (= 2021.06.28.00-v2)
-    - React-cxxreact (= 0.69.4)
-    - React-jsi (= 0.69.4)
-    - React-perflogger (= 0.69.4)
-  - React-jsinspector (0.69.4)
-  - React-logger (0.69.4):
-    - glog
-  - react-native-blur (3.6.1):
-    - React-Core
-  - react-native-get-random-values (1.4.0):
-    - React-Core
-  - react-native-safe-area (0.5.1):
-    - React-Core
-  - react-native-safe-area-context (3.2.0):
-    - React-Core
-  - react-native-slider (3.0.2-wp-4):
-    - React-Core
-  - react-native-video (5.2.0-wp-6):
-    - React-Core
-    - react-native-video/Video (= 5.2.0-wp-6)
-  - react-native-video/Video (5.2.0-wp-6):
-    - React-Core
-  - react-native-webview (11.26.1):
-    - React-Core
-  - React-perflogger (0.69.4)
-  - React-RCTActionSheet (0.69.4):
-    - React-Core/RCTActionSheetHeaders (= 0.69.4)
-  - React-RCTAnimation (0.69.4):
-    - RCT-Folly (= 2021.06.28.00-v2)
-    - RCTTypeSafety (= 0.69.4)
-    - React-Codegen (= 0.69.4)
-    - React-Core/RCTAnimationHeaders (= 0.69.4)
-    - React-jsi (= 0.69.4)
-    - ReactCommon/turbomodule/core (= 0.69.4)
-  - React-RCTBlob (0.69.4):
-    - RCT-Folly (= 2021.06.28.00-v2)
-    - React-Codegen (= 0.69.4)
-    - React-Core/RCTBlobHeaders (= 0.69.4)
-    - React-Core/RCTWebSocket (= 0.69.4)
-    - React-jsi (= 0.69.4)
-    - React-RCTNetwork (= 0.69.4)
-    - ReactCommon/turbomodule/core (= 0.69.4)
-  - React-RCTImage (0.69.4):
-    - RCT-Folly (= 2021.06.28.00-v2)
-    - RCTTypeSafety (= 0.69.4)
-    - React-Codegen (= 0.69.4)
-    - React-Core/RCTImageHeaders (= 0.69.4)
-    - React-jsi (= 0.69.4)
-    - React-RCTNetwork (= 0.69.4)
-    - ReactCommon/turbomodule/core (= 0.69.4)
-  - React-RCTLinking (0.69.4):
-    - React-Codegen (= 0.69.4)
-    - React-Core/RCTLinkingHeaders (= 0.69.4)
-    - React-jsi (= 0.69.4)
-    - ReactCommon/turbomodule/core (= 0.69.4)
-  - React-RCTNetwork (0.69.4):
-    - RCT-Folly (= 2021.06.28.00-v2)
-    - RCTTypeSafety (= 0.69.4)
-    - React-Codegen (= 0.69.4)
-    - React-Core/RCTNetworkHeaders (= 0.69.4)
-    - React-jsi (= 0.69.4)
-    - ReactCommon/turbomodule/core (= 0.69.4)
-  - React-RCTSettings (0.69.4):
-    - RCT-Folly (= 2021.06.28.00-v2)
-    - RCTTypeSafety (= 0.69.4)
-    - React-Codegen (= 0.69.4)
-    - React-Core/RCTSettingsHeaders (= 0.69.4)
-    - React-jsi (= 0.69.4)
-    - ReactCommon/turbomodule/core (= 0.69.4)
-  - React-RCTText (0.69.4):
-    - React-Core/RCTTextHeaders (= 0.69.4)
-  - React-RCTVibration (0.69.4):
-    - RCT-Folly (= 2021.06.28.00-v2)
-    - React-Codegen (= 0.69.4)
-    - React-Core/RCTVibrationHeaders (= 0.69.4)
-    - React-jsi (= 0.69.4)
-    - ReactCommon/turbomodule/core (= 0.69.4)
-  - React-runtimeexecutor (0.69.4):
-    - React-jsi (= 0.69.4)
-  - ReactCommon (0.69.4):
-    - React-logger (= 0.69.4)
-    - ReactCommon/react_debug_core (= 0.69.4)
-    - ReactCommon/turbomodule (= 0.69.4)
-  - ReactCommon/react_debug_core (0.69.4):
-    - React-logger (= 0.69.4)
-  - ReactCommon/turbomodule (0.69.4):
-    - DoubleConversion
-    - glog
-    - RCT-Folly (= 2021.06.28.00-v2)
-    - React-bridging (= 0.69.4)
-    - React-callinvoker (= 0.69.4)
-    - React-Core (= 0.69.4)
-    - React-cxxreact (= 0.69.4)
-    - React-jsi (= 0.69.4)
-    - React-logger (= 0.69.4)
-    - React-perflogger (= 0.69.4)
-    - ReactCommon/turbomodule/core (= 0.69.4)
-    - ReactCommon/turbomodule/samples (= 0.69.4)
-  - ReactCommon/turbomodule/core (0.69.4):
-    - DoubleConversion
-    - glog
-    - RCT-Folly (= 2021.06.28.00-v2)
-    - React-bridging (= 0.69.4)
-    - React-callinvoker (= 0.69.4)
-    - React-Core (= 0.69.4)
-    - React-cxxreact (= 0.69.4)
-    - React-jsi (= 0.69.4)
-    - React-logger (= 0.69.4)
-    - React-perflogger (= 0.69.4)
-  - ReactCommon/turbomodule/samples (0.69.4):
-    - DoubleConversion
-    - glog
-    - RCT-Folly (= 2021.06.28.00-v2)
-    - React-bridging (= 0.69.4)
-    - React-callinvoker (= 0.69.4)
-    - React-Core (= 0.69.4)
-    - React-cxxreact (= 0.69.4)
-    - React-jsi (= 0.69.4)
-    - React-logger (= 0.69.4)
-    - React-perflogger (= 0.69.4)
-    - ReactCommon/turbomodule/core (= 0.69.4)
-  - RNCClipboard (1.9.0):
-    - React-Core
-  - RNCMaskedView (0.2.6):
-    - React-Core
-  - RNFastImage (8.5.11):
-    - React-Core
-    - SDWebImage (~> 5.11.1)
-    - SDWebImageWebPCoder (~> 0.8.4)
-  - RNGestureHandler (2.3.2-wp-3):
-    - React-Core
-  - RNReanimated (2.9.1-wp-4):
-    - DoubleConversion
-    - FBLazyVector
-    - FBReactNativeSpec
-    - glog
-    - RCT-Folly
-    - RCTRequired
-    - RCTTypeSafety
-    - React-callinvoker
-    - React-Core
-    - React-Core/DevSupport
-    - React-Core/RCTWebSocket
-    - React-CoreModules
-    - React-cxxreact
-    - React-jsi
-    - React-jsiexecutor
-    - React-jsinspector
-    - React-RCTActionSheet
-    - React-RCTAnimation
-    - React-RCTBlob
-    - React-RCTImage
-    - React-RCTLinking
-    - React-RCTNetwork
-    - React-RCTSettings
-    - React-RCTText
-    - ReactCommon/turbomodule/core
-    - Yoga
-  - RNScreens (2.9.0):
-    - React-Core
-  - RNSVG (9.13.6):
-    - React-Core
-  - RNTAztecView (1.99.0):
-    - React-Core
-    - WordPress-Aztec-iOS (~> 1.19.8)
-  - SDWebImage (5.11.1):
-    - SDWebImage/Core (= 5.11.1)
-  - SDWebImage/Core (5.11.1)
-  - SDWebImageWebPCoder (0.8.5):
-    - libwebp (~> 1.0)
-    - SDWebImage/Core (~> 5.10)
->>>>>>> d075157a
   - Sentry (8.8.0):
     - Sentry/Core (= 8.8.0)
     - SentryPrivate (= 8.8.0)
@@ -512,28 +144,13 @@
   - AppCenter (~> 4.1)
   - AppCenter/Distribute (~> 4.1)
   - Automattic-Tracks-iOS (~> 2.2)
-<<<<<<< HEAD
   - CocoaLumberjack/Swift (~> 3.0)
   - CropViewController (= 2.5.3)
   - Down (~> 0.6.6)
   - FSInteractiveMap (from `https://github.com/wordpress-mobile/FSInteractiveMap.git`, tag `0.2.0`)
   - Gifu (= 3.2.0)
   - Gridicons (~> 1.1.0)
-  - Gutenberg (from `https://cdn.a8c-ci.services/gutenberg-mobile/Gutenberg-v1.98.1.podspec`)
-=======
-  - boost (from `https://raw.githubusercontent.com/wordpress-mobile/gutenberg-mobile/v1.100.0-alpha1/third-party-podspecs/boost.podspec.json`)
-  - BVLinearGradient (from `https://raw.githubusercontent.com/wordpress-mobile/gutenberg-mobile/v1.100.0-alpha1/third-party-podspecs/BVLinearGradient.podspec.json`)
-  - CocoaLumberjack/Swift (~> 3.0)
-  - CropViewController (= 2.5.3)
-  - Down (~> 0.6.6)
-  - FBLazyVector (from `https://raw.githubusercontent.com/wordpress-mobile/gutenberg-mobile/v1.100.0-alpha1/third-party-podspecs/FBLazyVector.podspec.json`)
-  - FBReactNativeSpec (from `https://raw.githubusercontent.com/wordpress-mobile/gutenberg-mobile/v1.100.0-alpha1/third-party-podspecs/FBReactNativeSpec/FBReactNativeSpec.podspec.json`)
-  - FSInteractiveMap (from `https://github.com/wordpress-mobile/FSInteractiveMap.git`, tag `0.2.0`)
-  - Gifu (= 3.2.0)
-  - glog (from `https://raw.githubusercontent.com/wordpress-mobile/gutenberg-mobile/v1.100.0-alpha1/third-party-podspecs/glog.podspec.json`)
-  - Gridicons (~> 1.1.0)
-  - Gutenberg (from `https://github.com/wordpress-mobile/gutenberg-mobile.git`, tag `v1.100.0-alpha1`)
->>>>>>> d075157a
+  - Gutenberg (from `https://cdn.a8c-ci.services/gutenberg-mobile/Gutenberg-v1.100.0-alpha1.podspec`)
   - JTAppleCalendar (~> 8.0.2)
   - Kanvas (~> 1.4.4)
   - MediaEditor (>= 1.2.2, ~> 1.2)
@@ -542,52 +159,7 @@
   - "NSURL+IDN (~> 0.4)"
   - OCMock (~> 3.4.3)
   - OHHTTPStubs/Swift (~> 9.1.0)
-<<<<<<< HEAD
   - Reachability (= 3.2)
-=======
-  - RCT-Folly (from `https://raw.githubusercontent.com/wordpress-mobile/gutenberg-mobile/v1.100.0-alpha1/third-party-podspecs/RCT-Folly.podspec.json`)
-  - RCTRequired (from `https://raw.githubusercontent.com/wordpress-mobile/gutenberg-mobile/v1.100.0-alpha1/third-party-podspecs/RCTRequired.podspec.json`)
-  - RCTTypeSafety (from `https://raw.githubusercontent.com/wordpress-mobile/gutenberg-mobile/v1.100.0-alpha1/third-party-podspecs/RCTTypeSafety.podspec.json`)
-  - Reachability (= 3.2)
-  - React (from `https://raw.githubusercontent.com/wordpress-mobile/gutenberg-mobile/v1.100.0-alpha1/third-party-podspecs/React.podspec.json`)
-  - React-bridging (from `https://raw.githubusercontent.com/wordpress-mobile/gutenberg-mobile/v1.100.0-alpha1/third-party-podspecs/React-bridging.podspec.json`)
-  - React-callinvoker (from `https://raw.githubusercontent.com/wordpress-mobile/gutenberg-mobile/v1.100.0-alpha1/third-party-podspecs/React-callinvoker.podspec.json`)
-  - React-Codegen (from `https://raw.githubusercontent.com/wordpress-mobile/gutenberg-mobile/v1.100.0-alpha1/third-party-podspecs/React-Codegen.podspec.json`)
-  - React-Core (from `https://raw.githubusercontent.com/wordpress-mobile/gutenberg-mobile/v1.100.0-alpha1/third-party-podspecs/React-Core.podspec.json`)
-  - React-CoreModules (from `https://raw.githubusercontent.com/wordpress-mobile/gutenberg-mobile/v1.100.0-alpha1/third-party-podspecs/React-CoreModules.podspec.json`)
-  - React-cxxreact (from `https://raw.githubusercontent.com/wordpress-mobile/gutenberg-mobile/v1.100.0-alpha1/third-party-podspecs/React-cxxreact.podspec.json`)
-  - React-jsi (from `https://raw.githubusercontent.com/wordpress-mobile/gutenberg-mobile/v1.100.0-alpha1/third-party-podspecs/React-jsi.podspec.json`)
-  - React-jsiexecutor (from `https://raw.githubusercontent.com/wordpress-mobile/gutenberg-mobile/v1.100.0-alpha1/third-party-podspecs/React-jsiexecutor.podspec.json`)
-  - React-jsinspector (from `https://raw.githubusercontent.com/wordpress-mobile/gutenberg-mobile/v1.100.0-alpha1/third-party-podspecs/React-jsinspector.podspec.json`)
-  - React-logger (from `https://raw.githubusercontent.com/wordpress-mobile/gutenberg-mobile/v1.100.0-alpha1/third-party-podspecs/React-logger.podspec.json`)
-  - react-native-blur (from `https://raw.githubusercontent.com/wordpress-mobile/gutenberg-mobile/v1.100.0-alpha1/third-party-podspecs/react-native-blur.podspec.json`)
-  - react-native-get-random-values (from `https://raw.githubusercontent.com/wordpress-mobile/gutenberg-mobile/v1.100.0-alpha1/third-party-podspecs/react-native-get-random-values.podspec.json`)
-  - react-native-safe-area (from `https://raw.githubusercontent.com/wordpress-mobile/gutenberg-mobile/v1.100.0-alpha1/third-party-podspecs/react-native-safe-area.podspec.json`)
-  - react-native-safe-area-context (from `https://raw.githubusercontent.com/wordpress-mobile/gutenberg-mobile/v1.100.0-alpha1/third-party-podspecs/react-native-safe-area-context.podspec.json`)
-  - react-native-slider (from `https://raw.githubusercontent.com/wordpress-mobile/gutenberg-mobile/v1.100.0-alpha1/third-party-podspecs/react-native-slider.podspec.json`)
-  - react-native-video (from `https://raw.githubusercontent.com/wordpress-mobile/gutenberg-mobile/v1.100.0-alpha1/third-party-podspecs/react-native-video.podspec.json`)
-  - react-native-webview (from `https://raw.githubusercontent.com/wordpress-mobile/gutenberg-mobile/v1.100.0-alpha1/third-party-podspecs/react-native-webview.podspec.json`)
-  - React-perflogger (from `https://raw.githubusercontent.com/wordpress-mobile/gutenberg-mobile/v1.100.0-alpha1/third-party-podspecs/React-perflogger.podspec.json`)
-  - React-RCTActionSheet (from `https://raw.githubusercontent.com/wordpress-mobile/gutenberg-mobile/v1.100.0-alpha1/third-party-podspecs/React-RCTActionSheet.podspec.json`)
-  - React-RCTAnimation (from `https://raw.githubusercontent.com/wordpress-mobile/gutenberg-mobile/v1.100.0-alpha1/third-party-podspecs/React-RCTAnimation.podspec.json`)
-  - React-RCTBlob (from `https://raw.githubusercontent.com/wordpress-mobile/gutenberg-mobile/v1.100.0-alpha1/third-party-podspecs/React-RCTBlob.podspec.json`)
-  - React-RCTImage (from `https://raw.githubusercontent.com/wordpress-mobile/gutenberg-mobile/v1.100.0-alpha1/third-party-podspecs/React-RCTImage.podspec.json`)
-  - React-RCTLinking (from `https://raw.githubusercontent.com/wordpress-mobile/gutenberg-mobile/v1.100.0-alpha1/third-party-podspecs/React-RCTLinking.podspec.json`)
-  - React-RCTNetwork (from `https://raw.githubusercontent.com/wordpress-mobile/gutenberg-mobile/v1.100.0-alpha1/third-party-podspecs/React-RCTNetwork.podspec.json`)
-  - React-RCTSettings (from `https://raw.githubusercontent.com/wordpress-mobile/gutenberg-mobile/v1.100.0-alpha1/third-party-podspecs/React-RCTSettings.podspec.json`)
-  - React-RCTText (from `https://raw.githubusercontent.com/wordpress-mobile/gutenberg-mobile/v1.100.0-alpha1/third-party-podspecs/React-RCTText.podspec.json`)
-  - React-RCTVibration (from `https://raw.githubusercontent.com/wordpress-mobile/gutenberg-mobile/v1.100.0-alpha1/third-party-podspecs/React-RCTVibration.podspec.json`)
-  - React-runtimeexecutor (from `https://raw.githubusercontent.com/wordpress-mobile/gutenberg-mobile/v1.100.0-alpha1/third-party-podspecs/React-runtimeexecutor.podspec.json`)
-  - ReactCommon (from `https://raw.githubusercontent.com/wordpress-mobile/gutenberg-mobile/v1.100.0-alpha1/third-party-podspecs/ReactCommon.podspec.json`)
-  - RNCClipboard (from `https://raw.githubusercontent.com/wordpress-mobile/gutenberg-mobile/v1.100.0-alpha1/third-party-podspecs/RNCClipboard.podspec.json`)
-  - RNCMaskedView (from `https://raw.githubusercontent.com/wordpress-mobile/gutenberg-mobile/v1.100.0-alpha1/third-party-podspecs/RNCMaskedView.podspec.json`)
-  - RNFastImage (from `https://raw.githubusercontent.com/wordpress-mobile/gutenberg-mobile/v1.100.0-alpha1/third-party-podspecs/RNFastImage.podspec.json`)
-  - RNGestureHandler (from `https://raw.githubusercontent.com/wordpress-mobile/gutenberg-mobile/v1.100.0-alpha1/third-party-podspecs/RNGestureHandler.podspec.json`)
-  - RNReanimated (from `https://raw.githubusercontent.com/wordpress-mobile/gutenberg-mobile/v1.100.0-alpha1/third-party-podspecs/RNReanimated.podspec.json`)
-  - RNScreens (from `https://raw.githubusercontent.com/wordpress-mobile/gutenberg-mobile/v1.100.0-alpha1/third-party-podspecs/RNScreens.podspec.json`)
-  - RNSVG (from `https://raw.githubusercontent.com/wordpress-mobile/gutenberg-mobile/v1.100.0-alpha1/third-party-podspecs/RNSVG.podspec.json`)
-  - RNTAztecView (from `https://github.com/wordpress-mobile/gutenberg-mobile.git`, tag `v1.100.0-alpha1`)
->>>>>>> d075157a
   - Starscream (= 3.0.6)
   - SVProgressHUD (= 2.2.5)
   - SwiftLint (~> 0.50)
@@ -596,12 +168,7 @@
   - WordPressKit (~> 8.5)
   - WordPressShared (~> 2.2)
   - WordPressUI (~> 1.12.5)
-<<<<<<< HEAD
-  - WPMediaPicker (~> 1.8-beta)
-=======
   - WPMediaPicker (~> 1.8.8)
-  - Yoga (from `https://raw.githubusercontent.com/wordpress-mobile/gutenberg-mobile/v1.100.0-alpha1/third-party-podspecs/Yoga.podspec.json`)
->>>>>>> d075157a
   - ZendeskSupportSDK (= 5.3.0)
   - ZIPFoundation (~> 0.9.8)
 
@@ -656,117 +223,11 @@
     - ZIPFoundation
 
 EXTERNAL SOURCES:
-<<<<<<< HEAD
   FSInteractiveMap:
     :git: https://github.com/wordpress-mobile/FSInteractiveMap.git
     :tag: 0.2.0
   Gutenberg:
-    :podspec: https://cdn.a8c-ci.services/gutenberg-mobile/Gutenberg-v1.98.1.podspec
-=======
-  boost:
-    :podspec: https://raw.githubusercontent.com/wordpress-mobile/gutenberg-mobile/v1.100.0-alpha1/third-party-podspecs/boost.podspec.json
-  BVLinearGradient:
-    :podspec: https://raw.githubusercontent.com/wordpress-mobile/gutenberg-mobile/v1.100.0-alpha1/third-party-podspecs/BVLinearGradient.podspec.json
-  FBLazyVector:
-    :podspec: https://raw.githubusercontent.com/wordpress-mobile/gutenberg-mobile/v1.100.0-alpha1/third-party-podspecs/FBLazyVector.podspec.json
-  FBReactNativeSpec:
-    :podspec: https://raw.githubusercontent.com/wordpress-mobile/gutenberg-mobile/v1.100.0-alpha1/third-party-podspecs/FBReactNativeSpec/FBReactNativeSpec.podspec.json
-  FSInteractiveMap:
-    :git: https://github.com/wordpress-mobile/FSInteractiveMap.git
-    :tag: 0.2.0
-  glog:
-    :podspec: https://raw.githubusercontent.com/wordpress-mobile/gutenberg-mobile/v1.100.0-alpha1/third-party-podspecs/glog.podspec.json
-  Gutenberg:
-    :git: https://github.com/wordpress-mobile/gutenberg-mobile.git
-    :submodules: true
-    :tag: v1.100.0-alpha1
-  RCT-Folly:
-    :podspec: https://raw.githubusercontent.com/wordpress-mobile/gutenberg-mobile/v1.100.0-alpha1/third-party-podspecs/RCT-Folly.podspec.json
-  RCTRequired:
-    :podspec: https://raw.githubusercontent.com/wordpress-mobile/gutenberg-mobile/v1.100.0-alpha1/third-party-podspecs/RCTRequired.podspec.json
-  RCTTypeSafety:
-    :podspec: https://raw.githubusercontent.com/wordpress-mobile/gutenberg-mobile/v1.100.0-alpha1/third-party-podspecs/RCTTypeSafety.podspec.json
-  React:
-    :podspec: https://raw.githubusercontent.com/wordpress-mobile/gutenberg-mobile/v1.100.0-alpha1/third-party-podspecs/React.podspec.json
-  React-bridging:
-    :podspec: https://raw.githubusercontent.com/wordpress-mobile/gutenberg-mobile/v1.100.0-alpha1/third-party-podspecs/React-bridging.podspec.json
-  React-callinvoker:
-    :podspec: https://raw.githubusercontent.com/wordpress-mobile/gutenberg-mobile/v1.100.0-alpha1/third-party-podspecs/React-callinvoker.podspec.json
-  React-Codegen:
-    :podspec: https://raw.githubusercontent.com/wordpress-mobile/gutenberg-mobile/v1.100.0-alpha1/third-party-podspecs/React-Codegen.podspec.json
-  React-Core:
-    :podspec: https://raw.githubusercontent.com/wordpress-mobile/gutenberg-mobile/v1.100.0-alpha1/third-party-podspecs/React-Core.podspec.json
-  React-CoreModules:
-    :podspec: https://raw.githubusercontent.com/wordpress-mobile/gutenberg-mobile/v1.100.0-alpha1/third-party-podspecs/React-CoreModules.podspec.json
-  React-cxxreact:
-    :podspec: https://raw.githubusercontent.com/wordpress-mobile/gutenberg-mobile/v1.100.0-alpha1/third-party-podspecs/React-cxxreact.podspec.json
-  React-jsi:
-    :podspec: https://raw.githubusercontent.com/wordpress-mobile/gutenberg-mobile/v1.100.0-alpha1/third-party-podspecs/React-jsi.podspec.json
-  React-jsiexecutor:
-    :podspec: https://raw.githubusercontent.com/wordpress-mobile/gutenberg-mobile/v1.100.0-alpha1/third-party-podspecs/React-jsiexecutor.podspec.json
-  React-jsinspector:
-    :podspec: https://raw.githubusercontent.com/wordpress-mobile/gutenberg-mobile/v1.100.0-alpha1/third-party-podspecs/React-jsinspector.podspec.json
-  React-logger:
-    :podspec: https://raw.githubusercontent.com/wordpress-mobile/gutenberg-mobile/v1.100.0-alpha1/third-party-podspecs/React-logger.podspec.json
-  react-native-blur:
-    :podspec: https://raw.githubusercontent.com/wordpress-mobile/gutenberg-mobile/v1.100.0-alpha1/third-party-podspecs/react-native-blur.podspec.json
-  react-native-get-random-values:
-    :podspec: https://raw.githubusercontent.com/wordpress-mobile/gutenberg-mobile/v1.100.0-alpha1/third-party-podspecs/react-native-get-random-values.podspec.json
-  react-native-safe-area:
-    :podspec: https://raw.githubusercontent.com/wordpress-mobile/gutenberg-mobile/v1.100.0-alpha1/third-party-podspecs/react-native-safe-area.podspec.json
-  react-native-safe-area-context:
-    :podspec: https://raw.githubusercontent.com/wordpress-mobile/gutenberg-mobile/v1.100.0-alpha1/third-party-podspecs/react-native-safe-area-context.podspec.json
-  react-native-slider:
-    :podspec: https://raw.githubusercontent.com/wordpress-mobile/gutenberg-mobile/v1.100.0-alpha1/third-party-podspecs/react-native-slider.podspec.json
-  react-native-video:
-    :podspec: https://raw.githubusercontent.com/wordpress-mobile/gutenberg-mobile/v1.100.0-alpha1/third-party-podspecs/react-native-video.podspec.json
-  react-native-webview:
-    :podspec: https://raw.githubusercontent.com/wordpress-mobile/gutenberg-mobile/v1.100.0-alpha1/third-party-podspecs/react-native-webview.podspec.json
-  React-perflogger:
-    :podspec: https://raw.githubusercontent.com/wordpress-mobile/gutenberg-mobile/v1.100.0-alpha1/third-party-podspecs/React-perflogger.podspec.json
-  React-RCTActionSheet:
-    :podspec: https://raw.githubusercontent.com/wordpress-mobile/gutenberg-mobile/v1.100.0-alpha1/third-party-podspecs/React-RCTActionSheet.podspec.json
-  React-RCTAnimation:
-    :podspec: https://raw.githubusercontent.com/wordpress-mobile/gutenberg-mobile/v1.100.0-alpha1/third-party-podspecs/React-RCTAnimation.podspec.json
-  React-RCTBlob:
-    :podspec: https://raw.githubusercontent.com/wordpress-mobile/gutenberg-mobile/v1.100.0-alpha1/third-party-podspecs/React-RCTBlob.podspec.json
-  React-RCTImage:
-    :podspec: https://raw.githubusercontent.com/wordpress-mobile/gutenberg-mobile/v1.100.0-alpha1/third-party-podspecs/React-RCTImage.podspec.json
-  React-RCTLinking:
-    :podspec: https://raw.githubusercontent.com/wordpress-mobile/gutenberg-mobile/v1.100.0-alpha1/third-party-podspecs/React-RCTLinking.podspec.json
-  React-RCTNetwork:
-    :podspec: https://raw.githubusercontent.com/wordpress-mobile/gutenberg-mobile/v1.100.0-alpha1/third-party-podspecs/React-RCTNetwork.podspec.json
-  React-RCTSettings:
-    :podspec: https://raw.githubusercontent.com/wordpress-mobile/gutenberg-mobile/v1.100.0-alpha1/third-party-podspecs/React-RCTSettings.podspec.json
-  React-RCTText:
-    :podspec: https://raw.githubusercontent.com/wordpress-mobile/gutenberg-mobile/v1.100.0-alpha1/third-party-podspecs/React-RCTText.podspec.json
-  React-RCTVibration:
-    :podspec: https://raw.githubusercontent.com/wordpress-mobile/gutenberg-mobile/v1.100.0-alpha1/third-party-podspecs/React-RCTVibration.podspec.json
-  React-runtimeexecutor:
-    :podspec: https://raw.githubusercontent.com/wordpress-mobile/gutenberg-mobile/v1.100.0-alpha1/third-party-podspecs/React-runtimeexecutor.podspec.json
-  ReactCommon:
-    :podspec: https://raw.githubusercontent.com/wordpress-mobile/gutenberg-mobile/v1.100.0-alpha1/third-party-podspecs/ReactCommon.podspec.json
-  RNCClipboard:
-    :podspec: https://raw.githubusercontent.com/wordpress-mobile/gutenberg-mobile/v1.100.0-alpha1/third-party-podspecs/RNCClipboard.podspec.json
-  RNCMaskedView:
-    :podspec: https://raw.githubusercontent.com/wordpress-mobile/gutenberg-mobile/v1.100.0-alpha1/third-party-podspecs/RNCMaskedView.podspec.json
-  RNFastImage:
-    :podspec: https://raw.githubusercontent.com/wordpress-mobile/gutenberg-mobile/v1.100.0-alpha1/third-party-podspecs/RNFastImage.podspec.json
-  RNGestureHandler:
-    :podspec: https://raw.githubusercontent.com/wordpress-mobile/gutenberg-mobile/v1.100.0-alpha1/third-party-podspecs/RNGestureHandler.podspec.json
-  RNReanimated:
-    :podspec: https://raw.githubusercontent.com/wordpress-mobile/gutenberg-mobile/v1.100.0-alpha1/third-party-podspecs/RNReanimated.podspec.json
-  RNScreens:
-    :podspec: https://raw.githubusercontent.com/wordpress-mobile/gutenberg-mobile/v1.100.0-alpha1/third-party-podspecs/RNScreens.podspec.json
-  RNSVG:
-    :podspec: https://raw.githubusercontent.com/wordpress-mobile/gutenberg-mobile/v1.100.0-alpha1/third-party-podspecs/RNSVG.podspec.json
-  RNTAztecView:
-    :git: https://github.com/wordpress-mobile/gutenberg-mobile.git
-    :submodules: true
-    :tag: v1.100.0-alpha1
-  Yoga:
-    :podspec: https://raw.githubusercontent.com/wordpress-mobile/gutenberg-mobile/v1.100.0-alpha1/third-party-podspecs/Yoga.podspec.json
->>>>>>> d075157a
+    :podspec: https://cdn.a8c-ci.services/gutenberg-mobile/Gutenberg-v1.100.0-alpha1.podspec
 
 CHECKOUT OPTIONS:
   FSInteractiveMap:
@@ -775,15 +236,7 @@
   Gutenberg:
     :git: https://github.com/wordpress-mobile/gutenberg-mobile.git
     :submodules: true
-<<<<<<< HEAD
     :tag: v1.98.1
-=======
-    :tag: v1.100.0-alpha1
-  RNTAztecView:
-    :git: https://github.com/wordpress-mobile/gutenberg-mobile.git
-    :submodules: true
-    :tag: v1.100.0-alpha1
->>>>>>> d075157a
 
 SPEC CHECKSUMS:
   Alamofire: 3ec537f71edc9804815215393ae2b1a8ea33a844
@@ -801,11 +254,7 @@
   Gridicons: 17d660b97ce4231d582101b02f8280628b141c9a
   GTMAppAuth: 0ff230db599948a9ad7470ca667337803b3fc4dd
   GTMSessionFetcher: 5595ec75acf5be50814f81e9189490412bad82ba
-<<<<<<< HEAD
-  Gutenberg: e0639aa7b05e5fd745d5a61ffa64d5980a2c3b3f
-=======
-  Gutenberg: 0b6b57b7c48f79212d23c947fd6c9decb6c196c6
->>>>>>> d075157a
+  Gutenberg: c570bf8955cbe174af06bec982811f9483bbe74f
   JTAppleCalendar: 932cadea40b1051beab10f67843451d48ba16c99
   Kanvas: f932eaed3d3f47aae8aafb6c2d27c968bdd49030
   MediaEditor: d08314cfcbfac74361071a306b4bc3a39b3356ae
@@ -815,49 +264,6 @@
   OCMock: 43565190abc78977ad44a61c0d20d7f0784d35ab
   OHHTTPStubs: 90eac6d8f2c18317baeca36698523dc67c513831
   Reachability: 33e18b67625424e47b6cde6d202dce689ad7af96
-<<<<<<< HEAD
-=======
-  React: ee95447578c5b9789ba7aad0593d162b72a45e6f
-  React-bridging: 011e313a56cbb8e98f97749b83f4b43fafdcf3db
-  React-callinvoker: 132da8333bd1a22a4d637a800bcd5e9bb051404f
-  React-Codegen: 1bb3fbcd85a52638967113eab1cc0acb3e719c6f
-  React-Core: bd57dad64f256ac856c5a5341c3433593bc9e98b
-  React-CoreModules: 98d0fd895946722aeda6214ff155f0ddeef02fa3
-  React-cxxreact: 53614bcfdacdf57c6bf5ebbeb942dd020f6c9f37
-  React-jsi: 828954dea2cd2fba7433d1c2e824d26f4a1c09fd
-  React-jsiexecutor: 8dfd84cc30ef554c37084f040db8171f998bec6c
-  React-jsinspector: f86975c8251bd7882f9a9d68df150db287a822bb
-  React-logger: 16a67709f5aa1d752fd09f9e6ccbf802ba0c24e9
-  react-native-blur: 14c75aa19da8734c1656d5b6ca5adb859b2c26aa
-  react-native-get-random-values: 2869478c635a6e33080b917ce33f2803cb69262c
-  react-native-safe-area: e3de9e959c7baaae8db9bcb015d99ed1da25c9d5
-  react-native-safe-area-context: 1e501ec30c260422def56e95e11edb103caa5bf2
-  react-native-slider: fe24b59d1cdf9ce3adc7dc53f87cfdde8da9498a
-  react-native-video: acfe36130a7476cf82eb543c7ee2b9e96794ff9e
-  react-native-webview: 07834cb4097a1c1785ac8ac13126fa03b24ae81c
-  React-perflogger: 685c7bd5da242acbe09ae37488dd81c7d41afbb4
-  React-RCTActionSheet: 6c194ed0520d57075d03f3daf58ad025b1fb98a2
-  React-RCTAnimation: 2c9468ff7d0116801a994f445108f4be4f41f9df
-  React-RCTBlob: 18a19196ddf511eaab0be1ff30feb0c38b9ad5c9
-  React-RCTImage: 72af5e51c5ce2e725ebddea590901fb9c4fd46aa
-  React-RCTLinking: 6224cf6652cb9a6304c7d5c3e5ab92a72a0c9bf7
-  React-RCTNetwork: e82a24ca24d461dd8f9c087eb4332bd77004c906
-  React-RCTSettings: 81df0a79a648cb1678220e926d92e6ebc5ea6cc5
-  React-RCTText: b55360e76043f19128eee6ac04e0cbd53e6baf79
-  React-RCTVibration: 87d2dbefada4a1c345dcdc4c522494ac95c8bc9a
-  React-runtimeexecutor: f4e1071b6cebeef4a30896343960606dc09ca079
-  ReactCommon: bb76a4ca9fb5c2b8b1428dcfe0bc32eba5e4c02d
-  RNCClipboard: e2298216e12d730c3c2eb9484095e1f2e1679cce
-  RNCMaskedView: b467479e450f13e5dcee04423fefd2534f08c3eb
-  RNFastImage: 9407b5abc43452149a2f628107c64a7d11aa2948
-  RNGestureHandler: 21b4ecf88948a85c163977823a7429e81c7e06a6
-  RNReanimated: b5730b32243a35f955202d807ecb43755133ac62
-  RNScreens: bd1f43d7dfcd435bc11d4ee5c60086717c45a113
-  RNSVG: 259ef12cbec2591a45fc7c5f09d7aa09e6692533
-  RNTAztecView: d96d1e9b317e7bfe153bcb9e82f9287862893579
-  SDWebImage: a7f831e1a65eb5e285e3fb046a23fcfbf08e696d
-  SDWebImageWebPCoder: 908b83b6adda48effe7667cd2b7f78c897e5111d
->>>>>>> d075157a
   Sentry: 927dfb29d18a14d924229a59cc2ad149f43349f2
   SentryPrivate: 4350d865f898224ab9fa02b37d6ee7fbb623f47e
   Sodium: 23d11554ecd556196d313cf6130d406dfe7ac6da
@@ -882,10 +288,6 @@
   ZendeskSupportSDK: 3a8e508ab1d9dd22dc038df6c694466414e037ba
   ZIPFoundation: ae5b4b813d216d3bf0a148773267fff14bd51d37
 
-<<<<<<< HEAD
-PODFILE CHECKSUM: e12ae26ad8eb60082225f1a23857d10ebfd9feb9
-=======
-PODFILE CHECKSUM: 5238db288b233109c5666c6dfc4557a393fb3dd0
->>>>>>> d075157a
+PODFILE CHECKSUM: 3e728a64a014f4eb4d75b54d470f9ee4b66e26d8
 
 COCOAPODS: 1.12.1