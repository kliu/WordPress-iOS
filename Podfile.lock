PODS:
  - Alamofire (4.8.0)
  - AlamofireImage (3.5.2):
    - Alamofire (~> 4.8)
  - AlamofireNetworkActivityIndicator (2.4.0):
    - Alamofire (~> 4.8)
  - AppAuth (1.6.0):
    - AppAuth/Core (= 1.6.0)
    - AppAuth/ExternalUserAgent (= 1.6.0)
  - AppAuth/Core (1.6.0)
  - AppAuth/ExternalUserAgent (1.6.0):
    - AppAuth/Core
  - AppCenter (4.4.1):
    - AppCenter/Analytics (= 4.4.1)
    - AppCenter/Crashes (= 4.4.1)
  - AppCenter/Analytics (4.4.1):
    - AppCenter/Core
  - AppCenter/Core (4.4.1)
  - AppCenter/Crashes (4.4.1):
    - AppCenter/Core
  - AppCenter/Distribute (4.4.1):
    - AppCenter/Core
  - Automattic-Tracks-iOS (0.13.0):
    - Sentry (~> 7.25)
    - Sodium (>= 0.9.1)
    - UIDeviceIdentifier (~> 2.0)
  - boost (1.76.0)
  - BVLinearGradient (2.5.6-wp-3):
    - React-Core
  - CocoaLumberjack/Core (3.8.0)
  - CocoaLumberjack/Swift (3.8.0):
    - CocoaLumberjack/Core
  - CropViewController (2.5.3)
  - DoubleConversion (1.1.5)
  - Down (0.6.6)
  - FBLazyVector (0.69.4)
  - FBReactNativeSpec (0.69.4):
    - RCT-Folly (= 2021.06.28.00-v2)
    - RCTRequired (= 0.69.4)
    - RCTTypeSafety (= 0.69.4)
    - React-Core (= 0.69.4)
    - React-jsi (= 0.69.4)
    - ReactCommon/turbomodule/core (= 0.69.4)
  - fmt (6.2.1)
  - FSInteractiveMap (0.1.0)
  - Gifu (3.2.0)
  - glog (0.3.5)
  - GoogleSignIn (6.0.2):
    - AppAuth (~> 1.4)
    - GTMAppAuth (~> 1.0)
    - GTMSessionFetcher/Core (~> 1.1)
  - Gridicons (1.1.0)
  - GTMAppAuth (1.3.1):
    - AppAuth/Core (~> 1.6)
    - GTMSessionFetcher/Core (< 3.0, >= 1.5)
  - GTMSessionFetcher/Core (1.7.2)
  - Gutenberg (1.93.0):
    - React (= 0.69.4)
    - React-CoreModules (= 0.69.4)
    - React-RCTImage (= 0.69.4)
    - RNTAztecView
  - JTAppleCalendar (8.0.3)
  - Kanvas (1.4.4)
  - libwebp (1.2.4):
    - libwebp/demux (= 1.2.4)
    - libwebp/mux (= 1.2.4)
    - libwebp/webp (= 1.2.4)
  - libwebp/demux (1.2.4):
    - libwebp/webp
  - libwebp/mux (1.2.4):
    - libwebp/demux
  - libwebp/webp (1.2.4)
  - MediaEditor (1.2.1):
    - CropViewController (~> 2.5.3)
  - MRProgress (0.8.3):
    - MRProgress/ActivityIndicator (= 0.8.3)
    - MRProgress/Blur (= 0.8.3)
    - MRProgress/Circular (= 0.8.3)
    - MRProgress/Icons (= 0.8.3)
    - MRProgress/NavigationBarProgress (= 0.8.3)
    - MRProgress/Overlay (= 0.8.3)
  - MRProgress/ActivityIndicator (0.8.3):
    - MRProgress/Stopable
  - MRProgress/Blur (0.8.3):
    - MRProgress/Helper
  - MRProgress/Circular (0.8.3):
    - MRProgress/Helper
    - MRProgress/ProgressBaseClass
    - MRProgress/Stopable
  - MRProgress/Helper (0.8.3)
  - MRProgress/Icons (0.8.3)
  - MRProgress/NavigationBarProgress (0.8.3):
    - MRProgress/ProgressBaseClass
  - MRProgress/Overlay (0.8.3):
    - MRProgress/ActivityIndicator
    - MRProgress/Blur
    - MRProgress/Circular
    - MRProgress/Helper
    - MRProgress/Icons
  - MRProgress/ProgressBaseClass (0.8.3)
  - MRProgress/Stopable (0.8.3):
    - MRProgress/Helper
  - NSObject-SafeExpectations (0.0.4)
  - "NSURL+IDN (0.4)"
  - OCMock (3.4.3)
  - OHHTTPStubs/Core (9.1.0)
  - OHHTTPStubs/Default (9.1.0):
    - OHHTTPStubs/Core
    - OHHTTPStubs/JSON
    - OHHTTPStubs/NSURLSession
    - OHHTTPStubs/OHPathHelpers
  - OHHTTPStubs/JSON (9.1.0):
    - OHHTTPStubs/Core
  - OHHTTPStubs/NSURLSession (9.1.0):
    - OHHTTPStubs/Core
  - OHHTTPStubs/OHPathHelpers (9.1.0)
  - OHHTTPStubs/Swift (9.1.0):
    - OHHTTPStubs/Default
  - RCT-Folly (2021.06.28.00-v2):
    - boost
    - DoubleConversion
    - fmt (~> 6.2.1)
    - glog
    - RCT-Folly/Default (= 2021.06.28.00-v2)
  - RCT-Folly/Default (2021.06.28.00-v2):
    - boost
    - DoubleConversion
    - fmt (~> 6.2.1)
    - glog
  - RCTRequired (0.69.4)
  - RCTTypeSafety (0.69.4):
    - FBLazyVector (= 0.69.4)
    - RCTRequired (= 0.69.4)
    - React-Core (= 0.69.4)
  - Reachability (3.2)
  - React (0.69.4):
    - React-Core (= 0.69.4)
    - React-Core/DevSupport (= 0.69.4)
    - React-Core/RCTWebSocket (= 0.69.4)
    - React-RCTActionSheet (= 0.69.4)
    - React-RCTAnimation (= 0.69.4)
    - React-RCTBlob (= 0.69.4)
    - React-RCTImage (= 0.69.4)
    - React-RCTLinking (= 0.69.4)
    - React-RCTNetwork (= 0.69.4)
    - React-RCTSettings (= 0.69.4)
    - React-RCTText (= 0.69.4)
    - React-RCTVibration (= 0.69.4)
  - React-bridging (0.69.4):
    - RCT-Folly (= 2021.06.28.00-v2)
    - React-jsi (= 0.69.4)
  - React-callinvoker (0.69.4)
  - React-Codegen (0.69.4):
    - FBReactNativeSpec (= 0.69.4)
    - RCT-Folly (= 2021.06.28.00-v2)
    - RCTRequired (= 0.69.4)
    - RCTTypeSafety (= 0.69.4)
    - React-Core (= 0.69.4)
    - React-jsi (= 0.69.4)
    - React-jsiexecutor (= 0.69.4)
    - ReactCommon/turbomodule/core (= 0.69.4)
  - React-Core (0.69.4):
    - glog
    - RCT-Folly (= 2021.06.28.00-v2)
    - React-Core/Default (= 0.69.4)
    - React-cxxreact (= 0.69.4)
    - React-jsi (= 0.69.4)
    - React-jsiexecutor (= 0.69.4)
    - React-perflogger (= 0.69.4)
    - Yoga
  - React-Core/CoreModulesHeaders (0.69.4):
    - glog
    - RCT-Folly (= 2021.06.28.00-v2)
    - React-Core/Default
    - React-cxxreact (= 0.69.4)
    - React-jsi (= 0.69.4)
    - React-jsiexecutor (= 0.69.4)
    - React-perflogger (= 0.69.4)
    - Yoga
  - React-Core/Default (0.69.4):
    - glog
    - RCT-Folly (= 2021.06.28.00-v2)
    - React-cxxreact (= 0.69.4)
    - React-jsi (= 0.69.4)
    - React-jsiexecutor (= 0.69.4)
    - React-perflogger (= 0.69.4)
    - Yoga
  - React-Core/DevSupport (0.69.4):
    - glog
    - RCT-Folly (= 2021.06.28.00-v2)
    - React-Core/Default (= 0.69.4)
    - React-Core/RCTWebSocket (= 0.69.4)
    - React-cxxreact (= 0.69.4)
    - React-jsi (= 0.69.4)
    - React-jsiexecutor (= 0.69.4)
    - React-jsinspector (= 0.69.4)
    - React-perflogger (= 0.69.4)
    - Yoga
  - React-Core/RCTActionSheetHeaders (0.69.4):
    - glog
    - RCT-Folly (= 2021.06.28.00-v2)
    - React-Core/Default
    - React-cxxreact (= 0.69.4)
    - React-jsi (= 0.69.4)
    - React-jsiexecutor (= 0.69.4)
    - React-perflogger (= 0.69.4)
    - Yoga
  - React-Core/RCTAnimationHeaders (0.69.4):
    - glog
    - RCT-Folly (= 2021.06.28.00-v2)
    - React-Core/Default
    - React-cxxreact (= 0.69.4)
    - React-jsi (= 0.69.4)
    - React-jsiexecutor (= 0.69.4)
    - React-perflogger (= 0.69.4)
    - Yoga
  - React-Core/RCTBlobHeaders (0.69.4):
    - glog
    - RCT-Folly (= 2021.06.28.00-v2)
    - React-Core/Default
    - React-cxxreact (= 0.69.4)
    - React-jsi (= 0.69.4)
    - React-jsiexecutor (= 0.69.4)
    - React-perflogger (= 0.69.4)
    - Yoga
  - React-Core/RCTImageHeaders (0.69.4):
    - glog
    - RCT-Folly (= 2021.06.28.00-v2)
    - React-Core/Default
    - React-cxxreact (= 0.69.4)
    - React-jsi (= 0.69.4)
    - React-jsiexecutor (= 0.69.4)
    - React-perflogger (= 0.69.4)
    - Yoga
  - React-Core/RCTLinkingHeaders (0.69.4):
    - glog
    - RCT-Folly (= 2021.06.28.00-v2)
    - React-Core/Default
    - React-cxxreact (= 0.69.4)
    - React-jsi (= 0.69.4)
    - React-jsiexecutor (= 0.69.4)
    - React-perflogger (= 0.69.4)
    - Yoga
  - React-Core/RCTNetworkHeaders (0.69.4):
    - glog
    - RCT-Folly (= 2021.06.28.00-v2)
    - React-Core/Default
    - React-cxxreact (= 0.69.4)
    - React-jsi (= 0.69.4)
    - React-jsiexecutor (= 0.69.4)
    - React-perflogger (= 0.69.4)
    - Yoga
  - React-Core/RCTSettingsHeaders (0.69.4):
    - glog
    - RCT-Folly (= 2021.06.28.00-v2)
    - React-Core/Default
    - React-cxxreact (= 0.69.4)
    - React-jsi (= 0.69.4)
    - React-jsiexecutor (= 0.69.4)
    - React-perflogger (= 0.69.4)
    - Yoga
  - React-Core/RCTTextHeaders (0.69.4):
    - glog
    - RCT-Folly (= 2021.06.28.00-v2)
    - React-Core/Default
    - React-cxxreact (= 0.69.4)
    - React-jsi (= 0.69.4)
    - React-jsiexecutor (= 0.69.4)
    - React-perflogger (= 0.69.4)
    - Yoga
  - React-Core/RCTVibrationHeaders (0.69.4):
    - glog
    - RCT-Folly (= 2021.06.28.00-v2)
    - React-Core/Default
    - React-cxxreact (= 0.69.4)
    - React-jsi (= 0.69.4)
    - React-jsiexecutor (= 0.69.4)
    - React-perflogger (= 0.69.4)
    - Yoga
  - React-Core/RCTWebSocket (0.69.4):
    - glog
    - RCT-Folly (= 2021.06.28.00-v2)
    - React-Core/Default (= 0.69.4)
    - React-cxxreact (= 0.69.4)
    - React-jsi (= 0.69.4)
    - React-jsiexecutor (= 0.69.4)
    - React-perflogger (= 0.69.4)
    - Yoga
  - React-CoreModules (0.69.4):
    - RCT-Folly (= 2021.06.28.00-v2)
    - RCTTypeSafety (= 0.69.4)
    - React-Codegen (= 0.69.4)
    - React-Core/CoreModulesHeaders (= 0.69.4)
    - React-jsi (= 0.69.4)
    - React-RCTImage (= 0.69.4)
    - ReactCommon/turbomodule/core (= 0.69.4)
  - React-cxxreact (0.69.4):
    - boost (= 1.76.0)
    - DoubleConversion
    - glog
    - RCT-Folly (= 2021.06.28.00-v2)
    - React-callinvoker (= 0.69.4)
    - React-jsi (= 0.69.4)
    - React-jsinspector (= 0.69.4)
    - React-logger (= 0.69.4)
    - React-perflogger (= 0.69.4)
    - React-runtimeexecutor (= 0.69.4)
  - React-jsi (0.69.4):
    - boost (= 1.76.0)
    - DoubleConversion
    - glog
    - RCT-Folly (= 2021.06.28.00-v2)
    - React-jsi/Default (= 0.69.4)
  - React-jsi/Default (0.69.4):
    - boost (= 1.76.0)
    - DoubleConversion
    - glog
    - RCT-Folly (= 2021.06.28.00-v2)
  - React-jsiexecutor (0.69.4):
    - DoubleConversion
    - glog
    - RCT-Folly (= 2021.06.28.00-v2)
    - React-cxxreact (= 0.69.4)
    - React-jsi (= 0.69.4)
    - React-perflogger (= 0.69.4)
  - React-jsinspector (0.69.4)
  - React-logger (0.69.4):
    - glog
  - react-native-blur (3.6.1):
    - React-Core
  - react-native-get-random-values (1.4.0):
    - React-Core
  - react-native-safe-area (0.5.1):
    - React-Core
  - react-native-safe-area-context (3.2.0):
    - React-Core
  - react-native-slider (3.0.2-wp-3):
    - React-Core
  - react-native-video (5.2.0-wp-5):
    - React-Core
    - react-native-video/Video (= 5.2.0-wp-5)
  - react-native-video/Video (5.2.0-wp-5):
    - React-Core
  - react-native-webview (11.6.2):
    - React-Core
  - React-perflogger (0.69.4)
  - React-RCTActionSheet (0.69.4):
    - React-Core/RCTActionSheetHeaders (= 0.69.4)
  - React-RCTAnimation (0.69.4):
    - RCT-Folly (= 2021.06.28.00-v2)
    - RCTTypeSafety (= 0.69.4)
    - React-Codegen (= 0.69.4)
    - React-Core/RCTAnimationHeaders (= 0.69.4)
    - React-jsi (= 0.69.4)
    - ReactCommon/turbomodule/core (= 0.69.4)
  - React-RCTBlob (0.69.4):
    - RCT-Folly (= 2021.06.28.00-v2)
    - React-Codegen (= 0.69.4)
    - React-Core/RCTBlobHeaders (= 0.69.4)
    - React-Core/RCTWebSocket (= 0.69.4)
    - React-jsi (= 0.69.4)
    - React-RCTNetwork (= 0.69.4)
    - ReactCommon/turbomodule/core (= 0.69.4)
  - React-RCTImage (0.69.4):
    - RCT-Folly (= 2021.06.28.00-v2)
    - RCTTypeSafety (= 0.69.4)
    - React-Codegen (= 0.69.4)
    - React-Core/RCTImageHeaders (= 0.69.4)
    - React-jsi (= 0.69.4)
    - React-RCTNetwork (= 0.69.4)
    - ReactCommon/turbomodule/core (= 0.69.4)
  - React-RCTLinking (0.69.4):
    - React-Codegen (= 0.69.4)
    - React-Core/RCTLinkingHeaders (= 0.69.4)
    - React-jsi (= 0.69.4)
    - ReactCommon/turbomodule/core (= 0.69.4)
  - React-RCTNetwork (0.69.4):
    - RCT-Folly (= 2021.06.28.00-v2)
    - RCTTypeSafety (= 0.69.4)
    - React-Codegen (= 0.69.4)
    - React-Core/RCTNetworkHeaders (= 0.69.4)
    - React-jsi (= 0.69.4)
    - ReactCommon/turbomodule/core (= 0.69.4)
  - React-RCTSettings (0.69.4):
    - RCT-Folly (= 2021.06.28.00-v2)
    - RCTTypeSafety (= 0.69.4)
    - React-Codegen (= 0.69.4)
    - React-Core/RCTSettingsHeaders (= 0.69.4)
    - React-jsi (= 0.69.4)
    - ReactCommon/turbomodule/core (= 0.69.4)
  - React-RCTText (0.69.4):
    - React-Core/RCTTextHeaders (= 0.69.4)
  - React-RCTVibration (0.69.4):
    - RCT-Folly (= 2021.06.28.00-v2)
    - React-Codegen (= 0.69.4)
    - React-Core/RCTVibrationHeaders (= 0.69.4)
    - React-jsi (= 0.69.4)
    - ReactCommon/turbomodule/core (= 0.69.4)
  - React-runtimeexecutor (0.69.4):
    - React-jsi (= 0.69.4)
  - ReactCommon (0.69.4):
    - React-logger (= 0.69.4)
    - ReactCommon/react_debug_core (= 0.69.4)
    - ReactCommon/turbomodule (= 0.69.4)
  - ReactCommon/react_debug_core (0.69.4):
    - React-logger (= 0.69.4)
  - ReactCommon/turbomodule (0.69.4):
    - DoubleConversion
    - glog
    - RCT-Folly (= 2021.06.28.00-v2)
    - React-bridging (= 0.69.4)
    - React-callinvoker (= 0.69.4)
    - React-Core (= 0.69.4)
    - React-cxxreact (= 0.69.4)
    - React-jsi (= 0.69.4)
    - React-logger (= 0.69.4)
    - React-perflogger (= 0.69.4)
    - ReactCommon/turbomodule/core (= 0.69.4)
    - ReactCommon/turbomodule/samples (= 0.69.4)
  - ReactCommon/turbomodule/core (0.69.4):
    - DoubleConversion
    - glog
    - RCT-Folly (= 2021.06.28.00-v2)
    - React-bridging (= 0.69.4)
    - React-callinvoker (= 0.69.4)
    - React-Core (= 0.69.4)
    - React-cxxreact (= 0.69.4)
    - React-jsi (= 0.69.4)
    - React-logger (= 0.69.4)
    - React-perflogger (= 0.69.4)
  - ReactCommon/turbomodule/samples (0.69.4):
    - DoubleConversion
    - glog
    - RCT-Folly (= 2021.06.28.00-v2)
    - React-bridging (= 0.69.4)
    - React-callinvoker (= 0.69.4)
    - React-Core (= 0.69.4)
    - React-cxxreact (= 0.69.4)
    - React-jsi (= 0.69.4)
    - React-logger (= 0.69.4)
    - React-perflogger (= 0.69.4)
    - ReactCommon/turbomodule/core (= 0.69.4)
  - RNCClipboard (1.9.0):
    - React-Core
  - RNCMaskedView (0.2.6):
    - React-Core
  - RNFastImage (8.5.11):
    - React-Core
    - SDWebImage (~> 5.11.1)
    - SDWebImageWebPCoder (~> 0.8.4)
  - RNGestureHandler (2.3.2-wp-2):
    - React-Core
  - RNReanimated (2.9.1-wp-3):
    - DoubleConversion
    - FBLazyVector
    - FBReactNativeSpec
    - glog
    - RCT-Folly
    - RCTRequired
    - RCTTypeSafety
    - React-callinvoker
    - React-Core
    - React-Core/DevSupport
    - React-Core/RCTWebSocket
    - React-CoreModules
    - React-cxxreact
    - React-jsi
    - React-jsiexecutor
    - React-jsinspector
    - React-RCTActionSheet
    - React-RCTAnimation
    - React-RCTBlob
    - React-RCTImage
    - React-RCTLinking
    - React-RCTNetwork
    - React-RCTSettings
    - React-RCTText
    - ReactCommon/turbomodule/core
    - Yoga
  - RNScreens (2.9.0):
    - React-Core
  - RNSVG (9.13.6):
    - React-Core
  - RNTAztecView (1.93.0):
    - React-Core
    - WordPress-Aztec-iOS (~> 1.19.8)
  - SDWebImage (5.11.1):
    - SDWebImage/Core (= 5.11.1)
  - SDWebImage/Core (5.11.1)
  - SDWebImageWebPCoder (0.8.5):
    - libwebp (~> 1.0)
    - SDWebImage/Core (~> 5.10)
  - Sentry (7.27.0):
    - Sentry/Core (= 7.27.0)
  - Sentry/Core (7.27.0)
  - Sodium (0.9.1)
  - Starscream (3.0.6)
  - SVProgressHUD (2.2.5)
  - SwiftLint (0.50.3)
  - UIDeviceIdentifier (2.1.0)
  - WordPress-Aztec-iOS (1.19.8)
  - WordPress-Editor-iOS (1.19.8):
    - WordPress-Aztec-iOS (= 1.19.8)
  - WordPressAuthenticator (6.0.0):
    - GoogleSignIn (~> 6.0.1)
    - Gridicons (~> 1.0)
    - "NSURL+IDN (= 0.4)"
    - SVProgressHUD (~> 2.2.5)
    - WordPressKit (~> 7.0-beta)
    - WordPressShared (~> 2.1-beta)
    - WordPressUI (~> 1.7-beta)
  - WordPressKit (7.1.0):
    - Alamofire (~> 4.8.0)
    - NSObject-SafeExpectations (~> 0.0.4)
    - UIDeviceIdentifier (~> 2.0)
    - WordPressShared (~> 2.0-beta)
    - wpxmlrpc (~> 0.10)
  - WordPressShared (2.1.0)
  - WordPressUI (1.12.5)
  - WPMediaPicker (1.8.7)
  - wpxmlrpc (0.10.0)
  - Yoga (1.14.0)
  - ZendeskCommonUISDK (6.1.2)
  - ZendeskCoreSDK (2.5.1)
  - ZendeskMessagingAPISDK (3.8.3):
    - ZendeskSDKConfigurationsSDK (= 1.1.9)
  - ZendeskMessagingSDK (3.8.3):
    - ZendeskCommonUISDK (= 6.1.2)
    - ZendeskMessagingAPISDK (= 3.8.3)
  - ZendeskSDKConfigurationsSDK (1.1.9)
  - ZendeskSupportProvidersSDK (5.3.0):
    - ZendeskCoreSDK (~> 2.5.1)
  - ZendeskSupportSDK (5.3.0):
    - ZendeskMessagingSDK (~> 3.8.2)
    - ZendeskSupportProvidersSDK (~> 5.3.0)
  - ZIPFoundation (0.9.13)

DEPENDENCIES:
  - Alamofire (= 4.8.0)
  - AlamofireImage (= 3.5.2)
  - AlamofireNetworkActivityIndicator (~> 2.4)
  - AppCenter (~> 4.1)
  - AppCenter/Distribute (~> 4.1)
  - Automattic-Tracks-iOS (~> 0.13)
  - boost (from `https://raw.githubusercontent.com/wordpress-mobile/gutenberg-mobile/v1.93.0/third-party-podspecs/boost.podspec.json`)
  - BVLinearGradient (from `https://raw.githubusercontent.com/wordpress-mobile/gutenberg-mobile/v1.93.0/third-party-podspecs/BVLinearGradient.podspec.json`)
  - CocoaLumberjack/Swift (~> 3.0)
  - CropViewController (= 2.5.3)
  - Down (~> 0.6.6)
  - FBLazyVector (from `https://raw.githubusercontent.com/wordpress-mobile/gutenberg-mobile/v1.93.0/third-party-podspecs/FBLazyVector.podspec.json`)
  - FBReactNativeSpec (from `https://raw.githubusercontent.com/wordpress-mobile/gutenberg-mobile/v1.93.0/third-party-podspecs/FBReactNativeSpec/FBReactNativeSpec.podspec.json`)
  - FSInteractiveMap (from `https://github.com/wordpress-mobile/FSInteractiveMap.git`, tag `0.2.0`)
  - Gifu (= 3.2.0)
  - glog (from `https://raw.githubusercontent.com/wordpress-mobile/gutenberg-mobile/v1.93.0/third-party-podspecs/glog.podspec.json`)
  - Gridicons (~> 1.1.0)
  - Gutenberg (from `https://github.com/wordpress-mobile/gutenberg-mobile.git`, tag `v1.93.0`)
  - JTAppleCalendar (~> 8.0.2)
  - Kanvas (~> 1.4.4)
  - MediaEditor (~> 1.2.1)
  - MRProgress (= 0.8.3)
  - NSObject-SafeExpectations (~> 0.0.4)
  - "NSURL+IDN (~> 0.4)"
  - OCMock (~> 3.4.3)
  - OHHTTPStubs/Swift (~> 9.1.0)
  - RCT-Folly (from `https://raw.githubusercontent.com/wordpress-mobile/gutenberg-mobile/v1.93.0/third-party-podspecs/RCT-Folly.podspec.json`)
  - RCTRequired (from `https://raw.githubusercontent.com/wordpress-mobile/gutenberg-mobile/v1.93.0/third-party-podspecs/RCTRequired.podspec.json`)
  - RCTTypeSafety (from `https://raw.githubusercontent.com/wordpress-mobile/gutenberg-mobile/v1.93.0/third-party-podspecs/RCTTypeSafety.podspec.json`)
  - Reachability (= 3.2)
  - React (from `https://raw.githubusercontent.com/wordpress-mobile/gutenberg-mobile/v1.93.0/third-party-podspecs/React.podspec.json`)
  - React-bridging (from `https://raw.githubusercontent.com/wordpress-mobile/gutenberg-mobile/v1.93.0/third-party-podspecs/React-bridging.podspec.json`)
  - React-callinvoker (from `https://raw.githubusercontent.com/wordpress-mobile/gutenberg-mobile/v1.93.0/third-party-podspecs/React-callinvoker.podspec.json`)
  - React-Codegen (from `https://raw.githubusercontent.com/wordpress-mobile/gutenberg-mobile/v1.93.0/third-party-podspecs/React-Codegen.podspec.json`)
  - React-Core (from `https://raw.githubusercontent.com/wordpress-mobile/gutenberg-mobile/v1.93.0/third-party-podspecs/React-Core.podspec.json`)
  - React-CoreModules (from `https://raw.githubusercontent.com/wordpress-mobile/gutenberg-mobile/v1.93.0/third-party-podspecs/React-CoreModules.podspec.json`)
  - React-cxxreact (from `https://raw.githubusercontent.com/wordpress-mobile/gutenberg-mobile/v1.93.0/third-party-podspecs/React-cxxreact.podspec.json`)
  - React-jsi (from `https://raw.githubusercontent.com/wordpress-mobile/gutenberg-mobile/v1.93.0/third-party-podspecs/React-jsi.podspec.json`)
  - React-jsiexecutor (from `https://raw.githubusercontent.com/wordpress-mobile/gutenberg-mobile/v1.93.0/third-party-podspecs/React-jsiexecutor.podspec.json`)
  - React-jsinspector (from `https://raw.githubusercontent.com/wordpress-mobile/gutenberg-mobile/v1.93.0/third-party-podspecs/React-jsinspector.podspec.json`)
  - React-logger (from `https://raw.githubusercontent.com/wordpress-mobile/gutenberg-mobile/v1.93.0/third-party-podspecs/React-logger.podspec.json`)
  - react-native-blur (from `https://raw.githubusercontent.com/wordpress-mobile/gutenberg-mobile/v1.93.0/third-party-podspecs/react-native-blur.podspec.json`)
  - react-native-get-random-values (from `https://raw.githubusercontent.com/wordpress-mobile/gutenberg-mobile/v1.93.0/third-party-podspecs/react-native-get-random-values.podspec.json`)
  - react-native-safe-area (from `https://raw.githubusercontent.com/wordpress-mobile/gutenberg-mobile/v1.93.0/third-party-podspecs/react-native-safe-area.podspec.json`)
  - react-native-safe-area-context (from `https://raw.githubusercontent.com/wordpress-mobile/gutenberg-mobile/v1.93.0/third-party-podspecs/react-native-safe-area-context.podspec.json`)
  - react-native-slider (from `https://raw.githubusercontent.com/wordpress-mobile/gutenberg-mobile/v1.93.0/third-party-podspecs/react-native-slider.podspec.json`)
  - react-native-video (from `https://raw.githubusercontent.com/wordpress-mobile/gutenberg-mobile/v1.93.0/third-party-podspecs/react-native-video.podspec.json`)
  - react-native-webview (from `https://raw.githubusercontent.com/wordpress-mobile/gutenberg-mobile/v1.93.0/third-party-podspecs/react-native-webview.podspec.json`)
  - React-perflogger (from `https://raw.githubusercontent.com/wordpress-mobile/gutenberg-mobile/v1.93.0/third-party-podspecs/React-perflogger.podspec.json`)
  - React-RCTActionSheet (from `https://raw.githubusercontent.com/wordpress-mobile/gutenberg-mobile/v1.93.0/third-party-podspecs/React-RCTActionSheet.podspec.json`)
  - React-RCTAnimation (from `https://raw.githubusercontent.com/wordpress-mobile/gutenberg-mobile/v1.93.0/third-party-podspecs/React-RCTAnimation.podspec.json`)
  - React-RCTBlob (from `https://raw.githubusercontent.com/wordpress-mobile/gutenberg-mobile/v1.93.0/third-party-podspecs/React-RCTBlob.podspec.json`)
  - React-RCTImage (from `https://raw.githubusercontent.com/wordpress-mobile/gutenberg-mobile/v1.93.0/third-party-podspecs/React-RCTImage.podspec.json`)
  - React-RCTLinking (from `https://raw.githubusercontent.com/wordpress-mobile/gutenberg-mobile/v1.93.0/third-party-podspecs/React-RCTLinking.podspec.json`)
  - React-RCTNetwork (from `https://raw.githubusercontent.com/wordpress-mobile/gutenberg-mobile/v1.93.0/third-party-podspecs/React-RCTNetwork.podspec.json`)
  - React-RCTSettings (from `https://raw.githubusercontent.com/wordpress-mobile/gutenberg-mobile/v1.93.0/third-party-podspecs/React-RCTSettings.podspec.json`)
  - React-RCTText (from `https://raw.githubusercontent.com/wordpress-mobile/gutenberg-mobile/v1.93.0/third-party-podspecs/React-RCTText.podspec.json`)
  - React-RCTVibration (from `https://raw.githubusercontent.com/wordpress-mobile/gutenberg-mobile/v1.93.0/third-party-podspecs/React-RCTVibration.podspec.json`)
  - React-runtimeexecutor (from `https://raw.githubusercontent.com/wordpress-mobile/gutenberg-mobile/v1.93.0/third-party-podspecs/React-runtimeexecutor.podspec.json`)
  - ReactCommon (from `https://raw.githubusercontent.com/wordpress-mobile/gutenberg-mobile/v1.93.0/third-party-podspecs/ReactCommon.podspec.json`)
  - RNCClipboard (from `https://raw.githubusercontent.com/wordpress-mobile/gutenberg-mobile/v1.93.0/third-party-podspecs/RNCClipboard.podspec.json`)
  - RNCMaskedView (from `https://raw.githubusercontent.com/wordpress-mobile/gutenberg-mobile/v1.93.0/third-party-podspecs/RNCMaskedView.podspec.json`)
  - RNFastImage (from `https://raw.githubusercontent.com/wordpress-mobile/gutenberg-mobile/v1.93.0/third-party-podspecs/RNFastImage.podspec.json`)
  - RNGestureHandler (from `https://raw.githubusercontent.com/wordpress-mobile/gutenberg-mobile/v1.93.0/third-party-podspecs/RNGestureHandler.podspec.json`)
  - RNReanimated (from `https://raw.githubusercontent.com/wordpress-mobile/gutenberg-mobile/v1.93.0/third-party-podspecs/RNReanimated.podspec.json`)
  - RNScreens (from `https://raw.githubusercontent.com/wordpress-mobile/gutenberg-mobile/v1.93.0/third-party-podspecs/RNScreens.podspec.json`)
  - RNSVG (from `https://raw.githubusercontent.com/wordpress-mobile/gutenberg-mobile/v1.93.0/third-party-podspecs/RNSVG.podspec.json`)
  - RNTAztecView (from `https://github.com/wordpress-mobile/gutenberg-mobile.git`, tag `v1.93.0`)
  - Starscream (= 3.0.6)
  - SVProgressHUD (= 2.2.5)
  - SwiftLint (~> 0.50)
  - WordPress-Editor-iOS (~> 1.19.8)
  - WordPressAuthenticator (~> 6.0-beta)
  - WordPressKit (~> 7.1.0-beta)
  - WordPressShared (from `https://github.com/wordpress-mobile/WordPress-iOS-Shared.git`, branch `gutenberg/excerpt-strip-videopress-block`)
  - WordPressUI (~> 1.12.5)
  - WPMediaPicker (~> 1.8.7)
  - Yoga (from `https://raw.githubusercontent.com/wordpress-mobile/gutenberg-mobile/v1.93.0/third-party-podspecs/Yoga.podspec.json`)
  - ZendeskSupportSDK (= 5.3.0)
  - ZIPFoundation (~> 0.9.8)

SPEC REPOS:
  trunk:
    - Alamofire
    - AlamofireImage
    - AlamofireNetworkActivityIndicator
    - AppAuth
    - AppCenter
    - Automattic-Tracks-iOS
    - CocoaLumberjack
    - CropViewController
    - DoubleConversion
    - Down
    - fmt
    - Gifu
    - GoogleSignIn
    - Gridicons
    - GTMAppAuth
    - GTMSessionFetcher
    - JTAppleCalendar
    - Kanvas
    - libwebp
    - MediaEditor
    - MRProgress
    - NSObject-SafeExpectations
    - "NSURL+IDN"
    - OCMock
    - OHHTTPStubs
    - Reachability
    - SDWebImage
    - SDWebImageWebPCoder
    - Sentry
    - Sodium
    - Starscream
    - SVProgressHUD
    - SwiftLint
    - UIDeviceIdentifier
    - WordPress-Aztec-iOS
    - WordPress-Editor-iOS
    - WordPressAuthenticator
    - WordPressKit
    - WordPressUI
    - WPMediaPicker
    - wpxmlrpc
    - ZendeskCommonUISDK
    - ZendeskCoreSDK
    - ZendeskMessagingAPISDK
    - ZendeskMessagingSDK
    - ZendeskSDKConfigurationsSDK
    - ZendeskSupportProvidersSDK
    - ZendeskSupportSDK
    - ZIPFoundation

EXTERNAL SOURCES:
  boost:
    :podspec: https://raw.githubusercontent.com/wordpress-mobile/gutenberg-mobile/v1.93.0/third-party-podspecs/boost.podspec.json
  BVLinearGradient:
    :podspec: https://raw.githubusercontent.com/wordpress-mobile/gutenberg-mobile/v1.93.0/third-party-podspecs/BVLinearGradient.podspec.json
  FBLazyVector:
    :podspec: https://raw.githubusercontent.com/wordpress-mobile/gutenberg-mobile/v1.93.0/third-party-podspecs/FBLazyVector.podspec.json
  FBReactNativeSpec:
    :podspec: https://raw.githubusercontent.com/wordpress-mobile/gutenberg-mobile/v1.93.0/third-party-podspecs/FBReactNativeSpec/FBReactNativeSpec.podspec.json
  FSInteractiveMap:
    :git: https://github.com/wordpress-mobile/FSInteractiveMap.git
    :tag: 0.2.0
  glog:
    :podspec: https://raw.githubusercontent.com/wordpress-mobile/gutenberg-mobile/v1.93.0/third-party-podspecs/glog.podspec.json
  Gutenberg:
    :git: https://github.com/wordpress-mobile/gutenberg-mobile.git
    :submodules: true
    :tag: v1.93.0
  RCT-Folly:
    :podspec: https://raw.githubusercontent.com/wordpress-mobile/gutenberg-mobile/v1.93.0/third-party-podspecs/RCT-Folly.podspec.json
  RCTRequired:
    :podspec: https://raw.githubusercontent.com/wordpress-mobile/gutenberg-mobile/v1.93.0/third-party-podspecs/RCTRequired.podspec.json
  RCTTypeSafety:
    :podspec: https://raw.githubusercontent.com/wordpress-mobile/gutenberg-mobile/v1.93.0/third-party-podspecs/RCTTypeSafety.podspec.json
  React:
    :podspec: https://raw.githubusercontent.com/wordpress-mobile/gutenberg-mobile/v1.93.0/third-party-podspecs/React.podspec.json
  React-bridging:
    :podspec: https://raw.githubusercontent.com/wordpress-mobile/gutenberg-mobile/v1.93.0/third-party-podspecs/React-bridging.podspec.json
  React-callinvoker:
    :podspec: https://raw.githubusercontent.com/wordpress-mobile/gutenberg-mobile/v1.93.0/third-party-podspecs/React-callinvoker.podspec.json
  React-Codegen:
    :podspec: https://raw.githubusercontent.com/wordpress-mobile/gutenberg-mobile/v1.93.0/third-party-podspecs/React-Codegen.podspec.json
  React-Core:
    :podspec: https://raw.githubusercontent.com/wordpress-mobile/gutenberg-mobile/v1.93.0/third-party-podspecs/React-Core.podspec.json
  React-CoreModules:
    :podspec: https://raw.githubusercontent.com/wordpress-mobile/gutenberg-mobile/v1.93.0/third-party-podspecs/React-CoreModules.podspec.json
  React-cxxreact:
    :podspec: https://raw.githubusercontent.com/wordpress-mobile/gutenberg-mobile/v1.93.0/third-party-podspecs/React-cxxreact.podspec.json
  React-jsi:
    :podspec: https://raw.githubusercontent.com/wordpress-mobile/gutenberg-mobile/v1.93.0/third-party-podspecs/React-jsi.podspec.json
  React-jsiexecutor:
    :podspec: https://raw.githubusercontent.com/wordpress-mobile/gutenberg-mobile/v1.93.0/third-party-podspecs/React-jsiexecutor.podspec.json
  React-jsinspector:
    :podspec: https://raw.githubusercontent.com/wordpress-mobile/gutenberg-mobile/v1.93.0/third-party-podspecs/React-jsinspector.podspec.json
  React-logger:
    :podspec: https://raw.githubusercontent.com/wordpress-mobile/gutenberg-mobile/v1.93.0/third-party-podspecs/React-logger.podspec.json
  react-native-blur:
    :podspec: https://raw.githubusercontent.com/wordpress-mobile/gutenberg-mobile/v1.93.0/third-party-podspecs/react-native-blur.podspec.json
  react-native-get-random-values:
    :podspec: https://raw.githubusercontent.com/wordpress-mobile/gutenberg-mobile/v1.93.0/third-party-podspecs/react-native-get-random-values.podspec.json
  react-native-safe-area:
    :podspec: https://raw.githubusercontent.com/wordpress-mobile/gutenberg-mobile/v1.93.0/third-party-podspecs/react-native-safe-area.podspec.json
  react-native-safe-area-context:
    :podspec: https://raw.githubusercontent.com/wordpress-mobile/gutenberg-mobile/v1.93.0/third-party-podspecs/react-native-safe-area-context.podspec.json
  react-native-slider:
    :podspec: https://raw.githubusercontent.com/wordpress-mobile/gutenberg-mobile/v1.93.0/third-party-podspecs/react-native-slider.podspec.json
  react-native-video:
    :podspec: https://raw.githubusercontent.com/wordpress-mobile/gutenberg-mobile/v1.93.0/third-party-podspecs/react-native-video.podspec.json
  react-native-webview:
    :podspec: https://raw.githubusercontent.com/wordpress-mobile/gutenberg-mobile/v1.93.0/third-party-podspecs/react-native-webview.podspec.json
  React-perflogger:
    :podspec: https://raw.githubusercontent.com/wordpress-mobile/gutenberg-mobile/v1.93.0/third-party-podspecs/React-perflogger.podspec.json
  React-RCTActionSheet:
    :podspec: https://raw.githubusercontent.com/wordpress-mobile/gutenberg-mobile/v1.93.0/third-party-podspecs/React-RCTActionSheet.podspec.json
  React-RCTAnimation:
    :podspec: https://raw.githubusercontent.com/wordpress-mobile/gutenberg-mobile/v1.93.0/third-party-podspecs/React-RCTAnimation.podspec.json
  React-RCTBlob:
    :podspec: https://raw.githubusercontent.com/wordpress-mobile/gutenberg-mobile/v1.93.0/third-party-podspecs/React-RCTBlob.podspec.json
  React-RCTImage:
    :podspec: https://raw.githubusercontent.com/wordpress-mobile/gutenberg-mobile/v1.93.0/third-party-podspecs/React-RCTImage.podspec.json
  React-RCTLinking:
    :podspec: https://raw.githubusercontent.com/wordpress-mobile/gutenberg-mobile/v1.93.0/third-party-podspecs/React-RCTLinking.podspec.json
  React-RCTNetwork:
    :podspec: https://raw.githubusercontent.com/wordpress-mobile/gutenberg-mobile/v1.93.0/third-party-podspecs/React-RCTNetwork.podspec.json
  React-RCTSettings:
    :podspec: https://raw.githubusercontent.com/wordpress-mobile/gutenberg-mobile/v1.93.0/third-party-podspecs/React-RCTSettings.podspec.json
  React-RCTText:
    :podspec: https://raw.githubusercontent.com/wordpress-mobile/gutenberg-mobile/v1.93.0/third-party-podspecs/React-RCTText.podspec.json
  React-RCTVibration:
    :podspec: https://raw.githubusercontent.com/wordpress-mobile/gutenberg-mobile/v1.93.0/third-party-podspecs/React-RCTVibration.podspec.json
  React-runtimeexecutor:
    :podspec: https://raw.githubusercontent.com/wordpress-mobile/gutenberg-mobile/v1.93.0/third-party-podspecs/React-runtimeexecutor.podspec.json
  ReactCommon:
    :podspec: https://raw.githubusercontent.com/wordpress-mobile/gutenberg-mobile/v1.93.0/third-party-podspecs/ReactCommon.podspec.json
  RNCClipboard:
    :podspec: https://raw.githubusercontent.com/wordpress-mobile/gutenberg-mobile/v1.93.0/third-party-podspecs/RNCClipboard.podspec.json
  RNCMaskedView:
    :podspec: https://raw.githubusercontent.com/wordpress-mobile/gutenberg-mobile/v1.93.0/third-party-podspecs/RNCMaskedView.podspec.json
  RNFastImage:
    :podspec: https://raw.githubusercontent.com/wordpress-mobile/gutenberg-mobile/v1.93.0/third-party-podspecs/RNFastImage.podspec.json
  RNGestureHandler:
    :podspec: https://raw.githubusercontent.com/wordpress-mobile/gutenberg-mobile/v1.93.0/third-party-podspecs/RNGestureHandler.podspec.json
  RNReanimated:
    :podspec: https://raw.githubusercontent.com/wordpress-mobile/gutenberg-mobile/v1.93.0/third-party-podspecs/RNReanimated.podspec.json
  RNScreens:
    :podspec: https://raw.githubusercontent.com/wordpress-mobile/gutenberg-mobile/v1.93.0/third-party-podspecs/RNScreens.podspec.json
  RNSVG:
    :podspec: https://raw.githubusercontent.com/wordpress-mobile/gutenberg-mobile/v1.93.0/third-party-podspecs/RNSVG.podspec.json
  RNTAztecView:
    :git: https://github.com/wordpress-mobile/gutenberg-mobile.git
    :submodules: true
<<<<<<< HEAD
    :tag: v1.93.0-alpha2
  WordPressShared:
    :branch: gutenberg/excerpt-strip-videopress-block
    :git: https://github.com/wordpress-mobile/WordPress-iOS-Shared.git
=======
    :tag: v1.93.0
>>>>>>> 893b541c
  Yoga:
    :podspec: https://raw.githubusercontent.com/wordpress-mobile/gutenberg-mobile/v1.93.0/third-party-podspecs/Yoga.podspec.json

CHECKOUT OPTIONS:
  FSInteractiveMap:
    :git: https://github.com/wordpress-mobile/FSInteractiveMap.git
    :tag: 0.2.0
  Gutenberg:
    :git: https://github.com/wordpress-mobile/gutenberg-mobile.git
    :submodules: true
    :tag: v1.93.0
  RNTAztecView:
    :git: https://github.com/wordpress-mobile/gutenberg-mobile.git
    :submodules: true
<<<<<<< HEAD
    :tag: v1.93.0-alpha2
  WordPressShared:
    :commit: 02c7bdb1f0ab68a0b1b86e196680c99f485aba51
    :git: https://github.com/wordpress-mobile/WordPress-iOS-Shared.git
=======
    :tag: v1.93.0
>>>>>>> 893b541c

SPEC CHECKSUMS:
  Alamofire: 3ec537f71edc9804815215393ae2b1a8ea33a844
  AlamofireImage: 63cfe3baf1370be6c498149687cf6db3e3b00999
  AlamofireNetworkActivityIndicator: 9acc3de3ca6645bf0efed462396b0df13dd3e7b8
  AppAuth: 8fca6b5563a5baef2c04bee27538025e4ceb2add
  AppCenter: b0b6f1190215b5f983c42934db718f3b46fff3c0
  Automattic-Tracks-iOS: 63e55654f500b3e8fb35087e64575e00d12eb2f5
  boost: 32a63928ef0a5bf8b60f6b930c8864113fa28779
  BVLinearGradient: 708898fab8f7113d927b0ef611a321e759f6ad3e
  CocoaLumberjack: 78abfb691154e2a9df8ded4350d504ee19d90732
  CropViewController: a5c143548a0fabcd6cc25f2d26e40460cfb8c78c
  DoubleConversion: e22e0762848812a87afd67ffda3998d9ef29170c
  Down: 71bf4af3c04fa093e65dffa25c4b64fa61287373
  FBLazyVector: 16fdf30fcbc7177c6a4bdf35ef47225577eb9636
  FBReactNativeSpec: 2ffeca5f498ddc94234d823f38abf51ce0313171
  fmt: ff9d55029c625d3757ed641535fd4a75fedc7ce9
  FSInteractiveMap: a396f610f48b76cb540baa87139d056429abda86
  Gifu: 7bcb6427457d85e0b4dff5a84ec5947ac19a93ea
  glog: 741689bdd65551bc8fb59d633e55c34293030d3e
  GoogleSignIn: fd381840dbe7c1137aa6dc30849a5c3e070c034a
  Gridicons: 17d660b97ce4231d582101b02f8280628b141c9a
  GTMAppAuth: 0ff230db599948a9ad7470ca667337803b3fc4dd
  GTMSessionFetcher: 5595ec75acf5be50814f81e9189490412bad82ba
  Gutenberg: 9065234418bfdeae893fb2c6d358140e5b23762c
  JTAppleCalendar: 932cadea40b1051beab10f67843451d48ba16c99
  Kanvas: f932eaed3d3f47aae8aafb6c2d27c968bdd49030
  libwebp: f62cb61d0a484ba548448a4bd52aabf150ff6eef
  MediaEditor: 20cdeb46bdecd040b8bc94467ac85a52b53b193a
  MRProgress: 16de7cc9f347e8846797a770db102a323fe7ef09
  NSObject-SafeExpectations: ab8fe623d36b25aa1f150affa324e40a2f3c0374
  "NSURL+IDN": afc873e639c18138a1589697c3add197fe8679ca
  OCMock: 43565190abc78977ad44a61c0d20d7f0784d35ab
  OHHTTPStubs: 90eac6d8f2c18317baeca36698523dc67c513831
  RCT-Folly: b60af04f04d86a9f9c3317ba253365c4bd30ac5f
  RCTRequired: f29d295ee209e2ac38b0aede22af2079ba814983
  RCTTypeSafety: 385273055103e9b60ac9ec070900621d3a31ff28
  Reachability: 33e18b67625424e47b6cde6d202dce689ad7af96
  React: ee95447578c5b9789ba7aad0593d162b72a45e6f
  React-bridging: 011e313a56cbb8e98f97749b83f4b43fafdcf3db
  React-callinvoker: 132da8333bd1a22a4d637a800bcd5e9bb051404f
  React-Codegen: 1bb3fbcd85a52638967113eab1cc0acb3e719c6f
  React-Core: bd57dad64f256ac856c5a5341c3433593bc9e98b
  React-CoreModules: 98d0fd895946722aeda6214ff155f0ddeef02fa3
  React-cxxreact: 53614bcfdacdf57c6bf5ebbeb942dd020f6c9f37
  React-jsi: 828954dea2cd2fba7433d1c2e824d26f4a1c09fd
  React-jsiexecutor: 8dfd84cc30ef554c37084f040db8171f998bec6c
  React-jsinspector: f86975c8251bd7882f9a9d68df150db287a822bb
  React-logger: 16a67709f5aa1d752fd09f9e6ccbf802ba0c24e9
  react-native-blur: 14c75aa19da8734c1656d5b6ca5adb859b2c26aa
  react-native-get-random-values: 2869478c635a6e33080b917ce33f2803cb69262c
  react-native-safe-area: e3de9e959c7baaae8db9bcb015d99ed1da25c9d5
  react-native-safe-area-context: 1e501ec30c260422def56e95e11edb103caa5bf2
  react-native-slider: f1ea4381d6d43ef5b945b5b101e9c66d249630a6
  react-native-video: 7b1832a8dcea07303f5e696b639354ea599931ff
  react-native-webview: fca2337b045c6554b4209ab5073e922fabac8e17
  React-perflogger: 685c7bd5da242acbe09ae37488dd81c7d41afbb4
  React-RCTActionSheet: 6c194ed0520d57075d03f3daf58ad025b1fb98a2
  React-RCTAnimation: 2c9468ff7d0116801a994f445108f4be4f41f9df
  React-RCTBlob: 18a19196ddf511eaab0be1ff30feb0c38b9ad5c9
  React-RCTImage: 72af5e51c5ce2e725ebddea590901fb9c4fd46aa
  React-RCTLinking: 6224cf6652cb9a6304c7d5c3e5ab92a72a0c9bf7
  React-RCTNetwork: e82a24ca24d461dd8f9c087eb4332bd77004c906
  React-RCTSettings: 81df0a79a648cb1678220e926d92e6ebc5ea6cc5
  React-RCTText: b55360e76043f19128eee6ac04e0cbd53e6baf79
  React-RCTVibration: 87d2dbefada4a1c345dcdc4c522494ac95c8bc9a
  React-runtimeexecutor: f4e1071b6cebeef4a30896343960606dc09ca079
  ReactCommon: bb76a4ca9fb5c2b8b1428dcfe0bc32eba5e4c02d
  RNCClipboard: e2298216e12d730c3c2eb9484095e1f2e1679cce
  RNCMaskedView: b467479e450f13e5dcee04423fefd2534f08c3eb
  RNFastImage: 9407b5abc43452149a2f628107c64a7d11aa2948
  RNGestureHandler: f1645f845fc899a01cd7f87edf634b670de91b07
  RNReanimated: 8abe8173f54110a9ae98a629d0d8bf343a84f739
  RNScreens: bd1f43d7dfcd435bc11d4ee5c60086717c45a113
  RNSVG: 259ef12cbec2591a45fc7c5f09d7aa09e6692533
  RNTAztecView: a29c52083f009f3fef3e4694b5a4388cdeda8d41
  SDWebImage: a7f831e1a65eb5e285e3fb046a23fcfbf08e696d
  SDWebImageWebPCoder: 908b83b6adda48effe7667cd2b7f78c897e5111d
  Sentry: 026b36fdc09531604db9279e55f047fe652e3f4a
  Sodium: 23d11554ecd556196d313cf6130d406dfe7ac6da
  Starscream: ef3ece99d765eeccb67de105bfa143f929026cf5
  SVProgressHUD: 1428aafac632c1f86f62aa4243ec12008d7a51d6
  SwiftLint: 77f7cb2b9bb81ab4a12fcc86448ba3f11afa50c6
  UIDeviceIdentifier: e6a801d25f4f178de5bdf475ffe29050d0148176
  WordPress-Aztec-iOS: 7d11d598f14c82c727c08b56bd35fbeb7dafb504
  WordPress-Editor-iOS: 9eb9f12f21a5209cb837908d81ffe1e31cb27345
  WordPressAuthenticator: b93b797eae278f7cda42693a652329173f1d5423
  WordPressKit: bda9eea7d1cbe4f7599b25e0c879ca0b34051cf5
  WordPressShared: 0aa459e5257a77184db87805a998f447443c9706
  WordPressUI: c5be816f6c7b3392224ac21de9e521e89fa108ac
  WPMediaPicker: 0d45dfd7b3c5651c5236ffd48c1b0b2f60a2d5d2
  wpxmlrpc: 68db063041e85d186db21f674adf08d9c70627fd
  Yoga: 5e12f4deb20582f86f6323e1cdff25f07afc87f6
  ZendeskCommonUISDK: 5f0a83f412e07ae23701f18c412fe783b3249ef5
  ZendeskCoreSDK: 19a18e5ef2edcb18f4dbc0ea0d12bd31f515712a
  ZendeskMessagingAPISDK: db91be0c5cb88229d22f0e560ed99ba6e1dce02e
  ZendeskMessagingSDK: ce2750c0a3dbd40918ea2e2d44dd0dbe34d21bc8
  ZendeskSDKConfigurationsSDK: f91f54f3b41aa36ffbc43a37af9956752a062055
  ZendeskSupportProvidersSDK: 2bdf8544f7cd0fd4c002546f5704b813845beb2a
  ZendeskSupportSDK: 3a8e508ab1d9dd22dc038df6c694466414e037ba
  ZIPFoundation: ae5b4b813d216d3bf0a148773267fff14bd51d37

<<<<<<< HEAD
PODFILE CHECKSUM: 9d908f68ba19d14ab343307c3107618cb60c93a6
=======
PODFILE CHECKSUM: 5b9b4673008c14cbdc3daddc481b52ea219843b1
>>>>>>> 893b541c

COCOAPODS: 1.11.3<|MERGE_RESOLUTION|>--- conflicted
+++ resolved
@@ -610,7 +610,7 @@
   - WordPress-Editor-iOS (~> 1.19.8)
   - WordPressAuthenticator (~> 6.0-beta)
   - WordPressKit (~> 7.1.0-beta)
-  - WordPressShared (from `https://github.com/wordpress-mobile/WordPress-iOS-Shared.git`, branch `gutenberg/excerpt-strip-videopress-block`)
+  - WordPressShared (~> 2.0-beta)
   - WordPressUI (~> 1.12.5)
   - WPMediaPicker (~> 1.8.7)
   - Yoga (from `https://raw.githubusercontent.com/wordpress-mobile/gutenberg-mobile/v1.93.0/third-party-podspecs/Yoga.podspec.json`)
@@ -618,6 +618,8 @@
   - ZIPFoundation (~> 0.9.8)
 
 SPEC REPOS:
+  https://github.com/wordpress-mobile/cocoapods-specs.git:
+    - WordPressShared
   trunk:
     - Alamofire
     - AlamofireImage
@@ -770,14 +772,7 @@
   RNTAztecView:
     :git: https://github.com/wordpress-mobile/gutenberg-mobile.git
     :submodules: true
-<<<<<<< HEAD
-    :tag: v1.93.0-alpha2
-  WordPressShared:
-    :branch: gutenberg/excerpt-strip-videopress-block
-    :git: https://github.com/wordpress-mobile/WordPress-iOS-Shared.git
-=======
     :tag: v1.93.0
->>>>>>> 893b541c
   Yoga:
     :podspec: https://raw.githubusercontent.com/wordpress-mobile/gutenberg-mobile/v1.93.0/third-party-podspecs/Yoga.podspec.json
 
@@ -792,14 +787,7 @@
   RNTAztecView:
     :git: https://github.com/wordpress-mobile/gutenberg-mobile.git
     :submodules: true
-<<<<<<< HEAD
-    :tag: v1.93.0-alpha2
-  WordPressShared:
-    :commit: 02c7bdb1f0ab68a0b1b86e196680c99f485aba51
-    :git: https://github.com/wordpress-mobile/WordPress-iOS-Shared.git
-=======
     :tag: v1.93.0
->>>>>>> 893b541c
 
 SPEC CHECKSUMS:
   Alamofire: 3ec537f71edc9804815215393ae2b1a8ea33a844
@@ -888,7 +876,7 @@
   WordPress-Editor-iOS: 9eb9f12f21a5209cb837908d81ffe1e31cb27345
   WordPressAuthenticator: b93b797eae278f7cda42693a652329173f1d5423
   WordPressKit: bda9eea7d1cbe4f7599b25e0c879ca0b34051cf5
-  WordPressShared: 0aa459e5257a77184db87805a998f447443c9706
+  WordPressShared: 8e59bc8cec256f54a7c4cc6c94911adc2a9a65d2
   WordPressUI: c5be816f6c7b3392224ac21de9e521e89fa108ac
   WPMediaPicker: 0d45dfd7b3c5651c5236ffd48c1b0b2f60a2d5d2
   wpxmlrpc: 68db063041e85d186db21f674adf08d9c70627fd
@@ -902,10 +890,6 @@
   ZendeskSupportSDK: 3a8e508ab1d9dd22dc038df6c694466414e037ba
   ZIPFoundation: ae5b4b813d216d3bf0a148773267fff14bd51d37
 
-<<<<<<< HEAD
-PODFILE CHECKSUM: 9d908f68ba19d14ab343307c3107618cb60c93a6
-=======
 PODFILE CHECKSUM: 5b9b4673008c14cbdc3daddc481b52ea219843b1
->>>>>>> 893b541c
 
 COCOAPODS: 1.11.3