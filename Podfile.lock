PODS:
  - Alamofire (4.8.0)
  - AlamofireImage (3.5.2):
    - Alamofire (~> 4.8)
  - AlamofireNetworkActivityIndicator (2.4.0):
    - Alamofire (~> 4.8)
  - AMScrollingNavbar (5.6.0)
  - AppAuth (1.5.0):
    - AppAuth/Core (= 1.5.0)
    - AppAuth/ExternalUserAgent (= 1.5.0)
  - AppAuth/Core (1.5.0)
  - AppAuth/ExternalUserAgent (1.5.0):
    - AppAuth/Core
  - AppCenter (4.4.1):
    - AppCenter/Analytics (= 4.4.1)
    - AppCenter/Crashes (= 4.4.1)
  - AppCenter/Analytics (4.4.1):
    - AppCenter/Core
  - AppCenter/Core (4.4.1)
  - AppCenter/Crashes (4.4.1):
    - AppCenter/Core
  - AppCenter/Distribute (4.4.1):
    - AppCenter/Core
  - Automattic-Tracks-iOS (0.11.1):
    - Sentry (~> 6)
    - Sodium (>= 0.9.1)
    - UIDeviceIdentifier (~> 2.0)
  - boost (1.76.0)
  - BVLinearGradient (2.5.6-wp-2):
    - React-Core
  - CocoaLumberjack (3.7.4):
    - CocoaLumberjack/Core (= 3.7.4)
  - CocoaLumberjack/Core (3.7.4)
  - CropViewController (2.5.3)
  - DoubleConversion (1.1.5)
  - Down (0.6.6)
  - FBLazyVector (0.66.2)
  - FBReactNativeSpec (0.66.2):
    - RCT-Folly (= 2021.06.28.00-v2)
    - RCTRequired (= 0.66.2)
    - RCTTypeSafety (= 0.66.2)
    - React-Core (= 0.66.2)
    - React-jsi (= 0.66.2)
    - ReactCommon/turbomodule/core (= 0.66.2)
  - fmt (6.2.1)
  - FormatterKit/Resources (1.9.0)
  - FormatterKit/TimeIntervalFormatter (1.9.0):
    - FormatterKit/Resources
  - FSInteractiveMap (0.1.0)
  - Gifu (3.2.0)
  - glog (0.3.5)
  - GoogleSignIn (6.0.2):
    - AppAuth (~> 1.4)
    - GTMAppAuth (~> 1.0)
    - GTMSessionFetcher/Core (~> 1.1)
  - Gridicons (1.1.0)
  - GTMAppAuth (1.2.2):
    - AppAuth/Core (~> 1.4)
    - GTMSessionFetcher/Core (~> 1.5)
  - GTMSessionFetcher/Core (1.7.0)
  - Gutenberg (1.78.0):
    - React (= 0.66.2)
    - React-CoreModules (= 0.66.2)
    - React-RCTImage (= 0.66.2)
    - RNTAztecView
  - JTAppleCalendar (8.0.3)
  - Kanvas (1.2.8)
  - MediaEditor (1.2.1):
    - CropViewController (~> 2.5.3)
  - MRProgress (0.8.3):
    - MRProgress/ActivityIndicator (= 0.8.3)
    - MRProgress/Blur (= 0.8.3)
    - MRProgress/Circular (= 0.8.3)
    - MRProgress/Icons (= 0.8.3)
    - MRProgress/NavigationBarProgress (= 0.8.3)
    - MRProgress/Overlay (= 0.8.3)
  - MRProgress/ActivityIndicator (0.8.3):
    - MRProgress/Stopable
  - MRProgress/Blur (0.8.3):
    - MRProgress/Helper
  - MRProgress/Circular (0.8.3):
    - MRProgress/Helper
    - MRProgress/ProgressBaseClass
    - MRProgress/Stopable
  - MRProgress/Helper (0.8.3)
  - MRProgress/Icons (0.8.3)
  - MRProgress/NavigationBarProgress (0.8.3):
    - MRProgress/ProgressBaseClass
  - MRProgress/Overlay (0.8.3):
    - MRProgress/ActivityIndicator
    - MRProgress/Blur
    - MRProgress/Circular
    - MRProgress/Helper
    - MRProgress/Icons
  - MRProgress/ProgressBaseClass (0.8.3)
  - MRProgress/Stopable (0.8.3):
    - MRProgress/Helper
  - Nimble (9.0.1)
  - NSObject-SafeExpectations (0.0.4)
  - "NSURL+IDN (0.4)"
  - OCMock (3.4.3)
  - OHHTTPStubs/Core (9.1.0)
  - OHHTTPStubs/Default (9.1.0):
    - OHHTTPStubs/Core
    - OHHTTPStubs/JSON
    - OHHTTPStubs/NSURLSession
    - OHHTTPStubs/OHPathHelpers
  - OHHTTPStubs/JSON (9.1.0):
    - OHHTTPStubs/Core
  - OHHTTPStubs/NSURLSession (9.1.0):
    - OHHTTPStubs/Core
  - OHHTTPStubs/OHPathHelpers (9.1.0)
  - OHHTTPStubs/Swift (9.1.0):
    - OHHTTPStubs/Default
  - RCT-Folly (2021.06.28.00-v2):
    - boost
    - DoubleConversion
    - fmt (~> 6.2.1)
    - glog
    - RCT-Folly/Default (= 2021.06.28.00-v2)
  - RCT-Folly/Default (2021.06.28.00-v2):
    - boost
    - DoubleConversion
    - fmt (~> 6.2.1)
    - glog
  - RCTRequired (0.66.2)
  - RCTTypeSafety (0.66.2):
    - FBLazyVector (= 0.66.2)
    - RCT-Folly (= 2021.06.28.00-v2)
    - RCTRequired (= 0.66.2)
    - React-Core (= 0.66.2)
  - Reachability (3.2)
  - React (0.66.2):
    - React-Core (= 0.66.2)
    - React-Core/DevSupport (= 0.66.2)
    - React-Core/RCTWebSocket (= 0.66.2)
    - React-RCTActionSheet (= 0.66.2)
    - React-RCTAnimation (= 0.66.2)
    - React-RCTBlob (= 0.66.2)
    - React-RCTImage (= 0.66.2)
    - React-RCTLinking (= 0.66.2)
    - React-RCTNetwork (= 0.66.2)
    - React-RCTSettings (= 0.66.2)
    - React-RCTText (= 0.66.2)
    - React-RCTVibration (= 0.66.2)
  - React-callinvoker (0.66.2)
  - React-Core (0.66.2):
    - glog
    - RCT-Folly (= 2021.06.28.00-v2)
    - React-Core/Default (= 0.66.2)
    - React-cxxreact (= 0.66.2)
    - React-jsi (= 0.66.2)
    - React-jsiexecutor (= 0.66.2)
    - React-perflogger (= 0.66.2)
    - Yoga
  - React-Core/CoreModulesHeaders (0.66.2):
    - glog
    - RCT-Folly (= 2021.06.28.00-v2)
    - React-Core/Default
    - React-cxxreact (= 0.66.2)
    - React-jsi (= 0.66.2)
    - React-jsiexecutor (= 0.66.2)
    - React-perflogger (= 0.66.2)
    - Yoga
  - React-Core/Default (0.66.2):
    - glog
    - RCT-Folly (= 2021.06.28.00-v2)
    - React-cxxreact (= 0.66.2)
    - React-jsi (= 0.66.2)
    - React-jsiexecutor (= 0.66.2)
    - React-perflogger (= 0.66.2)
    - Yoga
  - React-Core/DevSupport (0.66.2):
    - glog
    - RCT-Folly (= 2021.06.28.00-v2)
    - React-Core/Default (= 0.66.2)
    - React-Core/RCTWebSocket (= 0.66.2)
    - React-cxxreact (= 0.66.2)
    - React-jsi (= 0.66.2)
    - React-jsiexecutor (= 0.66.2)
    - React-jsinspector (= 0.66.2)
    - React-perflogger (= 0.66.2)
    - Yoga
  - React-Core/RCTActionSheetHeaders (0.66.2):
    - glog
    - RCT-Folly (= 2021.06.28.00-v2)
    - React-Core/Default
    - React-cxxreact (= 0.66.2)
    - React-jsi (= 0.66.2)
    - React-jsiexecutor (= 0.66.2)
    - React-perflogger (= 0.66.2)
    - Yoga
  - React-Core/RCTAnimationHeaders (0.66.2):
    - glog
    - RCT-Folly (= 2021.06.28.00-v2)
    - React-Core/Default
    - React-cxxreact (= 0.66.2)
    - React-jsi (= 0.66.2)
    - React-jsiexecutor (= 0.66.2)
    - React-perflogger (= 0.66.2)
    - Yoga
  - React-Core/RCTBlobHeaders (0.66.2):
    - glog
    - RCT-Folly (= 2021.06.28.00-v2)
    - React-Core/Default
    - React-cxxreact (= 0.66.2)
    - React-jsi (= 0.66.2)
    - React-jsiexecutor (= 0.66.2)
    - React-perflogger (= 0.66.2)
    - Yoga
  - React-Core/RCTImageHeaders (0.66.2):
    - glog
    - RCT-Folly (= 2021.06.28.00-v2)
    - React-Core/Default
    - React-cxxreact (= 0.66.2)
    - React-jsi (= 0.66.2)
    - React-jsiexecutor (= 0.66.2)
    - React-perflogger (= 0.66.2)
    - Yoga
  - React-Core/RCTLinkingHeaders (0.66.2):
    - glog
    - RCT-Folly (= 2021.06.28.00-v2)
    - React-Core/Default
    - React-cxxreact (= 0.66.2)
    - React-jsi (= 0.66.2)
    - React-jsiexecutor (= 0.66.2)
    - React-perflogger (= 0.66.2)
    - Yoga
  - React-Core/RCTNetworkHeaders (0.66.2):
    - glog
    - RCT-Folly (= 2021.06.28.00-v2)
    - React-Core/Default
    - React-cxxreact (= 0.66.2)
    - React-jsi (= 0.66.2)
    - React-jsiexecutor (= 0.66.2)
    - React-perflogger (= 0.66.2)
    - Yoga
  - React-Core/RCTSettingsHeaders (0.66.2):
    - glog
    - RCT-Folly (= 2021.06.28.00-v2)
    - React-Core/Default
    - React-cxxreact (= 0.66.2)
    - React-jsi (= 0.66.2)
    - React-jsiexecutor (= 0.66.2)
    - React-perflogger (= 0.66.2)
    - Yoga
  - React-Core/RCTTextHeaders (0.66.2):
    - glog
    - RCT-Folly (= 2021.06.28.00-v2)
    - React-Core/Default
    - React-cxxreact (= 0.66.2)
    - React-jsi (= 0.66.2)
    - React-jsiexecutor (= 0.66.2)
    - React-perflogger (= 0.66.2)
    - Yoga
  - React-Core/RCTVibrationHeaders (0.66.2):
    - glog
    - RCT-Folly (= 2021.06.28.00-v2)
    - React-Core/Default
    - React-cxxreact (= 0.66.2)
    - React-jsi (= 0.66.2)
    - React-jsiexecutor (= 0.66.2)
    - React-perflogger (= 0.66.2)
    - Yoga
  - React-Core/RCTWebSocket (0.66.2):
    - glog
    - RCT-Folly (= 2021.06.28.00-v2)
    - React-Core/Default (= 0.66.2)
    - React-cxxreact (= 0.66.2)
    - React-jsi (= 0.66.2)
    - React-jsiexecutor (= 0.66.2)
    - React-perflogger (= 0.66.2)
    - Yoga
  - React-CoreModules (0.66.2):
    - FBReactNativeSpec (= 0.66.2)
    - RCT-Folly (= 2021.06.28.00-v2)
    - RCTTypeSafety (= 0.66.2)
    - React-Core/CoreModulesHeaders (= 0.66.2)
    - React-jsi (= 0.66.2)
    - React-RCTImage (= 0.66.2)
    - ReactCommon/turbomodule/core (= 0.66.2)
  - React-cxxreact (0.66.2):
    - boost (= 1.76.0)
    - DoubleConversion
    - glog
    - RCT-Folly (= 2021.06.28.00-v2)
    - React-callinvoker (= 0.66.2)
    - React-jsi (= 0.66.2)
    - React-jsinspector (= 0.66.2)
    - React-logger (= 0.66.2)
    - React-perflogger (= 0.66.2)
    - React-runtimeexecutor (= 0.66.2)
  - React-jsi (0.66.2):
    - boost (= 1.76.0)
    - DoubleConversion
    - glog
    - RCT-Folly (= 2021.06.28.00-v2)
    - React-jsi/Default (= 0.66.2)
  - React-jsi/Default (0.66.2):
    - boost (= 1.76.0)
    - DoubleConversion
    - glog
    - RCT-Folly (= 2021.06.28.00-v2)
  - React-jsiexecutor (0.66.2):
    - DoubleConversion
    - glog
    - RCT-Folly (= 2021.06.28.00-v2)
    - React-cxxreact (= 0.66.2)
    - React-jsi (= 0.66.2)
    - React-perflogger (= 0.66.2)
  - React-jsinspector (0.66.2)
  - React-logger (0.66.2):
    - glog
  - react-native-blur (3.6.1):
    - React-Core
  - react-native-get-random-values (1.4.0):
    - React-Core
  - react-native-keyboard-aware-scroll-view (0.8.8-wp-1):
    - React-Core
  - react-native-safe-area (0.5.1):
    - React-Core
  - react-native-safe-area-context (3.2.0):
    - React-Core
  - react-native-slider (3.0.2-wp-2):
    - React-Core
  - react-native-video (5.2.0-wp-2):
    - React-Core
    - react-native-video/Video (= 5.2.0-wp-2)
  - react-native-video/Video (5.2.0-wp-2):
    - React-Core
  - react-native-webview (11.6.2):
    - React-Core
  - React-perflogger (0.66.2)
  - React-RCTActionSheet (0.66.2):
    - React-Core/RCTActionSheetHeaders (= 0.66.2)
  - React-RCTAnimation (0.66.2):
    - FBReactNativeSpec (= 0.66.2)
    - RCT-Folly (= 2021.06.28.00-v2)
    - RCTTypeSafety (= 0.66.2)
    - React-Core/RCTAnimationHeaders (= 0.66.2)
    - React-jsi (= 0.66.2)
    - ReactCommon/turbomodule/core (= 0.66.2)
  - React-RCTBlob (0.66.2):
    - FBReactNativeSpec (= 0.66.2)
    - RCT-Folly (= 2021.06.28.00-v2)
    - React-Core/RCTBlobHeaders (= 0.66.2)
    - React-Core/RCTWebSocket (= 0.66.2)
    - React-jsi (= 0.66.2)
    - React-RCTNetwork (= 0.66.2)
    - ReactCommon/turbomodule/core (= 0.66.2)
  - React-RCTImage (0.66.2):
    - FBReactNativeSpec (= 0.66.2)
    - RCT-Folly (= 2021.06.28.00-v2)
    - RCTTypeSafety (= 0.66.2)
    - React-Core/RCTImageHeaders (= 0.66.2)
    - React-jsi (= 0.66.2)
    - React-RCTNetwork (= 0.66.2)
    - ReactCommon/turbomodule/core (= 0.66.2)
  - React-RCTLinking (0.66.2):
    - FBReactNativeSpec (= 0.66.2)
    - React-Core/RCTLinkingHeaders (= 0.66.2)
    - React-jsi (= 0.66.2)
    - ReactCommon/turbomodule/core (= 0.66.2)
  - React-RCTNetwork (0.66.2):
    - FBReactNativeSpec (= 0.66.2)
    - RCT-Folly (= 2021.06.28.00-v2)
    - RCTTypeSafety (= 0.66.2)
    - React-Core/RCTNetworkHeaders (= 0.66.2)
    - React-jsi (= 0.66.2)
    - ReactCommon/turbomodule/core (= 0.66.2)
  - React-RCTSettings (0.66.2):
    - FBReactNativeSpec (= 0.66.2)
    - RCT-Folly (= 2021.06.28.00-v2)
    - RCTTypeSafety (= 0.66.2)
    - React-Core/RCTSettingsHeaders (= 0.66.2)
    - React-jsi (= 0.66.2)
    - ReactCommon/turbomodule/core (= 0.66.2)
  - React-RCTText (0.66.2):
    - React-Core/RCTTextHeaders (= 0.66.2)
  - React-RCTVibration (0.66.2):
    - FBReactNativeSpec (= 0.66.2)
    - RCT-Folly (= 2021.06.28.00-v2)
    - React-Core/RCTVibrationHeaders (= 0.66.2)
    - React-jsi (= 0.66.2)
    - ReactCommon/turbomodule/core (= 0.66.2)
  - React-runtimeexecutor (0.66.2):
    - React-jsi (= 0.66.2)
  - ReactCommon (0.66.2):
    - React-logger (= 0.66.2)
    - ReactCommon/react_debug_core (= 0.66.2)
    - ReactCommon/turbomodule (= 0.66.2)
  - ReactCommon/react_debug_core (0.66.2):
    - React-logger (= 0.66.2)
  - ReactCommon/turbomodule (0.66.2):
    - DoubleConversion
    - glog
    - RCT-Folly (= 2021.06.28.00-v2)
    - React-callinvoker (= 0.66.2)
    - React-Core (= 0.66.2)
    - React-cxxreact (= 0.66.2)
    - React-jsi (= 0.66.2)
    - React-logger (= 0.66.2)
    - React-perflogger (= 0.66.2)
    - ReactCommon/turbomodule/core (= 0.66.2)
    - ReactCommon/turbomodule/samples (= 0.66.2)
  - ReactCommon/turbomodule/core (0.66.2):
    - DoubleConversion
    - glog
    - RCT-Folly (= 2021.06.28.00-v2)
    - React-callinvoker (= 0.66.2)
    - React-Core (= 0.66.2)
    - React-cxxreact (= 0.66.2)
    - React-jsi (= 0.66.2)
    - React-logger (= 0.66.2)
    - React-perflogger (= 0.66.2)
  - ReactCommon/turbomodule/samples (0.66.2):
    - DoubleConversion
    - glog
    - RCT-Folly (= 2021.06.28.00-v2)
    - React-callinvoker (= 0.66.2)
    - React-Core (= 0.66.2)
    - React-cxxreact (= 0.66.2)
    - React-jsi (= 0.66.2)
    - React-logger (= 0.66.2)
    - React-perflogger (= 0.66.2)
    - ReactCommon/turbomodule/core (= 0.66.2)
  - RNCClipboard (1.9.0):
    - React-Core
  - RNCMaskedView (0.2.6):
    - React-Core
  - RNGestureHandler (2.3.2-wp-1):
    - React-Core
  - RNReanimated (2.4.1-wp-3):
    - DoubleConversion
    - FBLazyVector
    - FBReactNativeSpec
    - glog
    - RCT-Folly
    - RCTRequired
    - RCTTypeSafety
    - React-callinvoker
    - React-Core
    - React-Core/DevSupport
    - React-Core/RCTWebSocket
    - React-CoreModules
    - React-cxxreact
    - React-jsi
    - React-jsiexecutor
    - React-jsinspector
    - React-RCTActionSheet
    - React-RCTAnimation
    - React-RCTBlob
    - React-RCTImage
    - React-RCTLinking
    - React-RCTNetwork
    - React-RCTSettings
    - React-RCTText
    - ReactCommon/turbomodule/core
    - Yoga
  - RNScreens (2.9.0):
    - React-Core
  - RNSVG (9.13.6):
    - React-Core
  - RNTAztecView (1.78.0):
    - React-Core
    - WordPress-Aztec-iOS (~> 1.19.8)
  - Sentry (6.2.1):
    - Sentry/Core (= 6.2.1)
  - Sentry/Core (6.2.1)
  - Sodium (0.9.1)
  - Starscream (3.0.6)
  - SVProgressHUD (2.2.5)
  - UIDeviceIdentifier (2.0.0)
  - WordPress-Aztec-iOS (1.19.8)
  - WordPress-Editor-iOS (1.19.8):
    - WordPress-Aztec-iOS (= 1.19.8)
  - WordPressAuthenticator (2.0.0):
    - Alamofire (~> 4.8)
    - CocoaLumberjack (~> 3.5)
    - GoogleSignIn (~> 6.0.1)
    - Gridicons (~> 1.0)
    - "NSURL+IDN (= 0.4)"
    - SVProgressHUD (~> 2.2.5)
    - WordPressKit (~> 4.18-beta)
    - WordPressShared (~> 1.12-beta)
    - WordPressUI (~> 1.7-beta)
  - WordPressKit (4.54.0-beta.2):
    - Alamofire (~> 4.8.0)
    - CocoaLumberjack (~> 3.4)
    - NSObject-SafeExpectations (= 0.0.4)
    - UIDeviceIdentifier (~> 2.0)
    - WordPressShared (~> 1.15-beta)
    - wpxmlrpc (~> 0.9)
  - WordPressMocks (0.0.15)
  - WordPressShared (1.18.0-beta.1):
    - CocoaLumberjack (~> 3.4)
    - FormatterKit/TimeIntervalFormatter (~> 1.8)
  - WordPressUI (1.12.5)
  - WPMediaPicker (1.8.4)
  - wpxmlrpc (0.9.0)
  - Yoga (1.14.0)
  - ZendeskCommonUISDK (6.1.2)
  - ZendeskCoreSDK (2.5.1)
  - ZendeskMessagingAPISDK (3.8.3):
    - ZendeskSDKConfigurationsSDK (= 1.1.9)
  - ZendeskMessagingSDK (3.8.3):
    - ZendeskCommonUISDK (= 6.1.2)
    - ZendeskMessagingAPISDK (= 3.8.3)
  - ZendeskSDKConfigurationsSDK (1.1.9)
  - ZendeskSupportProvidersSDK (5.3.0):
    - ZendeskCoreSDK (~> 2.5.1)
  - ZendeskSupportSDK (5.3.0):
    - ZendeskMessagingSDK (~> 3.8.2)
    - ZendeskSupportProvidersSDK (~> 5.3.0)
  - ZIPFoundation (0.9.13)

DEPENDENCIES:
  - Alamofire (= 4.8.0)
  - AlamofireImage (= 3.5.2)
  - AlamofireNetworkActivityIndicator (~> 2.4)
  - AMScrollingNavbar (= 5.6.0)
  - AppCenter (~> 4.1)
  - AppCenter/Distribute (~> 4.1)
  - Automattic-Tracks-iOS (~> 0.11.1)
  - boost (from `https://raw.githubusercontent.com/wordpress-mobile/gutenberg-mobile/v1.78.0/third-party-podspecs/boost.podspec.json`)
  - BVLinearGradient (from `https://raw.githubusercontent.com/wordpress-mobile/gutenberg-mobile/v1.78.0/third-party-podspecs/BVLinearGradient.podspec.json`)
  - CocoaLumberjack (~> 3.0)
  - CropViewController (= 2.5.3)
  - Down (~> 0.6.6)
  - FBLazyVector (from `https://raw.githubusercontent.com/wordpress-mobile/gutenberg-mobile/v1.78.0/third-party-podspecs/FBLazyVector.podspec.json`)
  - FBReactNativeSpec (from `https://raw.githubusercontent.com/wordpress-mobile/gutenberg-mobile/v1.78.0/third-party-podspecs/FBReactNativeSpec/FBReactNativeSpec.podspec.json`)
  - FSInteractiveMap (from `https://github.com/wordpress-mobile/FSInteractiveMap.git`, tag `0.2.0`)
  - Gifu (= 3.2.0)
  - glog (from `https://raw.githubusercontent.com/wordpress-mobile/gutenberg-mobile/v1.78.0/third-party-podspecs/glog.podspec.json`)
  - Gridicons (~> 1.1.0)
  - Gutenberg (from `https://github.com/wordpress-mobile/gutenberg-mobile.git`, tag `v1.78.0`)
  - JTAppleCalendar (~> 8.0.2)
  - Kanvas (~> 1.2.7)
  - MediaEditor (~> 1.2.1)
  - MRProgress (= 0.8.3)
  - Nimble (~> 9.0.0)
  - NSObject-SafeExpectations (~> 0.0.4)
  - "NSURL+IDN (~> 0.4)"
  - OCMock (~> 3.4.3)
  - OHHTTPStubs/Swift (~> 9.1.0)
  - RCT-Folly (from `https://raw.githubusercontent.com/wordpress-mobile/gutenberg-mobile/v1.78.0/third-party-podspecs/RCT-Folly.podspec.json`)
  - RCTRequired (from `https://raw.githubusercontent.com/wordpress-mobile/gutenberg-mobile/v1.78.0/third-party-podspecs/RCTRequired.podspec.json`)
  - RCTTypeSafety (from `https://raw.githubusercontent.com/wordpress-mobile/gutenberg-mobile/v1.78.0/third-party-podspecs/RCTTypeSafety.podspec.json`)
  - Reachability (= 3.2)
  - React (from `https://raw.githubusercontent.com/wordpress-mobile/gutenberg-mobile/v1.78.0/third-party-podspecs/React.podspec.json`)
  - React-callinvoker (from `https://raw.githubusercontent.com/wordpress-mobile/gutenberg-mobile/v1.78.0/third-party-podspecs/React-callinvoker.podspec.json`)
  - React-Core (from `https://raw.githubusercontent.com/wordpress-mobile/gutenberg-mobile/v1.78.0/third-party-podspecs/React-Core.podspec.json`)
  - React-CoreModules (from `https://raw.githubusercontent.com/wordpress-mobile/gutenberg-mobile/v1.78.0/third-party-podspecs/React-CoreModules.podspec.json`)
  - React-cxxreact (from `https://raw.githubusercontent.com/wordpress-mobile/gutenberg-mobile/v1.78.0/third-party-podspecs/React-cxxreact.podspec.json`)
  - React-jsi (from `https://raw.githubusercontent.com/wordpress-mobile/gutenberg-mobile/v1.78.0/third-party-podspecs/React-jsi.podspec.json`)
  - React-jsiexecutor (from `https://raw.githubusercontent.com/wordpress-mobile/gutenberg-mobile/v1.78.0/third-party-podspecs/React-jsiexecutor.podspec.json`)
  - React-jsinspector (from `https://raw.githubusercontent.com/wordpress-mobile/gutenberg-mobile/v1.78.0/third-party-podspecs/React-jsinspector.podspec.json`)
  - React-logger (from `https://raw.githubusercontent.com/wordpress-mobile/gutenberg-mobile/v1.78.0/third-party-podspecs/React-logger.podspec.json`)
  - react-native-blur (from `https://raw.githubusercontent.com/wordpress-mobile/gutenberg-mobile/v1.78.0/third-party-podspecs/react-native-blur.podspec.json`)
  - react-native-get-random-values (from `https://raw.githubusercontent.com/wordpress-mobile/gutenberg-mobile/v1.78.0/third-party-podspecs/react-native-get-random-values.podspec.json`)
  - react-native-keyboard-aware-scroll-view (from `https://raw.githubusercontent.com/wordpress-mobile/gutenberg-mobile/v1.78.0/third-party-podspecs/react-native-keyboard-aware-scroll-view.podspec.json`)
  - react-native-safe-area (from `https://raw.githubusercontent.com/wordpress-mobile/gutenberg-mobile/v1.78.0/third-party-podspecs/react-native-safe-area.podspec.json`)
  - react-native-safe-area-context (from `https://raw.githubusercontent.com/wordpress-mobile/gutenberg-mobile/v1.78.0/third-party-podspecs/react-native-safe-area-context.podspec.json`)
  - react-native-slider (from `https://raw.githubusercontent.com/wordpress-mobile/gutenberg-mobile/v1.78.0/third-party-podspecs/react-native-slider.podspec.json`)
  - react-native-video (from `https://raw.githubusercontent.com/wordpress-mobile/gutenberg-mobile/v1.78.0/third-party-podspecs/react-native-video.podspec.json`)
  - react-native-webview (from `https://raw.githubusercontent.com/wordpress-mobile/gutenberg-mobile/v1.78.0/third-party-podspecs/react-native-webview.podspec.json`)
  - React-perflogger (from `https://raw.githubusercontent.com/wordpress-mobile/gutenberg-mobile/v1.78.0/third-party-podspecs/React-perflogger.podspec.json`)
  - React-RCTActionSheet (from `https://raw.githubusercontent.com/wordpress-mobile/gutenberg-mobile/v1.78.0/third-party-podspecs/React-RCTActionSheet.podspec.json`)
  - React-RCTAnimation (from `https://raw.githubusercontent.com/wordpress-mobile/gutenberg-mobile/v1.78.0/third-party-podspecs/React-RCTAnimation.podspec.json`)
  - React-RCTBlob (from `https://raw.githubusercontent.com/wordpress-mobile/gutenberg-mobile/v1.78.0/third-party-podspecs/React-RCTBlob.podspec.json`)
  - React-RCTImage (from `https://raw.githubusercontent.com/wordpress-mobile/gutenberg-mobile/v1.78.0/third-party-podspecs/React-RCTImage.podspec.json`)
  - React-RCTLinking (from `https://raw.githubusercontent.com/wordpress-mobile/gutenberg-mobile/v1.78.0/third-party-podspecs/React-RCTLinking.podspec.json`)
  - React-RCTNetwork (from `https://raw.githubusercontent.com/wordpress-mobile/gutenberg-mobile/v1.78.0/third-party-podspecs/React-RCTNetwork.podspec.json`)
  - React-RCTSettings (from `https://raw.githubusercontent.com/wordpress-mobile/gutenberg-mobile/v1.78.0/third-party-podspecs/React-RCTSettings.podspec.json`)
  - React-RCTText (from `https://raw.githubusercontent.com/wordpress-mobile/gutenberg-mobile/v1.78.0/third-party-podspecs/React-RCTText.podspec.json`)
  - React-RCTVibration (from `https://raw.githubusercontent.com/wordpress-mobile/gutenberg-mobile/v1.78.0/third-party-podspecs/React-RCTVibration.podspec.json`)
  - React-runtimeexecutor (from `https://raw.githubusercontent.com/wordpress-mobile/gutenberg-mobile/v1.78.0/third-party-podspecs/React-runtimeexecutor.podspec.json`)
  - ReactCommon (from `https://raw.githubusercontent.com/wordpress-mobile/gutenberg-mobile/v1.78.0/third-party-podspecs/ReactCommon.podspec.json`)
  - RNCClipboard (from `https://raw.githubusercontent.com/wordpress-mobile/gutenberg-mobile/v1.78.0/third-party-podspecs/RNCClipboard.podspec.json`)
  - RNCMaskedView (from `https://raw.githubusercontent.com/wordpress-mobile/gutenberg-mobile/v1.78.0/third-party-podspecs/RNCMaskedView.podspec.json`)
  - RNGestureHandler (from `https://raw.githubusercontent.com/wordpress-mobile/gutenberg-mobile/v1.78.0/third-party-podspecs/RNGestureHandler.podspec.json`)
  - RNReanimated (from `https://raw.githubusercontent.com/wordpress-mobile/gutenberg-mobile/v1.78.0/third-party-podspecs/RNReanimated.podspec.json`)
  - RNScreens (from `https://raw.githubusercontent.com/wordpress-mobile/gutenberg-mobile/v1.78.0/third-party-podspecs/RNScreens.podspec.json`)
  - RNSVG (from `https://raw.githubusercontent.com/wordpress-mobile/gutenberg-mobile/v1.78.0/third-party-podspecs/RNSVG.podspec.json`)
  - RNTAztecView (from `https://github.com/wordpress-mobile/gutenberg-mobile.git`, tag `v1.78.0`)
  - Starscream (= 3.0.6)
  - SVProgressHUD (= 2.2.5)
  - WordPress-Editor-iOS (~> 1.19.8)
  - WordPressAuthenticator (~> 2.0.0)
  - WordPressKit (from `https://github.com/wordpress-mobile/WordPressKit-iOS.git`, branch `feature/18429-post_metadata_key`)
  - WordPressMocks (~> 0.0.15)
  - WordPressShared (~> 1.18.0-beta.1)
  - WordPressUI (~> 1.12.5)
  - WPMediaPicker (~> 1.8.4)
  - Yoga (from `https://raw.githubusercontent.com/wordpress-mobile/gutenberg-mobile/v1.78.0/third-party-podspecs/Yoga.podspec.json`)
  - ZendeskSupportSDK (= 5.3.0)
  - ZIPFoundation (~> 0.9.8)

SPEC REPOS:
  https://github.com/wordpress-mobile/cocoapods-specs.git:
    - WordPressAuthenticator
  trunk:
    - Alamofire
    - AlamofireImage
    - AlamofireNetworkActivityIndicator
    - AMScrollingNavbar
    - AppAuth
    - AppCenter
    - Automattic-Tracks-iOS
    - CocoaLumberjack
    - CropViewController
    - DoubleConversion
    - Down
    - fmt
    - FormatterKit
    - Gifu
    - GoogleSignIn
    - Gridicons
    - GTMAppAuth
    - GTMSessionFetcher
    - JTAppleCalendar
    - Kanvas
    - MediaEditor
    - MRProgress
    - Nimble
    - NSObject-SafeExpectations
    - "NSURL+IDN"
    - OCMock
    - OHHTTPStubs
    - Reachability
    - Sentry
    - Sodium
    - Starscream
    - SVProgressHUD
    - UIDeviceIdentifier
    - WordPress-Aztec-iOS
    - WordPress-Editor-iOS
    - WordPressMocks
    - WordPressShared
    - WordPressUI
    - WPMediaPicker
    - wpxmlrpc
    - ZendeskCommonUISDK
    - ZendeskCoreSDK
    - ZendeskMessagingAPISDK
    - ZendeskMessagingSDK
    - ZendeskSDKConfigurationsSDK
    - ZendeskSupportProvidersSDK
    - ZendeskSupportSDK
    - ZIPFoundation

EXTERNAL SOURCES:
  boost:
    :podspec: https://raw.githubusercontent.com/wordpress-mobile/gutenberg-mobile/v1.78.0/third-party-podspecs/boost.podspec.json
  BVLinearGradient:
    :podspec: https://raw.githubusercontent.com/wordpress-mobile/gutenberg-mobile/v1.78.0/third-party-podspecs/BVLinearGradient.podspec.json
  FBLazyVector:
    :podspec: https://raw.githubusercontent.com/wordpress-mobile/gutenberg-mobile/v1.78.0/third-party-podspecs/FBLazyVector.podspec.json
  FBReactNativeSpec:
    :podspec: https://raw.githubusercontent.com/wordpress-mobile/gutenberg-mobile/v1.78.0/third-party-podspecs/FBReactNativeSpec/FBReactNativeSpec.podspec.json
  FSInteractiveMap:
    :git: https://github.com/wordpress-mobile/FSInteractiveMap.git
    :tag: 0.2.0
  glog:
    :podspec: https://raw.githubusercontent.com/wordpress-mobile/gutenberg-mobile/v1.78.0/third-party-podspecs/glog.podspec.json
  Gutenberg:
    :git: https://github.com/wordpress-mobile/gutenberg-mobile.git
    :submodules: true
    :tag: v1.78.0
  RCT-Folly:
    :podspec: https://raw.githubusercontent.com/wordpress-mobile/gutenberg-mobile/v1.78.0/third-party-podspecs/RCT-Folly.podspec.json
  RCTRequired:
    :podspec: https://raw.githubusercontent.com/wordpress-mobile/gutenberg-mobile/v1.78.0/third-party-podspecs/RCTRequired.podspec.json
  RCTTypeSafety:
    :podspec: https://raw.githubusercontent.com/wordpress-mobile/gutenberg-mobile/v1.78.0/third-party-podspecs/RCTTypeSafety.podspec.json
  React:
    :podspec: https://raw.githubusercontent.com/wordpress-mobile/gutenberg-mobile/v1.78.0/third-party-podspecs/React.podspec.json
  React-callinvoker:
    :podspec: https://raw.githubusercontent.com/wordpress-mobile/gutenberg-mobile/v1.78.0/third-party-podspecs/React-callinvoker.podspec.json
  React-Core:
    :podspec: https://raw.githubusercontent.com/wordpress-mobile/gutenberg-mobile/v1.78.0/third-party-podspecs/React-Core.podspec.json
  React-CoreModules:
    :podspec: https://raw.githubusercontent.com/wordpress-mobile/gutenberg-mobile/v1.78.0/third-party-podspecs/React-CoreModules.podspec.json
  React-cxxreact:
    :podspec: https://raw.githubusercontent.com/wordpress-mobile/gutenberg-mobile/v1.78.0/third-party-podspecs/React-cxxreact.podspec.json
  React-jsi:
    :podspec: https://raw.githubusercontent.com/wordpress-mobile/gutenberg-mobile/v1.78.0/third-party-podspecs/React-jsi.podspec.json
  React-jsiexecutor:
    :podspec: https://raw.githubusercontent.com/wordpress-mobile/gutenberg-mobile/v1.78.0/third-party-podspecs/React-jsiexecutor.podspec.json
  React-jsinspector:
    :podspec: https://raw.githubusercontent.com/wordpress-mobile/gutenberg-mobile/v1.78.0/third-party-podspecs/React-jsinspector.podspec.json
  React-logger:
    :podspec: https://raw.githubusercontent.com/wordpress-mobile/gutenberg-mobile/v1.78.0/third-party-podspecs/React-logger.podspec.json
  react-native-blur:
    :podspec: https://raw.githubusercontent.com/wordpress-mobile/gutenberg-mobile/v1.78.0/third-party-podspecs/react-native-blur.podspec.json
  react-native-get-random-values:
    :podspec: https://raw.githubusercontent.com/wordpress-mobile/gutenberg-mobile/v1.78.0/third-party-podspecs/react-native-get-random-values.podspec.json
  react-native-keyboard-aware-scroll-view:
    :podspec: https://raw.githubusercontent.com/wordpress-mobile/gutenberg-mobile/v1.78.0/third-party-podspecs/react-native-keyboard-aware-scroll-view.podspec.json
  react-native-safe-area:
    :podspec: https://raw.githubusercontent.com/wordpress-mobile/gutenberg-mobile/v1.78.0/third-party-podspecs/react-native-safe-area.podspec.json
  react-native-safe-area-context:
    :podspec: https://raw.githubusercontent.com/wordpress-mobile/gutenberg-mobile/v1.78.0/third-party-podspecs/react-native-safe-area-context.podspec.json
  react-native-slider:
    :podspec: https://raw.githubusercontent.com/wordpress-mobile/gutenberg-mobile/v1.78.0/third-party-podspecs/react-native-slider.podspec.json
  react-native-video:
    :podspec: https://raw.githubusercontent.com/wordpress-mobile/gutenberg-mobile/v1.78.0/third-party-podspecs/react-native-video.podspec.json
  react-native-webview:
    :podspec: https://raw.githubusercontent.com/wordpress-mobile/gutenberg-mobile/v1.78.0/third-party-podspecs/react-native-webview.podspec.json
  React-perflogger:
    :podspec: https://raw.githubusercontent.com/wordpress-mobile/gutenberg-mobile/v1.78.0/third-party-podspecs/React-perflogger.podspec.json
  React-RCTActionSheet:
    :podspec: https://raw.githubusercontent.com/wordpress-mobile/gutenberg-mobile/v1.78.0/third-party-podspecs/React-RCTActionSheet.podspec.json
  React-RCTAnimation:
    :podspec: https://raw.githubusercontent.com/wordpress-mobile/gutenberg-mobile/v1.78.0/third-party-podspecs/React-RCTAnimation.podspec.json
  React-RCTBlob:
    :podspec: https://raw.githubusercontent.com/wordpress-mobile/gutenberg-mobile/v1.78.0/third-party-podspecs/React-RCTBlob.podspec.json
  React-RCTImage:
    :podspec: https://raw.githubusercontent.com/wordpress-mobile/gutenberg-mobile/v1.78.0/third-party-podspecs/React-RCTImage.podspec.json
  React-RCTLinking:
    :podspec: https://raw.githubusercontent.com/wordpress-mobile/gutenberg-mobile/v1.78.0/third-party-podspecs/React-RCTLinking.podspec.json
  React-RCTNetwork:
    :podspec: https://raw.githubusercontent.com/wordpress-mobile/gutenberg-mobile/v1.78.0/third-party-podspecs/React-RCTNetwork.podspec.json
  React-RCTSettings:
    :podspec: https://raw.githubusercontent.com/wordpress-mobile/gutenberg-mobile/v1.78.0/third-party-podspecs/React-RCTSettings.podspec.json
  React-RCTText:
    :podspec: https://raw.githubusercontent.com/wordpress-mobile/gutenberg-mobile/v1.78.0/third-party-podspecs/React-RCTText.podspec.json
  React-RCTVibration:
    :podspec: https://raw.githubusercontent.com/wordpress-mobile/gutenberg-mobile/v1.78.0/third-party-podspecs/React-RCTVibration.podspec.json
  React-runtimeexecutor:
    :podspec: https://raw.githubusercontent.com/wordpress-mobile/gutenberg-mobile/v1.78.0/third-party-podspecs/React-runtimeexecutor.podspec.json
  ReactCommon:
    :podspec: https://raw.githubusercontent.com/wordpress-mobile/gutenberg-mobile/v1.78.0/third-party-podspecs/ReactCommon.podspec.json
  RNCClipboard:
    :podspec: https://raw.githubusercontent.com/wordpress-mobile/gutenberg-mobile/v1.78.0/third-party-podspecs/RNCClipboard.podspec.json
  RNCMaskedView:
    :podspec: https://raw.githubusercontent.com/wordpress-mobile/gutenberg-mobile/v1.78.0/third-party-podspecs/RNCMaskedView.podspec.json
  RNGestureHandler:
    :podspec: https://raw.githubusercontent.com/wordpress-mobile/gutenberg-mobile/v1.78.0/third-party-podspecs/RNGestureHandler.podspec.json
  RNReanimated:
    :podspec: https://raw.githubusercontent.com/wordpress-mobile/gutenberg-mobile/v1.78.0/third-party-podspecs/RNReanimated.podspec.json
  RNScreens:
    :podspec: https://raw.githubusercontent.com/wordpress-mobile/gutenberg-mobile/v1.78.0/third-party-podspecs/RNScreens.podspec.json
  RNSVG:
    :podspec: https://raw.githubusercontent.com/wordpress-mobile/gutenberg-mobile/v1.78.0/third-party-podspecs/RNSVG.podspec.json
  RNTAztecView:
    :git: https://github.com/wordpress-mobile/gutenberg-mobile.git
    :submodules: true
<<<<<<< HEAD
    :tag: v1.78.0-alpha2
  WordPressKit:
    :branch: feature/18429-post_metadata_key
    :git: https://github.com/wordpress-mobile/WordPressKit-iOS.git
=======
    :tag: v1.78.0
>>>>>>> cca12fed
  Yoga:
    :podspec: https://raw.githubusercontent.com/wordpress-mobile/gutenberg-mobile/v1.78.0/third-party-podspecs/Yoga.podspec.json

CHECKOUT OPTIONS:
  FSInteractiveMap:
    :git: https://github.com/wordpress-mobile/FSInteractiveMap.git
    :tag: 0.2.0
  Gutenberg:
    :git: https://github.com/wordpress-mobile/gutenberg-mobile.git
    :submodules: true
    :tag: v1.78.0
  RNTAztecView:
    :git: https://github.com/wordpress-mobile/gutenberg-mobile.git
    :submodules: true
<<<<<<< HEAD
    :tag: v1.78.0-alpha2
  WordPressKit:
    :commit: cf143a7f3026eb58428d192e1925edce683482d4
    :git: https://github.com/wordpress-mobile/WordPressKit-iOS.git
=======
    :tag: v1.78.0
>>>>>>> cca12fed

SPEC CHECKSUMS:
  Alamofire: 3ec537f71edc9804815215393ae2b1a8ea33a844
  AlamofireImage: 63cfe3baf1370be6c498149687cf6db3e3b00999
  AlamofireNetworkActivityIndicator: 9acc3de3ca6645bf0efed462396b0df13dd3e7b8
  AMScrollingNavbar: cf0ec5a5ee659d76ba2509f630bf14fba7e16dc3
  AppAuth: 80317d99ac7ff2801a2f18ff86b48cd315ed465d
  AppCenter: b0b6f1190215b5f983c42934db718f3b46fff3c0
  Automattic-Tracks-iOS: 5cd49d3acf76c26b92b4094d34ba84e6b55e5425
  boost: 32a63928ef0a5bf8b60f6b930c8864113fa28779
  BVLinearGradient: 9373b32b8f749c00fe59e3482b45091eeacec08b
  CocoaLumberjack: 543c79c114dadc3b1aba95641d8738b06b05b646
  CropViewController: a5c143548a0fabcd6cc25f2d26e40460cfb8c78c
  DoubleConversion: e22e0762848812a87afd67ffda3998d9ef29170c
  Down: 71bf4af3c04fa093e65dffa25c4b64fa61287373
  FBLazyVector: 2bf7b5e351f8e33867210ff6eb9c5c178a035522
  FBReactNativeSpec: 01f23ca87304feab44850ab6b750abdfa27890cb
  fmt: ff9d55029c625d3757ed641535fd4a75fedc7ce9
  FormatterKit: 184db51bf120b633693a73624a4cede89ec51a41
  FSInteractiveMap: a396f610f48b76cb540baa87139d056429abda86
  Gifu: 7bcb6427457d85e0b4dff5a84ec5947ac19a93ea
  glog: 67060cb66a7ea4b1e8947dc9936d7fce11b100b0
  GoogleSignIn: fd381840dbe7c1137aa6dc30849a5c3e070c034a
  Gridicons: 17d660b97ce4231d582101b02f8280628b141c9a
  GTMAppAuth: ad5c2b70b9a8689e1a04033c9369c4915bfcbe89
  GTMSessionFetcher: 43748f93435c2aa068b1cbe39655aaf600652e91
  Gutenberg: b0c20ac9b0a7dc49ab34a711bdf350033f552a67
  JTAppleCalendar: 932cadea40b1051beab10f67843451d48ba16c99
  Kanvas: 9eab00cc89669b38858d42d5f30c810876b31344
  MediaEditor: 20cdeb46bdecd040b8bc94467ac85a52b53b193a
  MRProgress: 16de7cc9f347e8846797a770db102a323fe7ef09
  Nimble: 7bed62ffabd6dbfe05f5925cbc43722533248990
  NSObject-SafeExpectations: ab8fe623d36b25aa1f150affa324e40a2f3c0374
  "NSURL+IDN": afc873e639c18138a1589697c3add197fe8679ca
  OCMock: 43565190abc78977ad44a61c0d20d7f0784d35ab
  OHHTTPStubs: 90eac6d8f2c18317baeca36698523dc67c513831
  RCT-Folly: 048c033f600f0332cc56ed44b08b57b4a52fdacc
  RCTRequired: 4fa0ded506b57e3d028102ed7faebd62bce22c93
  RCTTypeSafety: f28017f651282108a363695ac144c00e54159d16
  Reachability: 33e18b67625424e47b6cde6d202dce689ad7af96
  React: c06052e1d7dc6eb53bdfa47585433639c0132ed5
  React-callinvoker: 52cffd58374de75446aa7f21ea4b5afc52ee6d5e
  React-Core: edbff05d6946161260a787152b8eda3bdad63371
  React-CoreModules: 8edb7ef1659a7f096eaf46ec0fab767a7a0e3952
  React-cxxreact: 11a929b7655ad35f3bc8bb01605610fd3c695f45
  React-jsi: 1873930d7c1b4b928d3e12725e4dba9adcbaea27
  React-jsiexecutor: e3304ac371f23230f7272e42d0b0034190b7e204
  React-jsinspector: 87ab4eb6cba6d92a1c276af265be38835b30e51f
  React-logger: ccd14c7a8d56252713323254671fbfcd2798b6b4
  react-native-blur: 7f21bce1eeae924f28a4cefc7b23ce035c015ea5
  react-native-get-random-values: 2869478c635a6e33080b917ce33f2803cb69262c
  react-native-keyboard-aware-scroll-view: 042fe86d8358780b9697cadf5f8cefbf8f8c7378
  react-native-safe-area: e3de9e959c7baaae8db9bcb015d99ed1da25c9d5
  react-native-safe-area-context: 1e501ec30c260422def56e95e11edb103caa5bf2
  react-native-slider: b7f5c5b918a126b0908dc3c02851cf86a80f9451
  react-native-video: 12b1e5df2798f6838259a977ae76022c2496e664
  react-native-webview: fca2337b045c6554b4209ab5073e922fabac8e17
  React-perflogger: 856f259ce772005558db593687ea754f86e33ceb
  React-RCTActionSheet: ee28ed286367e18f90dc4510e83bd67f328ff213
  React-RCTAnimation: 4448ec82f56c268c00e1ba94ab793493c215bbb8
  React-RCTBlob: cbf7168e4b27049608bbbf7140fdcfb6f0a0424e
  React-RCTImage: 1df537459875f67332630db8ae7f20dd965d2db7
  React-RCTLinking: 7a0992bf5d1f07cbe875b2f4beb8b6b3385c0541
  React-RCTNetwork: d9b2d50708d4b66baaa5ffc1df6fcd626f81539f
  React-RCTSettings: 720e092efaddd7816eb8d954b0477447c7cc3f4a
  React-RCTText: da3907af53e21aecb1f92dbaaf49179749872357
  React-RCTVibration: ba532a2ca244b53ad666e151a85be870f0bcccdb
  React-runtimeexecutor: ee14e3cee632c2472cbb10e2b4c18d5e785d9b5f
  ReactCommon: 47b4a3cdfd27b3aae8d8399b9b2c4c658543ce6d
  RNCClipboard: e2298216e12d730c3c2eb9484095e1f2e1679cce
  RNCMaskedView: b467479e450f13e5dcee04423fefd2534f08c3eb
  RNGestureHandler: aa75e7072f4f682d5ddec3dc1cefd569dd77ad14
  RNReanimated: e9b24be225e2d6b04bce30bc73322fd3b3b05f52
  RNScreens: bd1f43d7dfcd435bc11d4ee5c60086717c45a113
  RNSVG: 259ef12cbec2591a45fc7c5f09d7aa09e6692533
  RNTAztecView: 91402c764bb82eef3851bebf67f6b4088612b609
  Sentry: 9b922b396b0e0bca8516a10e36b0ea3ebea5faf7
  Sodium: 23d11554ecd556196d313cf6130d406dfe7ac6da
  Starscream: ef3ece99d765eeccb67de105bfa143f929026cf5
  SVProgressHUD: 1428aafac632c1f86f62aa4243ec12008d7a51d6
  UIDeviceIdentifier: af4e11e25a2ea670078e2bd677bb0e8144f9f063
  WordPress-Aztec-iOS: 7d11d598f14c82c727c08b56bd35fbeb7dafb504
  WordPress-Editor-iOS: 9eb9f12f21a5209cb837908d81ffe1e31cb27345
  WordPressAuthenticator: 5163f732e4e529781f931f158f54b1a1545bc536
  WordPressKit: fd65d442b814b286ec0d97e0a93cb4b9c19fa4d1
  WordPressMocks: 6b52b0764d9939408151367dd9c6e8a910877f4d
  WordPressShared: c0f1fe75e45e6f396bd325b45243bd9805b2cc56
  WordPressUI: c5be816f6c7b3392224ac21de9e521e89fa108ac
  WPMediaPicker: 9533160e5587939876aeeb1461a441a4e5dc4c4d
  wpxmlrpc: bf55a43a7e710bd2a4fb8c02dfe83b1246f14f13
  Yoga: 2ca978c40e0fd6d7f54bcb1602bc0cbbc79454a7
  ZendeskCommonUISDK: 5f0a83f412e07ae23701f18c412fe783b3249ef5
  ZendeskCoreSDK: 19a18e5ef2edcb18f4dbc0ea0d12bd31f515712a
  ZendeskMessagingAPISDK: db91be0c5cb88229d22f0e560ed99ba6e1dce02e
  ZendeskMessagingSDK: ce2750c0a3dbd40918ea2e2d44dd0dbe34d21bc8
  ZendeskSDKConfigurationsSDK: f91f54f3b41aa36ffbc43a37af9956752a062055
  ZendeskSupportProvidersSDK: 2bdf8544f7cd0fd4c002546f5704b813845beb2a
  ZendeskSupportSDK: 3a8e508ab1d9dd22dc038df6c694466414e037ba
  ZIPFoundation: ae5b4b813d216d3bf0a148773267fff14bd51d37

<<<<<<< HEAD
PODFILE CHECKSUM: 217f5f99fca6b73f17c9e00ffefe3b55fa68bfb0
=======
PODFILE CHECKSUM: 2abd04aba08d252b72c5402759d78ca0f0ab0dbc
>>>>>>> cca12fed

COCOAPODS: 1.11.2<|MERGE_RESOLUTION|>--- conflicted
+++ resolved
@@ -484,7 +484,7 @@
     - WordPressKit (~> 4.18-beta)
     - WordPressShared (~> 1.12-beta)
     - WordPressUI (~> 1.7-beta)
-  - WordPressKit (4.54.0-beta.2):
+  - WordPressKit (4.54.0-beta.1):
     - Alamofire (~> 4.8.0)
     - CocoaLumberjack (~> 3.4)
     - NSObject-SafeExpectations (= 0.0.4)
@@ -587,7 +587,7 @@
   - SVProgressHUD (= 2.2.5)
   - WordPress-Editor-iOS (~> 1.19.8)
   - WordPressAuthenticator (~> 2.0.0)
-  - WordPressKit (from `https://github.com/wordpress-mobile/WordPressKit-iOS.git`, branch `feature/18429-post_metadata_key`)
+  - WordPressKit (~> 4.54.0-beta.1)
   - WordPressMocks (~> 0.0.15)
   - WordPressShared (~> 1.18.0-beta.1)
   - WordPressUI (~> 1.12.5)
@@ -599,6 +599,7 @@
 SPEC REPOS:
   https://github.com/wordpress-mobile/cocoapods-specs.git:
     - WordPressAuthenticator
+    - WordPressKit
   trunk:
     - Alamofire
     - AlamofireImage
@@ -746,14 +747,7 @@
   RNTAztecView:
     :git: https://github.com/wordpress-mobile/gutenberg-mobile.git
     :submodules: true
-<<<<<<< HEAD
-    :tag: v1.78.0-alpha2
-  WordPressKit:
-    :branch: feature/18429-post_metadata_key
-    :git: https://github.com/wordpress-mobile/WordPressKit-iOS.git
-=======
     :tag: v1.78.0
->>>>>>> cca12fed
   Yoga:
     :podspec: https://raw.githubusercontent.com/wordpress-mobile/gutenberg-mobile/v1.78.0/third-party-podspecs/Yoga.podspec.json
 
@@ -768,14 +762,7 @@
   RNTAztecView:
     :git: https://github.com/wordpress-mobile/gutenberg-mobile.git
     :submodules: true
-<<<<<<< HEAD
-    :tag: v1.78.0-alpha2
-  WordPressKit:
-    :commit: cf143a7f3026eb58428d192e1925edce683482d4
-    :git: https://github.com/wordpress-mobile/WordPressKit-iOS.git
-=======
     :tag: v1.78.0
->>>>>>> cca12fed
 
 SPEC CHECKSUMS:
   Alamofire: 3ec537f71edc9804815215393ae2b1a8ea33a844
@@ -792,7 +779,7 @@
   DoubleConversion: e22e0762848812a87afd67ffda3998d9ef29170c
   Down: 71bf4af3c04fa093e65dffa25c4b64fa61287373
   FBLazyVector: 2bf7b5e351f8e33867210ff6eb9c5c178a035522
-  FBReactNativeSpec: 01f23ca87304feab44850ab6b750abdfa27890cb
+  FBReactNativeSpec: 96808aafe6da270f0c19efc511e347c77e21b7fa
   fmt: ff9d55029c625d3757ed641535fd4a75fedc7ce9
   FormatterKit: 184db51bf120b633693a73624a4cede89ec51a41
   FSInteractiveMap: a396f610f48b76cb540baa87139d056429abda86
@@ -860,7 +847,7 @@
   WordPress-Aztec-iOS: 7d11d598f14c82c727c08b56bd35fbeb7dafb504
   WordPress-Editor-iOS: 9eb9f12f21a5209cb837908d81ffe1e31cb27345
   WordPressAuthenticator: 5163f732e4e529781f931f158f54b1a1545bc536
-  WordPressKit: fd65d442b814b286ec0d97e0a93cb4b9c19fa4d1
+  WordPressKit: 006b9b06439dae2e8ab69dbd65c01199672bd72d
   WordPressMocks: 6b52b0764d9939408151367dd9c6e8a910877f4d
   WordPressShared: c0f1fe75e45e6f396bd325b45243bd9805b2cc56
   WordPressUI: c5be816f6c7b3392224ac21de9e521e89fa108ac
@@ -876,10 +863,6 @@
   ZendeskSupportSDK: 3a8e508ab1d9dd22dc038df6c694466414e037ba
   ZIPFoundation: ae5b4b813d216d3bf0a148773267fff14bd51d37
 
-<<<<<<< HEAD
-PODFILE CHECKSUM: 217f5f99fca6b73f17c9e00ffefe3b55fa68bfb0
-=======
 PODFILE CHECKSUM: 2abd04aba08d252b72c5402759d78ca0f0ab0dbc
->>>>>>> cca12fed
 
 COCOAPODS: 1.11.2