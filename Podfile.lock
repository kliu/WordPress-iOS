PODS:
  - 1PasswordExtension (1.8.6)
  - Alamofire (4.8.0)
  - AlamofireImage (3.5.2):
    - Alamofire (~> 4.8)
  - AlamofireNetworkActivityIndicator (2.4.0):
    - Alamofire (~> 4.8)
  - AMScrollingNavbar (5.6.0)
  - AppAuth (1.4.0):
    - AppAuth/Core (= 1.4.0)
    - AppAuth/ExternalUserAgent (= 1.4.0)
  - AppAuth/Core (1.4.0)
  - AppAuth/ExternalUserAgent (1.4.0)
  - AppCenter (2.5.1):
    - AppCenter/Analytics (= 2.5.1)
    - AppCenter/Crashes (= 2.5.1)
  - AppCenter/Analytics (2.5.1):
    - AppCenter/Core
  - AppCenter/Core (2.5.1)
  - AppCenter/Crashes (2.5.1):
    - AppCenter/Core
  - AppCenter/Distribute (2.5.1):
    - AppCenter/Core
  - Automattic-Tracks-iOS (0.5.1):
    - CocoaLumberjack (~> 3)
    - Reachability (~> 3)
    - Sentry (~> 4)
    - Sodium (~> 0.8.0)
    - UIDeviceIdentifier (~> 1)
  - boost-for-react-native (1.63.0)
  - Charts (3.2.2):
    - Charts/Core (= 3.2.2)
  - Charts/Core (3.2.2)
  - CocoaLumberjack (3.7.0):
    - CocoaLumberjack/Core (= 3.7.0)
  - CocoaLumberjack/Core (3.7.0)
  - CropViewController (2.5.3)
  - DoubleConversion (1.1.5)
  - Down (0.6.6)
  - FBLazyVector (0.61.5)
  - FBReactNativeSpec (0.61.5):
    - Folly (= 2018.10.22.00)
    - RCTRequired (= 0.61.5)
    - RCTTypeSafety (= 0.61.5)
    - React-Core (= 0.61.5)
    - React-jsi (= 0.61.5)
    - ReactCommon/turbomodule/core (= 0.61.5)
  - Folly (2018.10.22.00):
    - boost-for-react-native
    - DoubleConversion
    - Folly/Default (= 2018.10.22.00)
    - glog
  - Folly/Default (2018.10.22.00):
    - boost-for-react-native
    - DoubleConversion
    - glog
  - FormatterKit/Resources (1.9.0)
  - FormatterKit/TimeIntervalFormatter (1.9.0):
    - FormatterKit/Resources
  - FSInteractiveMap (0.1.0)
  - Gifu (3.2.0)
  - glog (0.3.5)
  - GoogleSignIn (5.0.2):
    - AppAuth (~> 1.2)
    - GTMAppAuth (~> 1.0)
    - GTMSessionFetcher/Core (~> 1.1)
  - Gridicons (1.1.0)
  - GTMAppAuth (1.1.0):
    - AppAuth/Core (~> 1.4)
    - GTMSessionFetcher (~> 1.4)
  - GTMSessionFetcher (1.5.0):
    - GTMSessionFetcher/Full (= 1.5.0)
  - GTMSessionFetcher/Core (1.5.0)
  - GTMSessionFetcher/Full (1.5.0):
    - GTMSessionFetcher/Core (= 1.5.0)
  - Gutenberg (1.43.0):
    - React (= 0.61.5)
    - React-CoreModules (= 0.61.5)
    - React-RCTImage (= 0.61.5)
    - RNTAztecView
  - JTAppleCalendar (8.0.3)
  - lottie-ios (3.1.9)
  - MediaEditor (1.2.1):
    - CropViewController (~> 2.5.3)
  - MRProgress (0.8.3):
    - MRProgress/ActivityIndicator (= 0.8.3)
    - MRProgress/Blur (= 0.8.3)
    - MRProgress/Circular (= 0.8.3)
    - MRProgress/Icons (= 0.8.3)
    - MRProgress/NavigationBarProgress (= 0.8.3)
    - MRProgress/Overlay (= 0.8.3)
  - MRProgress/ActivityIndicator (0.8.3):
    - MRProgress/Stopable
  - MRProgress/Blur (0.8.3):
    - MRProgress/Helper
  - MRProgress/Circular (0.8.3):
    - MRProgress/Helper
    - MRProgress/ProgressBaseClass
    - MRProgress/Stopable
  - MRProgress/Helper (0.8.3)
  - MRProgress/Icons (0.8.3)
  - MRProgress/NavigationBarProgress (0.8.3):
    - MRProgress/ProgressBaseClass
  - MRProgress/Overlay (0.8.3):
    - MRProgress/ActivityIndicator
    - MRProgress/Blur
    - MRProgress/Circular
    - MRProgress/Helper
    - MRProgress/Icons
  - MRProgress/ProgressBaseClass (0.8.3)
  - MRProgress/Stopable (0.8.3):
    - MRProgress/Helper
  - Nimble (7.3.4)
  - NSObject-SafeExpectations (0.0.4)
  - "NSURL+IDN (0.4)"
  - OCMock (3.4.3)
  - OHHTTPStubs (6.1.0):
    - OHHTTPStubs/Default (= 6.1.0)
  - OHHTTPStubs/Core (6.1.0)
  - OHHTTPStubs/Default (6.1.0):
    - OHHTTPStubs/Core
    - OHHTTPStubs/JSON
    - OHHTTPStubs/NSURLSession
    - OHHTTPStubs/OHPathHelpers
  - OHHTTPStubs/JSON (6.1.0):
    - OHHTTPStubs/Core
  - OHHTTPStubs/NSURLSession (6.1.0):
    - OHHTTPStubs/Core
  - OHHTTPStubs/OHPathHelpers (6.1.0)
  - OHHTTPStubs/Swift (6.1.0):
    - OHHTTPStubs/Default
  - RCTRequired (0.61.5)
  - RCTTypeSafety (0.61.5):
    - FBLazyVector (= 0.61.5)
    - Folly (= 2018.10.22.00)
    - RCTRequired (= 0.61.5)
    - React-Core (= 0.61.5)
  - Reachability (3.2)
  - React (0.61.5):
    - React-Core (= 0.61.5)
    - React-Core/DevSupport (= 0.61.5)
    - React-Core/RCTWebSocket (= 0.61.5)
    - React-RCTActionSheet (= 0.61.5)
    - React-RCTAnimation (= 0.61.5)
    - React-RCTBlob (= 0.61.5)
    - React-RCTImage (= 0.61.5)
    - React-RCTLinking (= 0.61.5)
    - React-RCTNetwork (= 0.61.5)
    - React-RCTSettings (= 0.61.5)
    - React-RCTText (= 0.61.5)
    - React-RCTVibration (= 0.61.5)
  - React-Core (0.61.5):
    - Folly (= 2018.10.22.00)
    - glog
    - React-Core/Default (= 0.61.5)
    - React-cxxreact (= 0.61.5)
    - React-jsi (= 0.61.5)
    - React-jsiexecutor (= 0.61.5)
    - Yoga
  - React-Core/CoreModulesHeaders (0.61.5):
    - Folly (= 2018.10.22.00)
    - glog
    - React-Core/Default
    - React-cxxreact (= 0.61.5)
    - React-jsi (= 0.61.5)
    - React-jsiexecutor (= 0.61.5)
    - Yoga
  - React-Core/Default (0.61.5):
    - Folly (= 2018.10.22.00)
    - glog
    - React-cxxreact (= 0.61.5)
    - React-jsi (= 0.61.5)
    - React-jsiexecutor (= 0.61.5)
    - Yoga
  - React-Core/DevSupport (0.61.5):
    - Folly (= 2018.10.22.00)
    - glog
    - React-Core/Default (= 0.61.5)
    - React-Core/RCTWebSocket (= 0.61.5)
    - React-cxxreact (= 0.61.5)
    - React-jsi (= 0.61.5)
    - React-jsiexecutor (= 0.61.5)
    - React-jsinspector (= 0.61.5)
    - Yoga
  - React-Core/RCTActionSheetHeaders (0.61.5):
    - Folly (= 2018.10.22.00)
    - glog
    - React-Core/Default
    - React-cxxreact (= 0.61.5)
    - React-jsi (= 0.61.5)
    - React-jsiexecutor (= 0.61.5)
    - Yoga
  - React-Core/RCTAnimationHeaders (0.61.5):
    - Folly (= 2018.10.22.00)
    - glog
    - React-Core/Default
    - React-cxxreact (= 0.61.5)
    - React-jsi (= 0.61.5)
    - React-jsiexecutor (= 0.61.5)
    - Yoga
  - React-Core/RCTBlobHeaders (0.61.5):
    - Folly (= 2018.10.22.00)
    - glog
    - React-Core/Default
    - React-cxxreact (= 0.61.5)
    - React-jsi (= 0.61.5)
    - React-jsiexecutor (= 0.61.5)
    - Yoga
  - React-Core/RCTImageHeaders (0.61.5):
    - Folly (= 2018.10.22.00)
    - glog
    - React-Core/Default
    - React-cxxreact (= 0.61.5)
    - React-jsi (= 0.61.5)
    - React-jsiexecutor (= 0.61.5)
    - Yoga
  - React-Core/RCTLinkingHeaders (0.61.5):
    - Folly (= 2018.10.22.00)
    - glog
    - React-Core/Default
    - React-cxxreact (= 0.61.5)
    - React-jsi (= 0.61.5)
    - React-jsiexecutor (= 0.61.5)
    - Yoga
  - React-Core/RCTNetworkHeaders (0.61.5):
    - Folly (= 2018.10.22.00)
    - glog
    - React-Core/Default
    - React-cxxreact (= 0.61.5)
    - React-jsi (= 0.61.5)
    - React-jsiexecutor (= 0.61.5)
    - Yoga
  - React-Core/RCTSettingsHeaders (0.61.5):
    - Folly (= 2018.10.22.00)
    - glog
    - React-Core/Default
    - React-cxxreact (= 0.61.5)
    - React-jsi (= 0.61.5)
    - React-jsiexecutor (= 0.61.5)
    - Yoga
  - React-Core/RCTTextHeaders (0.61.5):
    - Folly (= 2018.10.22.00)
    - glog
    - React-Core/Default
    - React-cxxreact (= 0.61.5)
    - React-jsi (= 0.61.5)
    - React-jsiexecutor (= 0.61.5)
    - Yoga
  - React-Core/RCTVibrationHeaders (0.61.5):
    - Folly (= 2018.10.22.00)
    - glog
    - React-Core/Default
    - React-cxxreact (= 0.61.5)
    - React-jsi (= 0.61.5)
    - React-jsiexecutor (= 0.61.5)
    - Yoga
  - React-Core/RCTWebSocket (0.61.5):
    - Folly (= 2018.10.22.00)
    - glog
    - React-Core/Default (= 0.61.5)
    - React-cxxreact (= 0.61.5)
    - React-jsi (= 0.61.5)
    - React-jsiexecutor (= 0.61.5)
    - Yoga
  - React-CoreModules (0.61.5):
    - FBReactNativeSpec (= 0.61.5)
    - Folly (= 2018.10.22.00)
    - RCTTypeSafety (= 0.61.5)
    - React-Core/CoreModulesHeaders (= 0.61.5)
    - React-RCTImage (= 0.61.5)
    - ReactCommon/turbomodule/core (= 0.61.5)
  - React-cxxreact (0.61.5):
    - boost-for-react-native (= 1.63.0)
    - DoubleConversion
    - Folly (= 2018.10.22.00)
    - glog
    - React-jsinspector (= 0.61.5)
  - React-jsi (0.61.5):
    - boost-for-react-native (= 1.63.0)
    - DoubleConversion
    - Folly (= 2018.10.22.00)
    - glog
    - React-jsi/Default (= 0.61.5)
  - React-jsi/Default (0.61.5):
    - boost-for-react-native (= 1.63.0)
    - DoubleConversion
    - Folly (= 2018.10.22.00)
    - glog
  - React-jsiexecutor (0.61.5):
    - DoubleConversion
    - Folly (= 2018.10.22.00)
    - glog
    - React-cxxreact (= 0.61.5)
    - React-jsi (= 0.61.5)
  - React-jsinspector (0.61.5)
  - react-native-blur (3.3.0):
    - React
  - react-native-get-random-values (1.4.0):
    - React
  - react-native-keyboard-aware-scroll-view (0.8.8):
    - React
  - react-native-linear-gradient (2.5.6):
    - React
  - react-native-safe-area (0.5.1):
    - React
  - react-native-safe-area-context (3.0.2):
    - React
  - react-native-slider (3.0.2):
    - React
  - react-native-video (5.0.2):
    - React
    - react-native-video/Video (= 5.0.2)
  - react-native-video/Video (5.0.2):
    - React
  - React-RCTActionSheet (0.61.5):
    - React-Core/RCTActionSheetHeaders (= 0.61.5)
  - React-RCTAnimation (0.61.5):
    - React-Core/RCTAnimationHeaders (= 0.61.5)
  - React-RCTBlob (0.61.5):
    - React-Core/RCTBlobHeaders (= 0.61.5)
    - React-Core/RCTWebSocket (= 0.61.5)
    - React-jsi (= 0.61.5)
    - React-RCTNetwork (= 0.61.5)
  - React-RCTImage (0.61.5):
    - React-Core/RCTImageHeaders (= 0.61.5)
    - React-RCTNetwork (= 0.61.5)
  - React-RCTLinking (0.61.5):
    - React-Core/RCTLinkingHeaders (= 0.61.5)
  - React-RCTNetwork (0.61.5):
    - React-Core/RCTNetworkHeaders (= 0.61.5)
  - React-RCTSettings (0.61.5):
    - React-Core/RCTSettingsHeaders (= 0.61.5)
  - React-RCTText (0.61.5):
    - React-Core/RCTTextHeaders (= 0.61.5)
  - React-RCTVibration (0.61.5):
    - React-Core/RCTVibrationHeaders (= 0.61.5)
  - ReactCommon (0.61.5):
    - ReactCommon/jscallinvoker (= 0.61.5)
    - ReactCommon/turbomodule (= 0.61.5)
  - ReactCommon/jscallinvoker (0.61.5):
    - DoubleConversion
    - Folly (= 2018.10.22.00)
    - glog
    - React-cxxreact (= 0.61.5)
  - ReactCommon/turbomodule (0.61.5):
    - DoubleConversion
    - Folly (= 2018.10.22.00)
    - glog
    - React-Core (= 0.61.5)
    - React-cxxreact (= 0.61.5)
    - React-jsi (= 0.61.5)
    - ReactCommon/jscallinvoker (= 0.61.5)
    - ReactCommon/turbomodule/core (= 0.61.5)
    - ReactCommon/turbomodule/samples (= 0.61.5)
  - ReactCommon/turbomodule/core (0.61.5):
    - DoubleConversion
    - Folly (= 2018.10.22.00)
    - glog
    - React-Core (= 0.61.5)
    - React-cxxreact (= 0.61.5)
    - React-jsi (= 0.61.5)
    - ReactCommon/jscallinvoker (= 0.61.5)
  - ReactCommon/turbomodule/samples (0.61.5):
    - DoubleConversion
    - Folly (= 2018.10.22.00)
    - glog
    - React-Core (= 0.61.5)
    - React-cxxreact (= 0.61.5)
    - React-jsi (= 0.61.5)
    - ReactCommon/jscallinvoker (= 0.61.5)
    - ReactCommon/turbomodule/core (= 0.61.5)
  - ReactNativeDarkMode (0.0.10):
    - React
  - RNCMaskedView (0.1.10-wp):
    - React
  - RNGestureHandler (1.6.1):
    - React
  - RNReanimated (1.9.0):
    - React
  - RNScreens (2.8.0):
    - React
  - RNSVG (9.13.6-gb):
    - React
  - RNTAztecView (1.43.0):
    - React-Core
    - WordPress-Aztec-iOS (~> 1.19.3)
  - Sentry (4.5.0):
    - Sentry/Core (= 4.5.0)
  - Sentry/Core (4.5.0)
  - Sodium (0.8.0)
  - Starscream (3.0.6)
  - SVProgressHUD (2.2.5)
  - UIDeviceIdentifier (1.6.0)
  - WordPress-Aztec-iOS (1.19.3)
  - WordPress-Editor-iOS (1.19.3):
    - WordPress-Aztec-iOS (= 1.19.3)
  - WordPressAuthenticator (1.33.0-beta.2):
    - 1PasswordExtension (~> 1.8.6)
    - Alamofire (~> 4.8)
    - CocoaLumberjack (~> 3.5)
    - GoogleSignIn (~> 5.0.2)
    - Gridicons (~> 1.0)
    - lottie-ios (~> 3.1.6)
    - "NSURL+IDN (= 0.4)"
    - SVProgressHUD (~> 2.2.5)
    - WordPressKit (~> 4.18-beta)
    - WordPressShared (~> 1.12-beta)
    - WordPressUI (~> 1.7-beta)
  - WordPressKit (4.24.0-beta.4):
    - Alamofire (~> 4.8.0)
    - CocoaLumberjack (~> 3.4)
    - NSObject-SafeExpectations (= 0.0.4)
    - UIDeviceIdentifier (~> 1.4)
    - WordPressShared (~> 1.12)
    - wpxmlrpc (~> 0.9)
  - WordPressMocks (0.0.9)
  - WordPressShared (1.14.0):
    - CocoaLumberjack (~> 3.4)
    - FormatterKit/TimeIntervalFormatter (~> 1.8)
  - WordPressUI (1.9.0-beta.2)
  - WPMediaPicker (1.7.2)
  - wpxmlrpc (0.9.0)
  - Yoga (1.14.0)
  - ZendeskCommonUISDK (6.1.0)
  - ZendeskCoreSDK (2.4.1)
  - ZendeskMessagingAPISDK (3.8.1):
    - ZendeskSDKConfigurationsSDK (~> 1.1.7)
  - ZendeskMessagingSDK (3.8.1):
    - ZendeskCommonUISDK (~> 6.1.0)
    - ZendeskMessagingAPISDK (~> 3.8.1)
  - ZendeskSDKConfigurationsSDK (1.1.7)
  - ZendeskSupportProvidersSDK (5.1.1):
    - ZendeskCoreSDK (~> 2.4.1)
  - ZendeskSupportSDK (5.1.1):
    - ZendeskMessagingSDK (~> 3.8.0)
    - ZendeskSupportProvidersSDK (~> 5.1.1)
  - ZIPFoundation (0.9.11)

DEPENDENCIES:
  - Alamofire (= 4.8.0)
  - AlamofireImage (= 3.5.2)
  - AlamofireNetworkActivityIndicator (~> 2.4)
  - AMScrollingNavbar (= 5.6.0)
  - AppCenter (= 2.5.1)
  - AppCenter/Distribute (= 2.5.1)
  - Automattic-Tracks-iOS (~> 0.5.1)
  - Charts (~> 3.2.2)
  - CocoaLumberjack (~> 3.0)
  - CropViewController (= 2.5.3)
  - Down (~> 0.6.6)
  - FBLazyVector (from `https://raw.githubusercontent.com/wordpress-mobile/gutenberg-mobile/v1.44.0-alpha1/third-party-podspecs/FBLazyVector.podspec.json`)
  - FBReactNativeSpec (from `https://raw.githubusercontent.com/wordpress-mobile/gutenberg-mobile/v1.44.0-alpha1/third-party-podspecs/FBReactNativeSpec.podspec.json`)
  - Folly (from `https://raw.githubusercontent.com/wordpress-mobile/gutenberg-mobile/v1.44.0-alpha1/third-party-podspecs/Folly.podspec.json`)
  - FSInteractiveMap (from `https://github.com/wordpress-mobile/FSInteractiveMap.git`, tag `0.2.0`)
  - Gifu (= 3.2.0)
  - glog (from `https://raw.githubusercontent.com/wordpress-mobile/gutenberg-mobile/v1.44.0-alpha1/third-party-podspecs/glog.podspec.json`)
  - Gridicons (~> 1.1.0)
  - Gutenberg (from `http://github.com/wordpress-mobile/gutenberg-mobile/`, tag `v1.44.0-alpha1`)
  - JTAppleCalendar (~> 8.0.2)
  - MediaEditor (~> 1.2.1)
  - MRProgress (= 0.8.3)
  - Nimble (~> 7.3.1)
  - NSObject-SafeExpectations (~> 0.0.4)
  - "NSURL+IDN (~> 0.4)"
  - OCMock (= 3.4.3)
  - OHHTTPStubs (= 6.1.0)
  - OHHTTPStubs/Swift (= 6.1.0)
  - RCTRequired (from `https://raw.githubusercontent.com/wordpress-mobile/gutenberg-mobile/v1.44.0-alpha1/third-party-podspecs/RCTRequired.podspec.json`)
  - RCTTypeSafety (from `https://raw.githubusercontent.com/wordpress-mobile/gutenberg-mobile/v1.44.0-alpha1/third-party-podspecs/RCTTypeSafety.podspec.json`)
  - Reachability (= 3.2)
  - React (from `https://raw.githubusercontent.com/wordpress-mobile/gutenberg-mobile/v1.44.0-alpha1/third-party-podspecs/React.podspec.json`)
  - React-Core (from `https://raw.githubusercontent.com/wordpress-mobile/gutenberg-mobile/v1.44.0-alpha1/third-party-podspecs/React-Core.podspec.json`)
  - React-CoreModules (from `https://raw.githubusercontent.com/wordpress-mobile/gutenberg-mobile/v1.44.0-alpha1/third-party-podspecs/React-CoreModules.podspec.json`)
  - React-cxxreact (from `https://raw.githubusercontent.com/wordpress-mobile/gutenberg-mobile/v1.44.0-alpha1/third-party-podspecs/React-cxxreact.podspec.json`)
  - React-jsi (from `https://raw.githubusercontent.com/wordpress-mobile/gutenberg-mobile/v1.44.0-alpha1/third-party-podspecs/React-jsi.podspec.json`)
  - React-jsiexecutor (from `https://raw.githubusercontent.com/wordpress-mobile/gutenberg-mobile/v1.44.0-alpha1/third-party-podspecs/React-jsiexecutor.podspec.json`)
  - React-jsinspector (from `https://raw.githubusercontent.com/wordpress-mobile/gutenberg-mobile/v1.44.0-alpha1/third-party-podspecs/React-jsinspector.podspec.json`)
  - react-native-blur (from `https://raw.githubusercontent.com/wordpress-mobile/gutenberg-mobile/v1.44.0-alpha1/third-party-podspecs/react-native-blur.podspec.json`)
  - react-native-get-random-values (from `https://raw.githubusercontent.com/wordpress-mobile/gutenberg-mobile/v1.44.0-alpha1/third-party-podspecs/react-native-get-random-values.podspec.json`)
  - react-native-keyboard-aware-scroll-view (from `https://raw.githubusercontent.com/wordpress-mobile/gutenberg-mobile/v1.44.0-alpha1/third-party-podspecs/react-native-keyboard-aware-scroll-view.podspec.json`)
  - react-native-linear-gradient (from `https://raw.githubusercontent.com/wordpress-mobile/gutenberg-mobile/v1.44.0-alpha1/third-party-podspecs/react-native-linear-gradient.podspec.json`)
  - react-native-safe-area (from `https://raw.githubusercontent.com/wordpress-mobile/gutenberg-mobile/v1.44.0-alpha1/third-party-podspecs/react-native-safe-area.podspec.json`)
  - react-native-safe-area-context (from `https://raw.githubusercontent.com/wordpress-mobile/gutenberg-mobile/v1.44.0-alpha1/third-party-podspecs/react-native-safe-area-context.podspec.json`)
  - react-native-slider (from `https://raw.githubusercontent.com/wordpress-mobile/gutenberg-mobile/v1.44.0-alpha1/third-party-podspecs/react-native-slider.podspec.json`)
  - react-native-video (from `https://raw.githubusercontent.com/wordpress-mobile/gutenberg-mobile/v1.44.0-alpha1/third-party-podspecs/react-native-video.podspec.json`)
  - React-RCTActionSheet (from `https://raw.githubusercontent.com/wordpress-mobile/gutenberg-mobile/v1.44.0-alpha1/third-party-podspecs/React-RCTActionSheet.podspec.json`)
  - React-RCTAnimation (from `https://raw.githubusercontent.com/wordpress-mobile/gutenberg-mobile/v1.44.0-alpha1/third-party-podspecs/React-RCTAnimation.podspec.json`)
  - React-RCTBlob (from `https://raw.githubusercontent.com/wordpress-mobile/gutenberg-mobile/v1.44.0-alpha1/third-party-podspecs/React-RCTBlob.podspec.json`)
  - React-RCTImage (from `https://raw.githubusercontent.com/wordpress-mobile/gutenberg-mobile/v1.44.0-alpha1/third-party-podspecs/React-RCTImage.podspec.json`)
  - React-RCTLinking (from `https://raw.githubusercontent.com/wordpress-mobile/gutenberg-mobile/v1.44.0-alpha1/third-party-podspecs/React-RCTLinking.podspec.json`)
  - React-RCTNetwork (from `https://raw.githubusercontent.com/wordpress-mobile/gutenberg-mobile/v1.44.0-alpha1/third-party-podspecs/React-RCTNetwork.podspec.json`)
  - React-RCTSettings (from `https://raw.githubusercontent.com/wordpress-mobile/gutenberg-mobile/v1.44.0-alpha1/third-party-podspecs/React-RCTSettings.podspec.json`)
  - React-RCTText (from `https://raw.githubusercontent.com/wordpress-mobile/gutenberg-mobile/v1.44.0-alpha1/third-party-podspecs/React-RCTText.podspec.json`)
  - React-RCTVibration (from `https://raw.githubusercontent.com/wordpress-mobile/gutenberg-mobile/v1.44.0-alpha1/third-party-podspecs/React-RCTVibration.podspec.json`)
  - ReactCommon (from `https://raw.githubusercontent.com/wordpress-mobile/gutenberg-mobile/v1.44.0-alpha1/third-party-podspecs/ReactCommon.podspec.json`)
  - ReactNativeDarkMode (from `https://raw.githubusercontent.com/wordpress-mobile/gutenberg-mobile/v1.44.0-alpha1/third-party-podspecs/ReactNativeDarkMode.podspec.json`)
  - RNCMaskedView (from `https://raw.githubusercontent.com/wordpress-mobile/gutenberg-mobile/v1.44.0-alpha1/third-party-podspecs/RNCMaskedView.podspec.json`)
  - RNGestureHandler (from `https://raw.githubusercontent.com/wordpress-mobile/gutenberg-mobile/v1.44.0-alpha1/third-party-podspecs/RNGestureHandler.podspec.json`)
  - RNReanimated (from `https://raw.githubusercontent.com/wordpress-mobile/gutenberg-mobile/v1.44.0-alpha1/third-party-podspecs/RNReanimated.podspec.json`)
  - RNScreens (from `https://raw.githubusercontent.com/wordpress-mobile/gutenberg-mobile/v1.44.0-alpha1/third-party-podspecs/RNScreens.podspec.json`)
  - RNSVG (from `https://raw.githubusercontent.com/wordpress-mobile/gutenberg-mobile/v1.44.0-alpha1/third-party-podspecs/RNSVG.podspec.json`)
  - RNTAztecView (from `http://github.com/wordpress-mobile/gutenberg-mobile/`, tag `v1.44.0-alpha1`)
  - Starscream (= 3.0.6)
  - SVProgressHUD (= 2.2.5)
  - WordPress-Editor-iOS (~> 1.19.3)
  - WordPressAuthenticator (from `https://github.com/wordpress-mobile/WordPressAuthenticator-iOS.git`, commit `9ef046a0d69bc88091994a4c6320a96714bcb68d`)
  - WordPressKit (from `https://github.com/wordpress-mobile/WordPressKit-iOS.git`, commit `3a7f7c4c970032931f9a9b68250304ecc5a0ce51`)
  - WordPressMocks (~> 0.0.9)
  - WordPressShared (~> 1.14.0)
  - WordPressUI (~> 1.9.0-beta.2)
  - WPMediaPicker (~> 1.7.2)
  - Yoga (from `https://raw.githubusercontent.com/wordpress-mobile/gutenberg-mobile/v1.44.0-alpha1/third-party-podspecs/Yoga.podspec.json`)
  - ZendeskSupportSDK (= 5.1.1)
  - ZIPFoundation (~> 0.9.8)

SPEC REPOS:
  trunk:
    - 1PasswordExtension
    - Alamofire
    - AlamofireImage
    - AlamofireNetworkActivityIndicator
    - AMScrollingNavbar
    - AppAuth
    - AppCenter
    - Automattic-Tracks-iOS
    - boost-for-react-native
    - Charts
    - CocoaLumberjack
    - CropViewController
    - DoubleConversion
    - Down
    - FormatterKit
    - Gifu
    - GoogleSignIn
    - Gridicons
    - GTMAppAuth
    - GTMSessionFetcher
    - JTAppleCalendar
    - lottie-ios
    - MediaEditor
    - MRProgress
    - Nimble
    - NSObject-SafeExpectations
    - "NSURL+IDN"
    - OCMock
    - OHHTTPStubs
    - Reachability
    - Sentry
    - Sodium
    - Starscream
    - SVProgressHUD
    - UIDeviceIdentifier
    - WordPress-Aztec-iOS
    - WordPress-Editor-iOS
    - WordPressMocks
    - WordPressShared
    - WordPressUI
    - WPMediaPicker
    - wpxmlrpc
    - ZendeskCommonUISDK
    - ZendeskCoreSDK
    - ZendeskMessagingAPISDK
    - ZendeskMessagingSDK
    - ZendeskSDKConfigurationsSDK
    - ZendeskSupportProvidersSDK
    - ZendeskSupportSDK
    - ZIPFoundation

EXTERNAL SOURCES:
  FBLazyVector:
    :podspec: https://raw.githubusercontent.com/wordpress-mobile/gutenberg-mobile/v1.44.0-alpha1/third-party-podspecs/FBLazyVector.podspec.json
  FBReactNativeSpec:
    :podspec: https://raw.githubusercontent.com/wordpress-mobile/gutenberg-mobile/v1.44.0-alpha1/third-party-podspecs/FBReactNativeSpec.podspec.json
  Folly:
    :podspec: https://raw.githubusercontent.com/wordpress-mobile/gutenberg-mobile/v1.44.0-alpha1/third-party-podspecs/Folly.podspec.json
  FSInteractiveMap:
    :git: https://github.com/wordpress-mobile/FSInteractiveMap.git
    :tag: 0.2.0
  glog:
    :podspec: https://raw.githubusercontent.com/wordpress-mobile/gutenberg-mobile/v1.44.0-alpha1/third-party-podspecs/glog.podspec.json
  Gutenberg:
    :git: http://github.com/wordpress-mobile/gutenberg-mobile/
    :submodules: true
    :tag: v1.44.0-alpha1
  RCTRequired:
    :podspec: https://raw.githubusercontent.com/wordpress-mobile/gutenberg-mobile/v1.44.0-alpha1/third-party-podspecs/RCTRequired.podspec.json
  RCTTypeSafety:
    :podspec: https://raw.githubusercontent.com/wordpress-mobile/gutenberg-mobile/v1.44.0-alpha1/third-party-podspecs/RCTTypeSafety.podspec.json
  React:
    :podspec: https://raw.githubusercontent.com/wordpress-mobile/gutenberg-mobile/v1.44.0-alpha1/third-party-podspecs/React.podspec.json
  React-Core:
    :podspec: https://raw.githubusercontent.com/wordpress-mobile/gutenberg-mobile/v1.44.0-alpha1/third-party-podspecs/React-Core.podspec.json
  React-CoreModules:
    :podspec: https://raw.githubusercontent.com/wordpress-mobile/gutenberg-mobile/v1.44.0-alpha1/third-party-podspecs/React-CoreModules.podspec.json
  React-cxxreact:
    :podspec: https://raw.githubusercontent.com/wordpress-mobile/gutenberg-mobile/v1.44.0-alpha1/third-party-podspecs/React-cxxreact.podspec.json
  React-jsi:
    :podspec: https://raw.githubusercontent.com/wordpress-mobile/gutenberg-mobile/v1.44.0-alpha1/third-party-podspecs/React-jsi.podspec.json
  React-jsiexecutor:
    :podspec: https://raw.githubusercontent.com/wordpress-mobile/gutenberg-mobile/v1.44.0-alpha1/third-party-podspecs/React-jsiexecutor.podspec.json
  React-jsinspector:
    :podspec: https://raw.githubusercontent.com/wordpress-mobile/gutenberg-mobile/v1.44.0-alpha1/third-party-podspecs/React-jsinspector.podspec.json
  react-native-blur:
    :podspec: https://raw.githubusercontent.com/wordpress-mobile/gutenberg-mobile/v1.44.0-alpha1/third-party-podspecs/react-native-blur.podspec.json
  react-native-get-random-values:
    :podspec: https://raw.githubusercontent.com/wordpress-mobile/gutenberg-mobile/v1.44.0-alpha1/third-party-podspecs/react-native-get-random-values.podspec.json
  react-native-keyboard-aware-scroll-view:
    :podspec: https://raw.githubusercontent.com/wordpress-mobile/gutenberg-mobile/v1.44.0-alpha1/third-party-podspecs/react-native-keyboard-aware-scroll-view.podspec.json
  react-native-linear-gradient:
    :podspec: https://raw.githubusercontent.com/wordpress-mobile/gutenberg-mobile/v1.44.0-alpha1/third-party-podspecs/react-native-linear-gradient.podspec.json
  react-native-safe-area:
    :podspec: https://raw.githubusercontent.com/wordpress-mobile/gutenberg-mobile/v1.44.0-alpha1/third-party-podspecs/react-native-safe-area.podspec.json
  react-native-safe-area-context:
    :podspec: https://raw.githubusercontent.com/wordpress-mobile/gutenberg-mobile/v1.44.0-alpha1/third-party-podspecs/react-native-safe-area-context.podspec.json
  react-native-slider:
    :podspec: https://raw.githubusercontent.com/wordpress-mobile/gutenberg-mobile/v1.44.0-alpha1/third-party-podspecs/react-native-slider.podspec.json
  react-native-video:
    :podspec: https://raw.githubusercontent.com/wordpress-mobile/gutenberg-mobile/v1.44.0-alpha1/third-party-podspecs/react-native-video.podspec.json
  React-RCTActionSheet:
    :podspec: https://raw.githubusercontent.com/wordpress-mobile/gutenberg-mobile/v1.44.0-alpha1/third-party-podspecs/React-RCTActionSheet.podspec.json
  React-RCTAnimation:
    :podspec: https://raw.githubusercontent.com/wordpress-mobile/gutenberg-mobile/v1.44.0-alpha1/third-party-podspecs/React-RCTAnimation.podspec.json
  React-RCTBlob:
    :podspec: https://raw.githubusercontent.com/wordpress-mobile/gutenberg-mobile/v1.44.0-alpha1/third-party-podspecs/React-RCTBlob.podspec.json
  React-RCTImage:
    :podspec: https://raw.githubusercontent.com/wordpress-mobile/gutenberg-mobile/v1.44.0-alpha1/third-party-podspecs/React-RCTImage.podspec.json
  React-RCTLinking:
    :podspec: https://raw.githubusercontent.com/wordpress-mobile/gutenberg-mobile/v1.44.0-alpha1/third-party-podspecs/React-RCTLinking.podspec.json
  React-RCTNetwork:
    :podspec: https://raw.githubusercontent.com/wordpress-mobile/gutenberg-mobile/v1.44.0-alpha1/third-party-podspecs/React-RCTNetwork.podspec.json
  React-RCTSettings:
    :podspec: https://raw.githubusercontent.com/wordpress-mobile/gutenberg-mobile/v1.44.0-alpha1/third-party-podspecs/React-RCTSettings.podspec.json
  React-RCTText:
    :podspec: https://raw.githubusercontent.com/wordpress-mobile/gutenberg-mobile/v1.44.0-alpha1/third-party-podspecs/React-RCTText.podspec.json
  React-RCTVibration:
    :podspec: https://raw.githubusercontent.com/wordpress-mobile/gutenberg-mobile/v1.44.0-alpha1/third-party-podspecs/React-RCTVibration.podspec.json
  ReactCommon:
    :podspec: https://raw.githubusercontent.com/wordpress-mobile/gutenberg-mobile/v1.44.0-alpha1/third-party-podspecs/ReactCommon.podspec.json
  ReactNativeDarkMode:
    :podspec: https://raw.githubusercontent.com/wordpress-mobile/gutenberg-mobile/v1.44.0-alpha1/third-party-podspecs/ReactNativeDarkMode.podspec.json
  RNCMaskedView:
    :podspec: https://raw.githubusercontent.com/wordpress-mobile/gutenberg-mobile/v1.44.0-alpha1/third-party-podspecs/RNCMaskedView.podspec.json
  RNGestureHandler:
    :podspec: https://raw.githubusercontent.com/wordpress-mobile/gutenberg-mobile/v1.44.0-alpha1/third-party-podspecs/RNGestureHandler.podspec.json
  RNReanimated:
    :podspec: https://raw.githubusercontent.com/wordpress-mobile/gutenberg-mobile/v1.44.0-alpha1/third-party-podspecs/RNReanimated.podspec.json
  RNScreens:
    :podspec: https://raw.githubusercontent.com/wordpress-mobile/gutenberg-mobile/v1.44.0-alpha1/third-party-podspecs/RNScreens.podspec.json
  RNSVG:
    :podspec: https://raw.githubusercontent.com/wordpress-mobile/gutenberg-mobile/v1.44.0-alpha1/third-party-podspecs/RNSVG.podspec.json
  RNTAztecView:
    :git: http://github.com/wordpress-mobile/gutenberg-mobile/
    :submodules: true
<<<<<<< HEAD
    :tag: v1.43.0
  WordPressAuthenticator:
    :commit: 9ef046a0d69bc88091994a4c6320a96714bcb68d
    :git: https://github.com/wordpress-mobile/WordPressAuthenticator-iOS.git
  WordPressKit:
    :commit: 3a7f7c4c970032931f9a9b68250304ecc5a0ce51
    :git: https://github.com/wordpress-mobile/WordPressKit-iOS.git
=======
    :tag: v1.44.0-alpha1
>>>>>>> 6701058a
  Yoga:
    :podspec: https://raw.githubusercontent.com/wordpress-mobile/gutenberg-mobile/v1.44.0-alpha1/third-party-podspecs/Yoga.podspec.json

CHECKOUT OPTIONS:
  FSInteractiveMap:
    :git: https://github.com/wordpress-mobile/FSInteractiveMap.git
    :tag: 0.2.0
  Gutenberg:
    :git: http://github.com/wordpress-mobile/gutenberg-mobile/
    :submodules: true
<<<<<<< HEAD
    :tag: v1.43.0
  RNTAztecView:
    :git: http://github.com/wordpress-mobile/gutenberg-mobile/
    :submodules: true
    :tag: v1.43.0
  WordPressAuthenticator:
    :commit: 9ef046a0d69bc88091994a4c6320a96714bcb68d
    :git: https://github.com/wordpress-mobile/WordPressAuthenticator-iOS.git
  WordPressKit:
    :commit: 3a7f7c4c970032931f9a9b68250304ecc5a0ce51
    :git: https://github.com/wordpress-mobile/WordPressKit-iOS.git
=======
    :tag: v1.44.0-alpha1
  RNCMaskedView:
    :commit: d4ccf2bba163679c4550ce6ba0119604cd5e6379
    :git: https://github.com/react-native-community/react-native-masked-view.git
  RNTAztecView:
    :git: http://github.com/wordpress-mobile/gutenberg-mobile/
    :submodules: true
    :tag: v1.44.0-alpha1
>>>>>>> 6701058a

SPEC CHECKSUMS:
  1PasswordExtension: f97cc80ae58053c331b2b6dc8843ba7103b33794
  Alamofire: 3ec537f71edc9804815215393ae2b1a8ea33a844
  AlamofireImage: 63cfe3baf1370be6c498149687cf6db3e3b00999
  AlamofireNetworkActivityIndicator: 9acc3de3ca6645bf0efed462396b0df13dd3e7b8
  AMScrollingNavbar: cf0ec5a5ee659d76ba2509f630bf14fba7e16dc3
  AppAuth: 31bcec809a638d7bd2f86ea8a52bd45f6e81e7c7
  AppCenter: fddcbac6e4baae3d93a196ceb0bfe0e4ce407dec
  Automattic-Tracks-iOS: ac2cf9d8332fef72cf3e6de7b14012e7a0672676
  boost-for-react-native: 39c7adb57c4e60d6c5479dd8623128eb5b3f0f2c
  Charts: f69cf0518b6d1d62608ca504248f1bbe0b6ae77e
  CocoaLumberjack: e8955b9d337ac307103b0a34fd141c32f27e53c5
  CropViewController: a5c143548a0fabcd6cc25f2d26e40460cfb8c78c
  DoubleConversion: e22e0762848812a87afd67ffda3998d9ef29170c
  Down: 71bf4af3c04fa093e65dffa25c4b64fa61287373
  FBLazyVector: 47798d43f20e85af0d3cef09928b6e2d16dbbe4c
  FBReactNativeSpec: 8d0bf8eca089153f4196975ca190cda8c2d5dbd2
  Folly: 30e7936e1c45c08d884aa59369ed951a8e68cf51
  FormatterKit: 184db51bf120b633693a73624a4cede89ec51a41
  FSInteractiveMap: a396f610f48b76cb540baa87139d056429abda86
  Gifu: 7bcb6427457d85e0b4dff5a84ec5947ac19a93ea
  glog: 1f3da668190260b06b429bb211bfbee5cd790c28
  GoogleSignIn: 7137d297ddc022a7e0aa4619c86d72c909fa7213
  Gridicons: 17d660b97ce4231d582101b02f8280628b141c9a
  GTMAppAuth: 197a8dabfea5d665224aa00d17f164fc2248dab9
  GTMSessionFetcher: b3503b20a988c4e20cc189aa798fd18220133f52
  Gutenberg: 22950a4deedc6da729cbfdad88138404b49d5e69
  JTAppleCalendar: 932cadea40b1051beab10f67843451d48ba16c99
  lottie-ios: 3a3758ef5a008e762faec9c9d50a39842f26d124
  MediaEditor: 20cdeb46bdecd040b8bc94467ac85a52b53b193a
  MRProgress: 16de7cc9f347e8846797a770db102a323fe7ef09
  Nimble: 051e3d8912d40138fa5591c78594f95fb172af37
  NSObject-SafeExpectations: ab8fe623d36b25aa1f150affa324e40a2f3c0374
  "NSURL+IDN": afc873e639c18138a1589697c3add197fe8679ca
  OCMock: 43565190abc78977ad44a61c0d20d7f0784d35ab
  OHHTTPStubs: 1e21c7d2c084b8153fc53d48400d8919d2d432d0
  RCTRequired: 3ca691422140f76f04fd2af6dc90914cf0f81ef1
  RCTTypeSafety: aab4e9679dbb3682bf0404fded7b9557d7306795
  Reachability: 33e18b67625424e47b6cde6d202dce689ad7af96
  React: 5a954890216a4493df5ab2149f70f18592b513ac
  React-Core: 865fa241faa644ff20cb5ec87787b32a5acc43b3
  React-CoreModules: 026fafece67a3802aa8bb1995d27227b0d95e0f5
  React-cxxreact: 9c76312456310d1b486e23edb9ce576a5397ebc2
  React-jsi: 6d6afac4873e8a3433334378589a0a8190d58070
  React-jsiexecutor: 9dfdcd0db23042623894dcbc02d61a772da8e3c1
  React-jsinspector: 89927b9ec6d75759882949d2043ba704565edaec
  react-native-blur: adb31865c20137dacb53c32e3423374ac2b8c5a0
  react-native-get-random-values: 8940331a943a46c165d3ed05802c09c392f8dd46
  react-native-keyboard-aware-scroll-view: ffa9152671fec9a571197ed2d02e0fcb90206e60
  react-native-linear-gradient: 258ba8c61848324b1f2019bed5f460e6396137b7
  react-native-safe-area: e8230b0017d76c00de6b01e2412dcf86b127c6a3
  react-native-safe-area-context: 52c73401424bae74fc89ca91b4ae5c4f2689d857
  react-native-slider: 2f186719b7ada773b78141b8dae62081d819b206
  react-native-video: d01ed7ff1e38fa7dcc6c15c94cf505e661b7bfd0
  React-RCTActionSheet: e8f642cfaa396b6b09fd38f53378506c2d63af35
  React-RCTAnimation: cec1abbcfb006978a288c5072e3d611d6ff76d4c
  React-RCTBlob: 7596eb2048150e429127a92a701e6cd40a8c0a74
  React-RCTImage: 03c7e36877a579ee51dcc33079cc8bc98658a722
  React-RCTLinking: cdc3f1aaff5f321bc954a98b7ffae3f864a6eaa3
  React-RCTNetwork: 33b3da6944786edea496a5fc6afea466633fd711
  React-RCTSettings: a3b7b3124315f8c91fad5d8aff08ee97d4b471cd
  React-RCTText: ee9c8b70180fb58d062483d9664cd921d14b5961
  React-RCTVibration: 20deb1f6f001000d1f2603722ec110c66c74796b
  ReactCommon: 48926fc48fcd7c8a629860049ffba9c23b4005dc
  ReactNativeDarkMode: f61376360c5d983907e5c316e8e1c853a8c2f348
  RNCMaskedView: 744eb642f5d96bd670ea93f59e7a1346ea50976a
  RNGestureHandler: 82a89b0fde0a37e633c6233418f7249e2f8e59b5
  RNReanimated: 13f7a6a22667c4f00aac217bc66f94e8560b3d59
  RNScreens: 6833ac5c29cf2f03eed12103140530bbd75b6aea
  RNSVG: 68a534a5db06dcbdaebfd5079349191598caef7b
  RNTAztecView: 9260b3824459ae1cc31b3595cd08ab9fc2332c4c
  Sentry: ab6c209f23700d1460691dbc90e19ed0a05d496b
  Sodium: 63c0ca312a932e6da481689537d4b35568841bdc
  Starscream: ef3ece99d765eeccb67de105bfa143f929026cf5
  SVProgressHUD: 1428aafac632c1f86f62aa4243ec12008d7a51d6
  UIDeviceIdentifier: f4bf3b343581a1beacdbf5fb1a8825bd5f05a4a4
  WordPress-Aztec-iOS: b7ac8b30f746992e85d9668453ac87c2cdcecf4f
  WordPress-Editor-iOS: 1886f7fe464d79ee64ccfe7985281f8cf45f75eb
  WordPressAuthenticator: 68540d8d1a8ca28504a4a0b701e17c5c2925bbb1
  WordPressKit: d084acd74bafd78d70ccb95686ceb927c825324e
  WordPressMocks: 903d2410f41a09fb2e0a1b44ad36ad80310570fb
  WordPressShared: 99b37324ffef200ddf32694bc3de1e0c9fcfef21
  WordPressUI: 9b444ce26889a2cd00558f947ccc98dec1cb5783
  WPMediaPicker: d5ae9a83cd5cc0e4de46bfc1c59120aa86658bc3
  wpxmlrpc: bf55a43a7e710bd2a4fb8c02dfe83b1246f14f13
  Yoga: c920bf12bf8146aa5cd118063378c2cf5682d16c
  ZendeskCommonUISDK: 92ca6b16956430a2cb61c89aeaa6ca123d1f81fd
  ZendeskCoreSDK: 2dc9457ae01d024ca02f60f6134ad1ad90136c29
  ZendeskMessagingAPISDK: 986919a8f6f11a7019660d1ff798f1efb42fa572
  ZendeskMessagingSDK: bf9a06f0cbb219617d9cf60a46aba1b68c8f3b30
  ZendeskSDKConfigurationsSDK: 45fa87ec8418697f7fce5e56bec472052f0aedb5
  ZendeskSupportProvidersSDK: 51c9d4a826f7bd87e3109e5c801c602a6b62c762
  ZendeskSupportSDK: dcb2596ad05a63d662e8c7924357babbf327b421
  ZIPFoundation: b1f0de4eed33e74a676f76e12559ab6b75990197

<<<<<<< HEAD
PODFILE CHECKSUM: 5ddd1163074832a6dc31dbba7dab3dd234d4733d
=======
PODFILE CHECKSUM: 70a8096d523b5b41cdb29d6a2190afe9872dfe4f
>>>>>>> 6701058a

COCOAPODS: 1.10.0<|MERGE_RESOLUTION|>--- conflicted
+++ resolved
@@ -31,9 +31,9 @@
   - Charts (3.2.2):
     - Charts/Core (= 3.2.2)
   - Charts/Core (3.2.2)
-  - CocoaLumberjack (3.7.0):
-    - CocoaLumberjack/Core (= 3.7.0)
-  - CocoaLumberjack/Core (3.7.0)
+  - CocoaLumberjack (3.5.2):
+    - CocoaLumberjack/Core (= 3.5.2)
+  - CocoaLumberjack/Core (3.5.2)
   - CropViewController (2.5.3)
   - DoubleConversion (1.1.5)
   - Down (0.6.6)
@@ -390,7 +390,7 @@
   - Sodium (0.8.0)
   - Starscream (3.0.6)
   - SVProgressHUD (2.2.5)
-  - UIDeviceIdentifier (1.6.0)
+  - UIDeviceIdentifier (1.5.0)
   - WordPress-Aztec-iOS (1.19.3)
   - WordPress-Editor-iOS (1.19.3):
     - WordPress-Aztec-iOS (= 1.19.3)
@@ -421,20 +421,21 @@
   - WPMediaPicker (1.7.2)
   - wpxmlrpc (0.9.0)
   - Yoga (1.14.0)
-  - ZendeskCommonUISDK (6.1.0)
+  - ZendeskCommonUISDK (6.0.0):
+    - ZendeskSDKConfigurationsSDK (~> 1.1.6)
   - ZendeskCoreSDK (2.4.1)
-  - ZendeskMessagingAPISDK (3.8.1):
-    - ZendeskSDKConfigurationsSDK (~> 1.1.7)
-  - ZendeskMessagingSDK (3.8.1):
-    - ZendeskCommonUISDK (~> 6.1.0)
-    - ZendeskMessagingAPISDK (~> 3.8.1)
-  - ZendeskSDKConfigurationsSDK (1.1.7)
+  - ZendeskMessagingAPISDK (3.8.0):
+    - ZendeskSDKConfigurationsSDK (~> 1.1.6)
+  - ZendeskMessagingSDK (3.8.0):
+    - ZendeskCommonUISDK (~> 6.0.0)
+    - ZendeskMessagingAPISDK (~> 3.8.0)
+  - ZendeskSDKConfigurationsSDK (1.1.6)
   - ZendeskSupportProvidersSDK (5.1.1):
     - ZendeskCoreSDK (~> 2.4.1)
   - ZendeskSupportSDK (5.1.1):
     - ZendeskMessagingSDK (~> 3.8.0)
     - ZendeskSupportProvidersSDK (~> 5.1.1)
-  - ZIPFoundation (0.9.11)
+  - ZIPFoundation (0.9.10)
 
 DEPENDENCIES:
   - Alamofire (= 4.8.0)
@@ -651,17 +652,13 @@
   RNTAztecView:
     :git: http://github.com/wordpress-mobile/gutenberg-mobile/
     :submodules: true
-<<<<<<< HEAD
-    :tag: v1.43.0
+    :tag: v1.44.0-alpha1
   WordPressAuthenticator:
     :commit: 9ef046a0d69bc88091994a4c6320a96714bcb68d
     :git: https://github.com/wordpress-mobile/WordPressAuthenticator-iOS.git
   WordPressKit:
     :commit: 3a7f7c4c970032931f9a9b68250304ecc5a0ce51
     :git: https://github.com/wordpress-mobile/WordPressKit-iOS.git
-=======
-    :tag: v1.44.0-alpha1
->>>>>>> 6701058a
   Yoga:
     :podspec: https://raw.githubusercontent.com/wordpress-mobile/gutenberg-mobile/v1.44.0-alpha1/third-party-podspecs/Yoga.podspec.json
 
@@ -672,19 +669,6 @@
   Gutenberg:
     :git: http://github.com/wordpress-mobile/gutenberg-mobile/
     :submodules: true
-<<<<<<< HEAD
-    :tag: v1.43.0
-  RNTAztecView:
-    :git: http://github.com/wordpress-mobile/gutenberg-mobile/
-    :submodules: true
-    :tag: v1.43.0
-  WordPressAuthenticator:
-    :commit: 9ef046a0d69bc88091994a4c6320a96714bcb68d
-    :git: https://github.com/wordpress-mobile/WordPressAuthenticator-iOS.git
-  WordPressKit:
-    :commit: 3a7f7c4c970032931f9a9b68250304ecc5a0ce51
-    :git: https://github.com/wordpress-mobile/WordPressKit-iOS.git
-=======
     :tag: v1.44.0-alpha1
   RNCMaskedView:
     :commit: d4ccf2bba163679c4550ce6ba0119604cd5e6379
@@ -693,7 +677,12 @@
     :git: http://github.com/wordpress-mobile/gutenberg-mobile/
     :submodules: true
     :tag: v1.44.0-alpha1
->>>>>>> 6701058a
+  WordPressAuthenticator:
+    :commit: 9ef046a0d69bc88091994a4c6320a96714bcb68d
+    :git: https://github.com/wordpress-mobile/WordPressAuthenticator-iOS.git
+  WordPressKit:
+    :commit: 3a7f7c4c970032931f9a9b68250304ecc5a0ce51
+    :git: https://github.com/wordpress-mobile/WordPressKit-iOS.git
 
 SPEC CHECKSUMS:
   1PasswordExtension: f97cc80ae58053c331b2b6dc8843ba7103b33794
@@ -706,7 +695,7 @@
   Automattic-Tracks-iOS: ac2cf9d8332fef72cf3e6de7b14012e7a0672676
   boost-for-react-native: 39c7adb57c4e60d6c5479dd8623128eb5b3f0f2c
   Charts: f69cf0518b6d1d62608ca504248f1bbe0b6ae77e
-  CocoaLumberjack: e8955b9d337ac307103b0a34fd141c32f27e53c5
+  CocoaLumberjack: 118bf4a820efc641f79fa487b75ed928dccfae23
   CropViewController: a5c143548a0fabcd6cc25f2d26e40460cfb8c78c
   DoubleConversion: e22e0762848812a87afd67ffda3998d9ef29170c
   Down: 71bf4af3c04fa093e65dffa25c4b64fa61287373
@@ -770,7 +759,7 @@
   Sodium: 63c0ca312a932e6da481689537d4b35568841bdc
   Starscream: ef3ece99d765eeccb67de105bfa143f929026cf5
   SVProgressHUD: 1428aafac632c1f86f62aa4243ec12008d7a51d6
-  UIDeviceIdentifier: f4bf3b343581a1beacdbf5fb1a8825bd5f05a4a4
+  UIDeviceIdentifier: a79ccdfc940373835a7d8e9fc7541e6bf61b6319
   WordPress-Aztec-iOS: b7ac8b30f746992e85d9668453ac87c2cdcecf4f
   WordPress-Editor-iOS: 1886f7fe464d79ee64ccfe7985281f8cf45f75eb
   WordPressAuthenticator: 68540d8d1a8ca28504a4a0b701e17c5c2925bbb1
@@ -781,19 +770,15 @@
   WPMediaPicker: d5ae9a83cd5cc0e4de46bfc1c59120aa86658bc3
   wpxmlrpc: bf55a43a7e710bd2a4fb8c02dfe83b1246f14f13
   Yoga: c920bf12bf8146aa5cd118063378c2cf5682d16c
-  ZendeskCommonUISDK: 92ca6b16956430a2cb61c89aeaa6ca123d1f81fd
+  ZendeskCommonUISDK: f496b95e2cb728bd5729fe022f400cf1dedda00b
   ZendeskCoreSDK: 2dc9457ae01d024ca02f60f6134ad1ad90136c29
-  ZendeskMessagingAPISDK: 986919a8f6f11a7019660d1ff798f1efb42fa572
-  ZendeskMessagingSDK: bf9a06f0cbb219617d9cf60a46aba1b68c8f3b30
-  ZendeskSDKConfigurationsSDK: 45fa87ec8418697f7fce5e56bec472052f0aedb5
+  ZendeskMessagingAPISDK: e315a6ad7a9b6cae9e52d946df4aa8a7727abdf5
+  ZendeskMessagingSDK: 774d88bec0671d58ae51c9964d4c4f9bb4142095
+  ZendeskSDKConfigurationsSDK: 2fa9413915db85c993f58ad8f7902bea0b6090a5
   ZendeskSupportProvidersSDK: 51c9d4a826f7bd87e3109e5c801c602a6b62c762
   ZendeskSupportSDK: dcb2596ad05a63d662e8c7924357babbf327b421
-  ZIPFoundation: b1f0de4eed33e74a676f76e12559ab6b75990197
+  ZIPFoundation: 249fa8890597086cd536bb2df5c9804d84e122b0
 
-<<<<<<< HEAD
-PODFILE CHECKSUM: 5ddd1163074832a6dc31dbba7dab3dd234d4733d
-=======
-PODFILE CHECKSUM: 70a8096d523b5b41cdb29d6a2190afe9872dfe4f
->>>>>>> 6701058a
+PODFILE CHECKSUM: 1bcd5123132246bf4df5994a38e654260263d7ff
 
 COCOAPODS: 1.10.0