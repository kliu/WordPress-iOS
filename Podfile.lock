PODS:
  - 1PasswordExtension (1.8.6)
  - Alamofire (4.8.0)
  - AlamofireImage (3.5.2):
    - Alamofire (~> 4.8)
  - AlamofireNetworkActivityIndicator (2.4.0):
    - Alamofire (~> 4.8)
  - AMScrollingNavbar (5.6.0)
  - AppAuth (1.4.0):
    - AppAuth/Core (= 1.4.0)
    - AppAuth/ExternalUserAgent (= 1.4.0)
  - AppAuth/Core (1.4.0)
  - AppAuth/ExternalUserAgent (1.4.0)
  - AppCenter (2.5.1):
    - AppCenter/Analytics (= 2.5.1)
    - AppCenter/Crashes (= 2.5.1)
  - AppCenter/Analytics (2.5.1):
    - AppCenter/Core
  - AppCenter/Core (2.5.1)
  - AppCenter/Crashes (2.5.1):
    - AppCenter/Core
  - AppCenter/Distribute (2.5.1):
    - AppCenter/Core
  - Automattic-Tracks-iOS (0.8.2):
    - CocoaLumberjack (~> 3)
    - Reachability (~> 3)
    - Sentry (~> 6)
    - Sodium (>= 0.9.1)
    - UIDeviceIdentifier (~> 1)
  - boost-for-react-native (1.63.0)
  - Charts (3.2.2):
    - Charts/Core (= 3.2.2)
  - Charts/Core (3.2.2)
  - CocoaLumberjack (3.7.0):
    - CocoaLumberjack/Core (= 3.7.0)
  - CocoaLumberjack/Core (3.7.0)
  - CropViewController (2.5.3)
  - DoubleConversion (1.1.5)
  - Down (0.6.6)
  - FBLazyVector (0.61.5)
  - FBReactNativeSpec (0.61.5):
    - Folly (= 2018.10.22.00)
    - RCTRequired (= 0.61.5)
    - RCTTypeSafety (= 0.61.5)
    - React-Core (= 0.61.5)
    - React-jsi (= 0.61.5)
    - ReactCommon/turbomodule/core (= 0.61.5)
  - Folly (2018.10.22.00):
    - boost-for-react-native
    - DoubleConversion
    - Folly/Default (= 2018.10.22.00)
    - glog
  - Folly/Default (2018.10.22.00):
    - boost-for-react-native
    - DoubleConversion
    - glog
  - FormatterKit/Resources (1.9.0)
  - FormatterKit/TimeIntervalFormatter (1.9.0):
    - FormatterKit/Resources
  - FSInteractiveMap (0.1.0)
  - Gifu (3.2.0)
  - glog (0.3.5)
  - GoogleSignIn (5.0.2):
    - AppAuth (~> 1.2)
    - GTMAppAuth (~> 1.0)
    - GTMSessionFetcher/Core (~> 1.1)
  - Gridicons (1.1.0)
  - GTMAppAuth (1.1.0):
    - AppAuth/Core (~> 1.4)
    - GTMSessionFetcher (~> 1.4)
  - GTMSessionFetcher (1.5.0):
    - GTMSessionFetcher/Full (= 1.5.0)
  - GTMSessionFetcher/Core (1.5.0)
  - GTMSessionFetcher/Full (1.5.0):
    - GTMSessionFetcher/Core (= 1.5.0)
  - Gutenberg (1.47.0):
    - React (= 0.61.5)
    - React-CoreModules (= 0.61.5)
    - React-RCTImage (= 0.61.5)
    - RNTAztecView
  - JTAppleCalendar (8.0.3)
  - Kanvas (1.2.2)
  - lottie-ios (3.1.9)
  - MediaEditor (1.2.1):
    - CropViewController (~> 2.5.3)
  - MRProgress (0.8.3):
    - MRProgress/ActivityIndicator (= 0.8.3)
    - MRProgress/Blur (= 0.8.3)
    - MRProgress/Circular (= 0.8.3)
    - MRProgress/Icons (= 0.8.3)
    - MRProgress/NavigationBarProgress (= 0.8.3)
    - MRProgress/Overlay (= 0.8.3)
  - MRProgress/ActivityIndicator (0.8.3):
    - MRProgress/Stopable
  - MRProgress/Blur (0.8.3):
    - MRProgress/Helper
  - MRProgress/Circular (0.8.3):
    - MRProgress/Helper
    - MRProgress/ProgressBaseClass
    - MRProgress/Stopable
  - MRProgress/Helper (0.8.3)
  - MRProgress/Icons (0.8.3)
  - MRProgress/NavigationBarProgress (0.8.3):
    - MRProgress/ProgressBaseClass
  - MRProgress/Overlay (0.8.3):
    - MRProgress/ActivityIndicator
    - MRProgress/Blur
    - MRProgress/Circular
    - MRProgress/Helper
    - MRProgress/Icons
  - MRProgress/ProgressBaseClass (0.8.3)
  - MRProgress/Stopable (0.8.3):
    - MRProgress/Helper
  - Nimble (7.3.4)
  - NSObject-SafeExpectations (0.0.4)
  - "NSURL+IDN (0.4)"
  - OCMock (3.4.3)
  - OHHTTPStubs/Core (9.1.0)
  - OHHTTPStubs/Default (9.1.0):
    - OHHTTPStubs/Core
    - OHHTTPStubs/JSON
    - OHHTTPStubs/NSURLSession
    - OHHTTPStubs/OHPathHelpers
  - OHHTTPStubs/JSON (9.1.0):
    - OHHTTPStubs/Core
  - OHHTTPStubs/NSURLSession (9.1.0):
    - OHHTTPStubs/Core
  - OHHTTPStubs/OHPathHelpers (9.1.0)
  - OHHTTPStubs/Swift (9.1.0):
    - OHHTTPStubs/Default
  - RCTRequired (0.61.5)
  - RCTTypeSafety (0.61.5):
    - FBLazyVector (= 0.61.5)
    - Folly (= 2018.10.22.00)
    - RCTRequired (= 0.61.5)
    - React-Core (= 0.61.5)
  - Reachability (3.2)
  - React (0.61.5):
    - React-Core (= 0.61.5)
    - React-Core/DevSupport (= 0.61.5)
    - React-Core/RCTWebSocket (= 0.61.5)
    - React-RCTActionSheet (= 0.61.5)
    - React-RCTAnimation (= 0.61.5)
    - React-RCTBlob (= 0.61.5)
    - React-RCTImage (= 0.61.5)
    - React-RCTLinking (= 0.61.5)
    - React-RCTNetwork (= 0.61.5)
    - React-RCTSettings (= 0.61.5)
    - React-RCTText (= 0.61.5)
    - React-RCTVibration (= 0.61.5)
  - React-Core (0.61.5):
    - Folly (= 2018.10.22.00)
    - glog
    - React-Core/Default (= 0.61.5)
    - React-cxxreact (= 0.61.5)
    - React-jsi (= 0.61.5)
    - React-jsiexecutor (= 0.61.5)
    - Yoga
  - React-Core/CoreModulesHeaders (0.61.5):
    - Folly (= 2018.10.22.00)
    - glog
    - React-Core/Default
    - React-cxxreact (= 0.61.5)
    - React-jsi (= 0.61.5)
    - React-jsiexecutor (= 0.61.5)
    - Yoga
  - React-Core/Default (0.61.5):
    - Folly (= 2018.10.22.00)
    - glog
    - React-cxxreact (= 0.61.5)
    - React-jsi (= 0.61.5)
    - React-jsiexecutor (= 0.61.5)
    - Yoga
  - React-Core/DevSupport (0.61.5):
    - Folly (= 2018.10.22.00)
    - glog
    - React-Core/Default (= 0.61.5)
    - React-Core/RCTWebSocket (= 0.61.5)
    - React-cxxreact (= 0.61.5)
    - React-jsi (= 0.61.5)
    - React-jsiexecutor (= 0.61.5)
    - React-jsinspector (= 0.61.5)
    - Yoga
  - React-Core/RCTActionSheetHeaders (0.61.5):
    - Folly (= 2018.10.22.00)
    - glog
    - React-Core/Default
    - React-cxxreact (= 0.61.5)
    - React-jsi (= 0.61.5)
    - React-jsiexecutor (= 0.61.5)
    - Yoga
  - React-Core/RCTAnimationHeaders (0.61.5):
    - Folly (= 2018.10.22.00)
    - glog
    - React-Core/Default
    - React-cxxreact (= 0.61.5)
    - React-jsi (= 0.61.5)
    - React-jsiexecutor (= 0.61.5)
    - Yoga
  - React-Core/RCTBlobHeaders (0.61.5):
    - Folly (= 2018.10.22.00)
    - glog
    - React-Core/Default
    - React-cxxreact (= 0.61.5)
    - React-jsi (= 0.61.5)
    - React-jsiexecutor (= 0.61.5)
    - Yoga
  - React-Core/RCTImageHeaders (0.61.5):
    - Folly (= 2018.10.22.00)
    - glog
    - React-Core/Default
    - React-cxxreact (= 0.61.5)
    - React-jsi (= 0.61.5)
    - React-jsiexecutor (= 0.61.5)
    - Yoga
  - React-Core/RCTLinkingHeaders (0.61.5):
    - Folly (= 2018.10.22.00)
    - glog
    - React-Core/Default
    - React-cxxreact (= 0.61.5)
    - React-jsi (= 0.61.5)
    - React-jsiexecutor (= 0.61.5)
    - Yoga
  - React-Core/RCTNetworkHeaders (0.61.5):
    - Folly (= 2018.10.22.00)
    - glog
    - React-Core/Default
    - React-cxxreact (= 0.61.5)
    - React-jsi (= 0.61.5)
    - React-jsiexecutor (= 0.61.5)
    - Yoga
  - React-Core/RCTSettingsHeaders (0.61.5):
    - Folly (= 2018.10.22.00)
    - glog
    - React-Core/Default
    - React-cxxreact (= 0.61.5)
    - React-jsi (= 0.61.5)
    - React-jsiexecutor (= 0.61.5)
    - Yoga
  - React-Core/RCTTextHeaders (0.61.5):
    - Folly (= 2018.10.22.00)
    - glog
    - React-Core/Default
    - React-cxxreact (= 0.61.5)
    - React-jsi (= 0.61.5)
    - React-jsiexecutor (= 0.61.5)
    - Yoga
  - React-Core/RCTVibrationHeaders (0.61.5):
    - Folly (= 2018.10.22.00)
    - glog
    - React-Core/Default
    - React-cxxreact (= 0.61.5)
    - React-jsi (= 0.61.5)
    - React-jsiexecutor (= 0.61.5)
    - Yoga
  - React-Core/RCTWebSocket (0.61.5):
    - Folly (= 2018.10.22.00)
    - glog
    - React-Core/Default (= 0.61.5)
    - React-cxxreact (= 0.61.5)
    - React-jsi (= 0.61.5)
    - React-jsiexecutor (= 0.61.5)
    - Yoga
  - React-CoreModules (0.61.5):
    - FBReactNativeSpec (= 0.61.5)
    - Folly (= 2018.10.22.00)
    - RCTTypeSafety (= 0.61.5)
    - React-Core/CoreModulesHeaders (= 0.61.5)
    - React-RCTImage (= 0.61.5)
    - ReactCommon/turbomodule/core (= 0.61.5)
  - React-cxxreact (0.61.5):
    - boost-for-react-native (= 1.63.0)
    - DoubleConversion
    - Folly (= 2018.10.22.00)
    - glog
    - React-jsinspector (= 0.61.5)
  - React-jsi (0.61.5):
    - boost-for-react-native (= 1.63.0)
    - DoubleConversion
    - Folly (= 2018.10.22.00)
    - glog
    - React-jsi/Default (= 0.61.5)
  - React-jsi/Default (0.61.5):
    - boost-for-react-native (= 1.63.0)
    - DoubleConversion
    - Folly (= 2018.10.22.00)
    - glog
  - React-jsiexecutor (0.61.5):
    - DoubleConversion
    - Folly (= 2018.10.22.00)
    - glog
    - React-cxxreact (= 0.61.5)
    - React-jsi (= 0.61.5)
  - React-jsinspector (0.61.5)
  - react-native-blur (3.3.0):
    - React
  - react-native-get-random-values (1.4.0):
    - React
  - react-native-keyboard-aware-scroll-view (0.8.8):
    - React
  - react-native-linear-gradient (2.5.6):
    - React
  - react-native-safe-area (0.5.1):
    - React
  - react-native-safe-area-context (3.0.2):
    - React
  - react-native-slider (3.0.2):
    - React
  - react-native-video (5.0.2):
    - React
    - react-native-video/Video (= 5.0.2)
  - react-native-video/Video (5.0.2):
    - React
  - React-RCTActionSheet (0.61.5):
    - React-Core/RCTActionSheetHeaders (= 0.61.5)
  - React-RCTAnimation (0.61.5):
    - React-Core/RCTAnimationHeaders (= 0.61.5)
  - React-RCTBlob (0.61.5):
    - React-Core/RCTBlobHeaders (= 0.61.5)
    - React-Core/RCTWebSocket (= 0.61.5)
    - React-jsi (= 0.61.5)
    - React-RCTNetwork (= 0.61.5)
  - React-RCTImage (0.61.5):
    - React-Core/RCTImageHeaders (= 0.61.5)
    - React-RCTNetwork (= 0.61.5)
  - React-RCTLinking (0.61.5):
    - React-Core/RCTLinkingHeaders (= 0.61.5)
  - React-RCTNetwork (0.61.5):
    - React-Core/RCTNetworkHeaders (= 0.61.5)
  - React-RCTSettings (0.61.5):
    - React-Core/RCTSettingsHeaders (= 0.61.5)
  - React-RCTText (0.61.5):
    - React-Core/RCTTextHeaders (= 0.61.5)
  - React-RCTVibration (0.61.5):
    - React-Core/RCTVibrationHeaders (= 0.61.5)
  - ReactCommon (0.61.5):
    - ReactCommon/jscallinvoker (= 0.61.5)
    - ReactCommon/turbomodule (= 0.61.5)
  - ReactCommon/jscallinvoker (0.61.5):
    - DoubleConversion
    - Folly (= 2018.10.22.00)
    - glog
    - React-cxxreact (= 0.61.5)
  - ReactCommon/turbomodule (0.61.5):
    - DoubleConversion
    - Folly (= 2018.10.22.00)
    - glog
    - React-Core (= 0.61.5)
    - React-cxxreact (= 0.61.5)
    - React-jsi (= 0.61.5)
    - ReactCommon/jscallinvoker (= 0.61.5)
    - ReactCommon/turbomodule/core (= 0.61.5)
    - ReactCommon/turbomodule/samples (= 0.61.5)
  - ReactCommon/turbomodule/core (0.61.5):
    - DoubleConversion
    - Folly (= 2018.10.22.00)
    - glog
    - React-Core (= 0.61.5)
    - React-cxxreact (= 0.61.5)
    - React-jsi (= 0.61.5)
    - ReactCommon/jscallinvoker (= 0.61.5)
  - ReactCommon/turbomodule/samples (0.61.5):
    - DoubleConversion
    - Folly (= 2018.10.22.00)
    - glog
    - React-Core (= 0.61.5)
    - React-cxxreact (= 0.61.5)
    - React-jsi (= 0.61.5)
    - ReactCommon/jscallinvoker (= 0.61.5)
    - ReactCommon/turbomodule/core (= 0.61.5)
  - ReactNativeDarkMode (0.0.10):
    - React
  - RNCMaskedView (0.1.10-wp):
    - React
  - RNGestureHandler (1.6.1):
    - React
  - RNReanimated (1.9.0):
    - React
  - RNScreens (2.8.0):
    - React
  - RNSVG (9.13.6-gb):
    - React
  - RNTAztecView (1.47.0):
    - React-Core
    - WordPress-Aztec-iOS (~> 1.19.4)
  - Sentry (6.2.0):
    - Sentry/Core (= 6.2.0)
  - Sentry/Core (6.2.0)
  - Sodium (0.9.1)
  - Starscream (3.0.6)
  - SVProgressHUD (2.2.5)
  - UIDeviceIdentifier (1.6.0)
  - WordPress-Aztec-iOS (1.19.4)
  - WordPress-Editor-iOS (1.19.4):
    - WordPress-Aztec-iOS (= 1.19.4)
  - WordPressAuthenticator (1.35.2):
    - 1PasswordExtension (~> 1.8.6)
    - Alamofire (~> 4.8)
    - CocoaLumberjack (~> 3.5)
    - GoogleSignIn (~> 5.0.2)
    - Gridicons (~> 1.0)
    - lottie-ios (~> 3.1.6)
    - "NSURL+IDN (= 0.4)"
    - SVProgressHUD (~> 2.2.5)
    - WordPressKit (~> 4.18-beta)
    - WordPressShared (~> 1.12-beta)
    - WordPressUI (~> 1.7-beta)
<<<<<<< HEAD
  - WordPressKit (4.28.0-beta.4):
=======
  - WordPressKit (4.28.0-beta.3):
>>>>>>> b5f219eb
    - Alamofire (~> 4.8.0)
    - CocoaLumberjack (~> 3.4)
    - NSObject-SafeExpectations (= 0.0.4)
    - UIDeviceIdentifier (~> 1.4)
    - WordPressShared (~> 1.15.0)
    - wpxmlrpc (~> 0.9)
  - WordPressMocks (0.0.9)
  - WordPressShared (1.15.0):
    - CocoaLumberjack (~> 3.4)
    - FormatterKit/TimeIntervalFormatter (~> 1.8)
  - WordPressUI (1.9.0)
  - WPMediaPicker (1.7.2)
  - wpxmlrpc (0.9.0)
  - Yoga (1.14.0)
  - ZendeskCommonUISDK (6.1.0)
  - ZendeskCoreSDK (2.4.1)
  - ZendeskMessagingAPISDK (3.8.1):
    - ZendeskSDKConfigurationsSDK (~> 1.1.7)
  - ZendeskMessagingSDK (3.8.1):
    - ZendeskCommonUISDK (~> 6.1.0)
    - ZendeskMessagingAPISDK (~> 3.8.1)
  - ZendeskSDKConfigurationsSDK (1.1.7)
  - ZendeskSupportProvidersSDK (5.1.1):
    - ZendeskCoreSDK (~> 2.4.1)
  - ZendeskSupportSDK (5.1.1):
    - ZendeskMessagingSDK (~> 3.8.0)
    - ZendeskSupportProvidersSDK (~> 5.1.1)
  - ZIPFoundation (0.9.12)

DEPENDENCIES:
  - Alamofire (= 4.8.0)
  - AlamofireImage (= 3.5.2)
  - AlamofireNetworkActivityIndicator (~> 2.4)
  - AMScrollingNavbar (= 5.6.0)
  - AppCenter (= 2.5.1)
  - AppCenter/Distribute (= 2.5.1)
  - Automattic-Tracks-iOS (~> 0.8.2)
  - Charts (~> 3.2.2)
  - CocoaLumberjack (~> 3.0)
  - CropViewController (= 2.5.3)
  - Down (~> 0.6.6)
  - FBLazyVector (from `https://raw.githubusercontent.com/wordpress-mobile/gutenberg-mobile/v1.48.0-alpha1/third-party-podspecs/FBLazyVector.podspec.json`)
  - FBReactNativeSpec (from `https://raw.githubusercontent.com/wordpress-mobile/gutenberg-mobile/v1.48.0-alpha1/third-party-podspecs/FBReactNativeSpec.podspec.json`)
  - Folly (from `https://raw.githubusercontent.com/wordpress-mobile/gutenberg-mobile/v1.48.0-alpha1/third-party-podspecs/Folly.podspec.json`)
  - FSInteractiveMap (from `https://github.com/wordpress-mobile/FSInteractiveMap.git`, tag `0.2.0`)
  - Gifu (= 3.2.0)
  - glog (from `https://raw.githubusercontent.com/wordpress-mobile/gutenberg-mobile/v1.48.0-alpha1/third-party-podspecs/glog.podspec.json`)
  - Gridicons (~> 1.1.0)
  - Gutenberg (from `http://github.com/wordpress-mobile/gutenberg-mobile/`, tag `v1.48.0-alpha1`)
  - JTAppleCalendar (~> 8.0.2)
  - Kanvas (~> 1.2.2)
  - MediaEditor (~> 1.2.1)
  - MRProgress (= 0.8.3)
  - Nimble (~> 7.3.1)
  - NSObject-SafeExpectations (~> 0.0.4)
  - "NSURL+IDN (~> 0.4)"
  - OCMock (= 3.4.3)
  - OHHTTPStubs/Swift (~> 9.1.0)
  - RCTRequired (from `https://raw.githubusercontent.com/wordpress-mobile/gutenberg-mobile/v1.48.0-alpha1/third-party-podspecs/RCTRequired.podspec.json`)
  - RCTTypeSafety (from `https://raw.githubusercontent.com/wordpress-mobile/gutenberg-mobile/v1.48.0-alpha1/third-party-podspecs/RCTTypeSafety.podspec.json`)
  - Reachability (= 3.2)
  - React (from `https://raw.githubusercontent.com/wordpress-mobile/gutenberg-mobile/v1.48.0-alpha1/third-party-podspecs/React.podspec.json`)
  - React-Core (from `https://raw.githubusercontent.com/wordpress-mobile/gutenberg-mobile/v1.48.0-alpha1/third-party-podspecs/React-Core.podspec.json`)
  - React-CoreModules (from `https://raw.githubusercontent.com/wordpress-mobile/gutenberg-mobile/v1.48.0-alpha1/third-party-podspecs/React-CoreModules.podspec.json`)
  - React-cxxreact (from `https://raw.githubusercontent.com/wordpress-mobile/gutenberg-mobile/v1.48.0-alpha1/third-party-podspecs/React-cxxreact.podspec.json`)
  - React-jsi (from `https://raw.githubusercontent.com/wordpress-mobile/gutenberg-mobile/v1.48.0-alpha1/third-party-podspecs/React-jsi.podspec.json`)
  - React-jsiexecutor (from `https://raw.githubusercontent.com/wordpress-mobile/gutenberg-mobile/v1.48.0-alpha1/third-party-podspecs/React-jsiexecutor.podspec.json`)
  - React-jsinspector (from `https://raw.githubusercontent.com/wordpress-mobile/gutenberg-mobile/v1.48.0-alpha1/third-party-podspecs/React-jsinspector.podspec.json`)
  - react-native-blur (from `https://raw.githubusercontent.com/wordpress-mobile/gutenberg-mobile/v1.48.0-alpha1/third-party-podspecs/react-native-blur.podspec.json`)
  - react-native-get-random-values (from `https://raw.githubusercontent.com/wordpress-mobile/gutenberg-mobile/v1.48.0-alpha1/third-party-podspecs/react-native-get-random-values.podspec.json`)
  - react-native-keyboard-aware-scroll-view (from `https://raw.githubusercontent.com/wordpress-mobile/gutenberg-mobile/v1.48.0-alpha1/third-party-podspecs/react-native-keyboard-aware-scroll-view.podspec.json`)
  - react-native-linear-gradient (from `https://raw.githubusercontent.com/wordpress-mobile/gutenberg-mobile/v1.48.0-alpha1/third-party-podspecs/react-native-linear-gradient.podspec.json`)
  - react-native-safe-area (from `https://raw.githubusercontent.com/wordpress-mobile/gutenberg-mobile/v1.48.0-alpha1/third-party-podspecs/react-native-safe-area.podspec.json`)
  - react-native-safe-area-context (from `https://raw.githubusercontent.com/wordpress-mobile/gutenberg-mobile/v1.48.0-alpha1/third-party-podspecs/react-native-safe-area-context.podspec.json`)
  - react-native-slider (from `https://raw.githubusercontent.com/wordpress-mobile/gutenberg-mobile/v1.48.0-alpha1/third-party-podspecs/react-native-slider.podspec.json`)
  - react-native-video (from `https://raw.githubusercontent.com/wordpress-mobile/gutenberg-mobile/v1.48.0-alpha1/third-party-podspecs/react-native-video.podspec.json`)
  - React-RCTActionSheet (from `https://raw.githubusercontent.com/wordpress-mobile/gutenberg-mobile/v1.48.0-alpha1/third-party-podspecs/React-RCTActionSheet.podspec.json`)
  - React-RCTAnimation (from `https://raw.githubusercontent.com/wordpress-mobile/gutenberg-mobile/v1.48.0-alpha1/third-party-podspecs/React-RCTAnimation.podspec.json`)
  - React-RCTBlob (from `https://raw.githubusercontent.com/wordpress-mobile/gutenberg-mobile/v1.48.0-alpha1/third-party-podspecs/React-RCTBlob.podspec.json`)
  - React-RCTImage (from `https://raw.githubusercontent.com/wordpress-mobile/gutenberg-mobile/v1.48.0-alpha1/third-party-podspecs/React-RCTImage.podspec.json`)
  - React-RCTLinking (from `https://raw.githubusercontent.com/wordpress-mobile/gutenberg-mobile/v1.48.0-alpha1/third-party-podspecs/React-RCTLinking.podspec.json`)
  - React-RCTNetwork (from `https://raw.githubusercontent.com/wordpress-mobile/gutenberg-mobile/v1.48.0-alpha1/third-party-podspecs/React-RCTNetwork.podspec.json`)
  - React-RCTSettings (from `https://raw.githubusercontent.com/wordpress-mobile/gutenberg-mobile/v1.48.0-alpha1/third-party-podspecs/React-RCTSettings.podspec.json`)
  - React-RCTText (from `https://raw.githubusercontent.com/wordpress-mobile/gutenberg-mobile/v1.48.0-alpha1/third-party-podspecs/React-RCTText.podspec.json`)
  - React-RCTVibration (from `https://raw.githubusercontent.com/wordpress-mobile/gutenberg-mobile/v1.48.0-alpha1/third-party-podspecs/React-RCTVibration.podspec.json`)
  - ReactCommon (from `https://raw.githubusercontent.com/wordpress-mobile/gutenberg-mobile/v1.48.0-alpha1/third-party-podspecs/ReactCommon.podspec.json`)
  - ReactNativeDarkMode (from `https://raw.githubusercontent.com/wordpress-mobile/gutenberg-mobile/v1.48.0-alpha1/third-party-podspecs/ReactNativeDarkMode.podspec.json`)
  - RNCMaskedView (from `https://raw.githubusercontent.com/wordpress-mobile/gutenberg-mobile/v1.48.0-alpha1/third-party-podspecs/RNCMaskedView.podspec.json`)
  - RNGestureHandler (from `https://raw.githubusercontent.com/wordpress-mobile/gutenberg-mobile/v1.48.0-alpha1/third-party-podspecs/RNGestureHandler.podspec.json`)
  - RNReanimated (from `https://raw.githubusercontent.com/wordpress-mobile/gutenberg-mobile/v1.48.0-alpha1/third-party-podspecs/RNReanimated.podspec.json`)
  - RNScreens (from `https://raw.githubusercontent.com/wordpress-mobile/gutenberg-mobile/v1.48.0-alpha1/third-party-podspecs/RNScreens.podspec.json`)
  - RNSVG (from `https://raw.githubusercontent.com/wordpress-mobile/gutenberg-mobile/v1.48.0-alpha1/third-party-podspecs/RNSVG.podspec.json`)
  - RNTAztecView (from `http://github.com/wordpress-mobile/gutenberg-mobile/`, tag `v1.48.0-alpha1`)
  - Starscream (= 3.0.6)
  - SVProgressHUD (= 2.2.5)
  - WordPress-Editor-iOS (~> 1.19.4)
  - WordPressAuthenticator (~> 1.35.1)
  - WordPressKit (~> 4.28-beta)
  - WordPressMocks (~> 0.0.9)
  - WordPressShared (~> 1.15.0)
  - WordPressUI (~> 1.9.0)
  - WPMediaPicker (~> 1.7.2)
  - Yoga (from `https://raw.githubusercontent.com/wordpress-mobile/gutenberg-mobile/v1.48.0-alpha1/third-party-podspecs/Yoga.podspec.json`)
  - ZendeskSupportSDK (= 5.1.1)
  - ZIPFoundation (~> 0.9.8)

SPEC REPOS:
  trunk:
    - 1PasswordExtension
    - Alamofire
    - AlamofireImage
    - AlamofireNetworkActivityIndicator
    - AMScrollingNavbar
    - AppAuth
    - AppCenter
    - Automattic-Tracks-iOS
    - boost-for-react-native
    - Charts
    - CocoaLumberjack
    - CropViewController
    - DoubleConversion
    - Down
    - FormatterKit
    - Gifu
    - GoogleSignIn
    - Gridicons
    - GTMAppAuth
    - GTMSessionFetcher
    - JTAppleCalendar
    - Kanvas
    - lottie-ios
    - MediaEditor
    - MRProgress
    - Nimble
    - NSObject-SafeExpectations
    - "NSURL+IDN"
    - OCMock
    - OHHTTPStubs
    - Reachability
    - Sentry
    - Sodium
    - Starscream
    - SVProgressHUD
    - UIDeviceIdentifier
    - WordPress-Aztec-iOS
    - WordPress-Editor-iOS
    - WordPressAuthenticator
    - WordPressKit
    - WordPressMocks
    - WordPressShared
    - WordPressUI
    - WPMediaPicker
    - wpxmlrpc
    - ZendeskCommonUISDK
    - ZendeskCoreSDK
    - ZendeskMessagingAPISDK
    - ZendeskMessagingSDK
    - ZendeskSDKConfigurationsSDK
    - ZendeskSupportProvidersSDK
    - ZendeskSupportSDK
    - ZIPFoundation

EXTERNAL SOURCES:
  FBLazyVector:
    :podspec: https://raw.githubusercontent.com/wordpress-mobile/gutenberg-mobile/v1.48.0-alpha1/third-party-podspecs/FBLazyVector.podspec.json
  FBReactNativeSpec:
    :podspec: https://raw.githubusercontent.com/wordpress-mobile/gutenberg-mobile/v1.48.0-alpha1/third-party-podspecs/FBReactNativeSpec.podspec.json
  Folly:
    :podspec: https://raw.githubusercontent.com/wordpress-mobile/gutenberg-mobile/v1.48.0-alpha1/third-party-podspecs/Folly.podspec.json
  FSInteractiveMap:
    :git: https://github.com/wordpress-mobile/FSInteractiveMap.git
    :tag: 0.2.0
  glog:
    :podspec: https://raw.githubusercontent.com/wordpress-mobile/gutenberg-mobile/v1.48.0-alpha1/third-party-podspecs/glog.podspec.json
  Gutenberg:
    :git: http://github.com/wordpress-mobile/gutenberg-mobile/
    :submodules: true
    :tag: v1.48.0-alpha1
  RCTRequired:
    :podspec: https://raw.githubusercontent.com/wordpress-mobile/gutenberg-mobile/v1.48.0-alpha1/third-party-podspecs/RCTRequired.podspec.json
  RCTTypeSafety:
    :podspec: https://raw.githubusercontent.com/wordpress-mobile/gutenberg-mobile/v1.48.0-alpha1/third-party-podspecs/RCTTypeSafety.podspec.json
  React:
    :podspec: https://raw.githubusercontent.com/wordpress-mobile/gutenberg-mobile/v1.48.0-alpha1/third-party-podspecs/React.podspec.json
  React-Core:
    :podspec: https://raw.githubusercontent.com/wordpress-mobile/gutenberg-mobile/v1.48.0-alpha1/third-party-podspecs/React-Core.podspec.json
  React-CoreModules:
    :podspec: https://raw.githubusercontent.com/wordpress-mobile/gutenberg-mobile/v1.48.0-alpha1/third-party-podspecs/React-CoreModules.podspec.json
  React-cxxreact:
    :podspec: https://raw.githubusercontent.com/wordpress-mobile/gutenberg-mobile/v1.48.0-alpha1/third-party-podspecs/React-cxxreact.podspec.json
  React-jsi:
    :podspec: https://raw.githubusercontent.com/wordpress-mobile/gutenberg-mobile/v1.48.0-alpha1/third-party-podspecs/React-jsi.podspec.json
  React-jsiexecutor:
    :podspec: https://raw.githubusercontent.com/wordpress-mobile/gutenberg-mobile/v1.48.0-alpha1/third-party-podspecs/React-jsiexecutor.podspec.json
  React-jsinspector:
    :podspec: https://raw.githubusercontent.com/wordpress-mobile/gutenberg-mobile/v1.48.0-alpha1/third-party-podspecs/React-jsinspector.podspec.json
  react-native-blur:
    :podspec: https://raw.githubusercontent.com/wordpress-mobile/gutenberg-mobile/v1.48.0-alpha1/third-party-podspecs/react-native-blur.podspec.json
  react-native-get-random-values:
    :podspec: https://raw.githubusercontent.com/wordpress-mobile/gutenberg-mobile/v1.48.0-alpha1/third-party-podspecs/react-native-get-random-values.podspec.json
  react-native-keyboard-aware-scroll-view:
    :podspec: https://raw.githubusercontent.com/wordpress-mobile/gutenberg-mobile/v1.48.0-alpha1/third-party-podspecs/react-native-keyboard-aware-scroll-view.podspec.json
  react-native-linear-gradient:
    :podspec: https://raw.githubusercontent.com/wordpress-mobile/gutenberg-mobile/v1.48.0-alpha1/third-party-podspecs/react-native-linear-gradient.podspec.json
  react-native-safe-area:
    :podspec: https://raw.githubusercontent.com/wordpress-mobile/gutenberg-mobile/v1.48.0-alpha1/third-party-podspecs/react-native-safe-area.podspec.json
  react-native-safe-area-context:
    :podspec: https://raw.githubusercontent.com/wordpress-mobile/gutenberg-mobile/v1.48.0-alpha1/third-party-podspecs/react-native-safe-area-context.podspec.json
  react-native-slider:
    :podspec: https://raw.githubusercontent.com/wordpress-mobile/gutenberg-mobile/v1.48.0-alpha1/third-party-podspecs/react-native-slider.podspec.json
  react-native-video:
    :podspec: https://raw.githubusercontent.com/wordpress-mobile/gutenberg-mobile/v1.48.0-alpha1/third-party-podspecs/react-native-video.podspec.json
  React-RCTActionSheet:
    :podspec: https://raw.githubusercontent.com/wordpress-mobile/gutenberg-mobile/v1.48.0-alpha1/third-party-podspecs/React-RCTActionSheet.podspec.json
  React-RCTAnimation:
    :podspec: https://raw.githubusercontent.com/wordpress-mobile/gutenberg-mobile/v1.48.0-alpha1/third-party-podspecs/React-RCTAnimation.podspec.json
  React-RCTBlob:
    :podspec: https://raw.githubusercontent.com/wordpress-mobile/gutenberg-mobile/v1.48.0-alpha1/third-party-podspecs/React-RCTBlob.podspec.json
  React-RCTImage:
    :podspec: https://raw.githubusercontent.com/wordpress-mobile/gutenberg-mobile/v1.48.0-alpha1/third-party-podspecs/React-RCTImage.podspec.json
  React-RCTLinking:
    :podspec: https://raw.githubusercontent.com/wordpress-mobile/gutenberg-mobile/v1.48.0-alpha1/third-party-podspecs/React-RCTLinking.podspec.json
  React-RCTNetwork:
    :podspec: https://raw.githubusercontent.com/wordpress-mobile/gutenberg-mobile/v1.48.0-alpha1/third-party-podspecs/React-RCTNetwork.podspec.json
  React-RCTSettings:
    :podspec: https://raw.githubusercontent.com/wordpress-mobile/gutenberg-mobile/v1.48.0-alpha1/third-party-podspecs/React-RCTSettings.podspec.json
  React-RCTText:
    :podspec: https://raw.githubusercontent.com/wordpress-mobile/gutenberg-mobile/v1.48.0-alpha1/third-party-podspecs/React-RCTText.podspec.json
  React-RCTVibration:
    :podspec: https://raw.githubusercontent.com/wordpress-mobile/gutenberg-mobile/v1.48.0-alpha1/third-party-podspecs/React-RCTVibration.podspec.json
  ReactCommon:
    :podspec: https://raw.githubusercontent.com/wordpress-mobile/gutenberg-mobile/v1.48.0-alpha1/third-party-podspecs/ReactCommon.podspec.json
  ReactNativeDarkMode:
    :podspec: https://raw.githubusercontent.com/wordpress-mobile/gutenberg-mobile/v1.48.0-alpha1/third-party-podspecs/ReactNativeDarkMode.podspec.json
  RNCMaskedView:
    :podspec: https://raw.githubusercontent.com/wordpress-mobile/gutenberg-mobile/v1.48.0-alpha1/third-party-podspecs/RNCMaskedView.podspec.json
  RNGestureHandler:
    :podspec: https://raw.githubusercontent.com/wordpress-mobile/gutenberg-mobile/v1.48.0-alpha1/third-party-podspecs/RNGestureHandler.podspec.json
  RNReanimated:
    :podspec: https://raw.githubusercontent.com/wordpress-mobile/gutenberg-mobile/v1.48.0-alpha1/third-party-podspecs/RNReanimated.podspec.json
  RNScreens:
    :podspec: https://raw.githubusercontent.com/wordpress-mobile/gutenberg-mobile/v1.48.0-alpha1/third-party-podspecs/RNScreens.podspec.json
  RNSVG:
    :podspec: https://raw.githubusercontent.com/wordpress-mobile/gutenberg-mobile/v1.48.0-alpha1/third-party-podspecs/RNSVG.podspec.json
  RNTAztecView:
    :git: http://github.com/wordpress-mobile/gutenberg-mobile/
    :submodules: true
    :tag: v1.48.0-alpha1
  Yoga:
    :podspec: https://raw.githubusercontent.com/wordpress-mobile/gutenberg-mobile/v1.48.0-alpha1/third-party-podspecs/Yoga.podspec.json

CHECKOUT OPTIONS:
  FSInteractiveMap:
    :git: https://github.com/wordpress-mobile/FSInteractiveMap.git
    :tag: 0.2.0
  Gutenberg:
    :git: http://github.com/wordpress-mobile/gutenberg-mobile/
    :submodules: true
    :tag: v1.48.0-alpha1
  RNTAztecView:
    :git: http://github.com/wordpress-mobile/gutenberg-mobile/
    :submodules: true
    :tag: v1.48.0-alpha1

SPEC CHECKSUMS:
  1PasswordExtension: f97cc80ae58053c331b2b6dc8843ba7103b33794
  Alamofire: 3ec537f71edc9804815215393ae2b1a8ea33a844
  AlamofireImage: 63cfe3baf1370be6c498149687cf6db3e3b00999
  AlamofireNetworkActivityIndicator: 9acc3de3ca6645bf0efed462396b0df13dd3e7b8
  AMScrollingNavbar: cf0ec5a5ee659d76ba2509f630bf14fba7e16dc3
  AppAuth: 31bcec809a638d7bd2f86ea8a52bd45f6e81e7c7
  AppCenter: fddcbac6e4baae3d93a196ceb0bfe0e4ce407dec
  Automattic-Tracks-iOS: f706ecd3fe22f6cfc6904bf65c5675874c1bceff
  boost-for-react-native: 39c7adb57c4e60d6c5479dd8623128eb5b3f0f2c
  Charts: f69cf0518b6d1d62608ca504248f1bbe0b6ae77e
  CocoaLumberjack: e8955b9d337ac307103b0a34fd141c32f27e53c5
  CropViewController: a5c143548a0fabcd6cc25f2d26e40460cfb8c78c
  DoubleConversion: e22e0762848812a87afd67ffda3998d9ef29170c
  Down: 71bf4af3c04fa093e65dffa25c4b64fa61287373
  FBLazyVector: 47798d43f20e85af0d3cef09928b6e2d16dbbe4c
  FBReactNativeSpec: 8d0bf8eca089153f4196975ca190cda8c2d5dbd2
  Folly: 30e7936e1c45c08d884aa59369ed951a8e68cf51
  FormatterKit: 184db51bf120b633693a73624a4cede89ec51a41
  FSInteractiveMap: a396f610f48b76cb540baa87139d056429abda86
  Gifu: 7bcb6427457d85e0b4dff5a84ec5947ac19a93ea
  glog: 1f3da668190260b06b429bb211bfbee5cd790c28
  GoogleSignIn: 7137d297ddc022a7e0aa4619c86d72c909fa7213
  Gridicons: 17d660b97ce4231d582101b02f8280628b141c9a
  GTMAppAuth: 197a8dabfea5d665224aa00d17f164fc2248dab9
  GTMSessionFetcher: b3503b20a988c4e20cc189aa798fd18220133f52
  Gutenberg: ad561c8d21878ab1d14b7e499855da43dd6f183d
  JTAppleCalendar: 932cadea40b1051beab10f67843451d48ba16c99
  Kanvas: 412d5b7502809153a6acac98f57923ad5d0251f8
  lottie-ios: 3a3758ef5a008e762faec9c9d50a39842f26d124
  MediaEditor: 20cdeb46bdecd040b8bc94467ac85a52b53b193a
  MRProgress: 16de7cc9f347e8846797a770db102a323fe7ef09
  Nimble: 051e3d8912d40138fa5591c78594f95fb172af37
  NSObject-SafeExpectations: ab8fe623d36b25aa1f150affa324e40a2f3c0374
  "NSURL+IDN": afc873e639c18138a1589697c3add197fe8679ca
  OCMock: 43565190abc78977ad44a61c0d20d7f0784d35ab
  OHHTTPStubs: 90eac6d8f2c18317baeca36698523dc67c513831
  RCTRequired: 3ca691422140f76f04fd2af6dc90914cf0f81ef1
  RCTTypeSafety: aab4e9679dbb3682bf0404fded7b9557d7306795
  Reachability: 33e18b67625424e47b6cde6d202dce689ad7af96
  React: 5a954890216a4493df5ab2149f70f18592b513ac
  React-Core: 865fa241faa644ff20cb5ec87787b32a5acc43b3
  React-CoreModules: 026fafece67a3802aa8bb1995d27227b0d95e0f5
  React-cxxreact: 9c76312456310d1b486e23edb9ce576a5397ebc2
  React-jsi: 6d6afac4873e8a3433334378589a0a8190d58070
  React-jsiexecutor: 9dfdcd0db23042623894dcbc02d61a772da8e3c1
  React-jsinspector: 89927b9ec6d75759882949d2043ba704565edaec
  react-native-blur: adb31865c20137dacb53c32e3423374ac2b8c5a0
  react-native-get-random-values: 8940331a943a46c165d3ed05802c09c392f8dd46
  react-native-keyboard-aware-scroll-view: ffa9152671fec9a571197ed2d02e0fcb90206e60
  react-native-linear-gradient: 258ba8c61848324b1f2019bed5f460e6396137b7
  react-native-safe-area: e8230b0017d76c00de6b01e2412dcf86b127c6a3
  react-native-safe-area-context: 52c73401424bae74fc89ca91b4ae5c4f2689d857
  react-native-slider: 2f186719b7ada773b78141b8dae62081d819b206
  react-native-video: d01ed7ff1e38fa7dcc6c15c94cf505e661b7bfd0
  React-RCTActionSheet: e8f642cfaa396b6b09fd38f53378506c2d63af35
  React-RCTAnimation: cec1abbcfb006978a288c5072e3d611d6ff76d4c
  React-RCTBlob: 7596eb2048150e429127a92a701e6cd40a8c0a74
  React-RCTImage: 03c7e36877a579ee51dcc33079cc8bc98658a722
  React-RCTLinking: cdc3f1aaff5f321bc954a98b7ffae3f864a6eaa3
  React-RCTNetwork: 33b3da6944786edea496a5fc6afea466633fd711
  React-RCTSettings: a3b7b3124315f8c91fad5d8aff08ee97d4b471cd
  React-RCTText: ee9c8b70180fb58d062483d9664cd921d14b5961
  React-RCTVibration: 20deb1f6f001000d1f2603722ec110c66c74796b
  ReactCommon: 48926fc48fcd7c8a629860049ffba9c23b4005dc
  ReactNativeDarkMode: f61376360c5d983907e5c316e8e1c853a8c2f348
  RNCMaskedView: 744eb642f5d96bd670ea93f59e7a1346ea50976a
  RNGestureHandler: 82a89b0fde0a37e633c6233418f7249e2f8e59b5
  RNReanimated: 13f7a6a22667c4f00aac217bc66f94e8560b3d59
  RNScreens: 6833ac5c29cf2f03eed12103140530bbd75b6aea
  RNSVG: 68a534a5db06dcbdaebfd5079349191598caef7b
  RNTAztecView: 4ad98324d0ed9e36e0afc878cd51f3a4a0d2691c
  Sentry: 972bd51ddb2aa3430f2c81fadb975fe27f47c2f4
  Sodium: 23d11554ecd556196d313cf6130d406dfe7ac6da
  Starscream: ef3ece99d765eeccb67de105bfa143f929026cf5
  SVProgressHUD: 1428aafac632c1f86f62aa4243ec12008d7a51d6
  UIDeviceIdentifier: f4bf3b343581a1beacdbf5fb1a8825bd5f05a4a4
  WordPress-Aztec-iOS: 870c93297849072aadfc2223e284094e73023e82
  WordPress-Editor-iOS: 068b32d02870464ff3cb9e3172e74234e13ed88c
  WordPressAuthenticator: 73887798e340abe3cf021163644e59ca5388affb
<<<<<<< HEAD
  WordPressKit: 9f5a58b839ca4ae37b152521d6cee3b5187552b0
=======
  WordPressKit: 789bfe88dd8a11e1d8f6d237c45fc3350d6ccdc2
>>>>>>> b5f219eb
  WordPressMocks: 903d2410f41a09fb2e0a1b44ad36ad80310570fb
  WordPressShared: 2d2b45d8945221b716a0e2f23932dadb750d9a74
  WordPressUI: 3b70cccc4c44cff09024ca3e94ae25a8768b26c1
  WPMediaPicker: d5ae9a83cd5cc0e4de46bfc1c59120aa86658bc3
  wpxmlrpc: bf55a43a7e710bd2a4fb8c02dfe83b1246f14f13
  Yoga: c920bf12bf8146aa5cd118063378c2cf5682d16c
  ZendeskCommonUISDK: 92ca6b16956430a2cb61c89aeaa6ca123d1f81fd
  ZendeskCoreSDK: 2dc9457ae01d024ca02f60f6134ad1ad90136c29
  ZendeskMessagingAPISDK: 986919a8f6f11a7019660d1ff798f1efb42fa572
  ZendeskMessagingSDK: bf9a06f0cbb219617d9cf60a46aba1b68c8f3b30
  ZendeskSDKConfigurationsSDK: 45fa87ec8418697f7fce5e56bec472052f0aedb5
  ZendeskSupportProvidersSDK: 51c9d4a826f7bd87e3109e5c801c602a6b62c762
  ZendeskSupportSDK: dcb2596ad05a63d662e8c7924357babbf327b421
  ZIPFoundation: e27423c004a5a1410c15933407747374e7c6cb6e

PODFILE CHECKSUM: 3e4e8ed46d30423393f5d7414660e486aa37b3b2

COCOAPODS: 1.10.0<|MERGE_RESOLUTION|>--- conflicted
+++ resolved
@@ -405,11 +405,7 @@
     - WordPressKit (~> 4.18-beta)
     - WordPressShared (~> 1.12-beta)
     - WordPressUI (~> 1.7-beta)
-<<<<<<< HEAD
   - WordPressKit (4.28.0-beta.4):
-=======
-  - WordPressKit (4.28.0-beta.3):
->>>>>>> b5f219eb
     - Alamofire (~> 4.8.0)
     - CocoaLumberjack (~> 3.4)
     - NSObject-SafeExpectations (= 0.0.4)
@@ -754,11 +750,7 @@
   WordPress-Aztec-iOS: 870c93297849072aadfc2223e284094e73023e82
   WordPress-Editor-iOS: 068b32d02870464ff3cb9e3172e74234e13ed88c
   WordPressAuthenticator: 73887798e340abe3cf021163644e59ca5388affb
-<<<<<<< HEAD
   WordPressKit: 9f5a58b839ca4ae37b152521d6cee3b5187552b0
-=======
-  WordPressKit: 789bfe88dd8a11e1d8f6d237c45fc3350d6ccdc2
->>>>>>> b5f219eb
   WordPressMocks: 903d2410f41a09fb2e0a1b44ad36ad80310570fb
   WordPressShared: 2d2b45d8945221b716a0e2f23932dadb750d9a74
   WordPressUI: 3b70cccc4c44cff09024ca3e94ae25a8768b26c1
