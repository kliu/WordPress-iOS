--- conflicted
+++ resolved
@@ -582,14 +582,10 @@
   Gutenberg:
     :git: http://github.com/wordpress-mobile/gutenberg-mobile/
     :submodules: true
-<<<<<<< HEAD
     :tag: v1.47.0
-=======
-    :tag: v1.47.0-alpha2
   Kanvas:
     :branch: main
     :git: "git@github.com:tumblr/kanvas-ios.git"
->>>>>>> d1c32208
   RCTRequired:
     :podspec: https://raw.githubusercontent.com/wordpress-mobile/gutenberg-mobile/v1.47.0/third-party-podspecs/RCTRequired.podspec.json
   RCTTypeSafety:
@@ -670,14 +666,10 @@
   Gutenberg:
     :git: http://github.com/wordpress-mobile/gutenberg-mobile/
     :submodules: true
-<<<<<<< HEAD
     :tag: v1.47.0
-=======
-    :tag: v1.47.0-alpha2
   Kanvas:
     :commit: 08e47a4f5892e939fc7c5466e909575bd9b189e4
     :git: "git@github.com:tumblr/kanvas-ios.git"
->>>>>>> d1c32208
   RNTAztecView:
     :git: http://github.com/wordpress-mobile/gutenberg-mobile/
     :submodules: true
@@ -779,10 +771,6 @@
   ZendeskSupportSDK: dcb2596ad05a63d662e8c7924357babbf327b421
   ZIPFoundation: b1f0de4eed33e74a676f76e12559ab6b75990197
 
-<<<<<<< HEAD
-PODFILE CHECKSUM: 2db62b4255590c62aea6a483936d6696a0646545
-=======
-PODFILE CHECKSUM: 821b48e0dc4b91ff4d4017e77d27f2fa0673ff2d
->>>>>>> d1c32208
+PODFILE CHECKSUM: cb1f9a1c50055364c32df792d8758b9dfa09ff0b
 
 COCOAPODS: 1.10.0