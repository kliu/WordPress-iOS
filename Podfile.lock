--- conflicted
+++ resolved
@@ -481,9 +481,9 @@
   - SDWebImageWebPCoder (0.8.5):
     - libwebp (~> 1.0)
     - SDWebImage/Core (~> 5.10)
-  - Sentry (7.28.0):
-    - Sentry/Core (= 7.28.0)
-  - Sentry/Core (7.28.0)
+  - Sentry (7.27.0):
+    - Sentry/Core (= 7.27.0)
+  - Sentry/Core (7.27.0)
   - Sodium (0.9.1)
   - Starscream (3.0.6)
   - SVProgressHUD (2.2.5)
@@ -501,11 +501,7 @@
     - WordPressKit (~> 4.18-beta)
     - WordPressShared (~> 1.12-beta)
     - WordPressUI (~> 1.7-beta)
-<<<<<<< HEAD
   - WordPressKit (4.58.2-beta.1):
-=======
-  - WordPressKit (4.58.1):
->>>>>>> 65d3f78d
     - Alamofire (~> 4.8.0)
     - CocoaLumberjack (~> 3.4)
     - NSObject-SafeExpectations (= 0.0.4)
@@ -605,13 +601,8 @@
   - Starscream (= 3.0.6)
   - SVProgressHUD (= 2.2.5)
   - WordPress-Editor-iOS (~> 1.19.8)
-<<<<<<< HEAD
-  - WordPressAuthenticator (>= 3.2.2-beta.1, ~> 3.2)
+  - WordPressAuthenticator (>= 3.2.2, ~> 3.2)
   - WordPressKit (from `https://github.com/wordpress-mobile/WordPressKit-iOS.git`, branch `task/19445-remote-config`)
-=======
-  - WordPressAuthenticator (>= 3.2.2, ~> 3.2)
-  - WordPressKit (>= 4.58.1, ~> 4.58)
->>>>>>> 65d3f78d
   - WordPressShared (~> 1.18.0)
   - WordPressUI (~> 1.12.5)
   - WPMediaPicker (~> 1.8.4)
@@ -659,7 +650,6 @@
     - UIDeviceIdentifier
     - WordPress-Aztec-iOS
     - WordPress-Editor-iOS
-    - WordPressKit
     - WordPressShared
     - WordPressUI
     - WPMediaPicker
@@ -872,20 +862,15 @@
   RNTAztecView: 168824a26c9e9b19f6f032a739efab296771b351
   SDWebImage: a7f831e1a65eb5e285e3fb046a23fcfbf08e696d
   SDWebImageWebPCoder: 908b83b6adda48effe7667cd2b7f78c897e5111d
-  Sentry: 2c6053e4cfe6dea6608135dea1928ffbb4ecfba5
+  Sentry: 026b36fdc09531604db9279e55f047fe652e3f4a
   Sodium: 23d11554ecd556196d313cf6130d406dfe7ac6da
   Starscream: ef3ece99d765eeccb67de105bfa143f929026cf5
   SVProgressHUD: 1428aafac632c1f86f62aa4243ec12008d7a51d6
   UIDeviceIdentifier: e6a801d25f4f178de5bdf475ffe29050d0148176
   WordPress-Aztec-iOS: 7d11d598f14c82c727c08b56bd35fbeb7dafb504
   WordPress-Editor-iOS: 9eb9f12f21a5209cb837908d81ffe1e31cb27345
-<<<<<<< HEAD
-  WordPressAuthenticator: eae458ed9d8252ad972f6078e5b04faed0948bf5
+  WordPressAuthenticator: 5110c62de1b1b1eb1f2a43fd2599f7f6c7a6659d
   WordPressKit: 57142466919a035114ba6bebfc0e29e05d5c4e70
-=======
-  WordPressAuthenticator: 5110c62de1b1b1eb1f2a43fd2599f7f6c7a6659d
-  WordPressKit: 476ac76ac7ba610a694c55729cc4f0191bb820dc
->>>>>>> 65d3f78d
   WordPressShared: e5a479220643f46dc4d7726ef8dd45f18bf0c53b
   WordPressUI: c5be816f6c7b3392224ac21de9e521e89fa108ac
   WPMediaPicker: 5a74a91e11c1047e942a65de0193f93432fc2c6d
@@ -900,10 +885,6 @@
   ZendeskSupportSDK: 3a8e508ab1d9dd22dc038df6c694466414e037ba
   ZIPFoundation: ae5b4b813d216d3bf0a148773267fff14bd51d37
 
-<<<<<<< HEAD
-PODFILE CHECKSUM: 9baa7136785b3c43dee4bf1acfef9b325cc90b07
-=======
-PODFILE CHECKSUM: 414e767e2d770a8f141d427b2d743a5bbe610fc1
->>>>>>> 65d3f78d
+PODFILE CHECKSUM: 0727cff41302f2f4da43d56c6a9d383d6893c4f0
 
 COCOAPODS: 1.11.2