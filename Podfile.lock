--- conflicted
+++ resolved
@@ -31,9 +31,9 @@
   - Charts (3.2.2):
     - Charts/Core (= 3.2.2)
   - Charts/Core (3.2.2)
-  - CocoaLumberjack (3.7.0):
-    - CocoaLumberjack/Core (= 3.7.0)
-  - CocoaLumberjack/Core (3.7.0)
+  - CocoaLumberjack (3.5.2):
+    - CocoaLumberjack/Core (= 3.5.2)
+  - CocoaLumberjack/Core (3.5.2)
   - CropViewController (2.5.3)
   - DoubleConversion (1.1.5)
   - Down (0.6.6)
@@ -390,7 +390,7 @@
   - Sodium (0.8.0)
   - Starscream (3.0.6)
   - SVProgressHUD (2.2.5)
-  - UIDeviceIdentifier (1.6.0)
+  - UIDeviceIdentifier (1.5.0)
   - WordPress-Aztec-iOS (1.19.3)
   - WordPress-Editor-iOS (1.19.3):
     - WordPress-Aztec-iOS (= 1.19.3)
@@ -435,7 +435,7 @@
   - ZendeskSupportSDK (5.1.1):
     - ZendeskMessagingSDK (~> 3.8.0)
     - ZendeskSupportProvidersSDK (~> 5.1.1)
-  - ZIPFoundation (0.9.11)
+  - ZIPFoundation (0.9.10)
 
 DEPENDENCIES:
   - Alamofire (= 4.8.0)
@@ -666,6 +666,9 @@
     :git: http://github.com/wordpress-mobile/gutenberg-mobile/
     :submodules: true
     :tag: v1.43.0-alpha2
+  RNCMaskedView:
+    :commit: d4ccf2bba163679c4550ce6ba0119604cd5e6379
+    :git: https://github.com/react-native-community/react-native-masked-view.git
   RNTAztecView:
     :git: http://github.com/wordpress-mobile/gutenberg-mobile/
     :submodules: true
@@ -682,7 +685,7 @@
   Automattic-Tracks-iOS: ac2cf9d8332fef72cf3e6de7b14012e7a0672676
   boost-for-react-native: 39c7adb57c4e60d6c5479dd8623128eb5b3f0f2c
   Charts: f69cf0518b6d1d62608ca504248f1bbe0b6ae77e
-  CocoaLumberjack: e8955b9d337ac307103b0a34fd141c32f27e53c5
+  CocoaLumberjack: 118bf4a820efc641f79fa487b75ed928dccfae23
   CropViewController: a5c143548a0fabcd6cc25f2d26e40460cfb8c78c
   DoubleConversion: e22e0762848812a87afd67ffda3998d9ef29170c
   Down: 71bf4af3c04fa093e65dffa25c4b64fa61287373
@@ -746,7 +749,7 @@
   Sodium: 63c0ca312a932e6da481689537d4b35568841bdc
   Starscream: ef3ece99d765eeccb67de105bfa143f929026cf5
   SVProgressHUD: 1428aafac632c1f86f62aa4243ec12008d7a51d6
-  UIDeviceIdentifier: f4bf3b343581a1beacdbf5fb1a8825bd5f05a4a4
+  UIDeviceIdentifier: a79ccdfc940373835a7d8e9fc7541e6bf61b6319
   WordPress-Aztec-iOS: b7ac8b30f746992e85d9668453ac87c2cdcecf4f
   WordPress-Editor-iOS: 1886f7fe464d79ee64ccfe7985281f8cf45f75eb
   WordPressAuthenticator: 6144728478567e3ecb9514ac0ac434d203e7f26b
@@ -764,12 +767,8 @@
   ZendeskSDKConfigurationsSDK: 2fa9413915db85c993f58ad8f7902bea0b6090a5
   ZendeskSupportProvidersSDK: 51c9d4a826f7bd87e3109e5c801c602a6b62c762
   ZendeskSupportSDK: dcb2596ad05a63d662e8c7924357babbf327b421
-  ZIPFoundation: b1f0de4eed33e74a676f76e12559ab6b75990197
+  ZIPFoundation: 249fa8890597086cd536bb2df5c9804d84e122b0
 
-<<<<<<< HEAD
-PODFILE CHECKSUM: 837135cda09bfe675a46a2d1037170f6b7224d39
-=======
-PODFILE CHECKSUM: bf955b27364b9a655dd44c5b98ff386347c874f5
->>>>>>> 80939fb8
+PODFILE CHECKSUM: 5dac84f8c9638692da364dfd1d06a259b1dec4ec
 
 COCOAPODS: 1.9.3