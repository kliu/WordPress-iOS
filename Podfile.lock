--- conflicted
+++ resolved
@@ -40,13 +40,8 @@
     - AppAuth/Core (~> 1.6)
     - GTMSessionFetcher/Core (< 3.0, >= 1.5)
   - GTMSessionFetcher/Core (1.7.2)
-<<<<<<< HEAD
   - Gutenberg (1.102.1)
-  - JTAppleCalendar (8.0.3)
-=======
-  - Gutenberg (1.102.0)
   - JTAppleCalendar (8.0.5)
->>>>>>> c767bb91
   - Kanvas (1.4.4)
   - MediaEditor (1.2.2):
     - CropViewController (~> 2.5.3)
@@ -70,12 +65,12 @@
   - SDWebImage (5.11.1):
     - SDWebImage/Core (= 5.11.1)
   - SDWebImage/Core (5.11.1)
-  - Sentry (8.9.4):
-    - Sentry/Core (= 8.9.4)
-    - SentryPrivate (= 8.9.4)
-  - Sentry/Core (8.9.4):
-    - SentryPrivate (= 8.9.4)
-  - SentryPrivate (8.9.4)
+  - Sentry (8.10.0):
+    - Sentry/Core (= 8.10.0)
+    - SentryPrivate (= 8.10.0)
+  - Sentry/Core (8.10.0):
+    - SentryPrivate (= 8.10.0)
+  - SentryPrivate (8.10.0)
   - Sodium (0.9.1)
   - Starscream (3.0.6)
   - SVProgressHUD (2.2.5)
@@ -130,13 +125,8 @@
   - FSInteractiveMap (from `https://github.com/wordpress-mobile/FSInteractiveMap.git`, tag `0.2.0`)
   - Gifu (= 3.3.1)
   - Gridicons (~> 1.1.0)
-<<<<<<< HEAD
   - Gutenberg (from `https://cdn.a8c-ci.services/gutenberg-mobile/Gutenberg-v1.102.1.podspec`)
-  - JTAppleCalendar (~> 8.0.2)
-=======
-  - Gutenberg (from `https://cdn.a8c-ci.services/gutenberg-mobile/Gutenberg-v1.102.0.podspec`)
   - JTAppleCalendar (~> 8.0.5)
->>>>>>> c767bb91
   - Kanvas (~> 1.4.4)
   - MediaEditor (>= 1.2.2, ~> 1.2)
   - NSObject-SafeExpectations (~> 0.0.4)
@@ -239,13 +229,8 @@
   Gridicons: 17d660b97ce4231d582101b02f8280628b141c9a
   GTMAppAuth: 0ff230db599948a9ad7470ca667337803b3fc4dd
   GTMSessionFetcher: 5595ec75acf5be50814f81e9189490412bad82ba
-<<<<<<< HEAD
   Gutenberg: 246ad56a1bd09eb48eb35510f1a1aa5948ef21a4
-  JTAppleCalendar: 932cadea40b1051beab10f67843451d48ba16c99
-=======
-  Gutenberg: 315b07b2b9307335c0424b06626fae5e58b16729
   JTAppleCalendar: 16c6501b22cb27520372c28b0a2e0b12c8d0cd73
->>>>>>> c767bb91
   Kanvas: f932eaed3d3f47aae8aafb6c2d27c968bdd49030
   MediaEditor: d08314cfcbfac74361071a306b4bc3a39b3356ae
   NSObject-SafeExpectations: ab8fe623d36b25aa1f150affa324e40a2f3c0374
@@ -254,8 +239,8 @@
   OHHTTPStubs: 90eac6d8f2c18317baeca36698523dc67c513831
   Reachability: 33e18b67625424e47b6cde6d202dce689ad7af96
   SDWebImage: a7f831e1a65eb5e285e3fb046a23fcfbf08e696d
-  Sentry: 56c76eed917f7dffd46db50906afbf5c9aa2673a
-  SentryPrivate: f3be34b5deb9fe676fdfb1f1ad5cdb1b740c5688
+  Sentry: 71cd4427146ac56eab6e70401ac7a24384c3d3b5
+  SentryPrivate: 9334613897c85a9e30f2c9d7a331af8aaa4fe71f
   Sodium: 23d11554ecd556196d313cf6130d406dfe7ac6da
   Starscream: ef3ece99d765eeccb67de105bfa143f929026cf5
   SVProgressHUD: 1428aafac632c1f86f62aa4243ec12008d7a51d6
