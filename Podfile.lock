--- conflicted
+++ resolved
@@ -1,5 +1,5 @@
 PODS:
-  - 1PasswordExtension (1.8.6)
+  - 1PasswordExtension (1.8.5)
   - Alamofire (4.8.0)
   - AlamofireNetworkActivityIndicator (2.4.0):
     - Alamofire (~> 4.8)
@@ -372,21 +372,12 @@
   - WordPress-Aztec-iOS (1.16.0)
   - WordPress-Editor-iOS (1.16.0):
     - WordPress-Aztec-iOS (= 1.16.0)
-<<<<<<< HEAD
   - WordPressAuthenticator (1.11.0-beta.12):
     - 1PasswordExtension (= 1.8.5)
     - Alamofire (= 4.8)
     - CocoaLumberjack (~> 3.5)
     - GoogleSignIn (~> 4.4)
     - Gridicons (~> 1.0-beta.1)
-=======
-  - WordPressAuthenticator (1.11.0-beta.13):
-    - 1PasswordExtension (= 1.8.6)
-    - Alamofire (= 4.8)
-    - CocoaLumberjack (~> 3.5)
-    - GoogleSignIn (~> 4.4)
-    - Gridicons (~> 0.20-beta)
->>>>>>> b52f73fe
     - lottie-ios (= 3.1.6)
     - "NSURL+IDN (= 0.4)"
     - SVProgressHUD (= 2.2.5)
@@ -446,13 +437,8 @@
   - MediaEditor (~> 1.0.1)
   - MRProgress (= 0.8.3)
   - Nimble (~> 7.3.1)
-<<<<<<< HEAD
-  - NSObject-SafeExpectations (~> 0.0.3)
+  - NSObject-SafeExpectations (~> 0.0.4)
   - "NSURL+IDN (~> 0.4)"
-=======
-  - NSObject-SafeExpectations (= 0.0.4)
-  - "NSURL+IDN (= 0.4)"
->>>>>>> b52f73fe
   - OCMock (= 3.4.3)
   - OHHTTPStubs (= 6.1.0)
   - OHHTTPStubs/Swift (= 6.1.0)
@@ -488,21 +474,12 @@
   - Starscream (= 3.0.6)
   - SVProgressHUD (= 2.2.5)
   - WordPress-Editor-iOS (~> 1.16.0)
-<<<<<<< HEAD
   - WordPressAuthenticator (from `https://github.com/wordpress-mobile/WordPressAuthenticator-iOS.git`, branch `update/gridicons-1.0`)
   - WordPressKit (~> 4.6.0-beta.8)
   - WordPressMocks (~> 0.0.8)
-  - WordPressShared (~> 1.8.16-beta)
-  - WordPressUI (~> 1.5.1)
-  - WPMediaPicker (~> 1.6.0)
-=======
-  - WordPressAuthenticator (~> 1.11.0-beta.13)
-  - WordPressKit (~> 4.6.0-beta.8)
-  - WordPressMocks (~> 0.0.8)
-  - WordPressShared (= 1.8.16-beta.1)
+  - WordPressShared (~> 1.8.16-beta.1)
   - WordPressUI (~> 1.5.2-beta.1)
   - WPMediaPicker (~> 1.6.1-beta.2)
->>>>>>> b52f73fe
   - Yoga (from `https://raw.githubusercontent.com/wordpress-mobile/gutenberg-mobile/d377b883c761c2a71d29bd631f3d3227b3e313a2/react-native-gutenberg-bridge/third-party-podspecs/Yoga.podspec.json`)
   - ZendeskSupportSDK (= 5.0.0)
   - ZIPFoundation (~> 0.9.8)
@@ -654,7 +631,7 @@
     :git: https://github.com/wordpress-mobile/WordPressAuthenticator-iOS.git
 
 SPEC CHECKSUMS:
-  1PasswordExtension: f97cc80ae58053c331b2b6dc8843ba7103b33794
+  1PasswordExtension: 0e95bdea64ec8ff2f4f693be5467a09fac42a83d
   Alamofire: 3ec537f71edc9804815215393ae2b1a8ea33a844
   AlamofireNetworkActivityIndicator: 9acc3de3ca6645bf0efed462396b0df13dd3e7b8
   AppCenter: fddcbac6e4baae3d93a196ceb0bfe0e4ce407dec
@@ -721,21 +698,12 @@
   UIDeviceIdentifier: 44f805037d21b94394821828f4fcaba34b38c2d0
   WordPress-Aztec-iOS: 64a2989d25befb5ce086fac440315f696026ffd5
   WordPress-Editor-iOS: 63ef6a532af2c92e3301421f5c4af41ad3be8721
-<<<<<<< HEAD
   WordPressAuthenticator: f7abd84b03351af4dc35d8e4ce109f5ce47263a8
-  WordPressKit: eb884caeba0fab58ea1e99ceee2403559c4e99a4
-  WordPressMocks: b4064b99a073117bbc304abe82df78f2fbe60992
-  WordPressShared: ddcb40e608bc0f0162cce5e8df006584febcec50
-  WordPressUI: ce0ac522146dabcd0a68ace24c0104dfdf6f4b0d
-  WPMediaPicker: e5d28197da6b467d4e5975d64a49255977e39455
-=======
-  WordPressAuthenticator: a932d9db6a439f7e47372c8f64de629724c63462
   WordPressKit: eb884caeba0fab58ea1e99ceee2403559c4e99a4
   WordPressMocks: b4064b99a073117bbc304abe82df78f2fbe60992
   WordPressShared: ddcb40e608bc0f0162cce5e8df006584febcec50
   WordPressUI: 77907b59f39530af1003a30e6148a3ad0d2b179f
   WPMediaPicker: d426e9af45a454df8850d9e045cf6a52a8b599ed
->>>>>>> b52f73fe
   wpxmlrpc: d758b6ad17723d31d06493acc932f6d9b340de95
   Yoga: c920bf12bf8146aa5cd118063378c2cf5682d16c
   ZendeskCommonUISDK: 3c432801e31abff97d6e30441ea102eaef6b99e2
@@ -747,10 +715,6 @@
   ZendeskSupportSDK: a87ab1e4badace92c75eb11dc77ede1e995b2adc
   ZIPFoundation: 249fa8890597086cd536bb2df5c9804d84e122b0
 
-<<<<<<< HEAD
-PODFILE CHECKSUM: 63a6ba0d311119eeee943bca099b8abd53f918e8
-=======
-PODFILE CHECKSUM: 8913227c787b0a45ce3627ec5cab350605e4533b
->>>>>>> b52f73fe
+PODFILE CHECKSUM: d991d38f550b1f5126784ef1958f0388babcfdf0
 
 COCOAPODS: 1.8.4