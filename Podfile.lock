--- conflicted
+++ resolved
@@ -405,7 +405,7 @@
     - WordPressKit (~> 4.18-beta)
     - WordPressShared (~> 1.12-beta)
     - WordPressUI (~> 1.7-beta)
-  - WordPressKit (4.29.0-beta.3):
+  - WordPressKit (4.29.0-beta.4):
     - Alamofire (~> 4.8.0)
     - CocoaLumberjack (~> 3.4)
     - NSObject-SafeExpectations (= 0.0.4)
@@ -652,14 +652,10 @@
   RNTAztecView:
     :git: https://github.com/wordpress-mobile/gutenberg-mobile.git
     :submodules: true
-<<<<<<< HEAD
-    :tag: v1.48.0
+    :tag: v1.48.1
   WordPressKit:
     :branch: fix/15401-last_post_insight_error
     :git: https://github.com/wordpress-mobile/WordPressKit-iOS.git
-=======
-    :tag: v1.48.1
->>>>>>> 1e36ecf7
   Yoga:
     :podspec: https://raw.githubusercontent.com/wordpress-mobile/gutenberg-mobile/v1.48.1/third-party-podspecs/Yoga.podspec.json
 
@@ -674,14 +670,10 @@
   RNTAztecView:
     :git: https://github.com/wordpress-mobile/gutenberg-mobile.git
     :submodules: true
-<<<<<<< HEAD
-    :tag: v1.48.0
+    :tag: v1.48.1
   WordPressKit:
-    :commit: 65d43d26f8d184b1ac9b3535653b4962653bd4ce
+    :commit: cdd2d23e43f0b97cfbb86eac07b1bf0f2b7a9281
     :git: https://github.com/wordpress-mobile/WordPressKit-iOS.git
-=======
-    :tag: v1.48.1
->>>>>>> 1e36ecf7
 
 SPEC CHECKSUMS:
   1PasswordExtension: f97cc80ae58053c331b2b6dc8843ba7103b33794
@@ -763,7 +755,7 @@
   WordPress-Aztec-iOS: 870c93297849072aadfc2223e284094e73023e82
   WordPress-Editor-iOS: 068b32d02870464ff3cb9e3172e74234e13ed88c
   WordPressAuthenticator: 7b7555d43273231e968f1f890166fc3aac72b2a3
-  WordPressKit: 97b3e18f5692f1fed76edf9f1c6e99ac69f6c04d
+  WordPressKit: dcfebff503efdfcb7d03e4051a62dcff198a13cb
   WordPressMocks: 903d2410f41a09fb2e0a1b44ad36ad80310570fb
   WordPressShared: 2d2b45d8945221b716a0e2f23932dadb750d9a74
   WordPressUI: 3b70cccc4c44cff09024ca3e94ae25a8768b26c1
@@ -779,10 +771,6 @@
   ZendeskSupportSDK: e100a7a0a1bb5d7d43abbde3338727d985a4986d
   ZIPFoundation: e27423c004a5a1410c15933407747374e7c6cb6e
 
-<<<<<<< HEAD
-PODFILE CHECKSUM: c684162750accff8b9271efa46c970aa80c04132
-=======
-PODFILE CHECKSUM: 95067ef6af4f1e49f57d35eb0bb60c2cf46880f0
->>>>>>> 1e36ecf7
+PODFILE CHECKSUM: de22fc2813a4667210208b22d34fba2add18f3d1
 
 COCOAPODS: 1.10.0