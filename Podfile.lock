--- conflicted
+++ resolved
@@ -218,18 +218,11 @@
   - SimulatorStatusMagic (2.4.1)
   - Starscream (3.0.6)
   - SVProgressHUD (2.2.5)
-<<<<<<< HEAD
   - TOCropViewController (2.5.2)
-  - UIDeviceIdentifier (1.1.4)
-  - WordPress-Aztec-iOS (1.14.0)
-  - WordPress-Editor-iOS (1.14.0):
-    - WordPress-Aztec-iOS (= 1.14.0)
-=======
   - UIDeviceIdentifier (1.4.0)
   - WordPress-Aztec-iOS (1.15.0)
   - WordPress-Editor-iOS (1.15.0):
     - WordPress-Aztec-iOS (= 1.15.0)
->>>>>>> 399e143a
   - WordPressAuthenticator (1.10.6):
     - 1PasswordExtension (= 1.8.5)
     - Alamofire (= 4.7.3)
@@ -517,16 +510,10 @@
   SimulatorStatusMagic: 28d4a9d1a500ac7cea0b2b5a43c1c6ddb40ba56c
   Starscream: ef3ece99d765eeccb67de105bfa143f929026cf5
   SVProgressHUD: 1428aafac632c1f86f62aa4243ec12008d7a51d6
-<<<<<<< HEAD
   TOCropViewController: e9da34f484aedd4e5d5a8ab230ba217cfe16c729
-  UIDeviceIdentifier: 8f8a24b257a4d978c8d40ad1e7355b944ffbfa8c
-  WordPress-Aztec-iOS: 72967764b174f49febbe8c3075aab36d391d715b
-  WordPress-Editor-iOS: 508a0581810409b42ac721a32e0264841c31b892
-=======
   UIDeviceIdentifier: 44f805037d21b94394821828f4fcaba34b38c2d0
   WordPress-Aztec-iOS: 004a458e7c4a7b0e6ed1f40695f4ce3b35ba040f
   WordPress-Editor-iOS: 56846c373c8f9e6276d5c3827c71aec6156b2abc
->>>>>>> 399e143a
   WordPressAuthenticator: de9ef4de7c9d06d89f938f69b01d810aebe9dfc6
   WordPressKit: 5b37877f273fc4bc7289eb736df3bd3122535bd4
   WordPressMocks: b4064b99a073117bbc304abe82df78f2fbe60992
@@ -538,10 +525,6 @@
   ZendeskSDK: 99679d8420a6d862773e2ddef0ebcc51b282317d
   ZIPFoundation: 89df685c971926b0323087952320bdfee9f0b6ef
 
-<<<<<<< HEAD
-PODFILE CHECKSUM: b4d5bb708291f60db719092df046b3b33fc5b8ab
-=======
-PODFILE CHECKSUM: 541aec1f8de31b5b5c157512549b3ea3f696da4d
->>>>>>> 399e143a
+PODFILE CHECKSUM: 099c36a46d8609d6c76820b095f9e76b3687812b
 
 COCOAPODS: 1.8.4