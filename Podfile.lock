PODS:
  - Alamofire (4.8.0)
  - AlamofireImage (3.5.2):
    - Alamofire (~> 4.8)
  - AlamofireNetworkActivityIndicator (2.4.0):
    - Alamofire (~> 4.8)
  - AMScrollingNavbar (5.6.0)
  - AppAuth (1.5.0):
    - AppAuth/Core (= 1.5.0)
    - AppAuth/ExternalUserAgent (= 1.5.0)
  - AppAuth/Core (1.5.0)
  - AppAuth/ExternalUserAgent (1.5.0):
    - AppAuth/Core
  - AppCenter (4.4.1):
    - AppCenter/Analytics (= 4.4.1)
    - AppCenter/Crashes (= 4.4.1)
  - AppCenter/Analytics (4.4.1):
    - AppCenter/Core
  - AppCenter/Core (4.4.1)
  - AppCenter/Crashes (4.4.1):
    - AppCenter/Core
  - AppCenter/Distribute (4.4.1):
    - AppCenter/Core
  - Automattic-Tracks-iOS (0.11.1):
    - Sentry (~> 6)
    - Sodium (>= 0.9.1)
    - UIDeviceIdentifier (~> 2.0)
  - boost (1.76.0)
  - BVLinearGradient (2.5.6-wp-2):
    - React-Core
  - Charts (3.6.0):
    - Charts/Core (= 3.6.0)
  - Charts/Core (3.6.0)
  - CocoaLumberjack (3.7.4):
    - CocoaLumberjack/Core (= 3.7.4)
  - CocoaLumberjack/Core (3.7.4)
  - CropViewController (2.5.3)
  - DoubleConversion (1.1.5)
  - Down (0.6.6)
  - FBLazyVector (0.66.2)
  - FBReactNativeSpec (0.66.2):
    - RCT-Folly (= 2021.06.28.00-v2)
    - RCTRequired (= 0.66.2)
    - RCTTypeSafety (= 0.66.2)
    - React-Core (= 0.66.2)
    - React-jsi (= 0.66.2)
    - ReactCommon/turbomodule/core (= 0.66.2)
  - fmt (6.2.1)
  - FormatterKit/Resources (1.9.0)
  - FormatterKit/TimeIntervalFormatter (1.9.0):
    - FormatterKit/Resources
  - FSInteractiveMap (0.1.0)
  - Gifu (3.2.0)
  - glog (0.3.5)
  - GoogleSignIn (6.0.2):
    - AppAuth (~> 1.4)
    - GTMAppAuth (~> 1.0)
    - GTMSessionFetcher/Core (~> 1.1)
  - Gridicons (1.1.0)
  - GTMAppAuth (1.2.2):
    - AppAuth/Core (~> 1.4)
    - GTMSessionFetcher/Core (~> 1.5)
  - GTMSessionFetcher/Core (1.7.0)
  - Gutenberg (1.77.0):
    - React (= 0.66.2)
    - React-CoreModules (= 0.66.2)
    - React-RCTImage (= 0.66.2)
    - RNTAztecView
  - JTAppleCalendar (8.0.3)
  - Kanvas (1.2.8)
  - MediaEditor (1.2.1):
    - CropViewController (~> 2.5.3)
  - MRProgress (0.8.3):
    - MRProgress/ActivityIndicator (= 0.8.3)
    - MRProgress/Blur (= 0.8.3)
    - MRProgress/Circular (= 0.8.3)
    - MRProgress/Icons (= 0.8.3)
    - MRProgress/NavigationBarProgress (= 0.8.3)
    - MRProgress/Overlay (= 0.8.3)
  - MRProgress/ActivityIndicator (0.8.3):
    - MRProgress/Stopable
  - MRProgress/Blur (0.8.3):
    - MRProgress/Helper
  - MRProgress/Circular (0.8.3):
    - MRProgress/Helper
    - MRProgress/ProgressBaseClass
    - MRProgress/Stopable
  - MRProgress/Helper (0.8.3)
  - MRProgress/Icons (0.8.3)
  - MRProgress/NavigationBarProgress (0.8.3):
    - MRProgress/ProgressBaseClass
  - MRProgress/Overlay (0.8.3):
    - MRProgress/ActivityIndicator
    - MRProgress/Blur
    - MRProgress/Circular
    - MRProgress/Helper
    - MRProgress/Icons
  - MRProgress/ProgressBaseClass (0.8.3)
  - MRProgress/Stopable (0.8.3):
    - MRProgress/Helper
  - Nimble (9.0.1)
  - NSObject-SafeExpectations (0.0.4)
  - "NSURL+IDN (0.4)"
  - OCMock (3.4.3)
  - OHHTTPStubs/Core (9.1.0)
  - OHHTTPStubs/Default (9.1.0):
    - OHHTTPStubs/Core
    - OHHTTPStubs/JSON
    - OHHTTPStubs/NSURLSession
    - OHHTTPStubs/OHPathHelpers
  - OHHTTPStubs/JSON (9.1.0):
    - OHHTTPStubs/Core
  - OHHTTPStubs/NSURLSession (9.1.0):
    - OHHTTPStubs/Core
  - OHHTTPStubs/OHPathHelpers (9.1.0)
  - OHHTTPStubs/Swift (9.1.0):
    - OHHTTPStubs/Default
  - RCT-Folly (2021.06.28.00-v2):
    - boost
    - DoubleConversion
    - fmt (~> 6.2.1)
    - glog
    - RCT-Folly/Default (= 2021.06.28.00-v2)
  - RCT-Folly/Default (2021.06.28.00-v2):
    - boost
    - DoubleConversion
    - fmt (~> 6.2.1)
    - glog
  - RCTRequired (0.66.2)
  - RCTTypeSafety (0.66.2):
    - FBLazyVector (= 0.66.2)
    - RCT-Folly (= 2021.06.28.00-v2)
    - RCTRequired (= 0.66.2)
    - React-Core (= 0.66.2)
  - Reachability (3.2)
  - React (0.66.2):
    - React-Core (= 0.66.2)
    - React-Core/DevSupport (= 0.66.2)
    - React-Core/RCTWebSocket (= 0.66.2)
    - React-RCTActionSheet (= 0.66.2)
    - React-RCTAnimation (= 0.66.2)
    - React-RCTBlob (= 0.66.2)
    - React-RCTImage (= 0.66.2)
    - React-RCTLinking (= 0.66.2)
    - React-RCTNetwork (= 0.66.2)
    - React-RCTSettings (= 0.66.2)
    - React-RCTText (= 0.66.2)
    - React-RCTVibration (= 0.66.2)
  - React-callinvoker (0.66.2)
  - React-Core (0.66.2):
    - glog
    - RCT-Folly (= 2021.06.28.00-v2)
    - React-Core/Default (= 0.66.2)
    - React-cxxreact (= 0.66.2)
    - React-jsi (= 0.66.2)
    - React-jsiexecutor (= 0.66.2)
    - React-perflogger (= 0.66.2)
    - Yoga
  - React-Core/CoreModulesHeaders (0.66.2):
    - glog
    - RCT-Folly (= 2021.06.28.00-v2)
    - React-Core/Default
    - React-cxxreact (= 0.66.2)
    - React-jsi (= 0.66.2)
    - React-jsiexecutor (= 0.66.2)
    - React-perflogger (= 0.66.2)
    - Yoga
  - React-Core/Default (0.66.2):
    - glog
    - RCT-Folly (= 2021.06.28.00-v2)
    - React-cxxreact (= 0.66.2)
    - React-jsi (= 0.66.2)
    - React-jsiexecutor (= 0.66.2)
    - React-perflogger (= 0.66.2)
    - Yoga
  - React-Core/DevSupport (0.66.2):
    - glog
    - RCT-Folly (= 2021.06.28.00-v2)
    - React-Core/Default (= 0.66.2)
    - React-Core/RCTWebSocket (= 0.66.2)
    - React-cxxreact (= 0.66.2)
    - React-jsi (= 0.66.2)
    - React-jsiexecutor (= 0.66.2)
    - React-jsinspector (= 0.66.2)
    - React-perflogger (= 0.66.2)
    - Yoga
  - React-Core/RCTActionSheetHeaders (0.66.2):
    - glog
    - RCT-Folly (= 2021.06.28.00-v2)
    - React-Core/Default
    - React-cxxreact (= 0.66.2)
    - React-jsi (= 0.66.2)
    - React-jsiexecutor (= 0.66.2)
    - React-perflogger (= 0.66.2)
    - Yoga
  - React-Core/RCTAnimationHeaders (0.66.2):
    - glog
    - RCT-Folly (= 2021.06.28.00-v2)
    - React-Core/Default
    - React-cxxreact (= 0.66.2)
    - React-jsi (= 0.66.2)
    - React-jsiexecutor (= 0.66.2)
    - React-perflogger (= 0.66.2)
    - Yoga
  - React-Core/RCTBlobHeaders (0.66.2):
    - glog
    - RCT-Folly (= 2021.06.28.00-v2)
    - React-Core/Default
    - React-cxxreact (= 0.66.2)
    - React-jsi (= 0.66.2)
    - React-jsiexecutor (= 0.66.2)
    - React-perflogger (= 0.66.2)
    - Yoga
  - React-Core/RCTImageHeaders (0.66.2):
    - glog
    - RCT-Folly (= 2021.06.28.00-v2)
    - React-Core/Default
    - React-cxxreact (= 0.66.2)
    - React-jsi (= 0.66.2)
    - React-jsiexecutor (= 0.66.2)
    - React-perflogger (= 0.66.2)
    - Yoga
  - React-Core/RCTLinkingHeaders (0.66.2):
    - glog
    - RCT-Folly (= 2021.06.28.00-v2)
    - React-Core/Default
    - React-cxxreact (= 0.66.2)
    - React-jsi (= 0.66.2)
    - React-jsiexecutor (= 0.66.2)
    - React-perflogger (= 0.66.2)
    - Yoga
  - React-Core/RCTNetworkHeaders (0.66.2):
    - glog
    - RCT-Folly (= 2021.06.28.00-v2)
    - React-Core/Default
    - React-cxxreact (= 0.66.2)
    - React-jsi (= 0.66.2)
    - React-jsiexecutor (= 0.66.2)
    - React-perflogger (= 0.66.2)
    - Yoga
  - React-Core/RCTSettingsHeaders (0.66.2):
    - glog
    - RCT-Folly (= 2021.06.28.00-v2)
    - React-Core/Default
    - React-cxxreact (= 0.66.2)
    - React-jsi (= 0.66.2)
    - React-jsiexecutor (= 0.66.2)
    - React-perflogger (= 0.66.2)
    - Yoga
  - React-Core/RCTTextHeaders (0.66.2):
    - glog
    - RCT-Folly (= 2021.06.28.00-v2)
    - React-Core/Default
    - React-cxxreact (= 0.66.2)
    - React-jsi (= 0.66.2)
    - React-jsiexecutor (= 0.66.2)
    - React-perflogger (= 0.66.2)
    - Yoga
  - React-Core/RCTVibrationHeaders (0.66.2):
    - glog
    - RCT-Folly (= 2021.06.28.00-v2)
    - React-Core/Default
    - React-cxxreact (= 0.66.2)
    - React-jsi (= 0.66.2)
    - React-jsiexecutor (= 0.66.2)
    - React-perflogger (= 0.66.2)
    - Yoga
  - React-Core/RCTWebSocket (0.66.2):
    - glog
    - RCT-Folly (= 2021.06.28.00-v2)
    - React-Core/Default (= 0.66.2)
    - React-cxxreact (= 0.66.2)
    - React-jsi (= 0.66.2)
    - React-jsiexecutor (= 0.66.2)
    - React-perflogger (= 0.66.2)
    - Yoga
  - React-CoreModules (0.66.2):
    - FBReactNativeSpec (= 0.66.2)
    - RCT-Folly (= 2021.06.28.00-v2)
    - RCTTypeSafety (= 0.66.2)
    - React-Core/CoreModulesHeaders (= 0.66.2)
    - React-jsi (= 0.66.2)
    - React-RCTImage (= 0.66.2)
    - ReactCommon/turbomodule/core (= 0.66.2)
  - React-cxxreact (0.66.2):
    - boost (= 1.76.0)
    - DoubleConversion
    - glog
    - RCT-Folly (= 2021.06.28.00-v2)
    - React-callinvoker (= 0.66.2)
    - React-jsi (= 0.66.2)
    - React-jsinspector (= 0.66.2)
    - React-logger (= 0.66.2)
    - React-perflogger (= 0.66.2)
    - React-runtimeexecutor (= 0.66.2)
  - React-jsi (0.66.2):
    - boost (= 1.76.0)
    - DoubleConversion
    - glog
    - RCT-Folly (= 2021.06.28.00-v2)
    - React-jsi/Default (= 0.66.2)
  - React-jsi/Default (0.66.2):
    - boost (= 1.76.0)
    - DoubleConversion
    - glog
    - RCT-Folly (= 2021.06.28.00-v2)
  - React-jsiexecutor (0.66.2):
    - DoubleConversion
    - glog
    - RCT-Folly (= 2021.06.28.00-v2)
    - React-cxxreact (= 0.66.2)
    - React-jsi (= 0.66.2)
    - React-perflogger (= 0.66.2)
  - React-jsinspector (0.66.2)
  - React-logger (0.66.2):
    - glog
  - react-native-blur (3.6.1):
    - React-Core
  - react-native-get-random-values (1.4.0):
    - React-Core
  - react-native-keyboard-aware-scroll-view (0.8.8-wp-1):
    - React-Core
  - react-native-safe-area (0.5.1):
    - React-Core
  - react-native-safe-area-context (3.2.0):
    - React-Core
  - react-native-slider (3.0.2-wp-2):
    - React-Core
  - react-native-video (5.2.0-wp-2):
    - React-Core
    - react-native-video/Video (= 5.2.0-wp-2)
  - react-native-video/Video (5.2.0-wp-2):
    - React-Core
  - react-native-webview (11.6.2):
    - React-Core
  - React-perflogger (0.66.2)
  - React-RCTActionSheet (0.66.2):
    - React-Core/RCTActionSheetHeaders (= 0.66.2)
  - React-RCTAnimation (0.66.2):
    - FBReactNativeSpec (= 0.66.2)
    - RCT-Folly (= 2021.06.28.00-v2)
    - RCTTypeSafety (= 0.66.2)
    - React-Core/RCTAnimationHeaders (= 0.66.2)
    - React-jsi (= 0.66.2)
    - ReactCommon/turbomodule/core (= 0.66.2)
  - React-RCTBlob (0.66.2):
    - FBReactNativeSpec (= 0.66.2)
    - RCT-Folly (= 2021.06.28.00-v2)
    - React-Core/RCTBlobHeaders (= 0.66.2)
    - React-Core/RCTWebSocket (= 0.66.2)
    - React-jsi (= 0.66.2)
    - React-RCTNetwork (= 0.66.2)
    - ReactCommon/turbomodule/core (= 0.66.2)
  - React-RCTImage (0.66.2):
    - FBReactNativeSpec (= 0.66.2)
    - RCT-Folly (= 2021.06.28.00-v2)
    - RCTTypeSafety (= 0.66.2)
    - React-Core/RCTImageHeaders (= 0.66.2)
    - React-jsi (= 0.66.2)
    - React-RCTNetwork (= 0.66.2)
    - ReactCommon/turbomodule/core (= 0.66.2)
  - React-RCTLinking (0.66.2):
    - FBReactNativeSpec (= 0.66.2)
    - React-Core/RCTLinkingHeaders (= 0.66.2)
    - React-jsi (= 0.66.2)
    - ReactCommon/turbomodule/core (= 0.66.2)
  - React-RCTNetwork (0.66.2):
    - FBReactNativeSpec (= 0.66.2)
    - RCT-Folly (= 2021.06.28.00-v2)
    - RCTTypeSafety (= 0.66.2)
    - React-Core/RCTNetworkHeaders (= 0.66.2)
    - React-jsi (= 0.66.2)
    - ReactCommon/turbomodule/core (= 0.66.2)
  - React-RCTSettings (0.66.2):
    - FBReactNativeSpec (= 0.66.2)
    - RCT-Folly (= 2021.06.28.00-v2)
    - RCTTypeSafety (= 0.66.2)
    - React-Core/RCTSettingsHeaders (= 0.66.2)
    - React-jsi (= 0.66.2)
    - ReactCommon/turbomodule/core (= 0.66.2)
  - React-RCTText (0.66.2):
    - React-Core/RCTTextHeaders (= 0.66.2)
  - React-RCTVibration (0.66.2):
    - FBReactNativeSpec (= 0.66.2)
    - RCT-Folly (= 2021.06.28.00-v2)
    - React-Core/RCTVibrationHeaders (= 0.66.2)
    - React-jsi (= 0.66.2)
    - ReactCommon/turbomodule/core (= 0.66.2)
  - React-runtimeexecutor (0.66.2):
    - React-jsi (= 0.66.2)
  - ReactCommon (0.66.2):
    - React-logger (= 0.66.2)
    - ReactCommon/react_debug_core (= 0.66.2)
    - ReactCommon/turbomodule (= 0.66.2)
  - ReactCommon/react_debug_core (0.66.2):
    - React-logger (= 0.66.2)
  - ReactCommon/turbomodule (0.66.2):
    - DoubleConversion
    - glog
    - RCT-Folly (= 2021.06.28.00-v2)
    - React-callinvoker (= 0.66.2)
    - React-Core (= 0.66.2)
    - React-cxxreact (= 0.66.2)
    - React-jsi (= 0.66.2)
    - React-logger (= 0.66.2)
    - React-perflogger (= 0.66.2)
    - ReactCommon/turbomodule/core (= 0.66.2)
    - ReactCommon/turbomodule/samples (= 0.66.2)
  - ReactCommon/turbomodule/core (0.66.2):
    - DoubleConversion
    - glog
    - RCT-Folly (= 2021.06.28.00-v2)
    - React-callinvoker (= 0.66.2)
    - React-Core (= 0.66.2)
    - React-cxxreact (= 0.66.2)
    - React-jsi (= 0.66.2)
    - React-logger (= 0.66.2)
    - React-perflogger (= 0.66.2)
  - ReactCommon/turbomodule/samples (0.66.2):
    - DoubleConversion
    - glog
    - RCT-Folly (= 2021.06.28.00-v2)
    - React-callinvoker (= 0.66.2)
    - React-Core (= 0.66.2)
    - React-cxxreact (= 0.66.2)
    - React-jsi (= 0.66.2)
    - React-logger (= 0.66.2)
    - React-perflogger (= 0.66.2)
    - ReactCommon/turbomodule/core (= 0.66.2)
  - RNCClipboard (1.9.0):
    - React-Core
  - RNCMaskedView (0.2.6):
    - React-Core
  - RNGestureHandler (2.3.2-wp-1):
    - React-Core
  - RNReanimated (2.4.1-wp-2):
    - DoubleConversion
    - FBLazyVector
    - FBReactNativeSpec
    - glog
    - RCT-Folly
    - RCTRequired
    - RCTTypeSafety
    - React-callinvoker
    - React-Core
    - React-Core/DevSupport
    - React-Core/RCTWebSocket
    - React-CoreModules
    - React-cxxreact
    - React-jsi
    - React-jsiexecutor
    - React-jsinspector
    - React-RCTActionSheet
    - React-RCTAnimation
    - React-RCTBlob
    - React-RCTImage
    - React-RCTLinking
    - React-RCTNetwork
    - React-RCTSettings
    - React-RCTText
    - ReactCommon/turbomodule/core
    - Yoga
  - RNScreens (2.9.0):
    - React-Core
  - RNSVG (9.13.6):
    - React-Core
  - RNTAztecView (1.77.0):
    - React-Core
    - WordPress-Aztec-iOS (~> 1.19.8)
  - Sentry (6.2.1):
    - Sentry/Core (= 6.2.1)
  - Sentry/Core (6.2.1)
  - Sodium (0.9.1)
  - Starscream (3.0.6)
  - SVProgressHUD (2.2.5)
  - UIDeviceIdentifier (2.0.0)
  - WordPress-Aztec-iOS (1.19.8)
  - WordPress-Editor-iOS (1.19.8):
    - WordPress-Aztec-iOS (= 1.19.8)
  - WordPressAuthenticator (2.0.0):
    - Alamofire (~> 4.8)
    - CocoaLumberjack (~> 3.5)
    - GoogleSignIn (~> 6.0.1)
    - Gridicons (~> 1.0)
    - "NSURL+IDN (= 0.4)"
    - SVProgressHUD (~> 2.2.5)
    - WordPressKit (~> 4.18-beta)
    - WordPressShared (~> 1.12-beta)
    - WordPressUI (~> 1.7-beta)
  - WordPressKit (4.54.0-beta.1):
    - Alamofire (~> 4.8.0)
    - CocoaLumberjack (~> 3.4)
    - NSObject-SafeExpectations (= 0.0.4)
    - UIDeviceIdentifier (~> 2.0)
    - WordPressShared (~> 1.15-beta)
    - wpxmlrpc (~> 0.9)
  - WordPressMocks (0.0.15)
  - WordPressShared (1.17.1):
    - CocoaLumberjack (~> 3.4)
    - FormatterKit/TimeIntervalFormatter (~> 1.8)
  - WordPressUI (1.12.5)
  - WPMediaPicker (1.8.4)
  - wpxmlrpc (0.9.0)
  - Yoga (1.14.0)
  - ZendeskCommonUISDK (6.1.2)
  - ZendeskCoreSDK (2.5.1)
  - ZendeskMessagingAPISDK (3.8.3):
    - ZendeskSDKConfigurationsSDK (= 1.1.9)
  - ZendeskMessagingSDK (3.8.3):
    - ZendeskCommonUISDK (= 6.1.2)
    - ZendeskMessagingAPISDK (= 3.8.3)
  - ZendeskSDKConfigurationsSDK (1.1.9)
  - ZendeskSupportProvidersSDK (5.3.0):
    - ZendeskCoreSDK (~> 2.5.1)
  - ZendeskSupportSDK (5.3.0):
    - ZendeskMessagingSDK (~> 3.8.2)
    - ZendeskSupportProvidersSDK (~> 5.3.0)
  - ZIPFoundation (0.9.13)

DEPENDENCIES:
  - Alamofire (= 4.8.0)
  - AlamofireImage (= 3.5.2)
  - AlamofireNetworkActivityIndicator (~> 2.4)
  - AMScrollingNavbar (= 5.6.0)
  - AppCenter (~> 4.1)
  - AppCenter/Distribute (~> 4.1)
  - Automattic-Tracks-iOS (~> 0.11.1)
  - boost (from `https://raw.githubusercontent.com/wordpress-mobile/gutenberg-mobile/v1.78.0-alpha1/third-party-podspecs/boost.podspec.json`)
  - BVLinearGradient (from `https://raw.githubusercontent.com/wordpress-mobile/gutenberg-mobile/v1.78.0-alpha1/third-party-podspecs/BVLinearGradient.podspec.json`)
  - Charts (~> 3.6)
  - CocoaLumberjack (~> 3.0)
  - CropViewController (= 2.5.3)
  - Down (~> 0.6.6)
  - FBLazyVector (from `https://raw.githubusercontent.com/wordpress-mobile/gutenberg-mobile/v1.78.0-alpha1/third-party-podspecs/FBLazyVector.podspec.json`)
  - FBReactNativeSpec (from `https://raw.githubusercontent.com/wordpress-mobile/gutenberg-mobile/v1.78.0-alpha1/third-party-podspecs/FBReactNativeSpec/FBReactNativeSpec.podspec.json`)
  - FSInteractiveMap (from `https://github.com/wordpress-mobile/FSInteractiveMap.git`, tag `0.2.0`)
  - Gifu (= 3.2.0)
  - glog (from `https://raw.githubusercontent.com/wordpress-mobile/gutenberg-mobile/v1.78.0-alpha1/third-party-podspecs/glog.podspec.json`)
  - Gridicons (~> 1.1.0)
  - Gutenberg (from `https://github.com/wordpress-mobile/gutenberg-mobile.git`, tag `v1.78.0-alpha1`)
  - JTAppleCalendar (~> 8.0.2)
  - Kanvas (~> 1.2.7)
  - MediaEditor (~> 1.2.1)
  - MRProgress (= 0.8.3)
  - Nimble (~> 9.0.0)
  - NSObject-SafeExpectations (~> 0.0.4)
  - "NSURL+IDN (~> 0.4)"
  - OCMock (~> 3.4.3)
  - OHHTTPStubs/Swift (~> 9.1.0)
  - RCT-Folly (from `https://raw.githubusercontent.com/wordpress-mobile/gutenberg-mobile/v1.78.0-alpha1/third-party-podspecs/RCT-Folly.podspec.json`)
  - RCTRequired (from `https://raw.githubusercontent.com/wordpress-mobile/gutenberg-mobile/v1.78.0-alpha1/third-party-podspecs/RCTRequired.podspec.json`)
  - RCTTypeSafety (from `https://raw.githubusercontent.com/wordpress-mobile/gutenberg-mobile/v1.78.0-alpha1/third-party-podspecs/RCTTypeSafety.podspec.json`)
  - Reachability (= 3.2)
  - React (from `https://raw.githubusercontent.com/wordpress-mobile/gutenberg-mobile/v1.78.0-alpha1/third-party-podspecs/React.podspec.json`)
  - React-callinvoker (from `https://raw.githubusercontent.com/wordpress-mobile/gutenberg-mobile/v1.78.0-alpha1/third-party-podspecs/React-callinvoker.podspec.json`)
  - React-Core (from `https://raw.githubusercontent.com/wordpress-mobile/gutenberg-mobile/v1.78.0-alpha1/third-party-podspecs/React-Core.podspec.json`)
  - React-CoreModules (from `https://raw.githubusercontent.com/wordpress-mobile/gutenberg-mobile/v1.78.0-alpha1/third-party-podspecs/React-CoreModules.podspec.json`)
  - React-cxxreact (from `https://raw.githubusercontent.com/wordpress-mobile/gutenberg-mobile/v1.78.0-alpha1/third-party-podspecs/React-cxxreact.podspec.json`)
  - React-jsi (from `https://raw.githubusercontent.com/wordpress-mobile/gutenberg-mobile/v1.78.0-alpha1/third-party-podspecs/React-jsi.podspec.json`)
  - React-jsiexecutor (from `https://raw.githubusercontent.com/wordpress-mobile/gutenberg-mobile/v1.78.0-alpha1/third-party-podspecs/React-jsiexecutor.podspec.json`)
  - React-jsinspector (from `https://raw.githubusercontent.com/wordpress-mobile/gutenberg-mobile/v1.78.0-alpha1/third-party-podspecs/React-jsinspector.podspec.json`)
  - React-logger (from `https://raw.githubusercontent.com/wordpress-mobile/gutenberg-mobile/v1.78.0-alpha1/third-party-podspecs/React-logger.podspec.json`)
  - react-native-blur (from `https://raw.githubusercontent.com/wordpress-mobile/gutenberg-mobile/v1.78.0-alpha1/third-party-podspecs/react-native-blur.podspec.json`)
  - react-native-get-random-values (from `https://raw.githubusercontent.com/wordpress-mobile/gutenberg-mobile/v1.78.0-alpha1/third-party-podspecs/react-native-get-random-values.podspec.json`)
  - react-native-keyboard-aware-scroll-view (from `https://raw.githubusercontent.com/wordpress-mobile/gutenberg-mobile/v1.78.0-alpha1/third-party-podspecs/react-native-keyboard-aware-scroll-view.podspec.json`)
  - react-native-safe-area (from `https://raw.githubusercontent.com/wordpress-mobile/gutenberg-mobile/v1.78.0-alpha1/third-party-podspecs/react-native-safe-area.podspec.json`)
  - react-native-safe-area-context (from `https://raw.githubusercontent.com/wordpress-mobile/gutenberg-mobile/v1.78.0-alpha1/third-party-podspecs/react-native-safe-area-context.podspec.json`)
  - react-native-slider (from `https://raw.githubusercontent.com/wordpress-mobile/gutenberg-mobile/v1.78.0-alpha1/third-party-podspecs/react-native-slider.podspec.json`)
  - react-native-video (from `https://raw.githubusercontent.com/wordpress-mobile/gutenberg-mobile/v1.78.0-alpha1/third-party-podspecs/react-native-video.podspec.json`)
  - react-native-webview (from `https://raw.githubusercontent.com/wordpress-mobile/gutenberg-mobile/v1.78.0-alpha1/third-party-podspecs/react-native-webview.podspec.json`)
  - React-perflogger (from `https://raw.githubusercontent.com/wordpress-mobile/gutenberg-mobile/v1.78.0-alpha1/third-party-podspecs/React-perflogger.podspec.json`)
  - React-RCTActionSheet (from `https://raw.githubusercontent.com/wordpress-mobile/gutenberg-mobile/v1.78.0-alpha1/third-party-podspecs/React-RCTActionSheet.podspec.json`)
  - React-RCTAnimation (from `https://raw.githubusercontent.com/wordpress-mobile/gutenberg-mobile/v1.78.0-alpha1/third-party-podspecs/React-RCTAnimation.podspec.json`)
  - React-RCTBlob (from `https://raw.githubusercontent.com/wordpress-mobile/gutenberg-mobile/v1.78.0-alpha1/third-party-podspecs/React-RCTBlob.podspec.json`)
  - React-RCTImage (from `https://raw.githubusercontent.com/wordpress-mobile/gutenberg-mobile/v1.78.0-alpha1/third-party-podspecs/React-RCTImage.podspec.json`)
  - React-RCTLinking (from `https://raw.githubusercontent.com/wordpress-mobile/gutenberg-mobile/v1.78.0-alpha1/third-party-podspecs/React-RCTLinking.podspec.json`)
  - React-RCTNetwork (from `https://raw.githubusercontent.com/wordpress-mobile/gutenberg-mobile/v1.78.0-alpha1/third-party-podspecs/React-RCTNetwork.podspec.json`)
  - React-RCTSettings (from `https://raw.githubusercontent.com/wordpress-mobile/gutenberg-mobile/v1.78.0-alpha1/third-party-podspecs/React-RCTSettings.podspec.json`)
  - React-RCTText (from `https://raw.githubusercontent.com/wordpress-mobile/gutenberg-mobile/v1.78.0-alpha1/third-party-podspecs/React-RCTText.podspec.json`)
  - React-RCTVibration (from `https://raw.githubusercontent.com/wordpress-mobile/gutenberg-mobile/v1.78.0-alpha1/third-party-podspecs/React-RCTVibration.podspec.json`)
  - React-runtimeexecutor (from `https://raw.githubusercontent.com/wordpress-mobile/gutenberg-mobile/v1.78.0-alpha1/third-party-podspecs/React-runtimeexecutor.podspec.json`)
  - ReactCommon (from `https://raw.githubusercontent.com/wordpress-mobile/gutenberg-mobile/v1.78.0-alpha1/third-party-podspecs/ReactCommon.podspec.json`)
  - RNCClipboard (from `https://raw.githubusercontent.com/wordpress-mobile/gutenberg-mobile/v1.78.0-alpha1/third-party-podspecs/RNCClipboard.podspec.json`)
  - RNCMaskedView (from `https://raw.githubusercontent.com/wordpress-mobile/gutenberg-mobile/v1.78.0-alpha1/third-party-podspecs/RNCMaskedView.podspec.json`)
  - RNGestureHandler (from `https://raw.githubusercontent.com/wordpress-mobile/gutenberg-mobile/v1.78.0-alpha1/third-party-podspecs/RNGestureHandler.podspec.json`)
  - RNReanimated (from `https://raw.githubusercontent.com/wordpress-mobile/gutenberg-mobile/v1.78.0-alpha1/third-party-podspecs/RNReanimated.podspec.json`)
  - RNScreens (from `https://raw.githubusercontent.com/wordpress-mobile/gutenberg-mobile/v1.78.0-alpha1/third-party-podspecs/RNScreens.podspec.json`)
  - RNSVG (from `https://raw.githubusercontent.com/wordpress-mobile/gutenberg-mobile/v1.78.0-alpha1/third-party-podspecs/RNSVG.podspec.json`)
  - RNTAztecView (from `https://github.com/wordpress-mobile/gutenberg-mobile.git`, tag `v1.78.0-alpha1`)
  - Starscream (= 3.0.6)
  - SVProgressHUD (= 2.2.5)
  - WordPress-Editor-iOS (~> 1.19.8)
  - WordPressAuthenticator (~> 2.0.0)
  - WordPressKit (from `https://github.com/wordpress-mobile/WordPressKit-iOS.git`, branch `feature/18429-post_metadata_key`)
  - WordPressMocks (~> 0.0.15)
  - WordPressShared (~> 1.17.1)
  - WordPressUI (~> 1.12.5)
  - WPMediaPicker (~> 1.8.4)
  - Yoga (from `https://raw.githubusercontent.com/wordpress-mobile/gutenberg-mobile/v1.78.0-alpha1/third-party-podspecs/Yoga.podspec.json`)
  - ZendeskSupportSDK (= 5.3.0)
  - ZIPFoundation (~> 0.9.8)

SPEC REPOS:
  https://github.com/wordpress-mobile/cocoapods-specs.git:
    - WordPressAuthenticator
  trunk:
    - Alamofire
    - AlamofireImage
    - AlamofireNetworkActivityIndicator
    - AMScrollingNavbar
    - AppAuth
    - AppCenter
    - Automattic-Tracks-iOS
    - Charts
    - CocoaLumberjack
    - CropViewController
    - DoubleConversion
    - Down
    - fmt
    - FormatterKit
    - Gifu
    - GoogleSignIn
    - Gridicons
    - GTMAppAuth
    - GTMSessionFetcher
    - JTAppleCalendar
    - Kanvas
    - MediaEditor
    - MRProgress
    - Nimble
    - NSObject-SafeExpectations
    - "NSURL+IDN"
    - OCMock
    - OHHTTPStubs
    - Reachability
    - Sentry
    - Sodium
    - Starscream
    - SVProgressHUD
    - UIDeviceIdentifier
    - WordPress-Aztec-iOS
    - WordPress-Editor-iOS
    - WordPressMocks
    - WordPressShared
    - WordPressUI
    - WPMediaPicker
    - wpxmlrpc
    - ZendeskCommonUISDK
    - ZendeskCoreSDK
    - ZendeskMessagingAPISDK
    - ZendeskMessagingSDK
    - ZendeskSDKConfigurationsSDK
    - ZendeskSupportProvidersSDK
    - ZendeskSupportSDK
    - ZIPFoundation

EXTERNAL SOURCES:
  boost:
    :podspec: https://raw.githubusercontent.com/wordpress-mobile/gutenberg-mobile/v1.78.0-alpha1/third-party-podspecs/boost.podspec.json
  BVLinearGradient:
    :podspec: https://raw.githubusercontent.com/wordpress-mobile/gutenberg-mobile/v1.78.0-alpha1/third-party-podspecs/BVLinearGradient.podspec.json
  FBLazyVector:
    :podspec: https://raw.githubusercontent.com/wordpress-mobile/gutenberg-mobile/v1.78.0-alpha1/third-party-podspecs/FBLazyVector.podspec.json
  FBReactNativeSpec:
    :podspec: https://raw.githubusercontent.com/wordpress-mobile/gutenberg-mobile/v1.78.0-alpha1/third-party-podspecs/FBReactNativeSpec/FBReactNativeSpec.podspec.json
  FSInteractiveMap:
    :git: https://github.com/wordpress-mobile/FSInteractiveMap.git
    :tag: 0.2.0
  glog:
    :podspec: https://raw.githubusercontent.com/wordpress-mobile/gutenberg-mobile/v1.78.0-alpha1/third-party-podspecs/glog.podspec.json
  Gutenberg:
    :git: https://github.com/wordpress-mobile/gutenberg-mobile.git
    :submodules: true
    :tag: v1.78.0-alpha1
  RCT-Folly:
    :podspec: https://raw.githubusercontent.com/wordpress-mobile/gutenberg-mobile/v1.78.0-alpha1/third-party-podspecs/RCT-Folly.podspec.json
  RCTRequired:
    :podspec: https://raw.githubusercontent.com/wordpress-mobile/gutenberg-mobile/v1.78.0-alpha1/third-party-podspecs/RCTRequired.podspec.json
  RCTTypeSafety:
    :podspec: https://raw.githubusercontent.com/wordpress-mobile/gutenberg-mobile/v1.78.0-alpha1/third-party-podspecs/RCTTypeSafety.podspec.json
  React:
    :podspec: https://raw.githubusercontent.com/wordpress-mobile/gutenberg-mobile/v1.78.0-alpha1/third-party-podspecs/React.podspec.json
  React-callinvoker:
    :podspec: https://raw.githubusercontent.com/wordpress-mobile/gutenberg-mobile/v1.78.0-alpha1/third-party-podspecs/React-callinvoker.podspec.json
  React-Core:
    :podspec: https://raw.githubusercontent.com/wordpress-mobile/gutenberg-mobile/v1.78.0-alpha1/third-party-podspecs/React-Core.podspec.json
  React-CoreModules:
    :podspec: https://raw.githubusercontent.com/wordpress-mobile/gutenberg-mobile/v1.78.0-alpha1/third-party-podspecs/React-CoreModules.podspec.json
  React-cxxreact:
    :podspec: https://raw.githubusercontent.com/wordpress-mobile/gutenberg-mobile/v1.78.0-alpha1/third-party-podspecs/React-cxxreact.podspec.json
  React-jsi:
    :podspec: https://raw.githubusercontent.com/wordpress-mobile/gutenberg-mobile/v1.78.0-alpha1/third-party-podspecs/React-jsi.podspec.json
  React-jsiexecutor:
    :podspec: https://raw.githubusercontent.com/wordpress-mobile/gutenberg-mobile/v1.78.0-alpha1/third-party-podspecs/React-jsiexecutor.podspec.json
  React-jsinspector:
    :podspec: https://raw.githubusercontent.com/wordpress-mobile/gutenberg-mobile/v1.78.0-alpha1/third-party-podspecs/React-jsinspector.podspec.json
  React-logger:
    :podspec: https://raw.githubusercontent.com/wordpress-mobile/gutenberg-mobile/v1.78.0-alpha1/third-party-podspecs/React-logger.podspec.json
  react-native-blur:
    :podspec: https://raw.githubusercontent.com/wordpress-mobile/gutenberg-mobile/v1.78.0-alpha1/third-party-podspecs/react-native-blur.podspec.json
  react-native-get-random-values:
    :podspec: https://raw.githubusercontent.com/wordpress-mobile/gutenberg-mobile/v1.78.0-alpha1/third-party-podspecs/react-native-get-random-values.podspec.json
  react-native-keyboard-aware-scroll-view:
    :podspec: https://raw.githubusercontent.com/wordpress-mobile/gutenberg-mobile/v1.78.0-alpha1/third-party-podspecs/react-native-keyboard-aware-scroll-view.podspec.json
  react-native-safe-area:
    :podspec: https://raw.githubusercontent.com/wordpress-mobile/gutenberg-mobile/v1.78.0-alpha1/third-party-podspecs/react-native-safe-area.podspec.json
  react-native-safe-area-context:
    :podspec: https://raw.githubusercontent.com/wordpress-mobile/gutenberg-mobile/v1.78.0-alpha1/third-party-podspecs/react-native-safe-area-context.podspec.json
  react-native-slider:
    :podspec: https://raw.githubusercontent.com/wordpress-mobile/gutenberg-mobile/v1.78.0-alpha1/third-party-podspecs/react-native-slider.podspec.json
  react-native-video:
    :podspec: https://raw.githubusercontent.com/wordpress-mobile/gutenberg-mobile/v1.78.0-alpha1/third-party-podspecs/react-native-video.podspec.json
  react-native-webview:
    :podspec: https://raw.githubusercontent.com/wordpress-mobile/gutenberg-mobile/v1.78.0-alpha1/third-party-podspecs/react-native-webview.podspec.json
  React-perflogger:
    :podspec: https://raw.githubusercontent.com/wordpress-mobile/gutenberg-mobile/v1.78.0-alpha1/third-party-podspecs/React-perflogger.podspec.json
  React-RCTActionSheet:
    :podspec: https://raw.githubusercontent.com/wordpress-mobile/gutenberg-mobile/v1.78.0-alpha1/third-party-podspecs/React-RCTActionSheet.podspec.json
  React-RCTAnimation:
    :podspec: https://raw.githubusercontent.com/wordpress-mobile/gutenberg-mobile/v1.78.0-alpha1/third-party-podspecs/React-RCTAnimation.podspec.json
  React-RCTBlob:
    :podspec: https://raw.githubusercontent.com/wordpress-mobile/gutenberg-mobile/v1.78.0-alpha1/third-party-podspecs/React-RCTBlob.podspec.json
  React-RCTImage:
    :podspec: https://raw.githubusercontent.com/wordpress-mobile/gutenberg-mobile/v1.78.0-alpha1/third-party-podspecs/React-RCTImage.podspec.json
  React-RCTLinking:
    :podspec: https://raw.githubusercontent.com/wordpress-mobile/gutenberg-mobile/v1.78.0-alpha1/third-party-podspecs/React-RCTLinking.podspec.json
  React-RCTNetwork:
    :podspec: https://raw.githubusercontent.com/wordpress-mobile/gutenberg-mobile/v1.78.0-alpha1/third-party-podspecs/React-RCTNetwork.podspec.json
  React-RCTSettings:
    :podspec: https://raw.githubusercontent.com/wordpress-mobile/gutenberg-mobile/v1.78.0-alpha1/third-party-podspecs/React-RCTSettings.podspec.json
  React-RCTText:
    :podspec: https://raw.githubusercontent.com/wordpress-mobile/gutenberg-mobile/v1.78.0-alpha1/third-party-podspecs/React-RCTText.podspec.json
  React-RCTVibration:
    :podspec: https://raw.githubusercontent.com/wordpress-mobile/gutenberg-mobile/v1.78.0-alpha1/third-party-podspecs/React-RCTVibration.podspec.json
  React-runtimeexecutor:
    :podspec: https://raw.githubusercontent.com/wordpress-mobile/gutenberg-mobile/v1.78.0-alpha1/third-party-podspecs/React-runtimeexecutor.podspec.json
  ReactCommon:
    :podspec: https://raw.githubusercontent.com/wordpress-mobile/gutenberg-mobile/v1.78.0-alpha1/third-party-podspecs/ReactCommon.podspec.json
  RNCClipboard:
    :podspec: https://raw.githubusercontent.com/wordpress-mobile/gutenberg-mobile/v1.78.0-alpha1/third-party-podspecs/RNCClipboard.podspec.json
  RNCMaskedView:
    :podspec: https://raw.githubusercontent.com/wordpress-mobile/gutenberg-mobile/v1.78.0-alpha1/third-party-podspecs/RNCMaskedView.podspec.json
  RNGestureHandler:
    :podspec: https://raw.githubusercontent.com/wordpress-mobile/gutenberg-mobile/v1.78.0-alpha1/third-party-podspecs/RNGestureHandler.podspec.json
  RNReanimated:
    :podspec: https://raw.githubusercontent.com/wordpress-mobile/gutenberg-mobile/v1.78.0-alpha1/third-party-podspecs/RNReanimated.podspec.json
  RNScreens:
    :podspec: https://raw.githubusercontent.com/wordpress-mobile/gutenberg-mobile/v1.78.0-alpha1/third-party-podspecs/RNScreens.podspec.json
  RNSVG:
    :podspec: https://raw.githubusercontent.com/wordpress-mobile/gutenberg-mobile/v1.78.0-alpha1/third-party-podspecs/RNSVG.podspec.json
  RNTAztecView:
    :git: https://github.com/wordpress-mobile/gutenberg-mobile.git
    :submodules: true
<<<<<<< HEAD
    :tag: v1.77.0
  WordPressKit:
    :branch: feature/18429-post_metadata_key
    :git: https://github.com/wordpress-mobile/WordPressKit-iOS.git
=======
    :tag: v1.78.0-alpha1
>>>>>>> e0356fda
  Yoga:
    :podspec: https://raw.githubusercontent.com/wordpress-mobile/gutenberg-mobile/v1.78.0-alpha1/third-party-podspecs/Yoga.podspec.json

CHECKOUT OPTIONS:
  FSInteractiveMap:
    :git: https://github.com/wordpress-mobile/FSInteractiveMap.git
    :tag: 0.2.0
  Gutenberg:
    :git: https://github.com/wordpress-mobile/gutenberg-mobile.git
    :submodules: true
    :tag: v1.78.0-alpha1
  RNTAztecView:
    :git: https://github.com/wordpress-mobile/gutenberg-mobile.git
    :submodules: true
<<<<<<< HEAD
    :tag: v1.77.0
  WordPressKit:
    :commit: e5de66ddd9e6309b2f279efa02fedf89963e0a5a
    :git: https://github.com/wordpress-mobile/WordPressKit-iOS.git
=======
    :tag: v1.78.0-alpha1
>>>>>>> e0356fda

SPEC CHECKSUMS:
  Alamofire: 3ec537f71edc9804815215393ae2b1a8ea33a844
  AlamofireImage: 63cfe3baf1370be6c498149687cf6db3e3b00999
  AlamofireNetworkActivityIndicator: 9acc3de3ca6645bf0efed462396b0df13dd3e7b8
  AMScrollingNavbar: cf0ec5a5ee659d76ba2509f630bf14fba7e16dc3
  AppAuth: 80317d99ac7ff2801a2f18ff86b48cd315ed465d
  AppCenter: b0b6f1190215b5f983c42934db718f3b46fff3c0
  Automattic-Tracks-iOS: 5cd49d3acf76c26b92b4094d34ba84e6b55e5425
  boost: 32a63928ef0a5bf8b60f6b930c8864113fa28779
  BVLinearGradient: 9373b32b8f749c00fe59e3482b45091eeacec08b
  Charts: b1e3a1f5a1c9ba5394438ca3b91bd8c9076310af
  CocoaLumberjack: 543c79c114dadc3b1aba95641d8738b06b05b646
  CropViewController: a5c143548a0fabcd6cc25f2d26e40460cfb8c78c
  DoubleConversion: e22e0762848812a87afd67ffda3998d9ef29170c
  Down: 71bf4af3c04fa093e65dffa25c4b64fa61287373
  FBLazyVector: 2bf7b5e351f8e33867210ff6eb9c5c178a035522
  FBReactNativeSpec: 895bcf96469038be496db9ff862b44c67cdde9cc
  fmt: ff9d55029c625d3757ed641535fd4a75fedc7ce9
  FormatterKit: 184db51bf120b633693a73624a4cede89ec51a41
  FSInteractiveMap: a396f610f48b76cb540baa87139d056429abda86
  Gifu: 7bcb6427457d85e0b4dff5a84ec5947ac19a93ea
  glog: 67060cb66a7ea4b1e8947dc9936d7fce11b100b0
  GoogleSignIn: fd381840dbe7c1137aa6dc30849a5c3e070c034a
  Gridicons: 17d660b97ce4231d582101b02f8280628b141c9a
  GTMAppAuth: ad5c2b70b9a8689e1a04033c9369c4915bfcbe89
  GTMSessionFetcher: 43748f93435c2aa068b1cbe39655aaf600652e91
  Gutenberg: f8980c4013de56f9911296b251351a7d2f36457e
  JTAppleCalendar: 932cadea40b1051beab10f67843451d48ba16c99
  Kanvas: 9eab00cc89669b38858d42d5f30c810876b31344
  MediaEditor: 20cdeb46bdecd040b8bc94467ac85a52b53b193a
  MRProgress: 16de7cc9f347e8846797a770db102a323fe7ef09
  Nimble: 7bed62ffabd6dbfe05f5925cbc43722533248990
  NSObject-SafeExpectations: ab8fe623d36b25aa1f150affa324e40a2f3c0374
  "NSURL+IDN": afc873e639c18138a1589697c3add197fe8679ca
  OCMock: 43565190abc78977ad44a61c0d20d7f0784d35ab
  OHHTTPStubs: 90eac6d8f2c18317baeca36698523dc67c513831
  RCT-Folly: 048c033f600f0332cc56ed44b08b57b4a52fdacc
  RCTRequired: 4fa0ded506b57e3d028102ed7faebd62bce22c93
  RCTTypeSafety: f28017f651282108a363695ac144c00e54159d16
  Reachability: 33e18b67625424e47b6cde6d202dce689ad7af96
  React: c06052e1d7dc6eb53bdfa47585433639c0132ed5
  React-callinvoker: 52cffd58374de75446aa7f21ea4b5afc52ee6d5e
  React-Core: edbff05d6946161260a787152b8eda3bdad63371
  React-CoreModules: 8edb7ef1659a7f096eaf46ec0fab767a7a0e3952
  React-cxxreact: 11a929b7655ad35f3bc8bb01605610fd3c695f45
  React-jsi: 1873930d7c1b4b928d3e12725e4dba9adcbaea27
  React-jsiexecutor: e3304ac371f23230f7272e42d0b0034190b7e204
  React-jsinspector: 87ab4eb6cba6d92a1c276af265be38835b30e51f
  React-logger: ccd14c7a8d56252713323254671fbfcd2798b6b4
  react-native-blur: 7f21bce1eeae924f28a4cefc7b23ce035c015ea5
  react-native-get-random-values: 2869478c635a6e33080b917ce33f2803cb69262c
  react-native-keyboard-aware-scroll-view: 042fe86d8358780b9697cadf5f8cefbf8f8c7378
  react-native-safe-area: e3de9e959c7baaae8db9bcb015d99ed1da25c9d5
  react-native-safe-area-context: 1e501ec30c260422def56e95e11edb103caa5bf2
  react-native-slider: b7f5c5b918a126b0908dc3c02851cf86a80f9451
  react-native-video: 12b1e5df2798f6838259a977ae76022c2496e664
  react-native-webview: fca2337b045c6554b4209ab5073e922fabac8e17
  React-perflogger: 856f259ce772005558db593687ea754f86e33ceb
  React-RCTActionSheet: ee28ed286367e18f90dc4510e83bd67f328ff213
  React-RCTAnimation: 4448ec82f56c268c00e1ba94ab793493c215bbb8
  React-RCTBlob: cbf7168e4b27049608bbbf7140fdcfb6f0a0424e
  React-RCTImage: 1df537459875f67332630db8ae7f20dd965d2db7
  React-RCTLinking: 7a0992bf5d1f07cbe875b2f4beb8b6b3385c0541
  React-RCTNetwork: d9b2d50708d4b66baaa5ffc1df6fcd626f81539f
  React-RCTSettings: 720e092efaddd7816eb8d954b0477447c7cc3f4a
  React-RCTText: da3907af53e21aecb1f92dbaaf49179749872357
  React-RCTVibration: ba532a2ca244b53ad666e151a85be870f0bcccdb
  React-runtimeexecutor: ee14e3cee632c2472cbb10e2b4c18d5e785d9b5f
  ReactCommon: 47b4a3cdfd27b3aae8d8399b9b2c4c658543ce6d
  RNCClipboard: e2298216e12d730c3c2eb9484095e1f2e1679cce
  RNCMaskedView: b467479e450f13e5dcee04423fefd2534f08c3eb
  RNGestureHandler: aa75e7072f4f682d5ddec3dc1cefd569dd77ad14
  RNReanimated: dc8baf71e4d3b6a05723a3e22e8d5b7cee1edd04
  RNScreens: bd1f43d7dfcd435bc11d4ee5c60086717c45a113
  RNSVG: 259ef12cbec2591a45fc7c5f09d7aa09e6692533
  RNTAztecView: f0b64290fa253cd95ff7edc356130a18ab6582cd
  Sentry: 9b922b396b0e0bca8516a10e36b0ea3ebea5faf7
  Sodium: 23d11554ecd556196d313cf6130d406dfe7ac6da
  Starscream: ef3ece99d765eeccb67de105bfa143f929026cf5
  SVProgressHUD: 1428aafac632c1f86f62aa4243ec12008d7a51d6
  UIDeviceIdentifier: af4e11e25a2ea670078e2bd677bb0e8144f9f063
  WordPress-Aztec-iOS: 7d11d598f14c82c727c08b56bd35fbeb7dafb504
  WordPress-Editor-iOS: 9eb9f12f21a5209cb837908d81ffe1e31cb27345
  WordPressAuthenticator: 5163f732e4e529781f931f158f54b1a1545bc536
  WordPressKit: 290ea2a473e4a67bc5b9ac7e37dd7bb25b1acee0
  WordPressMocks: 6b52b0764d9939408151367dd9c6e8a910877f4d
  WordPressShared: 0c4bc5e25765732fcf5d07f28c81970ab28493fb
  WordPressUI: c5be816f6c7b3392224ac21de9e521e89fa108ac
  WPMediaPicker: 9533160e5587939876aeeb1461a441a4e5dc4c4d
  wpxmlrpc: bf55a43a7e710bd2a4fb8c02dfe83b1246f14f13
  Yoga: 2ca978c40e0fd6d7f54bcb1602bc0cbbc79454a7
  ZendeskCommonUISDK: 5f0a83f412e07ae23701f18c412fe783b3249ef5
  ZendeskCoreSDK: 19a18e5ef2edcb18f4dbc0ea0d12bd31f515712a
  ZendeskMessagingAPISDK: db91be0c5cb88229d22f0e560ed99ba6e1dce02e
  ZendeskMessagingSDK: ce2750c0a3dbd40918ea2e2d44dd0dbe34d21bc8
  ZendeskSDKConfigurationsSDK: f91f54f3b41aa36ffbc43a37af9956752a062055
  ZendeskSupportProvidersSDK: 2bdf8544f7cd0fd4c002546f5704b813845beb2a
  ZendeskSupportSDK: 3a8e508ab1d9dd22dc038df6c694466414e037ba
  ZIPFoundation: ae5b4b813d216d3bf0a148773267fff14bd51d37

<<<<<<< HEAD
PODFILE CHECKSUM: 976492fa1fd255d91b44dcb7c522b1abe988336d
=======
PODFILE CHECKSUM: 3fa125d225132d439d1350e25f90c59512dd2f83
>>>>>>> e0356fda

COCOAPODS: 1.11.2<|MERGE_RESOLUTION|>--- conflicted
+++ resolved
@@ -751,14 +751,10 @@
   RNTAztecView:
     :git: https://github.com/wordpress-mobile/gutenberg-mobile.git
     :submodules: true
-<<<<<<< HEAD
-    :tag: v1.77.0
+    :tag: v1.78.0-alpha1
   WordPressKit:
     :branch: feature/18429-post_metadata_key
     :git: https://github.com/wordpress-mobile/WordPressKit-iOS.git
-=======
-    :tag: v1.78.0-alpha1
->>>>>>> e0356fda
   Yoga:
     :podspec: https://raw.githubusercontent.com/wordpress-mobile/gutenberg-mobile/v1.78.0-alpha1/third-party-podspecs/Yoga.podspec.json
 
@@ -773,14 +769,10 @@
   RNTAztecView:
     :git: https://github.com/wordpress-mobile/gutenberg-mobile.git
     :submodules: true
-<<<<<<< HEAD
-    :tag: v1.77.0
+    :tag: v1.78.0-alpha1
   WordPressKit:
     :commit: e5de66ddd9e6309b2f279efa02fedf89963e0a5a
     :git: https://github.com/wordpress-mobile/WordPressKit-iOS.git
-=======
-    :tag: v1.78.0-alpha1
->>>>>>> e0356fda
 
 SPEC CHECKSUMS:
   Alamofire: 3ec537f71edc9804815215393ae2b1a8ea33a844
@@ -882,10 +874,6 @@
   ZendeskSupportSDK: 3a8e508ab1d9dd22dc038df6c694466414e037ba
   ZIPFoundation: ae5b4b813d216d3bf0a148773267fff14bd51d37
 
-<<<<<<< HEAD
-PODFILE CHECKSUM: 976492fa1fd255d91b44dcb7c522b1abe988336d
-=======
-PODFILE CHECKSUM: 3fa125d225132d439d1350e25f90c59512dd2f83
->>>>>>> e0356fda
+PODFILE CHECKSUM: bf59adced92f9a020d7e87e27cbb74c1fa3b5be8
 
 COCOAPODS: 1.11.2