--- conflicted
+++ resolved
@@ -374,11 +374,7 @@
   - WordPress-Aztec-iOS (1.17.0)
   - WordPress-Editor-iOS (1.17.0):
     - WordPress-Aztec-iOS (= 1.17.0)
-<<<<<<< HEAD
-  - WordPressAuthenticator (1.11.2-beta.1):
-=======
   - WordPressAuthenticator (1.11.2):
->>>>>>> f3d5f318
     - 1PasswordExtension (= 1.8.6)
     - Alamofire (= 4.8)
     - CocoaLumberjack (~> 3.5)
@@ -480,11 +476,7 @@
   - Starscream (= 3.0.6)
   - SVProgressHUD (= 2.2.5)
   - WordPress-Editor-iOS (~> 1.17.0)
-<<<<<<< HEAD
-  - WordPressAuthenticator (~> 1.11.2-beta.1)
-=======
   - WordPressAuthenticator (~> 1.11.2)
->>>>>>> f3d5f318
   - WordPressKit (~> 4.6.0)
   - WordPressMocks (~> 0.0.8)
   - WordPressShared (~> 1.8.16)
@@ -700,11 +692,7 @@
   UIDeviceIdentifier: 44f805037d21b94394821828f4fcaba34b38c2d0
   WordPress-Aztec-iOS: 2a9fb6c2a23284f53d6d69ada43c50b5fddc7c3b
   WordPress-Editor-iOS: 9f236b27b068120af37d6d02e82037e122187804
-<<<<<<< HEAD
-  WordPressAuthenticator: 0cbfb9fbcafe7da388a4a2ac52cc509131645b9b
-=======
   WordPressAuthenticator: 1c9f97c2776e997270adfe07ccfd464ecc647810
->>>>>>> f3d5f318
   WordPressKit: 767cc17ae08894f73f08c852fe124c865a62fb3d
   WordPressMocks: b4064b99a073117bbc304abe82df78f2fbe60992
   WordPressShared: 1bc316ed162f42af4e0fa2869437e9e28b532b01
@@ -721,10 +709,6 @@
   ZendeskSupportSDK: a87ab1e4badace92c75eb11dc77ede1e995b2adc
   ZIPFoundation: 249fa8890597086cd536bb2df5c9804d84e122b0
 
-<<<<<<< HEAD
-PODFILE CHECKSUM: 063e48e9efb162a2c7d8c6ee92df1e653f0c27e7
-=======
 PODFILE CHECKSUM: e7d499c6dc80679f513bcf15603aaf3ae1e00541
->>>>>>> f3d5f318
 
 COCOAPODS: 1.8.4