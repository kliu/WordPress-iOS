--- conflicted
+++ resolved
@@ -208,17 +208,10 @@
   - Starscream (3.0.6)
   - SVProgressHUD (2.2.5)
   - UIDeviceIdentifier (1.1.4)
-<<<<<<< HEAD
-  - WordPress-Aztec-iOS (1.8.1)
-  - WordPress-Editor-iOS (1.8.1):
-    - WordPress-Aztec-iOS (= 1.8.1)
-  - WordPressAuthenticator (1.8.0-beta.15):
-=======
   - WordPress-Aztec-iOS (1.9.0-beta.1)
   - WordPress-Editor-iOS (1.9.0-beta.1):
     - WordPress-Aztec-iOS (= 1.9.0-beta.1)
-  - WordPressAuthenticator (1.8.0-beta.14):
->>>>>>> c111f1b9
+  - WordPressAuthenticator (1.8.0-beta.15):
     - 1PasswordExtension (= 1.8.5)
     - Alamofire (= 4.7.3)
     - CocoaLumberjack (~> 3.5)
@@ -307,13 +300,8 @@
   - SimulatorStatusMagic
   - Starscream (= 3.0.6)
   - SVProgressHUD (= 2.2.5)
-<<<<<<< HEAD
-  - WordPress-Editor-iOS (~> 1.8.1)
+  - WordPress-Editor-iOS (~> 1.9.0-beta.1)
   - WordPressAuthenticator (from `https://github.com/wordpress-mobile/WordPressAuthenticator-iOS.git`, branch `fix/12442-siwa_error_alert`)
-=======
-  - WordPress-Editor-iOS (~> 1.9.0-beta.1)
-  - WordPressAuthenticator (~> 1.8.0-beta.14)
->>>>>>> c111f1b9
   - WordPressKit (~> 4.5.0-beta.2)
   - WordPressMocks (~> 0.0.5)
   - WordPressShared (~> 1.8.7-beta.1)
@@ -502,15 +490,9 @@
   Starscream: ef3ece99d765eeccb67de105bfa143f929026cf5
   SVProgressHUD: 1428aafac632c1f86f62aa4243ec12008d7a51d6
   UIDeviceIdentifier: 8f8a24b257a4d978c8d40ad1e7355b944ffbfa8c
-<<<<<<< HEAD
-  WordPress-Aztec-iOS: 898336652f474b4bf940a80dc0f0172ace39f0c0
-  WordPress-Editor-iOS: ca06c5868d1ac68144a4626465b9c1eef1c53e40
-  WordPressAuthenticator: 789fb5adedb8c58182f2c7bdfa603c6ff185c15a
-=======
   WordPress-Aztec-iOS: eda39d0091d3d51ccdec439385d836d44d823dfe
   WordPress-Editor-iOS: 3d91fdba72fb0461bb77607618ad189456766ccd
-  WordPressAuthenticator: a8c93e9ccc4be4b3593c1319caf0c9e759c489d9
->>>>>>> c111f1b9
+  WordPressAuthenticator: 789fb5adedb8c58182f2c7bdfa603c6ff185c15a
   WordPressKit: 6fb3101e9542398c895517d64ac435d3a4e83e25
   WordPressMocks: d8088f718439556ff3856d5881aef581740cd26a
   WordPressShared: fc1ef47c3dc91237ef225706bb21ea10c9e4388f
@@ -521,10 +503,6 @@
   ZendeskSDK: c2e49fd16a73e43e490f777cea67dd852b819ace
   ZIPFoundation: 89df685c971926b0323087952320bdfee9f0b6ef
 
-<<<<<<< HEAD
-PODFILE CHECKSUM: bbae2b41dd9b3598d09d89588e5bf42660e222f2
-=======
-PODFILE CHECKSUM: a8ce6f84860d973073a04237d88cf98ed4633136
->>>>>>> c111f1b9
+PODFILE CHECKSUM: bb0b1b537a3888012db2be3e979966f16d93b403
 
 COCOAPODS: 1.6.1