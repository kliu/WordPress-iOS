--- conflicted
+++ resolved
@@ -452,11 +452,7 @@
     - WordPressKit (~> 4.18-beta)
     - WordPressShared (~> 1.12-beta)
     - WordPressUI (~> 1.7-beta)
-<<<<<<< HEAD
   - WordPressKit (4.37.0-beta.5):
-=======
-  - WordPressKit (4.37.0-beta.4):
->>>>>>> 5e3626a6
     - Alamofire (~> 4.8.0)
     - CocoaLumberjack (~> 3.4)
     - NSObject-SafeExpectations (= 0.0.4)
@@ -609,7 +605,6 @@
     - UIDeviceIdentifier
     - WordPress-Aztec-iOS
     - WordPress-Editor-iOS
-    - WordPressKit
     - WordPressMocks
     - WordPressShared
     - WPMediaPicker
@@ -714,14 +709,10 @@
   RNTAztecView:
     :git: https://github.com/wordpress-mobile/gutenberg-mobile.git
     :submodules: true
-<<<<<<< HEAD
-    :tag: v1.56.0
+    :tag: v1.57.0-alpha2
   WordPressKit:
     :branch: feature/zendesk-meta
     :git: https://github.com/wordpress-mobile/WordPressKit-iOS.git
-=======
-    :tag: v1.57.0-alpha2
->>>>>>> 5e3626a6
   Yoga:
     :podspec: https://raw.githubusercontent.com/wordpress-mobile/gutenberg-mobile/v1.57.0-alpha2/third-party-podspecs/Yoga.podspec.json
 
@@ -736,14 +727,10 @@
   RNTAztecView:
     :git: https://github.com/wordpress-mobile/gutenberg-mobile.git
     :submodules: true
-<<<<<<< HEAD
-    :tag: v1.56.0
+    :tag: v1.57.0-alpha2
   WordPressKit:
     :commit: 665cf19f79eb89bbc49df1aab09230e25cef355e
     :git: https://github.com/wordpress-mobile/WordPressKit-iOS.git
-=======
-    :tag: v1.57.0-alpha2
->>>>>>> 5e3626a6
 
 SPEC CHECKSUMS:
   1PasswordExtension: f97cc80ae58053c331b2b6dc8843ba7103b33794
@@ -828,11 +815,7 @@
   WordPress-Aztec-iOS: 870c93297849072aadfc2223e284094e73023e82
   WordPress-Editor-iOS: 068b32d02870464ff3cb9e3172e74234e13ed88c
   WordPressAuthenticator: c50b9737d6f459b1010bd07daa9885d19505c504
-<<<<<<< HEAD
   WordPressKit: f06ce830dc49081269f928980678b2b2b24f1ea7
-=======
-  WordPressKit: 3bfdfb739d6f5354144ee35f9fa7f27b266be9c8
->>>>>>> 5e3626a6
   WordPressMocks: dfac50a938ac74dddf5f7cce5a9110126408dd19
   WordPressShared: 5477f179c7fe03b5d574f91adda66f67d131827e
   WordPressUI: 7cd64cfaf76ce0cfd78d6a544702c4c774a29919
@@ -848,10 +831,6 @@
   ZendeskSupportSDK: 3a8e508ab1d9dd22dc038df6c694466414e037ba
   ZIPFoundation: e27423c004a5a1410c15933407747374e7c6cb6e
 
-<<<<<<< HEAD
-PODFILE CHECKSUM: 66260436fa5a838cd7428c1867f8806d05696021
-=======
-PODFILE CHECKSUM: 6c88ae6293deee1e82da5f64bace33961985ba32
->>>>>>> 5e3626a6
+PODFILE CHECKSUM: 1d001ee5add8d589d067a44d37a24d99255b5085
 
 COCOAPODS: 1.10.1