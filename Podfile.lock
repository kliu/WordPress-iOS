PODS:
  - 1PasswordExtension (1.8.6)
  - Alamofire (4.8.0)
  - AlamofireImage (3.5.2):
    - Alamofire (~> 4.8)
  - AlamofireNetworkActivityIndicator (2.4.0):
    - Alamofire (~> 4.8)
  - AMScrollingNavbar (5.6.0)
  - AppAuth (1.4.0):
    - AppAuth/Core (= 1.4.0)
    - AppAuth/ExternalUserAgent (= 1.4.0)
  - AppAuth/Core (1.4.0)
  - AppAuth/ExternalUserAgent (1.4.0)
  - AppCenter (2.5.1):
    - AppCenter/Analytics (= 2.5.1)
    - AppCenter/Crashes (= 2.5.1)
  - AppCenter/Analytics (2.5.1):
    - AppCenter/Core
  - AppCenter/Core (2.5.1)
  - AppCenter/Crashes (2.5.1):
    - AppCenter/Core
  - AppCenter/Distribute (2.5.1):
    - AppCenter/Core
  - Automattic-Tracks-iOS (0.5.1):
    - CocoaLumberjack (~> 3)
    - Reachability (~> 3)
    - Sentry (~> 4)
    - Sodium (~> 0.8.0)
    - UIDeviceIdentifier (~> 1)
  - boost-for-react-native (1.63.0)
  - Charts (3.2.2):
    - Charts/Core (= 3.2.2)
  - Charts/Core (3.2.2)
  - CocoaLumberjack (3.7.0):
    - CocoaLumberjack/Core (= 3.7.0)
  - CocoaLumberjack/Core (3.7.0)
  - CropViewController (2.5.3)
  - DoubleConversion (1.1.5)
  - Down (0.6.6)
  - FBLazyVector (0.61.5)
  - FBReactNativeSpec (0.61.5):
    - Folly (= 2018.10.22.00)
    - RCTRequired (= 0.61.5)
    - RCTTypeSafety (= 0.61.5)
    - React-Core (= 0.61.5)
    - React-jsi (= 0.61.5)
    - ReactCommon/turbomodule/core (= 0.61.5)
  - Folly (2018.10.22.00):
    - boost-for-react-native
    - DoubleConversion
    - Folly/Default (= 2018.10.22.00)
    - glog
  - Folly/Default (2018.10.22.00):
    - boost-for-react-native
    - DoubleConversion
    - glog
  - FormatterKit/Resources (1.9.0)
  - FormatterKit/TimeIntervalFormatter (1.9.0):
    - FormatterKit/Resources
  - FSInteractiveMap (0.1.0)
  - Gifu (3.2.0)
  - glog (0.3.5)
  - GoogleSignIn (5.0.2):
    - AppAuth (~> 1.2)
    - GTMAppAuth (~> 1.0)
    - GTMSessionFetcher/Core (~> 1.1)
  - Gridicons (1.1.0)
  - GTMAppAuth (1.1.0):
    - AppAuth/Core (~> 1.4)
    - GTMSessionFetcher (~> 1.4)
  - GTMSessionFetcher (1.5.0):
    - GTMSessionFetcher/Full (= 1.5.0)
  - GTMSessionFetcher/Core (1.5.0)
  - GTMSessionFetcher/Full (1.5.0):
    - GTMSessionFetcher/Core (= 1.5.0)
  - Gutenberg (1.44.0):
    - React (= 0.61.5)
    - React-CoreModules (= 0.61.5)
    - React-RCTImage (= 0.61.5)
    - RNTAztecView
  - JTAppleCalendar (8.0.3)
  - lottie-ios (3.1.9)
  - MediaEditor (1.2.1):
    - CropViewController (~> 2.5.3)
  - MRProgress (0.8.3):
    - MRProgress/ActivityIndicator (= 0.8.3)
    - MRProgress/Blur (= 0.8.3)
    - MRProgress/Circular (= 0.8.3)
    - MRProgress/Icons (= 0.8.3)
    - MRProgress/NavigationBarProgress (= 0.8.3)
    - MRProgress/Overlay (= 0.8.3)
  - MRProgress/ActivityIndicator (0.8.3):
    - MRProgress/Stopable
  - MRProgress/Blur (0.8.3):
    - MRProgress/Helper
  - MRProgress/Circular (0.8.3):
    - MRProgress/Helper
    - MRProgress/ProgressBaseClass
    - MRProgress/Stopable
  - MRProgress/Helper (0.8.3)
  - MRProgress/Icons (0.8.3)
  - MRProgress/NavigationBarProgress (0.8.3):
    - MRProgress/ProgressBaseClass
  - MRProgress/Overlay (0.8.3):
    - MRProgress/ActivityIndicator
    - MRProgress/Blur
    - MRProgress/Circular
    - MRProgress/Helper
    - MRProgress/Icons
  - MRProgress/ProgressBaseClass (0.8.3)
  - MRProgress/Stopable (0.8.3):
    - MRProgress/Helper
  - Nimble (7.3.4)
  - NSObject-SafeExpectations (0.0.4)
  - "NSURL+IDN (0.4)"
  - OCMock (3.4.3)
  - OHHTTPStubs (6.1.0):
    - OHHTTPStubs/Default (= 6.1.0)
  - OHHTTPStubs/Core (6.1.0)
  - OHHTTPStubs/Default (6.1.0):
    - OHHTTPStubs/Core
    - OHHTTPStubs/JSON
    - OHHTTPStubs/NSURLSession
    - OHHTTPStubs/OHPathHelpers
  - OHHTTPStubs/JSON (6.1.0):
    - OHHTTPStubs/Core
  - OHHTTPStubs/NSURLSession (6.1.0):
    - OHHTTPStubs/Core
  - OHHTTPStubs/OHPathHelpers (6.1.0)
  - OHHTTPStubs/Swift (6.1.0):
    - OHHTTPStubs/Default
  - RCTRequired (0.61.5)
  - RCTTypeSafety (0.61.5):
    - FBLazyVector (= 0.61.5)
    - Folly (= 2018.10.22.00)
    - RCTRequired (= 0.61.5)
    - React-Core (= 0.61.5)
  - Reachability (3.2)
  - React (0.61.5):
    - React-Core (= 0.61.5)
    - React-Core/DevSupport (= 0.61.5)
    - React-Core/RCTWebSocket (= 0.61.5)
    - React-RCTActionSheet (= 0.61.5)
    - React-RCTAnimation (= 0.61.5)
    - React-RCTBlob (= 0.61.5)
    - React-RCTImage (= 0.61.5)
    - React-RCTLinking (= 0.61.5)
    - React-RCTNetwork (= 0.61.5)
    - React-RCTSettings (= 0.61.5)
    - React-RCTText (= 0.61.5)
    - React-RCTVibration (= 0.61.5)
  - React-Core (0.61.5):
    - Folly (= 2018.10.22.00)
    - glog
    - React-Core/Default (= 0.61.5)
    - React-cxxreact (= 0.61.5)
    - React-jsi (= 0.61.5)
    - React-jsiexecutor (= 0.61.5)
    - Yoga
  - React-Core/CoreModulesHeaders (0.61.5):
    - Folly (= 2018.10.22.00)
    - glog
    - React-Core/Default
    - React-cxxreact (= 0.61.5)
    - React-jsi (= 0.61.5)
    - React-jsiexecutor (= 0.61.5)
    - Yoga
  - React-Core/Default (0.61.5):
    - Folly (= 2018.10.22.00)
    - glog
    - React-cxxreact (= 0.61.5)
    - React-jsi (= 0.61.5)
    - React-jsiexecutor (= 0.61.5)
    - Yoga
  - React-Core/DevSupport (0.61.5):
    - Folly (= 2018.10.22.00)
    - glog
    - React-Core/Default (= 0.61.5)
    - React-Core/RCTWebSocket (= 0.61.5)
    - React-cxxreact (= 0.61.5)
    - React-jsi (= 0.61.5)
    - React-jsiexecutor (= 0.61.5)
    - React-jsinspector (= 0.61.5)
    - Yoga
  - React-Core/RCTActionSheetHeaders (0.61.5):
    - Folly (= 2018.10.22.00)
    - glog
    - React-Core/Default
    - React-cxxreact (= 0.61.5)
    - React-jsi (= 0.61.5)
    - React-jsiexecutor (= 0.61.5)
    - Yoga
  - React-Core/RCTAnimationHeaders (0.61.5):
    - Folly (= 2018.10.22.00)
    - glog
    - React-Core/Default
    - React-cxxreact (= 0.61.5)
    - React-jsi (= 0.61.5)
    - React-jsiexecutor (= 0.61.5)
    - Yoga
  - React-Core/RCTBlobHeaders (0.61.5):
    - Folly (= 2018.10.22.00)
    - glog
    - React-Core/Default
    - React-cxxreact (= 0.61.5)
    - React-jsi (= 0.61.5)
    - React-jsiexecutor (= 0.61.5)
    - Yoga
  - React-Core/RCTImageHeaders (0.61.5):
    - Folly (= 2018.10.22.00)
    - glog
    - React-Core/Default
    - React-cxxreact (= 0.61.5)
    - React-jsi (= 0.61.5)
    - React-jsiexecutor (= 0.61.5)
    - Yoga
  - React-Core/RCTLinkingHeaders (0.61.5):
    - Folly (= 2018.10.22.00)
    - glog
    - React-Core/Default
    - React-cxxreact (= 0.61.5)
    - React-jsi (= 0.61.5)
    - React-jsiexecutor (= 0.61.5)
    - Yoga
  - React-Core/RCTNetworkHeaders (0.61.5):
    - Folly (= 2018.10.22.00)
    - glog
    - React-Core/Default
    - React-cxxreact (= 0.61.5)
    - React-jsi (= 0.61.5)
    - React-jsiexecutor (= 0.61.5)
    - Yoga
  - React-Core/RCTSettingsHeaders (0.61.5):
    - Folly (= 2018.10.22.00)
    - glog
    - React-Core/Default
    - React-cxxreact (= 0.61.5)
    - React-jsi (= 0.61.5)
    - React-jsiexecutor (= 0.61.5)
    - Yoga
  - React-Core/RCTTextHeaders (0.61.5):
    - Folly (= 2018.10.22.00)
    - glog
    - React-Core/Default
    - React-cxxreact (= 0.61.5)
    - React-jsi (= 0.61.5)
    - React-jsiexecutor (= 0.61.5)
    - Yoga
  - React-Core/RCTVibrationHeaders (0.61.5):
    - Folly (= 2018.10.22.00)
    - glog
    - React-Core/Default
    - React-cxxreact (= 0.61.5)
    - React-jsi (= 0.61.5)
    - React-jsiexecutor (= 0.61.5)
    - Yoga
  - React-Core/RCTWebSocket (0.61.5):
    - Folly (= 2018.10.22.00)
    - glog
    - React-Core/Default (= 0.61.5)
    - React-cxxreact (= 0.61.5)
    - React-jsi (= 0.61.5)
    - React-jsiexecutor (= 0.61.5)
    - Yoga
  - React-CoreModules (0.61.5):
    - FBReactNativeSpec (= 0.61.5)
    - Folly (= 2018.10.22.00)
    - RCTTypeSafety (= 0.61.5)
    - React-Core/CoreModulesHeaders (= 0.61.5)
    - React-RCTImage (= 0.61.5)
    - ReactCommon/turbomodule/core (= 0.61.5)
  - React-cxxreact (0.61.5):
    - boost-for-react-native (= 1.63.0)
    - DoubleConversion
    - Folly (= 2018.10.22.00)
    - glog
    - React-jsinspector (= 0.61.5)
  - React-jsi (0.61.5):
    - boost-for-react-native (= 1.63.0)
    - DoubleConversion
    - Folly (= 2018.10.22.00)
    - glog
    - React-jsi/Default (= 0.61.5)
  - React-jsi/Default (0.61.5):
    - boost-for-react-native (= 1.63.0)
    - DoubleConversion
    - Folly (= 2018.10.22.00)
    - glog
  - React-jsiexecutor (0.61.5):
    - DoubleConversion
    - Folly (= 2018.10.22.00)
    - glog
    - React-cxxreact (= 0.61.5)
    - React-jsi (= 0.61.5)
  - React-jsinspector (0.61.5)
  - react-native-blur (3.3.0):
    - React
  - react-native-get-random-values (1.4.0):
    - React
  - react-native-keyboard-aware-scroll-view (0.8.8):
    - React
  - react-native-linear-gradient (2.5.6):
    - React
  - react-native-safe-area (0.5.1):
    - React
  - react-native-safe-area-context (3.0.2):
    - React
  - react-native-slider (3.0.2):
    - React
  - react-native-video (5.0.2):
    - React
    - react-native-video/Video (= 5.0.2)
  - react-native-video/Video (5.0.2):
    - React
  - React-RCTActionSheet (0.61.5):
    - React-Core/RCTActionSheetHeaders (= 0.61.5)
  - React-RCTAnimation (0.61.5):
    - React-Core/RCTAnimationHeaders (= 0.61.5)
  - React-RCTBlob (0.61.5):
    - React-Core/RCTBlobHeaders (= 0.61.5)
    - React-Core/RCTWebSocket (= 0.61.5)
    - React-jsi (= 0.61.5)
    - React-RCTNetwork (= 0.61.5)
  - React-RCTImage (0.61.5):
    - React-Core/RCTImageHeaders (= 0.61.5)
    - React-RCTNetwork (= 0.61.5)
  - React-RCTLinking (0.61.5):
    - React-Core/RCTLinkingHeaders (= 0.61.5)
  - React-RCTNetwork (0.61.5):
    - React-Core/RCTNetworkHeaders (= 0.61.5)
  - React-RCTSettings (0.61.5):
    - React-Core/RCTSettingsHeaders (= 0.61.5)
  - React-RCTText (0.61.5):
    - React-Core/RCTTextHeaders (= 0.61.5)
  - React-RCTVibration (0.61.5):
    - React-Core/RCTVibrationHeaders (= 0.61.5)
  - ReactCommon (0.61.5):
    - ReactCommon/jscallinvoker (= 0.61.5)
    - ReactCommon/turbomodule (= 0.61.5)
  - ReactCommon/jscallinvoker (0.61.5):
    - DoubleConversion
    - Folly (= 2018.10.22.00)
    - glog
    - React-cxxreact (= 0.61.5)
  - ReactCommon/turbomodule (0.61.5):
    - DoubleConversion
    - Folly (= 2018.10.22.00)
    - glog
    - React-Core (= 0.61.5)
    - React-cxxreact (= 0.61.5)
    - React-jsi (= 0.61.5)
    - ReactCommon/jscallinvoker (= 0.61.5)
    - ReactCommon/turbomodule/core (= 0.61.5)
    - ReactCommon/turbomodule/samples (= 0.61.5)
  - ReactCommon/turbomodule/core (0.61.5):
    - DoubleConversion
    - Folly (= 2018.10.22.00)
    - glog
    - React-Core (= 0.61.5)
    - React-cxxreact (= 0.61.5)
    - React-jsi (= 0.61.5)
    - ReactCommon/jscallinvoker (= 0.61.5)
  - ReactCommon/turbomodule/samples (0.61.5):
    - DoubleConversion
    - Folly (= 2018.10.22.00)
    - glog
    - React-Core (= 0.61.5)
    - React-cxxreact (= 0.61.5)
    - React-jsi (= 0.61.5)
    - ReactCommon/jscallinvoker (= 0.61.5)
    - ReactCommon/turbomodule/core (= 0.61.5)
  - ReactNativeDarkMode (0.0.10):
    - React
  - RNCMaskedView (0.1.10-wp):
    - React
  - RNGestureHandler (1.6.1):
    - React
  - RNReanimated (1.9.0):
    - React
  - RNScreens (2.8.0):
    - React
  - RNSVG (9.13.6-gb):
    - React
  - RNTAztecView (1.44.0):
    - React-Core
    - WordPress-Aztec-iOS (~> 1.19.3)
  - Sentry (4.5.0):
    - Sentry/Core (= 4.5.0)
  - Sentry/Core (4.5.0)
  - Sodium (0.8.0)
  - Starscream (3.0.6)
  - SVProgressHUD (2.2.5)
  - UIDeviceIdentifier (1.6.0)
  - WordPress-Aztec-iOS (1.19.3)
  - WordPress-Editor-iOS (1.19.3):
    - WordPress-Aztec-iOS (= 1.19.3)
  - WordPressAuthenticator (1.33.0):
    - 1PasswordExtension (~> 1.8.6)
    - Alamofire (~> 4.8)
    - CocoaLumberjack (~> 3.5)
    - GoogleSignIn (~> 5.0.2)
    - Gridicons (~> 1.0)
    - lottie-ios (~> 3.1.6)
    - "NSURL+IDN (= 0.4)"
    - SVProgressHUD (~> 2.2.5)
    - WordPressKit (~> 4.18-beta)
    - WordPressShared (~> 1.12-beta)
    - WordPressUI (~> 1.7-beta)
<<<<<<< HEAD
  - WordPressKit (4.25.0-beta.2):
=======
  - WordPressKit (4.25.0-beta.3):
>>>>>>> 40bdb73b
    - Alamofire (~> 4.8.0)
    - CocoaLumberjack (~> 3.4)
    - NSObject-SafeExpectations (= 0.0.4)
    - UIDeviceIdentifier (~> 1.4)
    - WordPressShared (~> 1.12)
    - wpxmlrpc (~> 0.9)
  - WordPressMocks (0.0.9)
  - WordPressShared (1.14.0):
    - CocoaLumberjack (~> 3.4)
    - FormatterKit/TimeIntervalFormatter (~> 1.8)
  - WordPressUI (1.9.0)
  - WPMediaPicker (1.7.2)
  - wpxmlrpc (0.9.0)
  - Yoga (1.14.0)
  - ZendeskCommonUISDK (6.0.0):
    - ZendeskSDKConfigurationsSDK (~> 1.1.6)
  - ZendeskCoreSDK (2.4.1)
  - ZendeskMessagingAPISDK (3.8.0):
    - ZendeskSDKConfigurationsSDK (~> 1.1.6)
  - ZendeskMessagingSDK (3.8.0):
    - ZendeskCommonUISDK (~> 6.0.0)
    - ZendeskMessagingAPISDK (~> 3.8.0)
  - ZendeskSDKConfigurationsSDK (1.1.6)
  - ZendeskSupportProvidersSDK (5.1.1):
    - ZendeskCoreSDK (~> 2.4.1)
  - ZendeskSupportSDK (5.1.1):
    - ZendeskMessagingSDK (~> 3.8.0)
    - ZendeskSupportProvidersSDK (~> 5.1.1)
  - ZIPFoundation (0.9.11)

DEPENDENCIES:
  - Alamofire (= 4.8.0)
  - AlamofireImage (= 3.5.2)
  - AlamofireNetworkActivityIndicator (~> 2.4)
  - AMScrollingNavbar (= 5.6.0)
  - AppCenter (= 2.5.1)
  - AppCenter/Distribute (= 2.5.1)
  - Automattic-Tracks-iOS (~> 0.5.1)
  - Charts (~> 3.2.2)
  - CocoaLumberjack (~> 3.0)
  - CropViewController (= 2.5.3)
  - Down (~> 0.6.6)
  - FBLazyVector (from `https://raw.githubusercontent.com/wordpress-mobile/gutenberg-mobile/v1.45.0-alpha1/third-party-podspecs/FBLazyVector.podspec.json`)
  - FBReactNativeSpec (from `https://raw.githubusercontent.com/wordpress-mobile/gutenberg-mobile/v1.45.0-alpha1/third-party-podspecs/FBReactNativeSpec.podspec.json`)
  - Folly (from `https://raw.githubusercontent.com/wordpress-mobile/gutenberg-mobile/v1.45.0-alpha1/third-party-podspecs/Folly.podspec.json`)
  - FSInteractiveMap (from `https://github.com/wordpress-mobile/FSInteractiveMap.git`, tag `0.2.0`)
  - Gifu (= 3.2.0)
  - glog (from `https://raw.githubusercontent.com/wordpress-mobile/gutenberg-mobile/v1.45.0-alpha1/third-party-podspecs/glog.podspec.json`)
  - Gridicons (~> 1.1.0)
  - Gutenberg (from `http://github.com/wordpress-mobile/gutenberg-mobile/`, tag `v1.45.0-alpha1`)
  - JTAppleCalendar (~> 8.0.2)
  - MediaEditor (~> 1.2.1)
  - MRProgress (= 0.8.3)
  - Nimble (~> 7.3.1)
  - NSObject-SafeExpectations (~> 0.0.4)
  - "NSURL+IDN (~> 0.4)"
  - OCMock (= 3.4.3)
  - OHHTTPStubs (= 6.1.0)
  - OHHTTPStubs/Swift (= 6.1.0)
  - RCTRequired (from `https://raw.githubusercontent.com/wordpress-mobile/gutenberg-mobile/v1.45.0-alpha1/third-party-podspecs/RCTRequired.podspec.json`)
  - RCTTypeSafety (from `https://raw.githubusercontent.com/wordpress-mobile/gutenberg-mobile/v1.45.0-alpha1/third-party-podspecs/RCTTypeSafety.podspec.json`)
  - Reachability (= 3.2)
  - React (from `https://raw.githubusercontent.com/wordpress-mobile/gutenberg-mobile/v1.45.0-alpha1/third-party-podspecs/React.podspec.json`)
  - React-Core (from `https://raw.githubusercontent.com/wordpress-mobile/gutenberg-mobile/v1.45.0-alpha1/third-party-podspecs/React-Core.podspec.json`)
  - React-CoreModules (from `https://raw.githubusercontent.com/wordpress-mobile/gutenberg-mobile/v1.45.0-alpha1/third-party-podspecs/React-CoreModules.podspec.json`)
  - React-cxxreact (from `https://raw.githubusercontent.com/wordpress-mobile/gutenberg-mobile/v1.45.0-alpha1/third-party-podspecs/React-cxxreact.podspec.json`)
  - React-jsi (from `https://raw.githubusercontent.com/wordpress-mobile/gutenberg-mobile/v1.45.0-alpha1/third-party-podspecs/React-jsi.podspec.json`)
  - React-jsiexecutor (from `https://raw.githubusercontent.com/wordpress-mobile/gutenberg-mobile/v1.45.0-alpha1/third-party-podspecs/React-jsiexecutor.podspec.json`)
  - React-jsinspector (from `https://raw.githubusercontent.com/wordpress-mobile/gutenberg-mobile/v1.45.0-alpha1/third-party-podspecs/React-jsinspector.podspec.json`)
  - react-native-blur (from `https://raw.githubusercontent.com/wordpress-mobile/gutenberg-mobile/v1.45.0-alpha1/third-party-podspecs/react-native-blur.podspec.json`)
  - react-native-get-random-values (from `https://raw.githubusercontent.com/wordpress-mobile/gutenberg-mobile/v1.45.0-alpha1/third-party-podspecs/react-native-get-random-values.podspec.json`)
  - react-native-keyboard-aware-scroll-view (from `https://raw.githubusercontent.com/wordpress-mobile/gutenberg-mobile/v1.45.0-alpha1/third-party-podspecs/react-native-keyboard-aware-scroll-view.podspec.json`)
  - react-native-linear-gradient (from `https://raw.githubusercontent.com/wordpress-mobile/gutenberg-mobile/v1.45.0-alpha1/third-party-podspecs/react-native-linear-gradient.podspec.json`)
  - react-native-safe-area (from `https://raw.githubusercontent.com/wordpress-mobile/gutenberg-mobile/v1.45.0-alpha1/third-party-podspecs/react-native-safe-area.podspec.json`)
  - react-native-safe-area-context (from `https://raw.githubusercontent.com/wordpress-mobile/gutenberg-mobile/v1.45.0-alpha1/third-party-podspecs/react-native-safe-area-context.podspec.json`)
  - react-native-slider (from `https://raw.githubusercontent.com/wordpress-mobile/gutenberg-mobile/v1.45.0-alpha1/third-party-podspecs/react-native-slider.podspec.json`)
  - react-native-video (from `https://raw.githubusercontent.com/wordpress-mobile/gutenberg-mobile/v1.45.0-alpha1/third-party-podspecs/react-native-video.podspec.json`)
  - React-RCTActionSheet (from `https://raw.githubusercontent.com/wordpress-mobile/gutenberg-mobile/v1.45.0-alpha1/third-party-podspecs/React-RCTActionSheet.podspec.json`)
  - React-RCTAnimation (from `https://raw.githubusercontent.com/wordpress-mobile/gutenberg-mobile/v1.45.0-alpha1/third-party-podspecs/React-RCTAnimation.podspec.json`)
  - React-RCTBlob (from `https://raw.githubusercontent.com/wordpress-mobile/gutenberg-mobile/v1.45.0-alpha1/third-party-podspecs/React-RCTBlob.podspec.json`)
  - React-RCTImage (from `https://raw.githubusercontent.com/wordpress-mobile/gutenberg-mobile/v1.45.0-alpha1/third-party-podspecs/React-RCTImage.podspec.json`)
  - React-RCTLinking (from `https://raw.githubusercontent.com/wordpress-mobile/gutenberg-mobile/v1.45.0-alpha1/third-party-podspecs/React-RCTLinking.podspec.json`)
  - React-RCTNetwork (from `https://raw.githubusercontent.com/wordpress-mobile/gutenberg-mobile/v1.45.0-alpha1/third-party-podspecs/React-RCTNetwork.podspec.json`)
  - React-RCTSettings (from `https://raw.githubusercontent.com/wordpress-mobile/gutenberg-mobile/v1.45.0-alpha1/third-party-podspecs/React-RCTSettings.podspec.json`)
  - React-RCTText (from `https://raw.githubusercontent.com/wordpress-mobile/gutenberg-mobile/v1.45.0-alpha1/third-party-podspecs/React-RCTText.podspec.json`)
  - React-RCTVibration (from `https://raw.githubusercontent.com/wordpress-mobile/gutenberg-mobile/v1.45.0-alpha1/third-party-podspecs/React-RCTVibration.podspec.json`)
  - ReactCommon (from `https://raw.githubusercontent.com/wordpress-mobile/gutenberg-mobile/v1.45.0-alpha1/third-party-podspecs/ReactCommon.podspec.json`)
  - ReactNativeDarkMode (from `https://raw.githubusercontent.com/wordpress-mobile/gutenberg-mobile/v1.45.0-alpha1/third-party-podspecs/ReactNativeDarkMode.podspec.json`)
  - RNCMaskedView (from `https://raw.githubusercontent.com/wordpress-mobile/gutenberg-mobile/v1.45.0-alpha1/third-party-podspecs/RNCMaskedView.podspec.json`)
  - RNGestureHandler (from `https://raw.githubusercontent.com/wordpress-mobile/gutenberg-mobile/v1.45.0-alpha1/third-party-podspecs/RNGestureHandler.podspec.json`)
  - RNReanimated (from `https://raw.githubusercontent.com/wordpress-mobile/gutenberg-mobile/v1.45.0-alpha1/third-party-podspecs/RNReanimated.podspec.json`)
  - RNScreens (from `https://raw.githubusercontent.com/wordpress-mobile/gutenberg-mobile/v1.45.0-alpha1/third-party-podspecs/RNScreens.podspec.json`)
  - RNSVG (from `https://raw.githubusercontent.com/wordpress-mobile/gutenberg-mobile/v1.45.0-alpha1/third-party-podspecs/RNSVG.podspec.json`)
  - RNTAztecView (from `http://github.com/wordpress-mobile/gutenberg-mobile/`, tag `v1.45.0-alpha1`)
  - Starscream (= 3.0.6)
  - SVProgressHUD (= 2.2.5)
  - WordPress-Editor-iOS (~> 1.19.3)
  - WordPressAuthenticator (~> 1.33.0)
  - WordPressKit (~> 4.25-beta)
  - WordPressMocks (~> 0.0.9)
  - WordPressShared (~> 1.14.0)
  - WordPressUI (~> 1.9.0)
  - WPMediaPicker (~> 1.7.2)
  - Yoga (from `https://raw.githubusercontent.com/wordpress-mobile/gutenberg-mobile/v1.45.0-alpha1/third-party-podspecs/Yoga.podspec.json`)
  - ZendeskSupportSDK (= 5.1.1)
  - ZIPFoundation (~> 0.9.8)

SPEC REPOS:
  trunk:
    - 1PasswordExtension
    - Alamofire
    - AlamofireImage
    - AlamofireNetworkActivityIndicator
    - AMScrollingNavbar
    - AppAuth
    - AppCenter
    - Automattic-Tracks-iOS
    - boost-for-react-native
    - Charts
    - CocoaLumberjack
    - CropViewController
    - DoubleConversion
    - Down
    - FormatterKit
    - Gifu
    - GoogleSignIn
    - Gridicons
    - GTMAppAuth
    - GTMSessionFetcher
    - JTAppleCalendar
    - lottie-ios
    - MediaEditor
    - MRProgress
    - Nimble
    - NSObject-SafeExpectations
    - "NSURL+IDN"
    - OCMock
    - OHHTTPStubs
    - Reachability
    - Sentry
    - Sodium
    - Starscream
    - SVProgressHUD
    - UIDeviceIdentifier
    - WordPress-Aztec-iOS
    - WordPress-Editor-iOS
    - WordPressAuthenticator
    - WordPressKit
    - WordPressMocks
    - WordPressShared
    - WordPressUI
    - WPMediaPicker
    - wpxmlrpc
    - ZendeskCommonUISDK
    - ZendeskCoreSDK
    - ZendeskMessagingAPISDK
    - ZendeskMessagingSDK
    - ZendeskSDKConfigurationsSDK
    - ZendeskSupportProvidersSDK
    - ZendeskSupportSDK
    - ZIPFoundation

EXTERNAL SOURCES:
  FBLazyVector:
    :podspec: https://raw.githubusercontent.com/wordpress-mobile/gutenberg-mobile/v1.45.0-alpha1/third-party-podspecs/FBLazyVector.podspec.json
  FBReactNativeSpec:
    :podspec: https://raw.githubusercontent.com/wordpress-mobile/gutenberg-mobile/v1.45.0-alpha1/third-party-podspecs/FBReactNativeSpec.podspec.json
  Folly:
    :podspec: https://raw.githubusercontent.com/wordpress-mobile/gutenberg-mobile/v1.45.0-alpha1/third-party-podspecs/Folly.podspec.json
  FSInteractiveMap:
    :git: https://github.com/wordpress-mobile/FSInteractiveMap.git
    :tag: 0.2.0
  glog:
    :podspec: https://raw.githubusercontent.com/wordpress-mobile/gutenberg-mobile/v1.45.0-alpha1/third-party-podspecs/glog.podspec.json
  Gutenberg:
    :git: http://github.com/wordpress-mobile/gutenberg-mobile/
    :submodules: true
    :tag: v1.45.0-alpha1
  RCTRequired:
    :podspec: https://raw.githubusercontent.com/wordpress-mobile/gutenberg-mobile/v1.45.0-alpha1/third-party-podspecs/RCTRequired.podspec.json
  RCTTypeSafety:
    :podspec: https://raw.githubusercontent.com/wordpress-mobile/gutenberg-mobile/v1.45.0-alpha1/third-party-podspecs/RCTTypeSafety.podspec.json
  React:
    :podspec: https://raw.githubusercontent.com/wordpress-mobile/gutenberg-mobile/v1.45.0-alpha1/third-party-podspecs/React.podspec.json
  React-Core:
    :podspec: https://raw.githubusercontent.com/wordpress-mobile/gutenberg-mobile/v1.45.0-alpha1/third-party-podspecs/React-Core.podspec.json
  React-CoreModules:
    :podspec: https://raw.githubusercontent.com/wordpress-mobile/gutenberg-mobile/v1.45.0-alpha1/third-party-podspecs/React-CoreModules.podspec.json
  React-cxxreact:
    :podspec: https://raw.githubusercontent.com/wordpress-mobile/gutenberg-mobile/v1.45.0-alpha1/third-party-podspecs/React-cxxreact.podspec.json
  React-jsi:
    :podspec: https://raw.githubusercontent.com/wordpress-mobile/gutenberg-mobile/v1.45.0-alpha1/third-party-podspecs/React-jsi.podspec.json
  React-jsiexecutor:
    :podspec: https://raw.githubusercontent.com/wordpress-mobile/gutenberg-mobile/v1.45.0-alpha1/third-party-podspecs/React-jsiexecutor.podspec.json
  React-jsinspector:
    :podspec: https://raw.githubusercontent.com/wordpress-mobile/gutenberg-mobile/v1.45.0-alpha1/third-party-podspecs/React-jsinspector.podspec.json
  react-native-blur:
    :podspec: https://raw.githubusercontent.com/wordpress-mobile/gutenberg-mobile/v1.45.0-alpha1/third-party-podspecs/react-native-blur.podspec.json
  react-native-get-random-values:
    :podspec: https://raw.githubusercontent.com/wordpress-mobile/gutenberg-mobile/v1.45.0-alpha1/third-party-podspecs/react-native-get-random-values.podspec.json
  react-native-keyboard-aware-scroll-view:
    :podspec: https://raw.githubusercontent.com/wordpress-mobile/gutenberg-mobile/v1.45.0-alpha1/third-party-podspecs/react-native-keyboard-aware-scroll-view.podspec.json
  react-native-linear-gradient:
    :podspec: https://raw.githubusercontent.com/wordpress-mobile/gutenberg-mobile/v1.45.0-alpha1/third-party-podspecs/react-native-linear-gradient.podspec.json
  react-native-safe-area:
    :podspec: https://raw.githubusercontent.com/wordpress-mobile/gutenberg-mobile/v1.45.0-alpha1/third-party-podspecs/react-native-safe-area.podspec.json
  react-native-safe-area-context:
    :podspec: https://raw.githubusercontent.com/wordpress-mobile/gutenberg-mobile/v1.45.0-alpha1/third-party-podspecs/react-native-safe-area-context.podspec.json
  react-native-slider:
    :podspec: https://raw.githubusercontent.com/wordpress-mobile/gutenberg-mobile/v1.45.0-alpha1/third-party-podspecs/react-native-slider.podspec.json
  react-native-video:
    :podspec: https://raw.githubusercontent.com/wordpress-mobile/gutenberg-mobile/v1.45.0-alpha1/third-party-podspecs/react-native-video.podspec.json
  React-RCTActionSheet:
    :podspec: https://raw.githubusercontent.com/wordpress-mobile/gutenberg-mobile/v1.45.0-alpha1/third-party-podspecs/React-RCTActionSheet.podspec.json
  React-RCTAnimation:
    :podspec: https://raw.githubusercontent.com/wordpress-mobile/gutenberg-mobile/v1.45.0-alpha1/third-party-podspecs/React-RCTAnimation.podspec.json
  React-RCTBlob:
    :podspec: https://raw.githubusercontent.com/wordpress-mobile/gutenberg-mobile/v1.45.0-alpha1/third-party-podspecs/React-RCTBlob.podspec.json
  React-RCTImage:
    :podspec: https://raw.githubusercontent.com/wordpress-mobile/gutenberg-mobile/v1.45.0-alpha1/third-party-podspecs/React-RCTImage.podspec.json
  React-RCTLinking:
    :podspec: https://raw.githubusercontent.com/wordpress-mobile/gutenberg-mobile/v1.45.0-alpha1/third-party-podspecs/React-RCTLinking.podspec.json
  React-RCTNetwork:
    :podspec: https://raw.githubusercontent.com/wordpress-mobile/gutenberg-mobile/v1.45.0-alpha1/third-party-podspecs/React-RCTNetwork.podspec.json
  React-RCTSettings:
    :podspec: https://raw.githubusercontent.com/wordpress-mobile/gutenberg-mobile/v1.45.0-alpha1/third-party-podspecs/React-RCTSettings.podspec.json
  React-RCTText:
    :podspec: https://raw.githubusercontent.com/wordpress-mobile/gutenberg-mobile/v1.45.0-alpha1/third-party-podspecs/React-RCTText.podspec.json
  React-RCTVibration:
    :podspec: https://raw.githubusercontent.com/wordpress-mobile/gutenberg-mobile/v1.45.0-alpha1/third-party-podspecs/React-RCTVibration.podspec.json
  ReactCommon:
    :podspec: https://raw.githubusercontent.com/wordpress-mobile/gutenberg-mobile/v1.45.0-alpha1/third-party-podspecs/ReactCommon.podspec.json
  ReactNativeDarkMode:
    :podspec: https://raw.githubusercontent.com/wordpress-mobile/gutenberg-mobile/v1.45.0-alpha1/third-party-podspecs/ReactNativeDarkMode.podspec.json
  RNCMaskedView:
    :podspec: https://raw.githubusercontent.com/wordpress-mobile/gutenberg-mobile/v1.45.0-alpha1/third-party-podspecs/RNCMaskedView.podspec.json
  RNGestureHandler:
    :podspec: https://raw.githubusercontent.com/wordpress-mobile/gutenberg-mobile/v1.45.0-alpha1/third-party-podspecs/RNGestureHandler.podspec.json
  RNReanimated:
    :podspec: https://raw.githubusercontent.com/wordpress-mobile/gutenberg-mobile/v1.45.0-alpha1/third-party-podspecs/RNReanimated.podspec.json
  RNScreens:
    :podspec: https://raw.githubusercontent.com/wordpress-mobile/gutenberg-mobile/v1.45.0-alpha1/third-party-podspecs/RNScreens.podspec.json
  RNSVG:
    :podspec: https://raw.githubusercontent.com/wordpress-mobile/gutenberg-mobile/v1.45.0-alpha1/third-party-podspecs/RNSVG.podspec.json
  RNTAztecView:
    :git: http://github.com/wordpress-mobile/gutenberg-mobile/
    :submodules: true
    :tag: v1.45.0-alpha1
  Yoga:
    :podspec: https://raw.githubusercontent.com/wordpress-mobile/gutenberg-mobile/v1.45.0-alpha1/third-party-podspecs/Yoga.podspec.json

CHECKOUT OPTIONS:
  FSInteractiveMap:
    :git: https://github.com/wordpress-mobile/FSInteractiveMap.git
    :tag: 0.2.0
  Gutenberg:
    :git: http://github.com/wordpress-mobile/gutenberg-mobile/
    :submodules: true
    :tag: v1.45.0-alpha1
  RNCMaskedView:
    :commit: d4ccf2bba163679c4550ce6ba0119604cd5e6379
    :git: https://github.com/react-native-community/react-native-masked-view.git
  RNTAztecView:
    :git: http://github.com/wordpress-mobile/gutenberg-mobile/
    :submodules: true
    :tag: v1.45.0-alpha1

SPEC CHECKSUMS:
  1PasswordExtension: f97cc80ae58053c331b2b6dc8843ba7103b33794
  Alamofire: 3ec537f71edc9804815215393ae2b1a8ea33a844
  AlamofireImage: 63cfe3baf1370be6c498149687cf6db3e3b00999
  AlamofireNetworkActivityIndicator: 9acc3de3ca6645bf0efed462396b0df13dd3e7b8
  AMScrollingNavbar: cf0ec5a5ee659d76ba2509f630bf14fba7e16dc3
  AppAuth: 31bcec809a638d7bd2f86ea8a52bd45f6e81e7c7
  AppCenter: fddcbac6e4baae3d93a196ceb0bfe0e4ce407dec
  Automattic-Tracks-iOS: ac2cf9d8332fef72cf3e6de7b14012e7a0672676
  boost-for-react-native: 39c7adb57c4e60d6c5479dd8623128eb5b3f0f2c
  Charts: f69cf0518b6d1d62608ca504248f1bbe0b6ae77e
  CocoaLumberjack: e8955b9d337ac307103b0a34fd141c32f27e53c5
  CropViewController: a5c143548a0fabcd6cc25f2d26e40460cfb8c78c
  DoubleConversion: e22e0762848812a87afd67ffda3998d9ef29170c
  Down: 71bf4af3c04fa093e65dffa25c4b64fa61287373
  FBLazyVector: 47798d43f20e85af0d3cef09928b6e2d16dbbe4c
  FBReactNativeSpec: 8d0bf8eca089153f4196975ca190cda8c2d5dbd2
  Folly: 30e7936e1c45c08d884aa59369ed951a8e68cf51
  FormatterKit: 184db51bf120b633693a73624a4cede89ec51a41
  FSInteractiveMap: a396f610f48b76cb540baa87139d056429abda86
  Gifu: 7bcb6427457d85e0b4dff5a84ec5947ac19a93ea
  glog: 1f3da668190260b06b429bb211bfbee5cd790c28
  GoogleSignIn: 7137d297ddc022a7e0aa4619c86d72c909fa7213
  Gridicons: 17d660b97ce4231d582101b02f8280628b141c9a
  GTMAppAuth: 197a8dabfea5d665224aa00d17f164fc2248dab9
  GTMSessionFetcher: b3503b20a988c4e20cc189aa798fd18220133f52
  Gutenberg: ffda65062bbf5f323f4bb2478c74eeb19c09c4ab
  JTAppleCalendar: 932cadea40b1051beab10f67843451d48ba16c99
  lottie-ios: 3a3758ef5a008e762faec9c9d50a39842f26d124
  MediaEditor: 20cdeb46bdecd040b8bc94467ac85a52b53b193a
  MRProgress: 16de7cc9f347e8846797a770db102a323fe7ef09
  Nimble: 051e3d8912d40138fa5591c78594f95fb172af37
  NSObject-SafeExpectations: ab8fe623d36b25aa1f150affa324e40a2f3c0374
  "NSURL+IDN": afc873e639c18138a1589697c3add197fe8679ca
  OCMock: 43565190abc78977ad44a61c0d20d7f0784d35ab
  OHHTTPStubs: 1e21c7d2c084b8153fc53d48400d8919d2d432d0
  RCTRequired: 3ca691422140f76f04fd2af6dc90914cf0f81ef1
  RCTTypeSafety: aab4e9679dbb3682bf0404fded7b9557d7306795
  Reachability: 33e18b67625424e47b6cde6d202dce689ad7af96
  React: 5a954890216a4493df5ab2149f70f18592b513ac
  React-Core: 865fa241faa644ff20cb5ec87787b32a5acc43b3
  React-CoreModules: 026fafece67a3802aa8bb1995d27227b0d95e0f5
  React-cxxreact: 9c76312456310d1b486e23edb9ce576a5397ebc2
  React-jsi: 6d6afac4873e8a3433334378589a0a8190d58070
  React-jsiexecutor: 9dfdcd0db23042623894dcbc02d61a772da8e3c1
  React-jsinspector: 89927b9ec6d75759882949d2043ba704565edaec
  react-native-blur: adb31865c20137dacb53c32e3423374ac2b8c5a0
  react-native-get-random-values: 8940331a943a46c165d3ed05802c09c392f8dd46
  react-native-keyboard-aware-scroll-view: ffa9152671fec9a571197ed2d02e0fcb90206e60
  react-native-linear-gradient: 258ba8c61848324b1f2019bed5f460e6396137b7
  react-native-safe-area: e8230b0017d76c00de6b01e2412dcf86b127c6a3
  react-native-safe-area-context: 52c73401424bae74fc89ca91b4ae5c4f2689d857
  react-native-slider: 2f186719b7ada773b78141b8dae62081d819b206
  react-native-video: d01ed7ff1e38fa7dcc6c15c94cf505e661b7bfd0
  React-RCTActionSheet: e8f642cfaa396b6b09fd38f53378506c2d63af35
  React-RCTAnimation: cec1abbcfb006978a288c5072e3d611d6ff76d4c
  React-RCTBlob: 7596eb2048150e429127a92a701e6cd40a8c0a74
  React-RCTImage: 03c7e36877a579ee51dcc33079cc8bc98658a722
  React-RCTLinking: cdc3f1aaff5f321bc954a98b7ffae3f864a6eaa3
  React-RCTNetwork: 33b3da6944786edea496a5fc6afea466633fd711
  React-RCTSettings: a3b7b3124315f8c91fad5d8aff08ee97d4b471cd
  React-RCTText: ee9c8b70180fb58d062483d9664cd921d14b5961
  React-RCTVibration: 20deb1f6f001000d1f2603722ec110c66c74796b
  ReactCommon: 48926fc48fcd7c8a629860049ffba9c23b4005dc
  ReactNativeDarkMode: f61376360c5d983907e5c316e8e1c853a8c2f348
  RNCMaskedView: 744eb642f5d96bd670ea93f59e7a1346ea50976a
  RNGestureHandler: 82a89b0fde0a37e633c6233418f7249e2f8e59b5
  RNReanimated: 13f7a6a22667c4f00aac217bc66f94e8560b3d59
  RNScreens: 6833ac5c29cf2f03eed12103140530bbd75b6aea
  RNSVG: 68a534a5db06dcbdaebfd5079349191598caef7b
  RNTAztecView: bc5f07436537a0df8f9fc33b05dc48601b2fa167
  Sentry: ab6c209f23700d1460691dbc90e19ed0a05d496b
  Sodium: 63c0ca312a932e6da481689537d4b35568841bdc
  Starscream: ef3ece99d765eeccb67de105bfa143f929026cf5
  SVProgressHUD: 1428aafac632c1f86f62aa4243ec12008d7a51d6
  UIDeviceIdentifier: f4bf3b343581a1beacdbf5fb1a8825bd5f05a4a4
  WordPress-Aztec-iOS: b7ac8b30f746992e85d9668453ac87c2cdcecf4f
  WordPress-Editor-iOS: 1886f7fe464d79ee64ccfe7985281f8cf45f75eb
  WordPressAuthenticator: 2699e025994e127ffe2ec507fc7481f10b1df31c
<<<<<<< HEAD
  WordPressKit: e90f23fabc116939ffd55a9504eef8c9ab288df7
=======
  WordPressKit: 1b61217cea9e7045ff74a9c8df391d7788776daf
>>>>>>> 40bdb73b
  WordPressMocks: 903d2410f41a09fb2e0a1b44ad36ad80310570fb
  WordPressShared: 99b37324ffef200ddf32694bc3de1e0c9fcfef21
  WordPressUI: 3b70cccc4c44cff09024ca3e94ae25a8768b26c1
  WPMediaPicker: d5ae9a83cd5cc0e4de46bfc1c59120aa86658bc3
  wpxmlrpc: bf55a43a7e710bd2a4fb8c02dfe83b1246f14f13
  Yoga: c920bf12bf8146aa5cd118063378c2cf5682d16c
  ZendeskCommonUISDK: f496b95e2cb728bd5729fe022f400cf1dedda00b
  ZendeskCoreSDK: 2dc9457ae01d024ca02f60f6134ad1ad90136c29
  ZendeskMessagingAPISDK: e315a6ad7a9b6cae9e52d946df4aa8a7727abdf5
  ZendeskMessagingSDK: 774d88bec0671d58ae51c9964d4c4f9bb4142095
  ZendeskSDKConfigurationsSDK: 2fa9413915db85c993f58ad8f7902bea0b6090a5
  ZendeskSupportProvidersSDK: 51c9d4a826f7bd87e3109e5c801c602a6b62c762
  ZendeskSupportSDK: dcb2596ad05a63d662e8c7924357babbf327b421
  ZIPFoundation: b1f0de4eed33e74a676f76e12559ab6b75990197

PODFILE CHECKSUM: e96f5b50284e9c0bf5c0e0ec19907bb70b58e538

COCOAPODS: 1.10.0<|MERGE_RESOLUTION|>--- conflicted
+++ resolved
@@ -406,11 +406,7 @@
     - WordPressKit (~> 4.18-beta)
     - WordPressShared (~> 1.12-beta)
     - WordPressUI (~> 1.7-beta)
-<<<<<<< HEAD
-  - WordPressKit (4.25.0-beta.2):
-=======
   - WordPressKit (4.25.0-beta.3):
->>>>>>> 40bdb73b
     - Alamofire (~> 4.8.0)
     - CocoaLumberjack (~> 3.4)
     - NSObject-SafeExpectations (= 0.0.4)
@@ -757,11 +753,7 @@
   WordPress-Aztec-iOS: b7ac8b30f746992e85d9668453ac87c2cdcecf4f
   WordPress-Editor-iOS: 1886f7fe464d79ee64ccfe7985281f8cf45f75eb
   WordPressAuthenticator: 2699e025994e127ffe2ec507fc7481f10b1df31c
-<<<<<<< HEAD
-  WordPressKit: e90f23fabc116939ffd55a9504eef8c9ab288df7
-=======
   WordPressKit: 1b61217cea9e7045ff74a9c8df391d7788776daf
->>>>>>> 40bdb73b
   WordPressMocks: 903d2410f41a09fb2e0a1b44ad36ad80310570fb
   WordPressShared: 99b37324ffef200ddf32694bc3de1e0c9fcfef21
   WordPressUI: 3b70cccc4c44cff09024ca3e94ae25a8768b26c1
