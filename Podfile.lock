--- conflicted
+++ resolved
@@ -401,11 +401,7 @@
     - WordPressKit (~> 4.18-beta)
     - WordPressShared (~> 1.12-beta)
     - WordPressUI (~> 1.7-beta)
-<<<<<<< HEAD
-  - WordPressKit (4.34.1):
-=======
   - WordPressKit (4.35.0-beta.1):
->>>>>>> 581b13c8
     - Alamofire (~> 4.8.0)
     - CocoaLumberjack (~> 3.4)
     - NSObject-SafeExpectations (= 0.0.4)
@@ -502,13 +498,8 @@
   - Starscream (= 3.0.6)
   - SVProgressHUD (= 2.2.5)
   - WordPress-Editor-iOS (~> 1.19.4)
-<<<<<<< HEAD
-  - WordPressAuthenticator (~> 1.37.0)
-  - WordPressKit (~> 4.34.1)
-=======
   - WordPressAuthenticator (~> 1.38.0-beta)
   - WordPressKit (~> 4.35.0-beta.1)
->>>>>>> 581b13c8
   - WordPressMocks (~> 0.0.12)
   - WordPressShared (~> 1.16.0)
   - WordPressUI (~> 1.12.0)
@@ -755,13 +746,8 @@
   UIDeviceIdentifier: f4bf3b343581a1beacdbf5fb1a8825bd5f05a4a4
   WordPress-Aztec-iOS: 870c93297849072aadfc2223e284094e73023e82
   WordPress-Editor-iOS: 068b32d02870464ff3cb9e3172e74234e13ed88c
-<<<<<<< HEAD
-  WordPressAuthenticator: 2674c56cad016118fb4725b866b380b612db66fc
-  WordPressKit: 3706f7dcdca5c0d6b05ee9aed7b340cd8a1b983f
-=======
   WordPressAuthenticator: 6031e2aa349113aa6a36a8ce489fb2c75d273e00
   WordPressKit: 5894cd7385898bc7dfaf75073bcce0ffdd1a1807
->>>>>>> 581b13c8
   WordPressMocks: 2783c51aaa34eca64d6ebbad13837951c374baf2
   WordPressShared: 0f7f10e96f8354d64f951c223ae61e8de7495a46
   WordPressUI: 7ec1aad003a91ddc32a907e2301f46b4fbf382ec
@@ -777,10 +763,6 @@
   ZendeskSupportSDK: e100a7a0a1bb5d7d43abbde3338727d985a4986d
   ZIPFoundation: e27423c004a5a1410c15933407747374e7c6cb6e
 
-<<<<<<< HEAD
-PODFILE CHECKSUM: 1743852ea39c7f1625ec8538a1d7019de4c0daba
-=======
 PODFILE CHECKSUM: eb1164e903b76a2bb156620814b81a1590ac487a
->>>>>>> 581b13c8
 
 COCOAPODS: 1.10.1