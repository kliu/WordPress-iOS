PODS:
  - 1PasswordExtension (1.8.6)
  - Alamofire (4.8.0)
  - AlamofireImage (3.5.2):
    - Alamofire (~> 4.8)
  - AlamofireNetworkActivityIndicator (2.4.0):
    - Alamofire (~> 4.8)
  - AMScrollingNavbar (5.6.0)
  - AppAuth (1.4.0):
    - AppAuth/Core (= 1.4.0)
    - AppAuth/ExternalUserAgent (= 1.4.0)
  - AppAuth/Core (1.4.0)
  - AppAuth/ExternalUserAgent (1.4.0)
  - AppCenter (2.5.1):
    - AppCenter/Analytics (= 2.5.1)
    - AppCenter/Crashes (= 2.5.1)
  - AppCenter/Analytics (2.5.1):
    - AppCenter/Core
  - AppCenter/Core (2.5.1)
  - AppCenter/Crashes (2.5.1):
    - AppCenter/Core
  - AppCenter/Distribute (2.5.1):
    - AppCenter/Core
  - Automattic-Tracks-iOS (0.5.1):
    - CocoaLumberjack (~> 3)
    - Reachability (~> 3)
    - Sentry (~> 4)
    - Sodium (~> 0.8.0)
    - UIDeviceIdentifier (~> 1)
  - boost-for-react-native (1.63.0)
  - Charts (3.2.2):
    - Charts/Core (= 3.2.2)
  - Charts/Core (3.2.2)
  - CocoaLumberjack (3.5.2):
    - CocoaLumberjack/Core (= 3.5.2)
  - CocoaLumberjack/Core (3.5.2)
  - CropViewController (2.5.3)
  - DoubleConversion (1.1.5)
  - Down (0.6.6)
  - FBLazyVector (0.61.5)
  - FBReactNativeSpec (0.61.5):
    - Folly (= 2018.10.22.00)
    - RCTRequired (= 0.61.5)
    - RCTTypeSafety (= 0.61.5)
    - React-Core (= 0.61.5)
    - React-jsi (= 0.61.5)
    - ReactCommon/turbomodule/core (= 0.61.5)
  - Folly (2018.10.22.00):
    - boost-for-react-native
    - DoubleConversion
    - Folly/Default (= 2018.10.22.00)
    - glog
  - Folly/Default (2018.10.22.00):
    - boost-for-react-native
    - DoubleConversion
    - glog
  - FormatterKit/Resources (1.9.0)
  - FormatterKit/TimeIntervalFormatter (1.9.0):
    - FormatterKit/Resources
  - FSInteractiveMap (0.1.0)
  - Gifu (3.2.0)
  - glog (0.3.5)
  - GoogleSignIn (5.0.2):
    - AppAuth (~> 1.2)
    - GTMAppAuth (~> 1.0)
    - GTMSessionFetcher/Core (~> 1.1)
  - Gridicons (1.1.0)
  - GTMAppAuth (1.1.0):
    - AppAuth/Core (~> 1.4)
    - GTMSessionFetcher (~> 1.4)
  - GTMSessionFetcher (1.5.0):
    - GTMSessionFetcher/Full (= 1.5.0)
  - GTMSessionFetcher/Core (1.5.0)
  - GTMSessionFetcher/Full (1.5.0):
    - GTMSessionFetcher/Core (= 1.5.0)
  - Gutenberg (1.43.0):
    - React (= 0.61.5)
    - React-CoreModules (= 0.61.5)
    - React-RCTImage (= 0.61.5)
    - RNTAztecView
  - JTAppleCalendar (8.0.3)
  - lottie-ios (3.1.9)
  - MediaEditor (1.2.1):
    - CropViewController (~> 2.5.3)
  - MRProgress (0.8.3):
    - MRProgress/ActivityIndicator (= 0.8.3)
    - MRProgress/Blur (= 0.8.3)
    - MRProgress/Circular (= 0.8.3)
    - MRProgress/Icons (= 0.8.3)
    - MRProgress/NavigationBarProgress (= 0.8.3)
    - MRProgress/Overlay (= 0.8.3)
  - MRProgress/ActivityIndicator (0.8.3):
    - MRProgress/Stopable
  - MRProgress/Blur (0.8.3):
    - MRProgress/Helper
  - MRProgress/Circular (0.8.3):
    - MRProgress/Helper
    - MRProgress/ProgressBaseClass
    - MRProgress/Stopable
  - MRProgress/Helper (0.8.3)
  - MRProgress/Icons (0.8.3)
  - MRProgress/NavigationBarProgress (0.8.3):
    - MRProgress/ProgressBaseClass
  - MRProgress/Overlay (0.8.3):
    - MRProgress/ActivityIndicator
    - MRProgress/Blur
    - MRProgress/Circular
    - MRProgress/Helper
    - MRProgress/Icons
  - MRProgress/ProgressBaseClass (0.8.3)
  - MRProgress/Stopable (0.8.3):
    - MRProgress/Helper
  - Nimble (7.3.4)
  - NSObject-SafeExpectations (0.0.4)
  - "NSURL+IDN (0.4)"
  - OCMock (3.4.3)
  - OHHTTPStubs (6.1.0):
    - OHHTTPStubs/Default (= 6.1.0)
  - OHHTTPStubs/Core (6.1.0)
  - OHHTTPStubs/Default (6.1.0):
    - OHHTTPStubs/Core
    - OHHTTPStubs/JSON
    - OHHTTPStubs/NSURLSession
    - OHHTTPStubs/OHPathHelpers
  - OHHTTPStubs/JSON (6.1.0):
    - OHHTTPStubs/Core
  - OHHTTPStubs/NSURLSession (6.1.0):
    - OHHTTPStubs/Core
  - OHHTTPStubs/OHPathHelpers (6.1.0)
  - OHHTTPStubs/Swift (6.1.0):
    - OHHTTPStubs/Default
  - RCTRequired (0.61.5)
  - RCTTypeSafety (0.61.5):
    - FBLazyVector (= 0.61.5)
    - Folly (= 2018.10.22.00)
    - RCTRequired (= 0.61.5)
    - React-Core (= 0.61.5)
  - Reachability (3.2)
  - React (0.61.5):
    - React-Core (= 0.61.5)
    - React-Core/DevSupport (= 0.61.5)
    - React-Core/RCTWebSocket (= 0.61.5)
    - React-RCTActionSheet (= 0.61.5)
    - React-RCTAnimation (= 0.61.5)
    - React-RCTBlob (= 0.61.5)
    - React-RCTImage (= 0.61.5)
    - React-RCTLinking (= 0.61.5)
    - React-RCTNetwork (= 0.61.5)
    - React-RCTSettings (= 0.61.5)
    - React-RCTText (= 0.61.5)
    - React-RCTVibration (= 0.61.5)
  - React-Core (0.61.5):
    - Folly (= 2018.10.22.00)
    - glog
    - React-Core/Default (= 0.61.5)
    - React-cxxreact (= 0.61.5)
    - React-jsi (= 0.61.5)
    - React-jsiexecutor (= 0.61.5)
    - Yoga
  - React-Core/CoreModulesHeaders (0.61.5):
    - Folly (= 2018.10.22.00)
    - glog
    - React-Core/Default
    - React-cxxreact (= 0.61.5)
    - React-jsi (= 0.61.5)
    - React-jsiexecutor (= 0.61.5)
    - Yoga
  - React-Core/Default (0.61.5):
    - Folly (= 2018.10.22.00)
    - glog
    - React-cxxreact (= 0.61.5)
    - React-jsi (= 0.61.5)
    - React-jsiexecutor (= 0.61.5)
    - Yoga
  - React-Core/DevSupport (0.61.5):
    - Folly (= 2018.10.22.00)
    - glog
    - React-Core/Default (= 0.61.5)
    - React-Core/RCTWebSocket (= 0.61.5)
    - React-cxxreact (= 0.61.5)
    - React-jsi (= 0.61.5)
    - React-jsiexecutor (= 0.61.5)
    - React-jsinspector (= 0.61.5)
    - Yoga
  - React-Core/RCTActionSheetHeaders (0.61.5):
    - Folly (= 2018.10.22.00)
    - glog
    - React-Core/Default
    - React-cxxreact (= 0.61.5)
    - React-jsi (= 0.61.5)
    - React-jsiexecutor (= 0.61.5)
    - Yoga
  - React-Core/RCTAnimationHeaders (0.61.5):
    - Folly (= 2018.10.22.00)
    - glog
    - React-Core/Default
    - React-cxxreact (= 0.61.5)
    - React-jsi (= 0.61.5)
    - React-jsiexecutor (= 0.61.5)
    - Yoga
  - React-Core/RCTBlobHeaders (0.61.5):
    - Folly (= 2018.10.22.00)
    - glog
    - React-Core/Default
    - React-cxxreact (= 0.61.5)
    - React-jsi (= 0.61.5)
    - React-jsiexecutor (= 0.61.5)
    - Yoga
  - React-Core/RCTImageHeaders (0.61.5):
    - Folly (= 2018.10.22.00)
    - glog
    - React-Core/Default
    - React-cxxreact (= 0.61.5)
    - React-jsi (= 0.61.5)
    - React-jsiexecutor (= 0.61.5)
    - Yoga
  - React-Core/RCTLinkingHeaders (0.61.5):
    - Folly (= 2018.10.22.00)
    - glog
    - React-Core/Default
    - React-cxxreact (= 0.61.5)
    - React-jsi (= 0.61.5)
    - React-jsiexecutor (= 0.61.5)
    - Yoga
  - React-Core/RCTNetworkHeaders (0.61.5):
    - Folly (= 2018.10.22.00)
    - glog
    - React-Core/Default
    - React-cxxreact (= 0.61.5)
    - React-jsi (= 0.61.5)
    - React-jsiexecutor (= 0.61.5)
    - Yoga
  - React-Core/RCTSettingsHeaders (0.61.5):
    - Folly (= 2018.10.22.00)
    - glog
    - React-Core/Default
    - React-cxxreact (= 0.61.5)
    - React-jsi (= 0.61.5)
    - React-jsiexecutor (= 0.61.5)
    - Yoga
  - React-Core/RCTTextHeaders (0.61.5):
    - Folly (= 2018.10.22.00)
    - glog
    - React-Core/Default
    - React-cxxreact (= 0.61.5)
    - React-jsi (= 0.61.5)
    - React-jsiexecutor (= 0.61.5)
    - Yoga
  - React-Core/RCTVibrationHeaders (0.61.5):
    - Folly (= 2018.10.22.00)
    - glog
    - React-Core/Default
    - React-cxxreact (= 0.61.5)
    - React-jsi (= 0.61.5)
    - React-jsiexecutor (= 0.61.5)
    - Yoga
  - React-Core/RCTWebSocket (0.61.5):
    - Folly (= 2018.10.22.00)
    - glog
    - React-Core/Default (= 0.61.5)
    - React-cxxreact (= 0.61.5)
    - React-jsi (= 0.61.5)
    - React-jsiexecutor (= 0.61.5)
    - Yoga
  - React-CoreModules (0.61.5):
    - FBReactNativeSpec (= 0.61.5)
    - Folly (= 2018.10.22.00)
    - RCTTypeSafety (= 0.61.5)
    - React-Core/CoreModulesHeaders (= 0.61.5)
    - React-RCTImage (= 0.61.5)
    - ReactCommon/turbomodule/core (= 0.61.5)
  - React-cxxreact (0.61.5):
    - boost-for-react-native (= 1.63.0)
    - DoubleConversion
    - Folly (= 2018.10.22.00)
    - glog
    - React-jsinspector (= 0.61.5)
  - React-jsi (0.61.5):
    - boost-for-react-native (= 1.63.0)
    - DoubleConversion
    - Folly (= 2018.10.22.00)
    - glog
    - React-jsi/Default (= 0.61.5)
  - React-jsi/Default (0.61.5):
    - boost-for-react-native (= 1.63.0)
    - DoubleConversion
    - Folly (= 2018.10.22.00)
    - glog
  - React-jsiexecutor (0.61.5):
    - DoubleConversion
    - Folly (= 2018.10.22.00)
    - glog
    - React-cxxreact (= 0.61.5)
    - React-jsi (= 0.61.5)
  - React-jsinspector (0.61.5)
  - react-native-blur (3.3.0):
    - React
  - react-native-get-random-values (1.4.0):
    - React
  - react-native-keyboard-aware-scroll-view (0.8.8):
    - React
  - react-native-linear-gradient (2.5.6):
    - React
  - react-native-safe-area (0.5.1):
    - React
  - react-native-safe-area-context (3.0.2):
    - React
  - react-native-slider (3.0.2):
    - React
  - react-native-video (5.0.2):
    - React
    - react-native-video/Video (= 5.0.2)
  - react-native-video/Video (5.0.2):
    - React
  - React-RCTActionSheet (0.61.5):
    - React-Core/RCTActionSheetHeaders (= 0.61.5)
  - React-RCTAnimation (0.61.5):
    - React-Core/RCTAnimationHeaders (= 0.61.5)
  - React-RCTBlob (0.61.5):
    - React-Core/RCTBlobHeaders (= 0.61.5)
    - React-Core/RCTWebSocket (= 0.61.5)
    - React-jsi (= 0.61.5)
    - React-RCTNetwork (= 0.61.5)
  - React-RCTImage (0.61.5):
    - React-Core/RCTImageHeaders (= 0.61.5)
    - React-RCTNetwork (= 0.61.5)
  - React-RCTLinking (0.61.5):
    - React-Core/RCTLinkingHeaders (= 0.61.5)
  - React-RCTNetwork (0.61.5):
    - React-Core/RCTNetworkHeaders (= 0.61.5)
  - React-RCTSettings (0.61.5):
    - React-Core/RCTSettingsHeaders (= 0.61.5)
  - React-RCTText (0.61.5):
    - React-Core/RCTTextHeaders (= 0.61.5)
  - React-RCTVibration (0.61.5):
    - React-Core/RCTVibrationHeaders (= 0.61.5)
  - ReactCommon (0.61.5):
    - ReactCommon/jscallinvoker (= 0.61.5)
    - ReactCommon/turbomodule (= 0.61.5)
  - ReactCommon/jscallinvoker (0.61.5):
    - DoubleConversion
    - Folly (= 2018.10.22.00)
    - glog
    - React-cxxreact (= 0.61.5)
  - ReactCommon/turbomodule (0.61.5):
    - DoubleConversion
    - Folly (= 2018.10.22.00)
    - glog
    - React-Core (= 0.61.5)
    - React-cxxreact (= 0.61.5)
    - React-jsi (= 0.61.5)
    - ReactCommon/jscallinvoker (= 0.61.5)
    - ReactCommon/turbomodule/core (= 0.61.5)
    - ReactCommon/turbomodule/samples (= 0.61.5)
  - ReactCommon/turbomodule/core (0.61.5):
    - DoubleConversion
    - Folly (= 2018.10.22.00)
    - glog
    - React-Core (= 0.61.5)
    - React-cxxreact (= 0.61.5)
    - React-jsi (= 0.61.5)
    - ReactCommon/jscallinvoker (= 0.61.5)
  - ReactCommon/turbomodule/samples (0.61.5):
    - DoubleConversion
    - Folly (= 2018.10.22.00)
    - glog
    - React-Core (= 0.61.5)
    - React-cxxreact (= 0.61.5)
    - React-jsi (= 0.61.5)
    - ReactCommon/jscallinvoker (= 0.61.5)
    - ReactCommon/turbomodule/core (= 0.61.5)
  - ReactNativeDarkMode (0.0.10):
    - React
  - RNCMaskedView (0.1.10-wp):
    - React
  - RNGestureHandler (1.6.1):
    - React
  - RNReanimated (1.9.0):
    - React
  - RNScreens (2.8.0):
    - React
  - RNSVG (9.13.6-gb):
    - React
  - RNTAztecView (1.43.0):
    - React-Core
    - WordPress-Aztec-iOS (~> 1.19.3)
  - Sentry (4.5.0):
    - Sentry/Core (= 4.5.0)
  - Sentry/Core (4.5.0)
  - Sodium (0.8.0)
  - Starscream (3.0.6)
  - SVProgressHUD (2.2.5)
  - UIDeviceIdentifier (1.5.0)
  - WordPress-Aztec-iOS (1.19.3)
  - WordPress-Editor-iOS (1.19.3):
    - WordPress-Aztec-iOS (= 1.19.3)
  - WordPressAuthenticator (1.31.0):
    - 1PasswordExtension (~> 1.8.6)
    - Alamofire (~> 4.8)
    - CocoaLumberjack (~> 3.5)
    - GoogleSignIn (~> 5.0.2)
    - Gridicons (~> 1.0)
    - lottie-ios (~> 3.1.6)
    - "NSURL+IDN (= 0.4)"
    - SVProgressHUD (~> 2.2.5)
    - WordPressKit (~> 4.18-beta)
    - WordPressShared (~> 1.12-beta)
    - WordPressUI (~> 1.7-beta)
<<<<<<< HEAD
  - WordPressKit (4.23.0):
=======
  - WordPressKit (4.24.0-beta.3):
>>>>>>> cab2148e
    - Alamofire (~> 4.8.0)
    - CocoaLumberjack (~> 3.4)
    - NSObject-SafeExpectations (= 0.0.4)
    - UIDeviceIdentifier (~> 1.4)
    - WordPressShared (~> 1.12)
    - wpxmlrpc (~> 0.9)
  - WordPressMocks (0.0.9)
  - WordPressShared (1.14.0):
    - CocoaLumberjack (~> 3.4)
<<<<<<< HEAD
    - FormatterKit/TimeIntervalFormatter (~> 1.8)
  - WordPressUI (1.7.4)
=======
    - FormatterKit/TimeIntervalFormatter (= 1.8.2)
  - WordPressUI (1.9.0-beta.1)
>>>>>>> cab2148e
  - WPMediaPicker (1.7.2)
  - wpxmlrpc (0.9.0)
  - Yoga (1.14.0)
  - ZendeskCommonUISDK (6.0.0):
    - ZendeskSDKConfigurationsSDK (~> 1.1.6)
  - ZendeskCoreSDK (2.4.1)
  - ZendeskMessagingAPISDK (3.8.0):
    - ZendeskSDKConfigurationsSDK (~> 1.1.6)
  - ZendeskMessagingSDK (3.8.0):
    - ZendeskCommonUISDK (~> 6.0.0)
    - ZendeskMessagingAPISDK (~> 3.8.0)
  - ZendeskSDKConfigurationsSDK (1.1.6)
  - ZendeskSupportProvidersSDK (5.1.1):
    - ZendeskCoreSDK (~> 2.4.1)
  - ZendeskSupportSDK (5.1.1):
    - ZendeskMessagingSDK (~> 3.8.0)
    - ZendeskSupportProvidersSDK (~> 5.1.1)
  - ZIPFoundation (0.9.10)

DEPENDENCIES:
  - Alamofire (= 4.8.0)
  - AlamofireImage (= 3.5.2)
  - AlamofireNetworkActivityIndicator (~> 2.4)
  - AMScrollingNavbar (= 5.6.0)
  - AppCenter (= 2.5.1)
  - AppCenter/Distribute (= 2.5.1)
  - Automattic-Tracks-iOS (~> 0.5.1)
  - Charts (~> 3.2.2)
  - CocoaLumberjack (~> 3.0)
  - CropViewController (= 2.5.3)
  - Down (~> 0.6.6)
  - FBLazyVector (from `https://raw.githubusercontent.com/wordpress-mobile/gutenberg-mobile/v1.43.0/third-party-podspecs/FBLazyVector.podspec.json`)
  - FBReactNativeSpec (from `https://raw.githubusercontent.com/wordpress-mobile/gutenberg-mobile/v1.43.0/third-party-podspecs/FBReactNativeSpec.podspec.json`)
  - Folly (from `https://raw.githubusercontent.com/wordpress-mobile/gutenberg-mobile/v1.43.0/third-party-podspecs/Folly.podspec.json`)
  - FSInteractiveMap (from `https://github.com/wordpress-mobile/FSInteractiveMap.git`, tag `0.2.0`)
  - Gifu (= 3.2.0)
  - glog (from `https://raw.githubusercontent.com/wordpress-mobile/gutenberg-mobile/v1.43.0/third-party-podspecs/glog.podspec.json`)
  - Gridicons (~> 1.1.0)
  - Gutenberg (from `http://github.com/wordpress-mobile/gutenberg-mobile/`, tag `v1.43.0`)
  - JTAppleCalendar (~> 8.0.2)
  - MediaEditor (~> 1.2.1)
  - MRProgress (= 0.8.3)
  - Nimble (~> 7.3.1)
  - NSObject-SafeExpectations (~> 0.0.4)
  - "NSURL+IDN (~> 0.4)"
  - OCMock (= 3.4.3)
  - OHHTTPStubs (= 6.1.0)
  - OHHTTPStubs/Swift (= 6.1.0)
  - RCTRequired (from `https://raw.githubusercontent.com/wordpress-mobile/gutenberg-mobile/v1.43.0/third-party-podspecs/RCTRequired.podspec.json`)
  - RCTTypeSafety (from `https://raw.githubusercontent.com/wordpress-mobile/gutenberg-mobile/v1.43.0/third-party-podspecs/RCTTypeSafety.podspec.json`)
  - Reachability (= 3.2)
  - React (from `https://raw.githubusercontent.com/wordpress-mobile/gutenberg-mobile/v1.43.0/third-party-podspecs/React.podspec.json`)
  - React-Core (from `https://raw.githubusercontent.com/wordpress-mobile/gutenberg-mobile/v1.43.0/third-party-podspecs/React-Core.podspec.json`)
  - React-CoreModules (from `https://raw.githubusercontent.com/wordpress-mobile/gutenberg-mobile/v1.43.0/third-party-podspecs/React-CoreModules.podspec.json`)
  - React-cxxreact (from `https://raw.githubusercontent.com/wordpress-mobile/gutenberg-mobile/v1.43.0/third-party-podspecs/React-cxxreact.podspec.json`)
  - React-jsi (from `https://raw.githubusercontent.com/wordpress-mobile/gutenberg-mobile/v1.43.0/third-party-podspecs/React-jsi.podspec.json`)
  - React-jsiexecutor (from `https://raw.githubusercontent.com/wordpress-mobile/gutenberg-mobile/v1.43.0/third-party-podspecs/React-jsiexecutor.podspec.json`)
  - React-jsinspector (from `https://raw.githubusercontent.com/wordpress-mobile/gutenberg-mobile/v1.43.0/third-party-podspecs/React-jsinspector.podspec.json`)
  - react-native-blur (from `https://raw.githubusercontent.com/wordpress-mobile/gutenberg-mobile/v1.43.0/third-party-podspecs/react-native-blur.podspec.json`)
  - react-native-get-random-values (from `https://raw.githubusercontent.com/wordpress-mobile/gutenberg-mobile/v1.43.0/third-party-podspecs/react-native-get-random-values.podspec.json`)
  - react-native-keyboard-aware-scroll-view (from `https://raw.githubusercontent.com/wordpress-mobile/gutenberg-mobile/v1.43.0/third-party-podspecs/react-native-keyboard-aware-scroll-view.podspec.json`)
  - react-native-linear-gradient (from `https://raw.githubusercontent.com/wordpress-mobile/gutenberg-mobile/v1.43.0/third-party-podspecs/react-native-linear-gradient.podspec.json`)
  - react-native-safe-area (from `https://raw.githubusercontent.com/wordpress-mobile/gutenberg-mobile/v1.43.0/third-party-podspecs/react-native-safe-area.podspec.json`)
  - react-native-safe-area-context (from `https://raw.githubusercontent.com/wordpress-mobile/gutenberg-mobile/v1.43.0/third-party-podspecs/react-native-safe-area-context.podspec.json`)
  - react-native-slider (from `https://raw.githubusercontent.com/wordpress-mobile/gutenberg-mobile/v1.43.0/third-party-podspecs/react-native-slider.podspec.json`)
  - react-native-video (from `https://raw.githubusercontent.com/wordpress-mobile/gutenberg-mobile/v1.43.0/third-party-podspecs/react-native-video.podspec.json`)
  - React-RCTActionSheet (from `https://raw.githubusercontent.com/wordpress-mobile/gutenberg-mobile/v1.43.0/third-party-podspecs/React-RCTActionSheet.podspec.json`)
  - React-RCTAnimation (from `https://raw.githubusercontent.com/wordpress-mobile/gutenberg-mobile/v1.43.0/third-party-podspecs/React-RCTAnimation.podspec.json`)
  - React-RCTBlob (from `https://raw.githubusercontent.com/wordpress-mobile/gutenberg-mobile/v1.43.0/third-party-podspecs/React-RCTBlob.podspec.json`)
  - React-RCTImage (from `https://raw.githubusercontent.com/wordpress-mobile/gutenberg-mobile/v1.43.0/third-party-podspecs/React-RCTImage.podspec.json`)
  - React-RCTLinking (from `https://raw.githubusercontent.com/wordpress-mobile/gutenberg-mobile/v1.43.0/third-party-podspecs/React-RCTLinking.podspec.json`)
  - React-RCTNetwork (from `https://raw.githubusercontent.com/wordpress-mobile/gutenberg-mobile/v1.43.0/third-party-podspecs/React-RCTNetwork.podspec.json`)
  - React-RCTSettings (from `https://raw.githubusercontent.com/wordpress-mobile/gutenberg-mobile/v1.43.0/third-party-podspecs/React-RCTSettings.podspec.json`)
  - React-RCTText (from `https://raw.githubusercontent.com/wordpress-mobile/gutenberg-mobile/v1.43.0/third-party-podspecs/React-RCTText.podspec.json`)
  - React-RCTVibration (from `https://raw.githubusercontent.com/wordpress-mobile/gutenberg-mobile/v1.43.0/third-party-podspecs/React-RCTVibration.podspec.json`)
  - ReactCommon (from `https://raw.githubusercontent.com/wordpress-mobile/gutenberg-mobile/v1.43.0/third-party-podspecs/ReactCommon.podspec.json`)
  - ReactNativeDarkMode (from `https://raw.githubusercontent.com/wordpress-mobile/gutenberg-mobile/v1.43.0/third-party-podspecs/ReactNativeDarkMode.podspec.json`)
  - RNCMaskedView (from `https://raw.githubusercontent.com/wordpress-mobile/gutenberg-mobile/v1.43.0/third-party-podspecs/RNCMaskedView.podspec.json`)
  - RNGestureHandler (from `https://raw.githubusercontent.com/wordpress-mobile/gutenberg-mobile/v1.43.0/third-party-podspecs/RNGestureHandler.podspec.json`)
  - RNReanimated (from `https://raw.githubusercontent.com/wordpress-mobile/gutenberg-mobile/v1.43.0/third-party-podspecs/RNReanimated.podspec.json`)
  - RNScreens (from `https://raw.githubusercontent.com/wordpress-mobile/gutenberg-mobile/v1.43.0/third-party-podspecs/RNScreens.podspec.json`)
  - RNSVG (from `https://raw.githubusercontent.com/wordpress-mobile/gutenberg-mobile/v1.43.0/third-party-podspecs/RNSVG.podspec.json`)
  - RNTAztecView (from `http://github.com/wordpress-mobile/gutenberg-mobile/`, tag `v1.43.0`)
  - Starscream (= 3.0.6)
  - SVProgressHUD (= 2.2.5)
  - WordPress-Editor-iOS (~> 1.19.3)
<<<<<<< HEAD
  - WordPressAuthenticator (~> 1.31.0)
  - WordPressKit (~> 4.23)
  - WordPressMocks (~> 0.0.9)
  - WordPressShared (~> 1.14.0)
  - WordPressUI (~> 1.7.4)
=======
  - WordPressAuthenticator (~> 1.31.0-beta.5)
  - WordPressKit (~> 4.24-beta)
  - WordPressMocks (~> 0.0.9)
  - WordPressShared (~> 1.14.0-beta.1)
  - WordPressUI (~> 1.9.0-beta.1)
>>>>>>> cab2148e
  - WPMediaPicker (~> 1.7.2)
  - Yoga (from `https://raw.githubusercontent.com/wordpress-mobile/gutenberg-mobile/v1.43.0/third-party-podspecs/Yoga.podspec.json`)
  - ZendeskSupportSDK (= 5.1.1)
  - ZIPFoundation (~> 0.9.8)

SPEC REPOS:
  trunk:
    - 1PasswordExtension
    - Alamofire
    - AlamofireImage
    - AlamofireNetworkActivityIndicator
    - AMScrollingNavbar
    - AppAuth
    - AppCenter
    - Automattic-Tracks-iOS
    - boost-for-react-native
    - Charts
    - CocoaLumberjack
    - CropViewController
    - DoubleConversion
    - Down
    - FormatterKit
    - Gifu
    - GoogleSignIn
    - Gridicons
    - GTMAppAuth
    - GTMSessionFetcher
    - JTAppleCalendar
    - lottie-ios
    - MediaEditor
    - MRProgress
    - Nimble
    - NSObject-SafeExpectations
    - "NSURL+IDN"
    - OCMock
    - OHHTTPStubs
    - Reachability
    - Sentry
    - Sodium
    - Starscream
    - SVProgressHUD
    - UIDeviceIdentifier
    - WordPress-Aztec-iOS
    - WordPress-Editor-iOS
    - WordPressAuthenticator
    - WordPressKit
    - WordPressMocks
    - WordPressShared
    - WordPressUI
    - WPMediaPicker
    - wpxmlrpc
    - ZendeskCommonUISDK
    - ZendeskCoreSDK
    - ZendeskMessagingAPISDK
    - ZendeskMessagingSDK
    - ZendeskSDKConfigurationsSDK
    - ZendeskSupportProvidersSDK
    - ZendeskSupportSDK
    - ZIPFoundation

EXTERNAL SOURCES:
  FBLazyVector:
    :podspec: https://raw.githubusercontent.com/wordpress-mobile/gutenberg-mobile/v1.43.0/third-party-podspecs/FBLazyVector.podspec.json
  FBReactNativeSpec:
    :podspec: https://raw.githubusercontent.com/wordpress-mobile/gutenberg-mobile/v1.43.0/third-party-podspecs/FBReactNativeSpec.podspec.json
  Folly:
    :podspec: https://raw.githubusercontent.com/wordpress-mobile/gutenberg-mobile/v1.43.0/third-party-podspecs/Folly.podspec.json
  FSInteractiveMap:
    :git: https://github.com/wordpress-mobile/FSInteractiveMap.git
    :tag: 0.2.0
  glog:
    :podspec: https://raw.githubusercontent.com/wordpress-mobile/gutenberg-mobile/v1.43.0/third-party-podspecs/glog.podspec.json
  Gutenberg:
    :git: http://github.com/wordpress-mobile/gutenberg-mobile/
    :submodules: true
    :tag: v1.43.0
  RCTRequired:
    :podspec: https://raw.githubusercontent.com/wordpress-mobile/gutenberg-mobile/v1.43.0/third-party-podspecs/RCTRequired.podspec.json
  RCTTypeSafety:
    :podspec: https://raw.githubusercontent.com/wordpress-mobile/gutenberg-mobile/v1.43.0/third-party-podspecs/RCTTypeSafety.podspec.json
  React:
    :podspec: https://raw.githubusercontent.com/wordpress-mobile/gutenberg-mobile/v1.43.0/third-party-podspecs/React.podspec.json
  React-Core:
    :podspec: https://raw.githubusercontent.com/wordpress-mobile/gutenberg-mobile/v1.43.0/third-party-podspecs/React-Core.podspec.json
  React-CoreModules:
    :podspec: https://raw.githubusercontent.com/wordpress-mobile/gutenberg-mobile/v1.43.0/third-party-podspecs/React-CoreModules.podspec.json
  React-cxxreact:
    :podspec: https://raw.githubusercontent.com/wordpress-mobile/gutenberg-mobile/v1.43.0/third-party-podspecs/React-cxxreact.podspec.json
  React-jsi:
    :podspec: https://raw.githubusercontent.com/wordpress-mobile/gutenberg-mobile/v1.43.0/third-party-podspecs/React-jsi.podspec.json
  React-jsiexecutor:
    :podspec: https://raw.githubusercontent.com/wordpress-mobile/gutenberg-mobile/v1.43.0/third-party-podspecs/React-jsiexecutor.podspec.json
  React-jsinspector:
    :podspec: https://raw.githubusercontent.com/wordpress-mobile/gutenberg-mobile/v1.43.0/third-party-podspecs/React-jsinspector.podspec.json
  react-native-blur:
    :podspec: https://raw.githubusercontent.com/wordpress-mobile/gutenberg-mobile/v1.43.0/third-party-podspecs/react-native-blur.podspec.json
  react-native-get-random-values:
    :podspec: https://raw.githubusercontent.com/wordpress-mobile/gutenberg-mobile/v1.43.0/third-party-podspecs/react-native-get-random-values.podspec.json
  react-native-keyboard-aware-scroll-view:
    :podspec: https://raw.githubusercontent.com/wordpress-mobile/gutenberg-mobile/v1.43.0/third-party-podspecs/react-native-keyboard-aware-scroll-view.podspec.json
  react-native-linear-gradient:
    :podspec: https://raw.githubusercontent.com/wordpress-mobile/gutenberg-mobile/v1.43.0/third-party-podspecs/react-native-linear-gradient.podspec.json
  react-native-safe-area:
    :podspec: https://raw.githubusercontent.com/wordpress-mobile/gutenberg-mobile/v1.43.0/third-party-podspecs/react-native-safe-area.podspec.json
  react-native-safe-area-context:
    :podspec: https://raw.githubusercontent.com/wordpress-mobile/gutenberg-mobile/v1.43.0/third-party-podspecs/react-native-safe-area-context.podspec.json
  react-native-slider:
    :podspec: https://raw.githubusercontent.com/wordpress-mobile/gutenberg-mobile/v1.43.0/third-party-podspecs/react-native-slider.podspec.json
  react-native-video:
    :podspec: https://raw.githubusercontent.com/wordpress-mobile/gutenberg-mobile/v1.43.0/third-party-podspecs/react-native-video.podspec.json
  React-RCTActionSheet:
    :podspec: https://raw.githubusercontent.com/wordpress-mobile/gutenberg-mobile/v1.43.0/third-party-podspecs/React-RCTActionSheet.podspec.json
  React-RCTAnimation:
    :podspec: https://raw.githubusercontent.com/wordpress-mobile/gutenberg-mobile/v1.43.0/third-party-podspecs/React-RCTAnimation.podspec.json
  React-RCTBlob:
    :podspec: https://raw.githubusercontent.com/wordpress-mobile/gutenberg-mobile/v1.43.0/third-party-podspecs/React-RCTBlob.podspec.json
  React-RCTImage:
    :podspec: https://raw.githubusercontent.com/wordpress-mobile/gutenberg-mobile/v1.43.0/third-party-podspecs/React-RCTImage.podspec.json
  React-RCTLinking:
    :podspec: https://raw.githubusercontent.com/wordpress-mobile/gutenberg-mobile/v1.43.0/third-party-podspecs/React-RCTLinking.podspec.json
  React-RCTNetwork:
    :podspec: https://raw.githubusercontent.com/wordpress-mobile/gutenberg-mobile/v1.43.0/third-party-podspecs/React-RCTNetwork.podspec.json
  React-RCTSettings:
    :podspec: https://raw.githubusercontent.com/wordpress-mobile/gutenberg-mobile/v1.43.0/third-party-podspecs/React-RCTSettings.podspec.json
  React-RCTText:
    :podspec: https://raw.githubusercontent.com/wordpress-mobile/gutenberg-mobile/v1.43.0/third-party-podspecs/React-RCTText.podspec.json
  React-RCTVibration:
    :podspec: https://raw.githubusercontent.com/wordpress-mobile/gutenberg-mobile/v1.43.0/third-party-podspecs/React-RCTVibration.podspec.json
  ReactCommon:
    :podspec: https://raw.githubusercontent.com/wordpress-mobile/gutenberg-mobile/v1.43.0/third-party-podspecs/ReactCommon.podspec.json
  ReactNativeDarkMode:
    :podspec: https://raw.githubusercontent.com/wordpress-mobile/gutenberg-mobile/v1.43.0/third-party-podspecs/ReactNativeDarkMode.podspec.json
  RNCMaskedView:
    :podspec: https://raw.githubusercontent.com/wordpress-mobile/gutenberg-mobile/v1.43.0/third-party-podspecs/RNCMaskedView.podspec.json
  RNGestureHandler:
    :podspec: https://raw.githubusercontent.com/wordpress-mobile/gutenberg-mobile/v1.43.0/third-party-podspecs/RNGestureHandler.podspec.json
  RNReanimated:
    :podspec: https://raw.githubusercontent.com/wordpress-mobile/gutenberg-mobile/v1.43.0/third-party-podspecs/RNReanimated.podspec.json
  RNScreens:
    :podspec: https://raw.githubusercontent.com/wordpress-mobile/gutenberg-mobile/v1.43.0/third-party-podspecs/RNScreens.podspec.json
  RNSVG:
    :podspec: https://raw.githubusercontent.com/wordpress-mobile/gutenberg-mobile/v1.43.0/third-party-podspecs/RNSVG.podspec.json
  RNTAztecView:
    :git: http://github.com/wordpress-mobile/gutenberg-mobile/
    :submodules: true
    :tag: v1.43.0
  Yoga:
    :podspec: https://raw.githubusercontent.com/wordpress-mobile/gutenberg-mobile/v1.43.0/third-party-podspecs/Yoga.podspec.json

CHECKOUT OPTIONS:
  FSInteractiveMap:
    :git: https://github.com/wordpress-mobile/FSInteractiveMap.git
    :tag: 0.2.0
  Gutenberg:
    :git: http://github.com/wordpress-mobile/gutenberg-mobile/
    :submodules: true
    :tag: v1.43.0
  RNCMaskedView:
    :commit: d4ccf2bba163679c4550ce6ba0119604cd5e6379
    :git: https://github.com/react-native-community/react-native-masked-view.git
  RNTAztecView:
    :git: http://github.com/wordpress-mobile/gutenberg-mobile/
    :submodules: true
    :tag: v1.43.0

SPEC CHECKSUMS:
  1PasswordExtension: f97cc80ae58053c331b2b6dc8843ba7103b33794
  Alamofire: 3ec537f71edc9804815215393ae2b1a8ea33a844
  AlamofireImage: 63cfe3baf1370be6c498149687cf6db3e3b00999
  AlamofireNetworkActivityIndicator: 9acc3de3ca6645bf0efed462396b0df13dd3e7b8
  AMScrollingNavbar: cf0ec5a5ee659d76ba2509f630bf14fba7e16dc3
  AppAuth: 31bcec809a638d7bd2f86ea8a52bd45f6e81e7c7
  AppCenter: fddcbac6e4baae3d93a196ceb0bfe0e4ce407dec
  Automattic-Tracks-iOS: ac2cf9d8332fef72cf3e6de7b14012e7a0672676
  boost-for-react-native: 39c7adb57c4e60d6c5479dd8623128eb5b3f0f2c
  Charts: f69cf0518b6d1d62608ca504248f1bbe0b6ae77e
  CocoaLumberjack: 118bf4a820efc641f79fa487b75ed928dccfae23
  CropViewController: a5c143548a0fabcd6cc25f2d26e40460cfb8c78c
  DoubleConversion: e22e0762848812a87afd67ffda3998d9ef29170c
  Down: 71bf4af3c04fa093e65dffa25c4b64fa61287373
  FBLazyVector: 47798d43f20e85af0d3cef09928b6e2d16dbbe4c
  FBReactNativeSpec: 8d0bf8eca089153f4196975ca190cda8c2d5dbd2
  Folly: 30e7936e1c45c08d884aa59369ed951a8e68cf51
  FormatterKit: 184db51bf120b633693a73624a4cede89ec51a41
  FSInteractiveMap: a396f610f48b76cb540baa87139d056429abda86
  Gifu: 7bcb6427457d85e0b4dff5a84ec5947ac19a93ea
  glog: 1f3da668190260b06b429bb211bfbee5cd790c28
  GoogleSignIn: 7137d297ddc022a7e0aa4619c86d72c909fa7213
  Gridicons: 17d660b97ce4231d582101b02f8280628b141c9a
  GTMAppAuth: 197a8dabfea5d665224aa00d17f164fc2248dab9
  GTMSessionFetcher: b3503b20a988c4e20cc189aa798fd18220133f52
  Gutenberg: 22950a4deedc6da729cbfdad88138404b49d5e69
  JTAppleCalendar: 932cadea40b1051beab10f67843451d48ba16c99
  lottie-ios: 3a3758ef5a008e762faec9c9d50a39842f26d124
  MediaEditor: 20cdeb46bdecd040b8bc94467ac85a52b53b193a
  MRProgress: 16de7cc9f347e8846797a770db102a323fe7ef09
  Nimble: 051e3d8912d40138fa5591c78594f95fb172af37
  NSObject-SafeExpectations: ab8fe623d36b25aa1f150affa324e40a2f3c0374
  "NSURL+IDN": afc873e639c18138a1589697c3add197fe8679ca
  OCMock: 43565190abc78977ad44a61c0d20d7f0784d35ab
  OHHTTPStubs: 1e21c7d2c084b8153fc53d48400d8919d2d432d0
  RCTRequired: 3ca691422140f76f04fd2af6dc90914cf0f81ef1
  RCTTypeSafety: aab4e9679dbb3682bf0404fded7b9557d7306795
  Reachability: 33e18b67625424e47b6cde6d202dce689ad7af96
  React: 5a954890216a4493df5ab2149f70f18592b513ac
  React-Core: 865fa241faa644ff20cb5ec87787b32a5acc43b3
  React-CoreModules: 026fafece67a3802aa8bb1995d27227b0d95e0f5
  React-cxxreact: 9c76312456310d1b486e23edb9ce576a5397ebc2
  React-jsi: 6d6afac4873e8a3433334378589a0a8190d58070
  React-jsiexecutor: 9dfdcd0db23042623894dcbc02d61a772da8e3c1
  React-jsinspector: 89927b9ec6d75759882949d2043ba704565edaec
  react-native-blur: adb31865c20137dacb53c32e3423374ac2b8c5a0
  react-native-get-random-values: 8940331a943a46c165d3ed05802c09c392f8dd46
  react-native-keyboard-aware-scroll-view: ffa9152671fec9a571197ed2d02e0fcb90206e60
  react-native-linear-gradient: 258ba8c61848324b1f2019bed5f460e6396137b7
  react-native-safe-area: e8230b0017d76c00de6b01e2412dcf86b127c6a3
  react-native-safe-area-context: 52c73401424bae74fc89ca91b4ae5c4f2689d857
  react-native-slider: 2f186719b7ada773b78141b8dae62081d819b206
  react-native-video: d01ed7ff1e38fa7dcc6c15c94cf505e661b7bfd0
  React-RCTActionSheet: e8f642cfaa396b6b09fd38f53378506c2d63af35
  React-RCTAnimation: cec1abbcfb006978a288c5072e3d611d6ff76d4c
  React-RCTBlob: 7596eb2048150e429127a92a701e6cd40a8c0a74
  React-RCTImage: 03c7e36877a579ee51dcc33079cc8bc98658a722
  React-RCTLinking: cdc3f1aaff5f321bc954a98b7ffae3f864a6eaa3
  React-RCTNetwork: 33b3da6944786edea496a5fc6afea466633fd711
  React-RCTSettings: a3b7b3124315f8c91fad5d8aff08ee97d4b471cd
  React-RCTText: ee9c8b70180fb58d062483d9664cd921d14b5961
  React-RCTVibration: 20deb1f6f001000d1f2603722ec110c66c74796b
  ReactCommon: 48926fc48fcd7c8a629860049ffba9c23b4005dc
  ReactNativeDarkMode: f61376360c5d983907e5c316e8e1c853a8c2f348
  RNCMaskedView: 744eb642f5d96bd670ea93f59e7a1346ea50976a
  RNGestureHandler: 82a89b0fde0a37e633c6233418f7249e2f8e59b5
  RNReanimated: 13f7a6a22667c4f00aac217bc66f94e8560b3d59
  RNScreens: 6833ac5c29cf2f03eed12103140530bbd75b6aea
  RNSVG: 68a534a5db06dcbdaebfd5079349191598caef7b
  RNTAztecView: 9260b3824459ae1cc31b3595cd08ab9fc2332c4c
  Sentry: ab6c209f23700d1460691dbc90e19ed0a05d496b
  Sodium: 63c0ca312a932e6da481689537d4b35568841bdc
  Starscream: ef3ece99d765eeccb67de105bfa143f929026cf5
  SVProgressHUD: 1428aafac632c1f86f62aa4243ec12008d7a51d6
  UIDeviceIdentifier: a79ccdfc940373835a7d8e9fc7541e6bf61b6319
  WordPress-Aztec-iOS: b7ac8b30f746992e85d9668453ac87c2cdcecf4f
  WordPress-Editor-iOS: 1886f7fe464d79ee64ccfe7985281f8cf45f75eb
<<<<<<< HEAD
  WordPressAuthenticator: 5d12e991cd36bc6597b94fcf1c2f8590db3c638f
  WordPressKit: e7603e3da7bbcf51da82c783080458b04585cf3a
  WordPressMocks: 903d2410f41a09fb2e0a1b44ad36ad80310570fb
  WordPressShared: 99b37324ffef200ddf32694bc3de1e0c9fcfef21
  WordPressUI: 4226e616dd8e7aab5a8d2172b7c378454e72182e
=======
  WordPressAuthenticator: 3749dd8aea7edb3888d0b474593c86ff6e3078ad
  WordPressKit: f1cf791ace51ca8c4b742225fed1d1458cb20f7d
  WordPressMocks: 903d2410f41a09fb2e0a1b44ad36ad80310570fb
  WordPressShared: db04af4eed52585c02ced2a81a4651968c35d642
  WordPressUI: 89f1c0ead3ffe88ee76199269eeae2c4b8f09b25
>>>>>>> cab2148e
  WPMediaPicker: d5ae9a83cd5cc0e4de46bfc1c59120aa86658bc3
  wpxmlrpc: bf55a43a7e710bd2a4fb8c02dfe83b1246f14f13
  Yoga: c920bf12bf8146aa5cd118063378c2cf5682d16c
  ZendeskCommonUISDK: f496b95e2cb728bd5729fe022f400cf1dedda00b
  ZendeskCoreSDK: 2dc9457ae01d024ca02f60f6134ad1ad90136c29
  ZendeskMessagingAPISDK: e315a6ad7a9b6cae9e52d946df4aa8a7727abdf5
  ZendeskMessagingSDK: 774d88bec0671d58ae51c9964d4c4f9bb4142095
  ZendeskSDKConfigurationsSDK: 2fa9413915db85c993f58ad8f7902bea0b6090a5
  ZendeskSupportProvidersSDK: 51c9d4a826f7bd87e3109e5c801c602a6b62c762
  ZendeskSupportSDK: dcb2596ad05a63d662e8c7924357babbf327b421
  ZIPFoundation: 249fa8890597086cd536bb2df5c9804d84e122b0

<<<<<<< HEAD
PODFILE CHECKSUM: 5320591fd2357fa68b9593c9006066a66349aa0c
=======
PODFILE CHECKSUM: bb0dd1f7ed9434cbad3b6cfc0a46ad920b07c429
>>>>>>> cab2148e

COCOAPODS: 1.10.0<|MERGE_RESOLUTION|>--- conflicted
+++ resolved
@@ -406,11 +406,7 @@
     - WordPressKit (~> 4.18-beta)
     - WordPressShared (~> 1.12-beta)
     - WordPressUI (~> 1.7-beta)
-<<<<<<< HEAD
-  - WordPressKit (4.23.0):
-=======
   - WordPressKit (4.24.0-beta.3):
->>>>>>> cab2148e
     - Alamofire (~> 4.8.0)
     - CocoaLumberjack (~> 3.4)
     - NSObject-SafeExpectations (= 0.0.4)
@@ -420,13 +416,8 @@
   - WordPressMocks (0.0.9)
   - WordPressShared (1.14.0):
     - CocoaLumberjack (~> 3.4)
-<<<<<<< HEAD
     - FormatterKit/TimeIntervalFormatter (~> 1.8)
-  - WordPressUI (1.7.4)
-=======
-    - FormatterKit/TimeIntervalFormatter (= 1.8.2)
   - WordPressUI (1.9.0-beta.1)
->>>>>>> cab2148e
   - WPMediaPicker (1.7.2)
   - wpxmlrpc (0.9.0)
   - Yoga (1.14.0)
@@ -513,19 +504,11 @@
   - Starscream (= 3.0.6)
   - SVProgressHUD (= 2.2.5)
   - WordPress-Editor-iOS (~> 1.19.3)
-<<<<<<< HEAD
   - WordPressAuthenticator (~> 1.31.0)
-  - WordPressKit (~> 4.23)
+  - WordPressKit (~> 4.24-beta)
   - WordPressMocks (~> 0.0.9)
   - WordPressShared (~> 1.14.0)
-  - WordPressUI (~> 1.7.4)
-=======
-  - WordPressAuthenticator (~> 1.31.0-beta.5)
-  - WordPressKit (~> 4.24-beta)
-  - WordPressMocks (~> 0.0.9)
-  - WordPressShared (~> 1.14.0-beta.1)
   - WordPressUI (~> 1.9.0-beta.1)
->>>>>>> cab2148e
   - WPMediaPicker (~> 1.7.2)
   - Yoga (from `https://raw.githubusercontent.com/wordpress-mobile/gutenberg-mobile/v1.43.0/third-party-podspecs/Yoga.podspec.json`)
   - ZendeskSupportSDK (= 5.1.1)
@@ -769,19 +752,11 @@
   UIDeviceIdentifier: a79ccdfc940373835a7d8e9fc7541e6bf61b6319
   WordPress-Aztec-iOS: b7ac8b30f746992e85d9668453ac87c2cdcecf4f
   WordPress-Editor-iOS: 1886f7fe464d79ee64ccfe7985281f8cf45f75eb
-<<<<<<< HEAD
   WordPressAuthenticator: 5d12e991cd36bc6597b94fcf1c2f8590db3c638f
-  WordPressKit: e7603e3da7bbcf51da82c783080458b04585cf3a
+  WordPressKit: f1cf791ace51ca8c4b742225fed1d1458cb20f7d
   WordPressMocks: 903d2410f41a09fb2e0a1b44ad36ad80310570fb
   WordPressShared: 99b37324ffef200ddf32694bc3de1e0c9fcfef21
-  WordPressUI: 4226e616dd8e7aab5a8d2172b7c378454e72182e
-=======
-  WordPressAuthenticator: 3749dd8aea7edb3888d0b474593c86ff6e3078ad
-  WordPressKit: f1cf791ace51ca8c4b742225fed1d1458cb20f7d
-  WordPressMocks: 903d2410f41a09fb2e0a1b44ad36ad80310570fb
-  WordPressShared: db04af4eed52585c02ced2a81a4651968c35d642
   WordPressUI: 89f1c0ead3ffe88ee76199269eeae2c4b8f09b25
->>>>>>> cab2148e
   WPMediaPicker: d5ae9a83cd5cc0e4de46bfc1c59120aa86658bc3
   wpxmlrpc: bf55a43a7e710bd2a4fb8c02dfe83b1246f14f13
   Yoga: c920bf12bf8146aa5cd118063378c2cf5682d16c
@@ -794,10 +769,6 @@
   ZendeskSupportSDK: dcb2596ad05a63d662e8c7924357babbf327b421
   ZIPFoundation: 249fa8890597086cd536bb2df5c9804d84e122b0
 
-<<<<<<< HEAD
-PODFILE CHECKSUM: 5320591fd2357fa68b9593c9006066a66349aa0c
-=======
-PODFILE CHECKSUM: bb0dd1f7ed9434cbad3b6cfc0a46ad920b07c429
->>>>>>> cab2148e
+PODFILE CHECKSUM: f27df12ea834289cefbee0ae8ca08b13247d2ab9
 
 COCOAPODS: 1.10.0