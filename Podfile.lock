--- conflicted
+++ resolved
@@ -181,10 +181,6 @@
   FSInteractiveMap:
     :git: https://github.com/wordpress-mobile/FSInteractiveMap.git
     :tag: 0.2.0
-  Gutenberg:
-    :git: https://github.com/wordpress-mobile/gutenberg-mobile.git
-    :submodules: true
-    :tag: v1.100.2
 
 SPEC CHECKSUMS:
   Alamofire: 3ec537f71edc9804815215393ae2b1a8ea33a844
@@ -230,10 +226,6 @@
   ZendeskSupportSDK: 3a8e508ab1d9dd22dc038df6c694466414e037ba
   ZIPFoundation: d170fa8e270b2a32bef9dcdcabff5b8f1a5deced
 
-<<<<<<< HEAD
-PODFILE CHECKSUM: c647eca74864e51b2eabbc18e6d0d25dbd01cfba
-=======
-PODFILE CHECKSUM: 2edd8f6d2c7475c9aeda02ae80af96002ff1ca8b
->>>>>>> 35d34c73
+PODFILE CHECKSUM: 8bf137c714ed2976e69099723b8baa5989af066d
 
 COCOAPODS: 1.14.2