PODS:
  - Alamofire (4.8.0)
  - AlamofireImage (3.5.2):
    - Alamofire (~> 4.8)
  - AlamofireNetworkActivityIndicator (2.4.0):
    - Alamofire (~> 4.8)
  - AppAuth (1.5.0):
    - AppAuth/Core (= 1.5.0)
    - AppAuth/ExternalUserAgent (= 1.5.0)
  - AppAuth/Core (1.5.0)
  - AppAuth/ExternalUserAgent (1.5.0):
    - AppAuth/Core
  - AppCenter (4.4.1):
    - AppCenter/Analytics (= 4.4.1)
    - AppCenter/Crashes (= 4.4.1)
  - AppCenter/Analytics (4.4.1):
    - AppCenter/Core
  - AppCenter/Core (4.4.1)
  - AppCenter/Crashes (4.4.1):
    - AppCenter/Core
  - AppCenter/Distribute (4.4.1):
    - AppCenter/Core
  - Automattic-Tracks-iOS (0.13.0):
    - Sentry (~> 7.25)
    - Sodium (>= 0.9.1)
    - UIDeviceIdentifier (~> 2.0)
  - boost (1.76.0)
  - BVLinearGradient (2.5.6-wp-2):
    - React-Core
  - CocoaLumberjack (3.7.4):
    - CocoaLumberjack/Core (= 3.7.4)
  - CocoaLumberjack/Core (3.7.4)
  - CropViewController (2.5.3)
  - DoubleConversion (1.1.5)
  - Down (0.6.6)
  - FBLazyVector (0.66.2)
  - FBReactNativeSpec (0.66.2):
    - RCT-Folly (= 2021.06.28.00-v2)
    - RCTRequired (= 0.66.2)
    - RCTTypeSafety (= 0.66.2)
    - React-Core (= 0.66.2)
    - React-jsi (= 0.66.2)
    - ReactCommon/turbomodule/core (= 0.66.2)
  - fmt (6.2.1)
  - FormatterKit/Resources (1.9.0)
  - FormatterKit/TimeIntervalFormatter (1.9.0):
    - FormatterKit/Resources
  - FSInteractiveMap (0.1.0)
  - Gifu (3.2.0)
  - glog (0.3.5)
  - GoogleSignIn (6.0.2):
    - AppAuth (~> 1.4)
    - GTMAppAuth (~> 1.0)
    - GTMSessionFetcher/Core (~> 1.1)
  - Gridicons (1.1.0)
  - GTMAppAuth (1.3.0):
    - AppAuth/Core (~> 1.4)
    - GTMSessionFetcher/Core (~> 1.5)
  - GTMSessionFetcher/Core (1.7.2)
  - Gutenberg (1.82.1):
    - React (= 0.66.2)
    - React-CoreModules (= 0.66.2)
    - React-RCTImage (= 0.66.2)
    - RNTAztecView
  - JTAppleCalendar (8.0.3)
  - Kanvas (1.4.3)
  - libwebp (1.2.3):
    - libwebp/demux (= 1.2.3)
    - libwebp/mux (= 1.2.3)
    - libwebp/webp (= 1.2.3)
  - libwebp/demux (1.2.3):
    - libwebp/webp
  - libwebp/mux (1.2.3):
    - libwebp/demux
  - libwebp/webp (1.2.3)
  - MediaEditor (1.2.1):
    - CropViewController (~> 2.5.3)
  - MRProgress (0.8.3):
    - MRProgress/ActivityIndicator (= 0.8.3)
    - MRProgress/Blur (= 0.8.3)
    - MRProgress/Circular (= 0.8.3)
    - MRProgress/Icons (= 0.8.3)
    - MRProgress/NavigationBarProgress (= 0.8.3)
    - MRProgress/Overlay (= 0.8.3)
  - MRProgress/ActivityIndicator (0.8.3):
    - MRProgress/Stopable
  - MRProgress/Blur (0.8.3):
    - MRProgress/Helper
  - MRProgress/Circular (0.8.3):
    - MRProgress/Helper
    - MRProgress/ProgressBaseClass
    - MRProgress/Stopable
  - MRProgress/Helper (0.8.3)
  - MRProgress/Icons (0.8.3)
  - MRProgress/NavigationBarProgress (0.8.3):
    - MRProgress/ProgressBaseClass
  - MRProgress/Overlay (0.8.3):
    - MRProgress/ActivityIndicator
    - MRProgress/Blur
    - MRProgress/Circular
    - MRProgress/Helper
    - MRProgress/Icons
  - MRProgress/ProgressBaseClass (0.8.3)
  - MRProgress/Stopable (0.8.3):
    - MRProgress/Helper
  - NSObject-SafeExpectations (0.0.4)
  - "NSURL+IDN (0.4)"
  - OCMock (3.4.3)
  - OHHTTPStubs/Core (9.1.0)
  - OHHTTPStubs/Default (9.1.0):
    - OHHTTPStubs/Core
    - OHHTTPStubs/JSON
    - OHHTTPStubs/NSURLSession
    - OHHTTPStubs/OHPathHelpers
  - OHHTTPStubs/JSON (9.1.0):
    - OHHTTPStubs/Core
  - OHHTTPStubs/NSURLSession (9.1.0):
    - OHHTTPStubs/Core
  - OHHTTPStubs/OHPathHelpers (9.1.0)
  - OHHTTPStubs/Swift (9.1.0):
    - OHHTTPStubs/Default
  - RCT-Folly (2021.06.28.00-v2):
    - boost
    - DoubleConversion
    - fmt (~> 6.2.1)
    - glog
    - RCT-Folly/Default (= 2021.06.28.00-v2)
  - RCT-Folly/Default (2021.06.28.00-v2):
    - boost
    - DoubleConversion
    - fmt (~> 6.2.1)
    - glog
  - RCTRequired (0.66.2)
  - RCTTypeSafety (0.66.2):
    - FBLazyVector (= 0.66.2)
    - RCT-Folly (= 2021.06.28.00-v2)
    - RCTRequired (= 0.66.2)
    - React-Core (= 0.66.2)
  - Reachability (3.2)
  - React (0.66.2):
    - React-Core (= 0.66.2)
    - React-Core/DevSupport (= 0.66.2)
    - React-Core/RCTWebSocket (= 0.66.2)
    - React-RCTActionSheet (= 0.66.2)
    - React-RCTAnimation (= 0.66.2)
    - React-RCTBlob (= 0.66.2)
    - React-RCTImage (= 0.66.2)
    - React-RCTLinking (= 0.66.2)
    - React-RCTNetwork (= 0.66.2)
    - React-RCTSettings (= 0.66.2)
    - React-RCTText (= 0.66.2)
    - React-RCTVibration (= 0.66.2)
  - React-callinvoker (0.66.2)
  - React-Core (0.66.2):
    - glog
    - RCT-Folly (= 2021.06.28.00-v2)
    - React-Core/Default (= 0.66.2)
    - React-cxxreact (= 0.66.2)
    - React-jsi (= 0.66.2)
    - React-jsiexecutor (= 0.66.2)
    - React-perflogger (= 0.66.2)
    - Yoga
  - React-Core/CoreModulesHeaders (0.66.2):
    - glog
    - RCT-Folly (= 2021.06.28.00-v2)
    - React-Core/Default
    - React-cxxreact (= 0.66.2)
    - React-jsi (= 0.66.2)
    - React-jsiexecutor (= 0.66.2)
    - React-perflogger (= 0.66.2)
    - Yoga
  - React-Core/Default (0.66.2):
    - glog
    - RCT-Folly (= 2021.06.28.00-v2)
    - React-cxxreact (= 0.66.2)
    - React-jsi (= 0.66.2)
    - React-jsiexecutor (= 0.66.2)
    - React-perflogger (= 0.66.2)
    - Yoga
  - React-Core/DevSupport (0.66.2):
    - glog
    - RCT-Folly (= 2021.06.28.00-v2)
    - React-Core/Default (= 0.66.2)
    - React-Core/RCTWebSocket (= 0.66.2)
    - React-cxxreact (= 0.66.2)
    - React-jsi (= 0.66.2)
    - React-jsiexecutor (= 0.66.2)
    - React-jsinspector (= 0.66.2)
    - React-perflogger (= 0.66.2)
    - Yoga
  - React-Core/RCTActionSheetHeaders (0.66.2):
    - glog
    - RCT-Folly (= 2021.06.28.00-v2)
    - React-Core/Default
    - React-cxxreact (= 0.66.2)
    - React-jsi (= 0.66.2)
    - React-jsiexecutor (= 0.66.2)
    - React-perflogger (= 0.66.2)
    - Yoga
  - React-Core/RCTAnimationHeaders (0.66.2):
    - glog
    - RCT-Folly (= 2021.06.28.00-v2)
    - React-Core/Default
    - React-cxxreact (= 0.66.2)
    - React-jsi (= 0.66.2)
    - React-jsiexecutor (= 0.66.2)
    - React-perflogger (= 0.66.2)
    - Yoga
  - React-Core/RCTBlobHeaders (0.66.2):
    - glog
    - RCT-Folly (= 2021.06.28.00-v2)
    - React-Core/Default
    - React-cxxreact (= 0.66.2)
    - React-jsi (= 0.66.2)
    - React-jsiexecutor (= 0.66.2)
    - React-perflogger (= 0.66.2)
    - Yoga
  - React-Core/RCTImageHeaders (0.66.2):
    - glog
    - RCT-Folly (= 2021.06.28.00-v2)
    - React-Core/Default
    - React-cxxreact (= 0.66.2)
    - React-jsi (= 0.66.2)
    - React-jsiexecutor (= 0.66.2)
    - React-perflogger (= 0.66.2)
    - Yoga
  - React-Core/RCTLinkingHeaders (0.66.2):
    - glog
    - RCT-Folly (= 2021.06.28.00-v2)
    - React-Core/Default
    - React-cxxreact (= 0.66.2)
    - React-jsi (= 0.66.2)
    - React-jsiexecutor (= 0.66.2)
    - React-perflogger (= 0.66.2)
    - Yoga
  - React-Core/RCTNetworkHeaders (0.66.2):
    - glog
    - RCT-Folly (= 2021.06.28.00-v2)
    - React-Core/Default
    - React-cxxreact (= 0.66.2)
    - React-jsi (= 0.66.2)
    - React-jsiexecutor (= 0.66.2)
    - React-perflogger (= 0.66.2)
    - Yoga
  - React-Core/RCTSettingsHeaders (0.66.2):
    - glog
    - RCT-Folly (= 2021.06.28.00-v2)
    - React-Core/Default
    - React-cxxreact (= 0.66.2)
    - React-jsi (= 0.66.2)
    - React-jsiexecutor (= 0.66.2)
    - React-perflogger (= 0.66.2)
    - Yoga
  - React-Core/RCTTextHeaders (0.66.2):
    - glog
    - RCT-Folly (= 2021.06.28.00-v2)
    - React-Core/Default
    - React-cxxreact (= 0.66.2)
    - React-jsi (= 0.66.2)
    - React-jsiexecutor (= 0.66.2)
    - React-perflogger (= 0.66.2)
    - Yoga
  - React-Core/RCTVibrationHeaders (0.66.2):
    - glog
    - RCT-Folly (= 2021.06.28.00-v2)
    - React-Core/Default
    - React-cxxreact (= 0.66.2)
    - React-jsi (= 0.66.2)
    - React-jsiexecutor (= 0.66.2)
    - React-perflogger (= 0.66.2)
    - Yoga
  - React-Core/RCTWebSocket (0.66.2):
    - glog
    - RCT-Folly (= 2021.06.28.00-v2)
    - React-Core/Default (= 0.66.2)
    - React-cxxreact (= 0.66.2)
    - React-jsi (= 0.66.2)
    - React-jsiexecutor (= 0.66.2)
    - React-perflogger (= 0.66.2)
    - Yoga
  - React-CoreModules (0.66.2):
    - FBReactNativeSpec (= 0.66.2)
    - RCT-Folly (= 2021.06.28.00-v2)
    - RCTTypeSafety (= 0.66.2)
    - React-Core/CoreModulesHeaders (= 0.66.2)
    - React-jsi (= 0.66.2)
    - React-RCTImage (= 0.66.2)
    - ReactCommon/turbomodule/core (= 0.66.2)
  - React-cxxreact (0.66.2):
    - boost (= 1.76.0)
    - DoubleConversion
    - glog
    - RCT-Folly (= 2021.06.28.00-v2)
    - React-callinvoker (= 0.66.2)
    - React-jsi (= 0.66.2)
    - React-jsinspector (= 0.66.2)
    - React-logger (= 0.66.2)
    - React-perflogger (= 0.66.2)
    - React-runtimeexecutor (= 0.66.2)
  - React-jsi (0.66.2):
    - boost (= 1.76.0)
    - DoubleConversion
    - glog
    - RCT-Folly (= 2021.06.28.00-v2)
    - React-jsi/Default (= 0.66.2)
  - React-jsi/Default (0.66.2):
    - boost (= 1.76.0)
    - DoubleConversion
    - glog
    - RCT-Folly (= 2021.06.28.00-v2)
  - React-jsiexecutor (0.66.2):
    - DoubleConversion
    - glog
    - RCT-Folly (= 2021.06.28.00-v2)
    - React-cxxreact (= 0.66.2)
    - React-jsi (= 0.66.2)
    - React-perflogger (= 0.66.2)
  - React-jsinspector (0.66.2)
  - React-logger (0.66.2):
    - glog
  - react-native-blur (3.6.1):
    - React-Core
  - react-native-get-random-values (1.4.0):
    - React-Core
  - react-native-keyboard-aware-scroll-view (0.8.8-wp-1):
    - React-Core
  - react-native-safe-area (0.5.1):
    - React-Core
  - react-native-safe-area-context (3.2.0):
    - React-Core
  - react-native-slider (3.0.2-wp-2):
    - React-Core
  - react-native-video (5.2.0-wp-2):
    - React-Core
    - react-native-video/Video (= 5.2.0-wp-2)
  - react-native-video/Video (5.2.0-wp-2):
    - React-Core
  - react-native-webview (11.6.2):
    - React-Core
  - React-perflogger (0.66.2)
  - React-RCTActionSheet (0.66.2):
    - React-Core/RCTActionSheetHeaders (= 0.66.2)
  - React-RCTAnimation (0.66.2):
    - FBReactNativeSpec (= 0.66.2)
    - RCT-Folly (= 2021.06.28.00-v2)
    - RCTTypeSafety (= 0.66.2)
    - React-Core/RCTAnimationHeaders (= 0.66.2)
    - React-jsi (= 0.66.2)
    - ReactCommon/turbomodule/core (= 0.66.2)
  - React-RCTBlob (0.66.2):
    - FBReactNativeSpec (= 0.66.2)
    - RCT-Folly (= 2021.06.28.00-v2)
    - React-Core/RCTBlobHeaders (= 0.66.2)
    - React-Core/RCTWebSocket (= 0.66.2)
    - React-jsi (= 0.66.2)
    - React-RCTNetwork (= 0.66.2)
    - ReactCommon/turbomodule/core (= 0.66.2)
  - React-RCTImage (0.66.2):
    - FBReactNativeSpec (= 0.66.2)
    - RCT-Folly (= 2021.06.28.00-v2)
    - RCTTypeSafety (= 0.66.2)
    - React-Core/RCTImageHeaders (= 0.66.2)
    - React-jsi (= 0.66.2)
    - React-RCTNetwork (= 0.66.2)
    - ReactCommon/turbomodule/core (= 0.66.2)
  - React-RCTLinking (0.66.2):
    - FBReactNativeSpec (= 0.66.2)
    - React-Core/RCTLinkingHeaders (= 0.66.2)
    - React-jsi (= 0.66.2)
    - ReactCommon/turbomodule/core (= 0.66.2)
  - React-RCTNetwork (0.66.2):
    - FBReactNativeSpec (= 0.66.2)
    - RCT-Folly (= 2021.06.28.00-v2)
    - RCTTypeSafety (= 0.66.2)
    - React-Core/RCTNetworkHeaders (= 0.66.2)
    - React-jsi (= 0.66.2)
    - ReactCommon/turbomodule/core (= 0.66.2)
  - React-RCTSettings (0.66.2):
    - FBReactNativeSpec (= 0.66.2)
    - RCT-Folly (= 2021.06.28.00-v2)
    - RCTTypeSafety (= 0.66.2)
    - React-Core/RCTSettingsHeaders (= 0.66.2)
    - React-jsi (= 0.66.2)
    - ReactCommon/turbomodule/core (= 0.66.2)
  - React-RCTText (0.66.2):
    - React-Core/RCTTextHeaders (= 0.66.2)
  - React-RCTVibration (0.66.2):
    - FBReactNativeSpec (= 0.66.2)
    - RCT-Folly (= 2021.06.28.00-v2)
    - React-Core/RCTVibrationHeaders (= 0.66.2)
    - React-jsi (= 0.66.2)
    - ReactCommon/turbomodule/core (= 0.66.2)
  - React-runtimeexecutor (0.66.2):
    - React-jsi (= 0.66.2)
  - ReactCommon (0.66.2):
    - React-logger (= 0.66.2)
    - ReactCommon/react_debug_core (= 0.66.2)
    - ReactCommon/turbomodule (= 0.66.2)
  - ReactCommon/react_debug_core (0.66.2):
    - React-logger (= 0.66.2)
  - ReactCommon/turbomodule (0.66.2):
    - DoubleConversion
    - glog
    - RCT-Folly (= 2021.06.28.00-v2)
    - React-callinvoker (= 0.66.2)
    - React-Core (= 0.66.2)
    - React-cxxreact (= 0.66.2)
    - React-jsi (= 0.66.2)
    - React-logger (= 0.66.2)
    - React-perflogger (= 0.66.2)
    - ReactCommon/turbomodule/core (= 0.66.2)
    - ReactCommon/turbomodule/samples (= 0.66.2)
  - ReactCommon/turbomodule/core (0.66.2):
    - DoubleConversion
    - glog
    - RCT-Folly (= 2021.06.28.00-v2)
    - React-callinvoker (= 0.66.2)
    - React-Core (= 0.66.2)
    - React-cxxreact (= 0.66.2)
    - React-jsi (= 0.66.2)
    - React-logger (= 0.66.2)
    - React-perflogger (= 0.66.2)
  - ReactCommon/turbomodule/samples (0.66.2):
    - DoubleConversion
    - glog
    - RCT-Folly (= 2021.06.28.00-v2)
    - React-callinvoker (= 0.66.2)
    - React-Core (= 0.66.2)
    - React-cxxreact (= 0.66.2)
    - React-jsi (= 0.66.2)
    - React-logger (= 0.66.2)
    - React-perflogger (= 0.66.2)
    - ReactCommon/turbomodule/core (= 0.66.2)
  - RNCClipboard (1.9.0):
    - React-Core
  - RNCMaskedView (0.2.6):
    - React-Core
  - RNFastImage (8.5.11):
    - React-Core
    - SDWebImage (~> 5.11.1)
    - SDWebImageWebPCoder (~> 0.8.4)
  - RNGestureHandler (2.3.2-wp-1):
    - React-Core
  - RNReanimated (2.4.1-wp-3):
    - DoubleConversion
    - FBLazyVector
    - FBReactNativeSpec
    - glog
    - RCT-Folly
    - RCTRequired
    - RCTTypeSafety
    - React-callinvoker
    - React-Core
    - React-Core/DevSupport
    - React-Core/RCTWebSocket
    - React-CoreModules
    - React-cxxreact
    - React-jsi
    - React-jsiexecutor
    - React-jsinspector
    - React-RCTActionSheet
    - React-RCTAnimation
    - React-RCTBlob
    - React-RCTImage
    - React-RCTLinking
    - React-RCTNetwork
    - React-RCTSettings
    - React-RCTText
    - ReactCommon/turbomodule/core
    - Yoga
  - RNScreens (2.9.0):
    - React-Core
  - RNSVG (9.13.6):
    - React-Core
  - RNTAztecView (1.82.1):
    - React-Core
    - WordPress-Aztec-iOS (~> 1.19.8)
  - SDWebImage (5.11.1):
    - SDWebImage/Core (= 5.11.1)
  - SDWebImage/Core (5.11.1)
  - SDWebImageWebPCoder (0.8.5):
    - libwebp (~> 1.0)
    - SDWebImage/Core (~> 5.10)
  - Sentry (7.25.1):
    - Sentry/Core (= 7.25.1)
  - Sentry/Core (7.25.1)
  - Sodium (0.9.1)
  - Starscream (3.0.6)
  - SVProgressHUD (2.2.5)
  - UIDeviceIdentifier (2.1.0)
  - WordPress-Aztec-iOS (1.19.8)
  - WordPress-Editor-iOS (1.19.8):
    - WordPress-Aztec-iOS (= 1.19.8)
  - WordPressAuthenticator (2.5.0-beta.1):
    - Alamofire (~> 4.8)
    - CocoaLumberjack (~> 3.5)
    - GoogleSignIn (~> 6.0.1)
    - Gridicons (~> 1.0)
    - "NSURL+IDN (= 0.4)"
    - SVProgressHUD (~> 2.2.5)
    - WordPressKit (~> 4.18-beta)
    - WordPressShared (~> 1.12-beta)
    - WordPressUI (~> 1.7-beta)
  - WordPressKit (4.57.1):
    - Alamofire (~> 4.8.0)
    - CocoaLumberjack (~> 3.4)
    - NSObject-SafeExpectations (= 0.0.4)
    - UIDeviceIdentifier (~> 2.0)
    - WordPressShared (~> 1.15-beta)
    - wpxmlrpc (~> 0.9)
  - WordPressShared (1.18.0):
    - CocoaLumberjack (~> 3.4)
    - FormatterKit/TimeIntervalFormatter (~> 1.8)
  - WordPressUI (1.12.5)
  - WPMediaPicker (1.8.5)
  - wpxmlrpc (0.9.0)
  - Yoga (1.14.0)
  - ZendeskCommonUISDK (6.1.2)
  - ZendeskCoreSDK (2.5.1)
  - ZendeskMessagingAPISDK (3.8.3):
    - ZendeskSDKConfigurationsSDK (= 1.1.9)
  - ZendeskMessagingSDK (3.8.3):
    - ZendeskCommonUISDK (= 6.1.2)
    - ZendeskMessagingAPISDK (= 3.8.3)
  - ZendeskSDKConfigurationsSDK (1.1.9)
  - ZendeskSupportProvidersSDK (5.3.0):
    - ZendeskCoreSDK (~> 2.5.1)
  - ZendeskSupportSDK (5.3.0):
    - ZendeskMessagingSDK (~> 3.8.2)
    - ZendeskSupportProvidersSDK (~> 5.3.0)
  - ZIPFoundation (0.9.13)

DEPENDENCIES:
  - Alamofire (= 4.8.0)
  - AlamofireImage (= 3.5.2)
  - AlamofireNetworkActivityIndicator (~> 2.4)
  - AppCenter (~> 4.1)
  - AppCenter/Distribute (~> 4.1)
  - Automattic-Tracks-iOS (~> 0.13.0-beta.2)
  - boost (from `https://raw.githubusercontent.com/wordpress-mobile/gutenberg-mobile/v1.82.1/third-party-podspecs/boost.podspec.json`)
  - BVLinearGradient (from `https://raw.githubusercontent.com/wordpress-mobile/gutenberg-mobile/v1.82.1/third-party-podspecs/BVLinearGradient.podspec.json`)
  - CocoaLumberjack (~> 3.0)
  - CropViewController (= 2.5.3)
  - Down (~> 0.6.6)
  - FBLazyVector (from `https://raw.githubusercontent.com/wordpress-mobile/gutenberg-mobile/v1.82.1/third-party-podspecs/FBLazyVector.podspec.json`)
  - FBReactNativeSpec (from `https://raw.githubusercontent.com/wordpress-mobile/gutenberg-mobile/v1.82.1/third-party-podspecs/FBReactNativeSpec/FBReactNativeSpec.podspec.json`)
  - FSInteractiveMap (from `https://github.com/wordpress-mobile/FSInteractiveMap.git`, tag `0.2.0`)
  - Gifu (= 3.2.0)
  - glog (from `https://raw.githubusercontent.com/wordpress-mobile/gutenberg-mobile/v1.82.1/third-party-podspecs/glog.podspec.json`)
  - Gridicons (~> 1.1.0)
  - Gutenberg (from `https://github.com/wordpress-mobile/gutenberg-mobile.git`, tag `v1.82.1`)
  - JTAppleCalendar (~> 8.0.2)
  - Kanvas (~> 1.4.3)
  - MediaEditor (~> 1.2.1)
  - MRProgress (= 0.8.3)
  - NSObject-SafeExpectations (~> 0.0.4)
  - "NSURL+IDN (~> 0.4)"
  - OCMock (~> 3.4.3)
  - OHHTTPStubs/Swift (~> 9.1.0)
  - RCT-Folly (from `https://raw.githubusercontent.com/wordpress-mobile/gutenberg-mobile/v1.82.1/third-party-podspecs/RCT-Folly.podspec.json`)
  - RCTRequired (from `https://raw.githubusercontent.com/wordpress-mobile/gutenberg-mobile/v1.82.1/third-party-podspecs/RCTRequired.podspec.json`)
  - RCTTypeSafety (from `https://raw.githubusercontent.com/wordpress-mobile/gutenberg-mobile/v1.82.1/third-party-podspecs/RCTTypeSafety.podspec.json`)
  - Reachability (= 3.2)
  - React (from `https://raw.githubusercontent.com/wordpress-mobile/gutenberg-mobile/v1.82.1/third-party-podspecs/React.podspec.json`)
  - React-callinvoker (from `https://raw.githubusercontent.com/wordpress-mobile/gutenberg-mobile/v1.82.1/third-party-podspecs/React-callinvoker.podspec.json`)
  - React-Core (from `https://raw.githubusercontent.com/wordpress-mobile/gutenberg-mobile/v1.82.1/third-party-podspecs/React-Core.podspec.json`)
  - React-CoreModules (from `https://raw.githubusercontent.com/wordpress-mobile/gutenberg-mobile/v1.82.1/third-party-podspecs/React-CoreModules.podspec.json`)
  - React-cxxreact (from `https://raw.githubusercontent.com/wordpress-mobile/gutenberg-mobile/v1.82.1/third-party-podspecs/React-cxxreact.podspec.json`)
  - React-jsi (from `https://raw.githubusercontent.com/wordpress-mobile/gutenberg-mobile/v1.82.1/third-party-podspecs/React-jsi.podspec.json`)
  - React-jsiexecutor (from `https://raw.githubusercontent.com/wordpress-mobile/gutenberg-mobile/v1.82.1/third-party-podspecs/React-jsiexecutor.podspec.json`)
  - React-jsinspector (from `https://raw.githubusercontent.com/wordpress-mobile/gutenberg-mobile/v1.82.1/third-party-podspecs/React-jsinspector.podspec.json`)
  - React-logger (from `https://raw.githubusercontent.com/wordpress-mobile/gutenberg-mobile/v1.82.1/third-party-podspecs/React-logger.podspec.json`)
  - react-native-blur (from `https://raw.githubusercontent.com/wordpress-mobile/gutenberg-mobile/v1.82.1/third-party-podspecs/react-native-blur.podspec.json`)
  - react-native-get-random-values (from `https://raw.githubusercontent.com/wordpress-mobile/gutenberg-mobile/v1.82.1/third-party-podspecs/react-native-get-random-values.podspec.json`)
  - react-native-keyboard-aware-scroll-view (from `https://raw.githubusercontent.com/wordpress-mobile/gutenberg-mobile/v1.82.1/third-party-podspecs/react-native-keyboard-aware-scroll-view.podspec.json`)
  - react-native-safe-area (from `https://raw.githubusercontent.com/wordpress-mobile/gutenberg-mobile/v1.82.1/third-party-podspecs/react-native-safe-area.podspec.json`)
  - react-native-safe-area-context (from `https://raw.githubusercontent.com/wordpress-mobile/gutenberg-mobile/v1.82.1/third-party-podspecs/react-native-safe-area-context.podspec.json`)
  - react-native-slider (from `https://raw.githubusercontent.com/wordpress-mobile/gutenberg-mobile/v1.82.1/third-party-podspecs/react-native-slider.podspec.json`)
  - react-native-video (from `https://raw.githubusercontent.com/wordpress-mobile/gutenberg-mobile/v1.82.1/third-party-podspecs/react-native-video.podspec.json`)
  - react-native-webview (from `https://raw.githubusercontent.com/wordpress-mobile/gutenberg-mobile/v1.82.1/third-party-podspecs/react-native-webview.podspec.json`)
  - React-perflogger (from `https://raw.githubusercontent.com/wordpress-mobile/gutenberg-mobile/v1.82.1/third-party-podspecs/React-perflogger.podspec.json`)
  - React-RCTActionSheet (from `https://raw.githubusercontent.com/wordpress-mobile/gutenberg-mobile/v1.82.1/third-party-podspecs/React-RCTActionSheet.podspec.json`)
  - React-RCTAnimation (from `https://raw.githubusercontent.com/wordpress-mobile/gutenberg-mobile/v1.82.1/third-party-podspecs/React-RCTAnimation.podspec.json`)
  - React-RCTBlob (from `https://raw.githubusercontent.com/wordpress-mobile/gutenberg-mobile/v1.82.1/third-party-podspecs/React-RCTBlob.podspec.json`)
  - React-RCTImage (from `https://raw.githubusercontent.com/wordpress-mobile/gutenberg-mobile/v1.82.1/third-party-podspecs/React-RCTImage.podspec.json`)
  - React-RCTLinking (from `https://raw.githubusercontent.com/wordpress-mobile/gutenberg-mobile/v1.82.1/third-party-podspecs/React-RCTLinking.podspec.json`)
  - React-RCTNetwork (from `https://raw.githubusercontent.com/wordpress-mobile/gutenberg-mobile/v1.82.1/third-party-podspecs/React-RCTNetwork.podspec.json`)
  - React-RCTSettings (from `https://raw.githubusercontent.com/wordpress-mobile/gutenberg-mobile/v1.82.1/third-party-podspecs/React-RCTSettings.podspec.json`)
  - React-RCTText (from `https://raw.githubusercontent.com/wordpress-mobile/gutenberg-mobile/v1.82.1/third-party-podspecs/React-RCTText.podspec.json`)
  - React-RCTVibration (from `https://raw.githubusercontent.com/wordpress-mobile/gutenberg-mobile/v1.82.1/third-party-podspecs/React-RCTVibration.podspec.json`)
  - React-runtimeexecutor (from `https://raw.githubusercontent.com/wordpress-mobile/gutenberg-mobile/v1.82.1/third-party-podspecs/React-runtimeexecutor.podspec.json`)
  - ReactCommon (from `https://raw.githubusercontent.com/wordpress-mobile/gutenberg-mobile/v1.82.1/third-party-podspecs/ReactCommon.podspec.json`)
  - RNCClipboard (from `https://raw.githubusercontent.com/wordpress-mobile/gutenberg-mobile/v1.82.1/third-party-podspecs/RNCClipboard.podspec.json`)
  - RNCMaskedView (from `https://raw.githubusercontent.com/wordpress-mobile/gutenberg-mobile/v1.82.1/third-party-podspecs/RNCMaskedView.podspec.json`)
  - RNFastImage (from `https://raw.githubusercontent.com/wordpress-mobile/gutenberg-mobile/v1.82.1/third-party-podspecs/RNFastImage.podspec.json`)
  - RNGestureHandler (from `https://raw.githubusercontent.com/wordpress-mobile/gutenberg-mobile/v1.82.1/third-party-podspecs/RNGestureHandler.podspec.json`)
  - RNReanimated (from `https://raw.githubusercontent.com/wordpress-mobile/gutenberg-mobile/v1.82.1/third-party-podspecs/RNReanimated.podspec.json`)
  - RNScreens (from `https://raw.githubusercontent.com/wordpress-mobile/gutenberg-mobile/v1.82.1/third-party-podspecs/RNScreens.podspec.json`)
  - RNSVG (from `https://raw.githubusercontent.com/wordpress-mobile/gutenberg-mobile/v1.82.1/third-party-podspecs/RNSVG.podspec.json`)
  - RNTAztecView (from `https://github.com/wordpress-mobile/gutenberg-mobile.git`, tag `v1.82.1`)
  - Starscream (= 3.0.6)
  - SVProgressHUD (= 2.2.5)
  - WordPress-Editor-iOS (~> 1.19.8)
<<<<<<< HEAD
  - WordPressAuthenticator (from `https://github.com/wordpress-mobile/WordPressAuthenticator-iOS.git`, branch `task/jetpack-landing-screen-blur-effect`)
=======
  - WordPressAuthenticator (~> 2.3.0)
>>>>>>> 346c34e3
  - WordPressKit (~> 4.57.1)
  - WordPressShared (~> 1.18.0)
  - WordPressUI (~> 1.12.5)
  - WPMediaPicker (~> 1.8.4)
  - Yoga (from `https://raw.githubusercontent.com/wordpress-mobile/gutenberg-mobile/v1.82.1/third-party-podspecs/Yoga.podspec.json`)
  - ZendeskSupportSDK (= 5.3.0)
  - ZIPFoundation (~> 0.9.8)

SPEC REPOS:
  trunk:
    - Alamofire
    - AlamofireImage
    - AlamofireNetworkActivityIndicator
    - AppAuth
    - AppCenter
    - Automattic-Tracks-iOS
    - CocoaLumberjack
    - CropViewController
    - DoubleConversion
    - Down
    - fmt
    - FormatterKit
    - Gifu
    - GoogleSignIn
    - Gridicons
    - GTMAppAuth
    - GTMSessionFetcher
    - JTAppleCalendar
    - Kanvas
    - libwebp
    - MediaEditor
    - MRProgress
    - NSObject-SafeExpectations
    - "NSURL+IDN"
    - OCMock
    - OHHTTPStubs
    - Reachability
    - SDWebImage
    - SDWebImageWebPCoder
    - Sentry
    - Sodium
    - Starscream
    - SVProgressHUD
    - UIDeviceIdentifier
    - WordPress-Aztec-iOS
    - WordPress-Editor-iOS
    - WordPressKit
    - WordPressShared
    - WordPressUI
    - WPMediaPicker
    - wpxmlrpc
    - ZendeskCommonUISDK
    - ZendeskCoreSDK
    - ZendeskMessagingAPISDK
    - ZendeskMessagingSDK
    - ZendeskSDKConfigurationsSDK
    - ZendeskSupportProvidersSDK
    - ZendeskSupportSDK
    - ZIPFoundation

EXTERNAL SOURCES:
  boost:
    :podspec: https://raw.githubusercontent.com/wordpress-mobile/gutenberg-mobile/v1.82.1/third-party-podspecs/boost.podspec.json
  BVLinearGradient:
    :podspec: https://raw.githubusercontent.com/wordpress-mobile/gutenberg-mobile/v1.82.1/third-party-podspecs/BVLinearGradient.podspec.json
  FBLazyVector:
    :podspec: https://raw.githubusercontent.com/wordpress-mobile/gutenberg-mobile/v1.82.1/third-party-podspecs/FBLazyVector.podspec.json
  FBReactNativeSpec:
    :podspec: https://raw.githubusercontent.com/wordpress-mobile/gutenberg-mobile/v1.82.1/third-party-podspecs/FBReactNativeSpec/FBReactNativeSpec.podspec.json
  FSInteractiveMap:
    :git: https://github.com/wordpress-mobile/FSInteractiveMap.git
    :tag: 0.2.0
  glog:
    :podspec: https://raw.githubusercontent.com/wordpress-mobile/gutenberg-mobile/v1.82.1/third-party-podspecs/glog.podspec.json
  Gutenberg:
    :git: https://github.com/wordpress-mobile/gutenberg-mobile.git
    :submodules: true
    :tag: v1.82.1
  RCT-Folly:
    :podspec: https://raw.githubusercontent.com/wordpress-mobile/gutenberg-mobile/v1.82.1/third-party-podspecs/RCT-Folly.podspec.json
  RCTRequired:
    :podspec: https://raw.githubusercontent.com/wordpress-mobile/gutenberg-mobile/v1.82.1/third-party-podspecs/RCTRequired.podspec.json
  RCTTypeSafety:
    :podspec: https://raw.githubusercontent.com/wordpress-mobile/gutenberg-mobile/v1.82.1/third-party-podspecs/RCTTypeSafety.podspec.json
  React:
    :podspec: https://raw.githubusercontent.com/wordpress-mobile/gutenberg-mobile/v1.82.1/third-party-podspecs/React.podspec.json
  React-callinvoker:
    :podspec: https://raw.githubusercontent.com/wordpress-mobile/gutenberg-mobile/v1.82.1/third-party-podspecs/React-callinvoker.podspec.json
  React-Core:
    :podspec: https://raw.githubusercontent.com/wordpress-mobile/gutenberg-mobile/v1.82.1/third-party-podspecs/React-Core.podspec.json
  React-CoreModules:
    :podspec: https://raw.githubusercontent.com/wordpress-mobile/gutenberg-mobile/v1.82.1/third-party-podspecs/React-CoreModules.podspec.json
  React-cxxreact:
    :podspec: https://raw.githubusercontent.com/wordpress-mobile/gutenberg-mobile/v1.82.1/third-party-podspecs/React-cxxreact.podspec.json
  React-jsi:
    :podspec: https://raw.githubusercontent.com/wordpress-mobile/gutenberg-mobile/v1.82.1/third-party-podspecs/React-jsi.podspec.json
  React-jsiexecutor:
    :podspec: https://raw.githubusercontent.com/wordpress-mobile/gutenberg-mobile/v1.82.1/third-party-podspecs/React-jsiexecutor.podspec.json
  React-jsinspector:
    :podspec: https://raw.githubusercontent.com/wordpress-mobile/gutenberg-mobile/v1.82.1/third-party-podspecs/React-jsinspector.podspec.json
  React-logger:
    :podspec: https://raw.githubusercontent.com/wordpress-mobile/gutenberg-mobile/v1.82.1/third-party-podspecs/React-logger.podspec.json
  react-native-blur:
    :podspec: https://raw.githubusercontent.com/wordpress-mobile/gutenberg-mobile/v1.82.1/third-party-podspecs/react-native-blur.podspec.json
  react-native-get-random-values:
    :podspec: https://raw.githubusercontent.com/wordpress-mobile/gutenberg-mobile/v1.82.1/third-party-podspecs/react-native-get-random-values.podspec.json
  react-native-keyboard-aware-scroll-view:
    :podspec: https://raw.githubusercontent.com/wordpress-mobile/gutenberg-mobile/v1.82.1/third-party-podspecs/react-native-keyboard-aware-scroll-view.podspec.json
  react-native-safe-area:
    :podspec: https://raw.githubusercontent.com/wordpress-mobile/gutenberg-mobile/v1.82.1/third-party-podspecs/react-native-safe-area.podspec.json
  react-native-safe-area-context:
    :podspec: https://raw.githubusercontent.com/wordpress-mobile/gutenberg-mobile/v1.82.1/third-party-podspecs/react-native-safe-area-context.podspec.json
  react-native-slider:
    :podspec: https://raw.githubusercontent.com/wordpress-mobile/gutenberg-mobile/v1.82.1/third-party-podspecs/react-native-slider.podspec.json
  react-native-video:
    :podspec: https://raw.githubusercontent.com/wordpress-mobile/gutenberg-mobile/v1.82.1/third-party-podspecs/react-native-video.podspec.json
  react-native-webview:
    :podspec: https://raw.githubusercontent.com/wordpress-mobile/gutenberg-mobile/v1.82.1/third-party-podspecs/react-native-webview.podspec.json
  React-perflogger:
    :podspec: https://raw.githubusercontent.com/wordpress-mobile/gutenberg-mobile/v1.82.1/third-party-podspecs/React-perflogger.podspec.json
  React-RCTActionSheet:
    :podspec: https://raw.githubusercontent.com/wordpress-mobile/gutenberg-mobile/v1.82.1/third-party-podspecs/React-RCTActionSheet.podspec.json
  React-RCTAnimation:
    :podspec: https://raw.githubusercontent.com/wordpress-mobile/gutenberg-mobile/v1.82.1/third-party-podspecs/React-RCTAnimation.podspec.json
  React-RCTBlob:
    :podspec: https://raw.githubusercontent.com/wordpress-mobile/gutenberg-mobile/v1.82.1/third-party-podspecs/React-RCTBlob.podspec.json
  React-RCTImage:
    :podspec: https://raw.githubusercontent.com/wordpress-mobile/gutenberg-mobile/v1.82.1/third-party-podspecs/React-RCTImage.podspec.json
  React-RCTLinking:
    :podspec: https://raw.githubusercontent.com/wordpress-mobile/gutenberg-mobile/v1.82.1/third-party-podspecs/React-RCTLinking.podspec.json
  React-RCTNetwork:
    :podspec: https://raw.githubusercontent.com/wordpress-mobile/gutenberg-mobile/v1.82.1/third-party-podspecs/React-RCTNetwork.podspec.json
  React-RCTSettings:
    :podspec: https://raw.githubusercontent.com/wordpress-mobile/gutenberg-mobile/v1.82.1/third-party-podspecs/React-RCTSettings.podspec.json
  React-RCTText:
    :podspec: https://raw.githubusercontent.com/wordpress-mobile/gutenberg-mobile/v1.82.1/third-party-podspecs/React-RCTText.podspec.json
  React-RCTVibration:
    :podspec: https://raw.githubusercontent.com/wordpress-mobile/gutenberg-mobile/v1.82.1/third-party-podspecs/React-RCTVibration.podspec.json
  React-runtimeexecutor:
    :podspec: https://raw.githubusercontent.com/wordpress-mobile/gutenberg-mobile/v1.82.1/third-party-podspecs/React-runtimeexecutor.podspec.json
  ReactCommon:
    :podspec: https://raw.githubusercontent.com/wordpress-mobile/gutenberg-mobile/v1.82.1/third-party-podspecs/ReactCommon.podspec.json
  RNCClipboard:
    :podspec: https://raw.githubusercontent.com/wordpress-mobile/gutenberg-mobile/v1.82.1/third-party-podspecs/RNCClipboard.podspec.json
  RNCMaskedView:
    :podspec: https://raw.githubusercontent.com/wordpress-mobile/gutenberg-mobile/v1.82.1/third-party-podspecs/RNCMaskedView.podspec.json
  RNFastImage:
    :podspec: https://raw.githubusercontent.com/wordpress-mobile/gutenberg-mobile/v1.82.1/third-party-podspecs/RNFastImage.podspec.json
  RNGestureHandler:
    :podspec: https://raw.githubusercontent.com/wordpress-mobile/gutenberg-mobile/v1.82.1/third-party-podspecs/RNGestureHandler.podspec.json
  RNReanimated:
    :podspec: https://raw.githubusercontent.com/wordpress-mobile/gutenberg-mobile/v1.82.1/third-party-podspecs/RNReanimated.podspec.json
  RNScreens:
    :podspec: https://raw.githubusercontent.com/wordpress-mobile/gutenberg-mobile/v1.82.1/third-party-podspecs/RNScreens.podspec.json
  RNSVG:
    :podspec: https://raw.githubusercontent.com/wordpress-mobile/gutenberg-mobile/v1.82.1/third-party-podspecs/RNSVG.podspec.json
  RNTAztecView:
    :git: https://github.com/wordpress-mobile/gutenberg-mobile.git
    :submodules: true
<<<<<<< HEAD
    :tag: v1.82.0
  WordPressAuthenticator:
    :branch: task/jetpack-landing-screen-blur-effect
    :git: https://github.com/wordpress-mobile/WordPressAuthenticator-iOS.git
=======
    :tag: v1.82.1
>>>>>>> 346c34e3
  Yoga:
    :podspec: https://raw.githubusercontent.com/wordpress-mobile/gutenberg-mobile/v1.82.1/third-party-podspecs/Yoga.podspec.json

CHECKOUT OPTIONS:
  FSInteractiveMap:
    :git: https://github.com/wordpress-mobile/FSInteractiveMap.git
    :tag: 0.2.0
  Gutenberg:
    :git: https://github.com/wordpress-mobile/gutenberg-mobile.git
    :submodules: true
    :tag: v1.82.1
  RNTAztecView:
    :git: https://github.com/wordpress-mobile/gutenberg-mobile.git
    :submodules: true
<<<<<<< HEAD
    :tag: v1.82.0
  WordPressAuthenticator:
    :commit: b025428e465219e770281b8cf717aa2bd3942308
    :git: https://github.com/wordpress-mobile/WordPressAuthenticator-iOS.git
=======
    :tag: v1.82.1
>>>>>>> 346c34e3

SPEC CHECKSUMS:
  Alamofire: 3ec537f71edc9804815215393ae2b1a8ea33a844
  AlamofireImage: 63cfe3baf1370be6c498149687cf6db3e3b00999
  AlamofireNetworkActivityIndicator: 9acc3de3ca6645bf0efed462396b0df13dd3e7b8
  AppAuth: 80317d99ac7ff2801a2f18ff86b48cd315ed465d
  AppCenter: b0b6f1190215b5f983c42934db718f3b46fff3c0
  Automattic-Tracks-iOS: 63e55654f500b3e8fb35087e64575e00d12eb2f5
  boost: 32a63928ef0a5bf8b60f6b930c8864113fa28779
  BVLinearGradient: 9373b32b8f749c00fe59e3482b45091eeacec08b
  CocoaLumberjack: 543c79c114dadc3b1aba95641d8738b06b05b646
  CropViewController: a5c143548a0fabcd6cc25f2d26e40460cfb8c78c
  DoubleConversion: e22e0762848812a87afd67ffda3998d9ef29170c
  Down: 71bf4af3c04fa093e65dffa25c4b64fa61287373
  FBLazyVector: 2bf7b5e351f8e33867210ff6eb9c5c178a035522
  FBReactNativeSpec: c0c61ce6c9aed4a5bf62284c8309995c21cf6b02
  fmt: ff9d55029c625d3757ed641535fd4a75fedc7ce9
  FormatterKit: 184db51bf120b633693a73624a4cede89ec51a41
  FSInteractiveMap: a396f610f48b76cb540baa87139d056429abda86
  Gifu: 7bcb6427457d85e0b4dff5a84ec5947ac19a93ea
  glog: 67060cb66a7ea4b1e8947dc9936d7fce11b100b0
  GoogleSignIn: fd381840dbe7c1137aa6dc30849a5c3e070c034a
  Gridicons: 17d660b97ce4231d582101b02f8280628b141c9a
  GTMAppAuth: 4d8f864896f3646f0c33baf38a28362f4c601e15
  GTMSessionFetcher: 5595ec75acf5be50814f81e9189490412bad82ba
  Gutenberg: 53477c378be2935b6fd6ee688b145670589b8cdd
  JTAppleCalendar: 932cadea40b1051beab10f67843451d48ba16c99
  Kanvas: 6355398addfc9856c27cc780cbf54df7cd822ab1
  libwebp: 60305b2e989864154bd9be3d772730f08fc6a59c
  MediaEditor: 20cdeb46bdecd040b8bc94467ac85a52b53b193a
  MRProgress: 16de7cc9f347e8846797a770db102a323fe7ef09
  NSObject-SafeExpectations: ab8fe623d36b25aa1f150affa324e40a2f3c0374
  "NSURL+IDN": afc873e639c18138a1589697c3add197fe8679ca
  OCMock: 43565190abc78977ad44a61c0d20d7f0784d35ab
  OHHTTPStubs: 90eac6d8f2c18317baeca36698523dc67c513831
  RCT-Folly: 048c033f600f0332cc56ed44b08b57b4a52fdacc
  RCTRequired: 4fa0ded506b57e3d028102ed7faebd62bce22c93
  RCTTypeSafety: f28017f651282108a363695ac144c00e54159d16
  Reachability: 33e18b67625424e47b6cde6d202dce689ad7af96
  React: c06052e1d7dc6eb53bdfa47585433639c0132ed5
  React-callinvoker: 52cffd58374de75446aa7f21ea4b5afc52ee6d5e
  React-Core: edbff05d6946161260a787152b8eda3bdad63371
  React-CoreModules: 8edb7ef1659a7f096eaf46ec0fab767a7a0e3952
  React-cxxreact: 11a929b7655ad35f3bc8bb01605610fd3c695f45
  React-jsi: 1873930d7c1b4b928d3e12725e4dba9adcbaea27
  React-jsiexecutor: e3304ac371f23230f7272e42d0b0034190b7e204
  React-jsinspector: 87ab4eb6cba6d92a1c276af265be38835b30e51f
  React-logger: ccd14c7a8d56252713323254671fbfcd2798b6b4
  react-native-blur: 7f21bce1eeae924f28a4cefc7b23ce035c015ea5
  react-native-get-random-values: 2869478c635a6e33080b917ce33f2803cb69262c
  react-native-keyboard-aware-scroll-view: 042fe86d8358780b9697cadf5f8cefbf8f8c7378
  react-native-safe-area: e3de9e959c7baaae8db9bcb015d99ed1da25c9d5
  react-native-safe-area-context: 1e501ec30c260422def56e95e11edb103caa5bf2
  react-native-slider: b7f5c5b918a126b0908dc3c02851cf86a80f9451
  react-native-video: 12b1e5df2798f6838259a977ae76022c2496e664
  react-native-webview: fca2337b045c6554b4209ab5073e922fabac8e17
  React-perflogger: 856f259ce772005558db593687ea754f86e33ceb
  React-RCTActionSheet: ee28ed286367e18f90dc4510e83bd67f328ff213
  React-RCTAnimation: 4448ec82f56c268c00e1ba94ab793493c215bbb8
  React-RCTBlob: cbf7168e4b27049608bbbf7140fdcfb6f0a0424e
  React-RCTImage: 1df537459875f67332630db8ae7f20dd965d2db7
  React-RCTLinking: 7a0992bf5d1f07cbe875b2f4beb8b6b3385c0541
  React-RCTNetwork: d9b2d50708d4b66baaa5ffc1df6fcd626f81539f
  React-RCTSettings: 720e092efaddd7816eb8d954b0477447c7cc3f4a
  React-RCTText: da3907af53e21aecb1f92dbaaf49179749872357
  React-RCTVibration: ba532a2ca244b53ad666e151a85be870f0bcccdb
  React-runtimeexecutor: ee14e3cee632c2472cbb10e2b4c18d5e785d9b5f
  ReactCommon: 47b4a3cdfd27b3aae8d8399b9b2c4c658543ce6d
  RNCClipboard: e2298216e12d730c3c2eb9484095e1f2e1679cce
  RNCMaskedView: b467479e450f13e5dcee04423fefd2534f08c3eb
  RNFastImage: 9407b5abc43452149a2f628107c64a7d11aa2948
  RNGestureHandler: aa75e7072f4f682d5ddec3dc1cefd569dd77ad14
  RNReanimated: e9b24be225e2d6b04bce30bc73322fd3b3b05f52
  RNScreens: bd1f43d7dfcd435bc11d4ee5c60086717c45a113
  RNSVG: 259ef12cbec2591a45fc7c5f09d7aa09e6692533
  RNTAztecView: 6236caa64f8c4b50979752af9bb3f8798f611d86
  SDWebImage: a7f831e1a65eb5e285e3fb046a23fcfbf08e696d
  SDWebImageWebPCoder: 908b83b6adda48effe7667cd2b7f78c897e5111d
  Sentry: dd29c18c32b0af9269949f079cf631d581ca76ca
  Sodium: 23d11554ecd556196d313cf6130d406dfe7ac6da
  Starscream: ef3ece99d765eeccb67de105bfa143f929026cf5
  SVProgressHUD: 1428aafac632c1f86f62aa4243ec12008d7a51d6
  UIDeviceIdentifier: e6a801d25f4f178de5bdf475ffe29050d0148176
  WordPress-Aztec-iOS: 7d11d598f14c82c727c08b56bd35fbeb7dafb504
  WordPress-Editor-iOS: 9eb9f12f21a5209cb837908d81ffe1e31cb27345
  WordPressAuthenticator: 8118cdd4b6c629c154e1e20fb52d6f14ce2eaa61
  WordPressKit: 6af8c2fce978204728ae52581e65549942fc436f
  WordPressShared: e5a479220643f46dc4d7726ef8dd45f18bf0c53b
  WordPressUI: c5be816f6c7b3392224ac21de9e521e89fa108ac
  WPMediaPicker: 5a74a91e11c1047e942a65de0193f93432fc2c6d
  wpxmlrpc: bf55a43a7e710bd2a4fb8c02dfe83b1246f14f13
  Yoga: 2ca978c40e0fd6d7f54bcb1602bc0cbbc79454a7
  ZendeskCommonUISDK: 5f0a83f412e07ae23701f18c412fe783b3249ef5
  ZendeskCoreSDK: 19a18e5ef2edcb18f4dbc0ea0d12bd31f515712a
  ZendeskMessagingAPISDK: db91be0c5cb88229d22f0e560ed99ba6e1dce02e
  ZendeskMessagingSDK: ce2750c0a3dbd40918ea2e2d44dd0dbe34d21bc8
  ZendeskSDKConfigurationsSDK: f91f54f3b41aa36ffbc43a37af9956752a062055
  ZendeskSupportProvidersSDK: 2bdf8544f7cd0fd4c002546f5704b813845beb2a
  ZendeskSupportSDK: 3a8e508ab1d9dd22dc038df6c694466414e037ba
  ZIPFoundation: ae5b4b813d216d3bf0a148773267fff14bd51d37

<<<<<<< HEAD
PODFILE CHECKSUM: dbab816a484d014fd7ad069049f11ebf287af69e
=======
PODFILE CHECKSUM: bba611c56fc00d24d735c50fc7c1098dbfc5a3c6
>>>>>>> 346c34e3

COCOAPODS: 1.11.2<|MERGE_RESOLUTION|>--- conflicted
+++ resolved
@@ -601,11 +601,7 @@
   - Starscream (= 3.0.6)
   - SVProgressHUD (= 2.2.5)
   - WordPress-Editor-iOS (~> 1.19.8)
-<<<<<<< HEAD
   - WordPressAuthenticator (from `https://github.com/wordpress-mobile/WordPressAuthenticator-iOS.git`, branch `task/jetpack-landing-screen-blur-effect`)
-=======
-  - WordPressAuthenticator (~> 2.3.0)
->>>>>>> 346c34e3
   - WordPressKit (~> 4.57.1)
   - WordPressShared (~> 1.18.0)
   - WordPressUI (~> 1.12.5)
@@ -765,14 +761,10 @@
   RNTAztecView:
     :git: https://github.com/wordpress-mobile/gutenberg-mobile.git
     :submodules: true
-<<<<<<< HEAD
-    :tag: v1.82.0
+    :tag: v1.82.1
   WordPressAuthenticator:
     :branch: task/jetpack-landing-screen-blur-effect
     :git: https://github.com/wordpress-mobile/WordPressAuthenticator-iOS.git
-=======
-    :tag: v1.82.1
->>>>>>> 346c34e3
   Yoga:
     :podspec: https://raw.githubusercontent.com/wordpress-mobile/gutenberg-mobile/v1.82.1/third-party-podspecs/Yoga.podspec.json
 
@@ -787,14 +779,10 @@
   RNTAztecView:
     :git: https://github.com/wordpress-mobile/gutenberg-mobile.git
     :submodules: true
-<<<<<<< HEAD
-    :tag: v1.82.0
+    :tag: v1.82.1
   WordPressAuthenticator:
     :commit: b025428e465219e770281b8cf717aa2bd3942308
     :git: https://github.com/wordpress-mobile/WordPressAuthenticator-iOS.git
-=======
-    :tag: v1.82.1
->>>>>>> 346c34e3
 
 SPEC CHECKSUMS:
   Alamofire: 3ec537f71edc9804815215393ae2b1a8ea33a844
@@ -896,10 +884,6 @@
   ZendeskSupportSDK: 3a8e508ab1d9dd22dc038df6c694466414e037ba
   ZIPFoundation: ae5b4b813d216d3bf0a148773267fff14bd51d37
 
-<<<<<<< HEAD
-PODFILE CHECKSUM: dbab816a484d014fd7ad069049f11ebf287af69e
-=======
-PODFILE CHECKSUM: bba611c56fc00d24d735c50fc7c1098dbfc5a3c6
->>>>>>> 346c34e3
+PODFILE CHECKSUM: c11fc6c3248a8b9d35f3984f9fde5550765590f4
 
 COCOAPODS: 1.11.2