--- conflicted
+++ resolved
@@ -49,12 +49,12 @@
   - OHHTTPStubs/Swift (9.1.0):
     - OHHTTPStubs/Default
   - Reachability (3.2)
-  - Sentry (8.16.1):
-    - Sentry/Core (= 8.16.1)
-    - SentryPrivate (= 8.16.1)
-  - Sentry/Core (8.16.1):
-    - SentryPrivate (= 8.16.1)
-  - SentryPrivate (8.16.1)
+  - Sentry (8.17.0):
+    - Sentry/Core (= 8.17.0)
+    - SentryPrivate (= 8.17.0)
+  - Sentry/Core (8.17.0):
+    - SentryPrivate (= 8.17.0)
+  - SentryPrivate (8.17.0)
   - Sodium (0.9.1)
   - Starscream (3.0.6)
   - SVProgressHUD (2.2.5)
@@ -184,6 +184,10 @@
   FSInteractiveMap:
     :git: https://github.com/wordpress-mobile/FSInteractiveMap.git
     :tag: 0.2.0
+  Gutenberg:
+    :git: https://github.com/wordpress-mobile/gutenberg-mobile.git
+    :submodules: true
+    :tag: v1.100.2
 
 SPEC CHECKSUMS:
   Alamofire: 3ec537f71edc9804815215393ae2b1a8ea33a844
@@ -206,8 +210,8 @@
   OCMock: 43565190abc78977ad44a61c0d20d7f0784d35ab
   OHHTTPStubs: 90eac6d8f2c18317baeca36698523dc67c513831
   Reachability: 33e18b67625424e47b6cde6d202dce689ad7af96
-  Sentry: fcd7073d05654d9f0214d0226fca3d56d6530379
-  SentryPrivate: 1cf54bae8be81dee04672b4c14ad5de52efb909f
+  Sentry: 08c4200e02bd1dc235c57c904b948e65f8f3ceb4
+  SentryPrivate: 1986fdf51e44758f7e191ee8fa8bf072e391d461
   Sodium: 23d11554ecd556196d313cf6130d406dfe7ac6da
   Starscream: ef3ece99d765eeccb67de105bfa143f929026cf5
   SVProgressHUD: 1428aafac632c1f86f62aa4243ec12008d7a51d6
@@ -230,10 +234,6 @@
   ZendeskSupportSDK: 3a8e508ab1d9dd22dc038df6c694466414e037ba
   ZIPFoundation: d170fa8e270b2a32bef9dcdcabff5b8f1a5deced
 
-<<<<<<< HEAD
-PODFILE CHECKSUM: 4ee417f4ebc199aa8408da42f5e590f2d9ac75b3
-=======
-PODFILE CHECKSUM: beaa30560a95fe4f9e8153c20fa4b4ae54be1fd5
->>>>>>> 3e91c6d9
+PODFILE CHECKSUM: c647eca74864e51b2eabbc18e6d0d25dbd01cfba
 
 COCOAPODS: 1.14.2