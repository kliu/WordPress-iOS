PODS:
  - 1PasswordExtension (1.8.6)
  - Alamofire (4.8.0)
  - AlamofireImage (3.5.2):
    - Alamofire (~> 4.8)
  - AlamofireNetworkActivityIndicator (2.4.0):
    - Alamofire (~> 4.8)
  - AMScrollingNavbar (5.6.0)
  - AppAuth (1.4.0):
    - AppAuth/Core (= 1.4.0)
    - AppAuth/ExternalUserAgent (= 1.4.0)
  - AppAuth/Core (1.4.0)
  - AppAuth/ExternalUserAgent (1.4.0)
  - AppCenter (2.5.1):
    - AppCenter/Analytics (= 2.5.1)
    - AppCenter/Crashes (= 2.5.1)
  - AppCenter/Analytics (2.5.1):
    - AppCenter/Core
  - AppCenter/Core (2.5.1)
  - AppCenter/Crashes (2.5.1):
    - AppCenter/Core
  - AppCenter/Distribute (2.5.1):
    - AppCenter/Core
  - Automattic-Tracks-iOS (0.7.0):
    - CocoaLumberjack (~> 3)
    - Reachability (~> 3)
    - Sentry (~> 4)
    - Sodium-Fork (= 0.8.2)
    - UIDeviceIdentifier (~> 1)
  - boost-for-react-native (1.63.0)
  - Charts (3.2.2):
    - Charts/Core (= 3.2.2)
  - Charts/Core (3.2.2)
  - CocoaLumberjack (3.7.0):
    - CocoaLumberjack/Core (= 3.7.0)
  - CocoaLumberjack/Core (3.7.0)
  - CropViewController (2.5.3)
  - DoubleConversion (1.1.5)
  - Down (0.6.6)
  - FBLazyVector (0.61.5)
  - FBReactNativeSpec (0.61.5):
    - Folly (= 2018.10.22.00)
    - RCTRequired (= 0.61.5)
    - RCTTypeSafety (= 0.61.5)
    - React-Core (= 0.61.5)
    - React-jsi (= 0.61.5)
    - ReactCommon/turbomodule/core (= 0.61.5)
  - Folly (2018.10.22.00):
    - boost-for-react-native
    - DoubleConversion
    - Folly/Default (= 2018.10.22.00)
    - glog
  - Folly/Default (2018.10.22.00):
    - boost-for-react-native
    - DoubleConversion
    - glog
  - FormatterKit/Resources (1.9.0)
  - FormatterKit/TimeIntervalFormatter (1.9.0):
    - FormatterKit/Resources
  - FSInteractiveMap (0.1.0)
  - Gifu (3.2.0)
  - glog (0.3.5)
  - GoogleSignIn (5.0.2):
    - AppAuth (~> 1.2)
    - GTMAppAuth (~> 1.0)
    - GTMSessionFetcher/Core (~> 1.1)
  - Gridicons (1.1.0)
  - GTMAppAuth (1.1.0):
    - AppAuth/Core (~> 1.4)
    - GTMSessionFetcher (~> 1.4)
  - GTMSessionFetcher (1.5.0):
    - GTMSessionFetcher/Full (= 1.5.0)
  - GTMSessionFetcher/Core (1.5.0)
  - GTMSessionFetcher/Full (1.5.0):
    - GTMSessionFetcher/Core (= 1.5.0)
  - Gutenberg (1.45.0):
    - React (= 0.61.5)
    - React-CoreModules (= 0.61.5)
    - React-RCTImage (= 0.61.5)
    - RNTAztecView
  - JTAppleCalendar (8.0.3)
  - lottie-ios (3.1.9)
  - MediaEditor (1.2.1):
    - CropViewController (~> 2.5.3)
  - MRProgress (0.8.3):
    - MRProgress/ActivityIndicator (= 0.8.3)
    - MRProgress/Blur (= 0.8.3)
    - MRProgress/Circular (= 0.8.3)
    - MRProgress/Icons (= 0.8.3)
    - MRProgress/NavigationBarProgress (= 0.8.3)
    - MRProgress/Overlay (= 0.8.3)
  - MRProgress/ActivityIndicator (0.8.3):
    - MRProgress/Stopable
  - MRProgress/Blur (0.8.3):
    - MRProgress/Helper
  - MRProgress/Circular (0.8.3):
    - MRProgress/Helper
    - MRProgress/ProgressBaseClass
    - MRProgress/Stopable
  - MRProgress/Helper (0.8.3)
  - MRProgress/Icons (0.8.3)
  - MRProgress/NavigationBarProgress (0.8.3):
    - MRProgress/ProgressBaseClass
  - MRProgress/Overlay (0.8.3):
    - MRProgress/ActivityIndicator
    - MRProgress/Blur
    - MRProgress/Circular
    - MRProgress/Helper
    - MRProgress/Icons
  - MRProgress/ProgressBaseClass (0.8.3)
  - MRProgress/Stopable (0.8.3):
    - MRProgress/Helper
  - Nimble (7.3.4)
  - NSObject-SafeExpectations (0.0.4)
  - "NSURL+IDN (0.4)"
  - OCMock (3.4.3)
  - OHHTTPStubs (6.1.0):
    - OHHTTPStubs/Default (= 6.1.0)
  - OHHTTPStubs/Core (6.1.0)
  - OHHTTPStubs/Default (6.1.0):
    - OHHTTPStubs/Core
    - OHHTTPStubs/JSON
    - OHHTTPStubs/NSURLSession
    - OHHTTPStubs/OHPathHelpers
  - OHHTTPStubs/JSON (6.1.0):
    - OHHTTPStubs/Core
  - OHHTTPStubs/NSURLSession (6.1.0):
    - OHHTTPStubs/Core
  - OHHTTPStubs/OHPathHelpers (6.1.0)
  - OHHTTPStubs/Swift (6.1.0):
    - OHHTTPStubs/Default
  - RCTRequired (0.61.5)
  - RCTTypeSafety (0.61.5):
    - FBLazyVector (= 0.61.5)
    - Folly (= 2018.10.22.00)
    - RCTRequired (= 0.61.5)
    - React-Core (= 0.61.5)
  - Reachability (3.2)
  - React (0.61.5):
    - React-Core (= 0.61.5)
    - React-Core/DevSupport (= 0.61.5)
    - React-Core/RCTWebSocket (= 0.61.5)
    - React-RCTActionSheet (= 0.61.5)
    - React-RCTAnimation (= 0.61.5)
    - React-RCTBlob (= 0.61.5)
    - React-RCTImage (= 0.61.5)
    - React-RCTLinking (= 0.61.5)
    - React-RCTNetwork (= 0.61.5)
    - React-RCTSettings (= 0.61.5)
    - React-RCTText (= 0.61.5)
    - React-RCTVibration (= 0.61.5)
  - React-Core (0.61.5):
    - Folly (= 2018.10.22.00)
    - glog
    - React-Core/Default (= 0.61.5)
    - React-cxxreact (= 0.61.5)
    - React-jsi (= 0.61.5)
    - React-jsiexecutor (= 0.61.5)
    - Yoga
  - React-Core/CoreModulesHeaders (0.61.5):
    - Folly (= 2018.10.22.00)
    - glog
    - React-Core/Default
    - React-cxxreact (= 0.61.5)
    - React-jsi (= 0.61.5)
    - React-jsiexecutor (= 0.61.5)
    - Yoga
  - React-Core/Default (0.61.5):
    - Folly (= 2018.10.22.00)
    - glog
    - React-cxxreact (= 0.61.5)
    - React-jsi (= 0.61.5)
    - React-jsiexecutor (= 0.61.5)
    - Yoga
  - React-Core/DevSupport (0.61.5):
    - Folly (= 2018.10.22.00)
    - glog
    - React-Core/Default (= 0.61.5)
    - React-Core/RCTWebSocket (= 0.61.5)
    - React-cxxreact (= 0.61.5)
    - React-jsi (= 0.61.5)
    - React-jsiexecutor (= 0.61.5)
    - React-jsinspector (= 0.61.5)
    - Yoga
  - React-Core/RCTActionSheetHeaders (0.61.5):
    - Folly (= 2018.10.22.00)
    - glog
    - React-Core/Default
    - React-cxxreact (= 0.61.5)
    - React-jsi (= 0.61.5)
    - React-jsiexecutor (= 0.61.5)
    - Yoga
  - React-Core/RCTAnimationHeaders (0.61.5):
    - Folly (= 2018.10.22.00)
    - glog
    - React-Core/Default
    - React-cxxreact (= 0.61.5)
    - React-jsi (= 0.61.5)
    - React-jsiexecutor (= 0.61.5)
    - Yoga
  - React-Core/RCTBlobHeaders (0.61.5):
    - Folly (= 2018.10.22.00)
    - glog
    - React-Core/Default
    - React-cxxreact (= 0.61.5)
    - React-jsi (= 0.61.5)
    - React-jsiexecutor (= 0.61.5)
    - Yoga
  - React-Core/RCTImageHeaders (0.61.5):
    - Folly (= 2018.10.22.00)
    - glog
    - React-Core/Default
    - React-cxxreact (= 0.61.5)
    - React-jsi (= 0.61.5)
    - React-jsiexecutor (= 0.61.5)
    - Yoga
  - React-Core/RCTLinkingHeaders (0.61.5):
    - Folly (= 2018.10.22.00)
    - glog
    - React-Core/Default
    - React-cxxreact (= 0.61.5)
    - React-jsi (= 0.61.5)
    - React-jsiexecutor (= 0.61.5)
    - Yoga
  - React-Core/RCTNetworkHeaders (0.61.5):
    - Folly (= 2018.10.22.00)
    - glog
    - React-Core/Default
    - React-cxxreact (= 0.61.5)
    - React-jsi (= 0.61.5)
    - React-jsiexecutor (= 0.61.5)
    - Yoga
  - React-Core/RCTSettingsHeaders (0.61.5):
    - Folly (= 2018.10.22.00)
    - glog
    - React-Core/Default
    - React-cxxreact (= 0.61.5)
    - React-jsi (= 0.61.5)
    - React-jsiexecutor (= 0.61.5)
    - Yoga
  - React-Core/RCTTextHeaders (0.61.5):
    - Folly (= 2018.10.22.00)
    - glog
    - React-Core/Default
    - React-cxxreact (= 0.61.5)
    - React-jsi (= 0.61.5)
    - React-jsiexecutor (= 0.61.5)
    - Yoga
  - React-Core/RCTVibrationHeaders (0.61.5):
    - Folly (= 2018.10.22.00)
    - glog
    - React-Core/Default
    - React-cxxreact (= 0.61.5)
    - React-jsi (= 0.61.5)
    - React-jsiexecutor (= 0.61.5)
    - Yoga
  - React-Core/RCTWebSocket (0.61.5):
    - Folly (= 2018.10.22.00)
    - glog
    - React-Core/Default (= 0.61.5)
    - React-cxxreact (= 0.61.5)
    - React-jsi (= 0.61.5)
    - React-jsiexecutor (= 0.61.5)
    - Yoga
  - React-CoreModules (0.61.5):
    - FBReactNativeSpec (= 0.61.5)
    - Folly (= 2018.10.22.00)
    - RCTTypeSafety (= 0.61.5)
    - React-Core/CoreModulesHeaders (= 0.61.5)
    - React-RCTImage (= 0.61.5)
    - ReactCommon/turbomodule/core (= 0.61.5)
  - React-cxxreact (0.61.5):
    - boost-for-react-native (= 1.63.0)
    - DoubleConversion
    - Folly (= 2018.10.22.00)
    - glog
    - React-jsinspector (= 0.61.5)
  - React-jsi (0.61.5):
    - boost-for-react-native (= 1.63.0)
    - DoubleConversion
    - Folly (= 2018.10.22.00)
    - glog
    - React-jsi/Default (= 0.61.5)
  - React-jsi/Default (0.61.5):
    - boost-for-react-native (= 1.63.0)
    - DoubleConversion
    - Folly (= 2018.10.22.00)
    - glog
  - React-jsiexecutor (0.61.5):
    - DoubleConversion
    - Folly (= 2018.10.22.00)
    - glog
    - React-cxxreact (= 0.61.5)
    - React-jsi (= 0.61.5)
  - React-jsinspector (0.61.5)
  - react-native-blur (3.3.0):
    - React
  - react-native-get-random-values (1.4.0):
    - React
  - react-native-keyboard-aware-scroll-view (0.8.8):
    - React
  - react-native-linear-gradient (2.5.6):
    - React
  - react-native-safe-area (0.5.1):
    - React
  - react-native-safe-area-context (3.0.2):
    - React
  - react-native-slider (3.0.2):
    - React
  - react-native-video (5.0.2):
    - React
    - react-native-video/Video (= 5.0.2)
  - react-native-video/Video (5.0.2):
    - React
  - React-RCTActionSheet (0.61.5):
    - React-Core/RCTActionSheetHeaders (= 0.61.5)
  - React-RCTAnimation (0.61.5):
    - React-Core/RCTAnimationHeaders (= 0.61.5)
  - React-RCTBlob (0.61.5):
    - React-Core/RCTBlobHeaders (= 0.61.5)
    - React-Core/RCTWebSocket (= 0.61.5)
    - React-jsi (= 0.61.5)
    - React-RCTNetwork (= 0.61.5)
  - React-RCTImage (0.61.5):
    - React-Core/RCTImageHeaders (= 0.61.5)
    - React-RCTNetwork (= 0.61.5)
  - React-RCTLinking (0.61.5):
    - React-Core/RCTLinkingHeaders (= 0.61.5)
  - React-RCTNetwork (0.61.5):
    - React-Core/RCTNetworkHeaders (= 0.61.5)
  - React-RCTSettings (0.61.5):
    - React-Core/RCTSettingsHeaders (= 0.61.5)
  - React-RCTText (0.61.5):
    - React-Core/RCTTextHeaders (= 0.61.5)
  - React-RCTVibration (0.61.5):
    - React-Core/RCTVibrationHeaders (= 0.61.5)
  - ReactCommon (0.61.5):
    - ReactCommon/jscallinvoker (= 0.61.5)
    - ReactCommon/turbomodule (= 0.61.5)
  - ReactCommon/jscallinvoker (0.61.5):
    - DoubleConversion
    - Folly (= 2018.10.22.00)
    - glog
    - React-cxxreact (= 0.61.5)
  - ReactCommon/turbomodule (0.61.5):
    - DoubleConversion
    - Folly (= 2018.10.22.00)
    - glog
    - React-Core (= 0.61.5)
    - React-cxxreact (= 0.61.5)
    - React-jsi (= 0.61.5)
    - ReactCommon/jscallinvoker (= 0.61.5)
    - ReactCommon/turbomodule/core (= 0.61.5)
    - ReactCommon/turbomodule/samples (= 0.61.5)
  - ReactCommon/turbomodule/core (0.61.5):
    - DoubleConversion
    - Folly (= 2018.10.22.00)
    - glog
    - React-Core (= 0.61.5)
    - React-cxxreact (= 0.61.5)
    - React-jsi (= 0.61.5)
    - ReactCommon/jscallinvoker (= 0.61.5)
  - ReactCommon/turbomodule/samples (0.61.5):
    - DoubleConversion
    - Folly (= 2018.10.22.00)
    - glog
    - React-Core (= 0.61.5)
    - React-cxxreact (= 0.61.5)
    - React-jsi (= 0.61.5)
    - ReactCommon/jscallinvoker (= 0.61.5)
    - ReactCommon/turbomodule/core (= 0.61.5)
  - ReactNativeDarkMode (0.0.10):
    - React
  - RNCMaskedView (0.1.10-wp):
    - React
  - RNGestureHandler (1.6.1):
    - React
  - RNReanimated (1.9.0):
    - React
  - RNScreens (2.8.0):
    - React
  - RNSVG (9.13.6-gb):
    - React
  - RNTAztecView (1.45.0):
    - React-Core
    - WordPress-Aztec-iOS (~> 1.19.3)
  - Sentry (4.5.0):
    - Sentry/Core (= 4.5.0)
  - Sentry/Core (4.5.0)
  - Sodium-Fork (0.8.2)
  - Starscream (3.0.6)
  - SVProgressHUD (2.2.5)
  - UIDeviceIdentifier (1.6.0)
  - WordPress-Aztec-iOS (1.19.3)
  - WordPress-Editor-iOS (1.19.3):
    - WordPress-Aztec-iOS (= 1.19.3)
  - WordPressAuthenticator (1.34.0):
    - 1PasswordExtension (~> 1.8.6)
    - Alamofire (~> 4.8)
    - CocoaLumberjack (~> 3.5)
    - GoogleSignIn (~> 5.0.2)
    - Gridicons (~> 1.0)
    - lottie-ios (~> 3.1.6)
    - "NSURL+IDN (= 0.4)"
    - SVProgressHUD (~> 2.2.5)
    - WordPressKit (~> 4.18-beta)
    - WordPressShared (~> 1.12-beta)
    - WordPressUI (~> 1.7-beta)
<<<<<<< HEAD
  - WordPressKit (4.25.0-beta.4):
=======
  - WordPressKit (4.26.0-beta.3):
>>>>>>> 44877663
    - Alamofire (~> 4.8.0)
    - CocoaLumberjack (~> 3.4)
    - NSObject-SafeExpectations (= 0.0.4)
    - UIDeviceIdentifier (~> 1.4)
    - WordPressShared (~> 1.12)
    - wpxmlrpc (~> 0.9)
  - WordPressMocks (0.0.9)
  - WordPressShared (1.14.0):
    - CocoaLumberjack (~> 3.4)
    - FormatterKit/TimeIntervalFormatter (~> 1.8)
  - WordPressUI (1.9.0)
  - WPMediaPicker (1.7.2)
  - wpxmlrpc (0.9.0)
  - Yoga (1.14.0)
  - ZendeskCommonUISDK (6.0.0):
    - ZendeskSDKConfigurationsSDK (~> 1.1.6)
  - ZendeskCoreSDK (2.4.1)
  - ZendeskMessagingAPISDK (3.8.0):
    - ZendeskSDKConfigurationsSDK (~> 1.1.6)
  - ZendeskMessagingSDK (3.8.0):
    - ZendeskCommonUISDK (~> 6.0.0)
    - ZendeskMessagingAPISDK (~> 3.8.0)
  - ZendeskSDKConfigurationsSDK (1.1.6)
  - ZendeskSupportProvidersSDK (5.1.1):
    - ZendeskCoreSDK (~> 2.4.1)
  - ZendeskSupportSDK (5.1.1):
    - ZendeskMessagingSDK (~> 3.8.0)
    - ZendeskSupportProvidersSDK (~> 5.1.1)
  - ZIPFoundation (0.9.11)

DEPENDENCIES:
  - Alamofire (= 4.8.0)
  - AlamofireImage (= 3.5.2)
  - AlamofireNetworkActivityIndicator (~> 2.4)
  - AMScrollingNavbar (= 5.6.0)
  - AppCenter (= 2.5.1)
  - AppCenter/Distribute (= 2.5.1)
  - Automattic-Tracks-iOS (~> 0.7.0)
  - Charts (~> 3.2.2)
  - CocoaLumberjack (~> 3.0)
  - CropViewController (= 2.5.3)
  - Down (~> 0.6.6)
  - FBLazyVector (from `https://raw.githubusercontent.com/wordpress-mobile/gutenberg-mobile/v1.45.0/third-party-podspecs/FBLazyVector.podspec.json`)
  - FBReactNativeSpec (from `https://raw.githubusercontent.com/wordpress-mobile/gutenberg-mobile/v1.45.0/third-party-podspecs/FBReactNativeSpec.podspec.json`)
  - Folly (from `https://raw.githubusercontent.com/wordpress-mobile/gutenberg-mobile/v1.45.0/third-party-podspecs/Folly.podspec.json`)
  - FSInteractiveMap (from `https://github.com/wordpress-mobile/FSInteractiveMap.git`, tag `0.2.0`)
  - Gifu (= 3.2.0)
  - glog (from `https://raw.githubusercontent.com/wordpress-mobile/gutenberg-mobile/v1.45.0/third-party-podspecs/glog.podspec.json`)
  - Gridicons (~> 1.1.0)
  - Gutenberg (from `http://github.com/wordpress-mobile/gutenberg-mobile/`, tag `v1.45.0`)
  - JTAppleCalendar (~> 8.0.2)
  - MediaEditor (~> 1.2.1)
  - MRProgress (= 0.8.3)
  - Nimble (~> 7.3.1)
  - NSObject-SafeExpectations (~> 0.0.4)
  - "NSURL+IDN (~> 0.4)"
  - OCMock (= 3.4.3)
  - OHHTTPStubs (= 6.1.0)
  - OHHTTPStubs/Swift (= 6.1.0)
  - RCTRequired (from `https://raw.githubusercontent.com/wordpress-mobile/gutenberg-mobile/v1.45.0/third-party-podspecs/RCTRequired.podspec.json`)
  - RCTTypeSafety (from `https://raw.githubusercontent.com/wordpress-mobile/gutenberg-mobile/v1.45.0/third-party-podspecs/RCTTypeSafety.podspec.json`)
  - Reachability (= 3.2)
  - React (from `https://raw.githubusercontent.com/wordpress-mobile/gutenberg-mobile/v1.45.0/third-party-podspecs/React.podspec.json`)
  - React-Core (from `https://raw.githubusercontent.com/wordpress-mobile/gutenberg-mobile/v1.45.0/third-party-podspecs/React-Core.podspec.json`)
  - React-CoreModules (from `https://raw.githubusercontent.com/wordpress-mobile/gutenberg-mobile/v1.45.0/third-party-podspecs/React-CoreModules.podspec.json`)
  - React-cxxreact (from `https://raw.githubusercontent.com/wordpress-mobile/gutenberg-mobile/v1.45.0/third-party-podspecs/React-cxxreact.podspec.json`)
  - React-jsi (from `https://raw.githubusercontent.com/wordpress-mobile/gutenberg-mobile/v1.45.0/third-party-podspecs/React-jsi.podspec.json`)
  - React-jsiexecutor (from `https://raw.githubusercontent.com/wordpress-mobile/gutenberg-mobile/v1.45.0/third-party-podspecs/React-jsiexecutor.podspec.json`)
  - React-jsinspector (from `https://raw.githubusercontent.com/wordpress-mobile/gutenberg-mobile/v1.45.0/third-party-podspecs/React-jsinspector.podspec.json`)
  - react-native-blur (from `https://raw.githubusercontent.com/wordpress-mobile/gutenberg-mobile/v1.45.0/third-party-podspecs/react-native-blur.podspec.json`)
  - react-native-get-random-values (from `https://raw.githubusercontent.com/wordpress-mobile/gutenberg-mobile/v1.45.0/third-party-podspecs/react-native-get-random-values.podspec.json`)
  - react-native-keyboard-aware-scroll-view (from `https://raw.githubusercontent.com/wordpress-mobile/gutenberg-mobile/v1.45.0/third-party-podspecs/react-native-keyboard-aware-scroll-view.podspec.json`)
  - react-native-linear-gradient (from `https://raw.githubusercontent.com/wordpress-mobile/gutenberg-mobile/v1.45.0/third-party-podspecs/react-native-linear-gradient.podspec.json`)
  - react-native-safe-area (from `https://raw.githubusercontent.com/wordpress-mobile/gutenberg-mobile/v1.45.0/third-party-podspecs/react-native-safe-area.podspec.json`)
  - react-native-safe-area-context (from `https://raw.githubusercontent.com/wordpress-mobile/gutenberg-mobile/v1.45.0/third-party-podspecs/react-native-safe-area-context.podspec.json`)
  - react-native-slider (from `https://raw.githubusercontent.com/wordpress-mobile/gutenberg-mobile/v1.45.0/third-party-podspecs/react-native-slider.podspec.json`)
  - react-native-video (from `https://raw.githubusercontent.com/wordpress-mobile/gutenberg-mobile/v1.45.0/third-party-podspecs/react-native-video.podspec.json`)
  - React-RCTActionSheet (from `https://raw.githubusercontent.com/wordpress-mobile/gutenberg-mobile/v1.45.0/third-party-podspecs/React-RCTActionSheet.podspec.json`)
  - React-RCTAnimation (from `https://raw.githubusercontent.com/wordpress-mobile/gutenberg-mobile/v1.45.0/third-party-podspecs/React-RCTAnimation.podspec.json`)
  - React-RCTBlob (from `https://raw.githubusercontent.com/wordpress-mobile/gutenberg-mobile/v1.45.0/third-party-podspecs/React-RCTBlob.podspec.json`)
  - React-RCTImage (from `https://raw.githubusercontent.com/wordpress-mobile/gutenberg-mobile/v1.45.0/third-party-podspecs/React-RCTImage.podspec.json`)
  - React-RCTLinking (from `https://raw.githubusercontent.com/wordpress-mobile/gutenberg-mobile/v1.45.0/third-party-podspecs/React-RCTLinking.podspec.json`)
  - React-RCTNetwork (from `https://raw.githubusercontent.com/wordpress-mobile/gutenberg-mobile/v1.45.0/third-party-podspecs/React-RCTNetwork.podspec.json`)
  - React-RCTSettings (from `https://raw.githubusercontent.com/wordpress-mobile/gutenberg-mobile/v1.45.0/third-party-podspecs/React-RCTSettings.podspec.json`)
  - React-RCTText (from `https://raw.githubusercontent.com/wordpress-mobile/gutenberg-mobile/v1.45.0/third-party-podspecs/React-RCTText.podspec.json`)
  - React-RCTVibration (from `https://raw.githubusercontent.com/wordpress-mobile/gutenberg-mobile/v1.45.0/third-party-podspecs/React-RCTVibration.podspec.json`)
  - ReactCommon (from `https://raw.githubusercontent.com/wordpress-mobile/gutenberg-mobile/v1.45.0/third-party-podspecs/ReactCommon.podspec.json`)
  - ReactNativeDarkMode (from `https://raw.githubusercontent.com/wordpress-mobile/gutenberg-mobile/v1.45.0/third-party-podspecs/ReactNativeDarkMode.podspec.json`)
  - RNCMaskedView (from `https://raw.githubusercontent.com/wordpress-mobile/gutenberg-mobile/v1.45.0/third-party-podspecs/RNCMaskedView.podspec.json`)
  - RNGestureHandler (from `https://raw.githubusercontent.com/wordpress-mobile/gutenberg-mobile/v1.45.0/third-party-podspecs/RNGestureHandler.podspec.json`)
  - RNReanimated (from `https://raw.githubusercontent.com/wordpress-mobile/gutenberg-mobile/v1.45.0/third-party-podspecs/RNReanimated.podspec.json`)
  - RNScreens (from `https://raw.githubusercontent.com/wordpress-mobile/gutenberg-mobile/v1.45.0/third-party-podspecs/RNScreens.podspec.json`)
  - RNSVG (from `https://raw.githubusercontent.com/wordpress-mobile/gutenberg-mobile/v1.45.0/third-party-podspecs/RNSVG.podspec.json`)
  - RNTAztecView (from `http://github.com/wordpress-mobile/gutenberg-mobile/`, tag `v1.45.0`)
  - Starscream (= 3.0.6)
  - SVProgressHUD (= 2.2.5)
  - WordPress-Editor-iOS (~> 1.19.3)
<<<<<<< HEAD
  - WordPressAuthenticator (~> 1.34.0-beta)
  - WordPressKit (from `https://github.com/wordpress-mobile/WordPressKit-iOS.git`, branch `feature/hpp-mobileThumbnails`)
=======
  - WordPressAuthenticator (~> 1.34.0)
  - WordPressKit (~> 4.26-beta)
>>>>>>> 44877663
  - WordPressMocks (~> 0.0.9)
  - WordPressShared (~> 1.14.0)
  - WordPressUI (~> 1.9.0)
  - WPMediaPicker (~> 1.7.2)
  - Yoga (from `https://raw.githubusercontent.com/wordpress-mobile/gutenberg-mobile/v1.45.0/third-party-podspecs/Yoga.podspec.json`)
  - ZendeskSupportSDK (= 5.1.1)
  - ZIPFoundation (~> 0.9.8)

SPEC REPOS:
  trunk:
    - 1PasswordExtension
    - Alamofire
    - AlamofireImage
    - AlamofireNetworkActivityIndicator
    - AMScrollingNavbar
    - AppAuth
    - AppCenter
    - Automattic-Tracks-iOS
    - boost-for-react-native
    - Charts
    - CocoaLumberjack
    - CropViewController
    - DoubleConversion
    - Down
    - FormatterKit
    - Gifu
    - GoogleSignIn
    - Gridicons
    - GTMAppAuth
    - GTMSessionFetcher
    - JTAppleCalendar
    - lottie-ios
    - MediaEditor
    - MRProgress
    - Nimble
    - NSObject-SafeExpectations
    - "NSURL+IDN"
    - OCMock
    - OHHTTPStubs
    - Reachability
    - Sentry
    - Sodium-Fork
    - Starscream
    - SVProgressHUD
    - UIDeviceIdentifier
    - WordPress-Aztec-iOS
    - WordPress-Editor-iOS
    - WordPressAuthenticator
    - WordPressMocks
    - WordPressShared
    - WordPressUI
    - WPMediaPicker
    - wpxmlrpc
    - ZendeskCommonUISDK
    - ZendeskCoreSDK
    - ZendeskMessagingAPISDK
    - ZendeskMessagingSDK
    - ZendeskSDKConfigurationsSDK
    - ZendeskSupportProvidersSDK
    - ZendeskSupportSDK
    - ZIPFoundation

EXTERNAL SOURCES:
  FBLazyVector:
    :podspec: https://raw.githubusercontent.com/wordpress-mobile/gutenberg-mobile/v1.45.0/third-party-podspecs/FBLazyVector.podspec.json
  FBReactNativeSpec:
    :podspec: https://raw.githubusercontent.com/wordpress-mobile/gutenberg-mobile/v1.45.0/third-party-podspecs/FBReactNativeSpec.podspec.json
  Folly:
    :podspec: https://raw.githubusercontent.com/wordpress-mobile/gutenberg-mobile/v1.45.0/third-party-podspecs/Folly.podspec.json
  FSInteractiveMap:
    :git: https://github.com/wordpress-mobile/FSInteractiveMap.git
    :tag: 0.2.0
  glog:
    :podspec: https://raw.githubusercontent.com/wordpress-mobile/gutenberg-mobile/v1.45.0/third-party-podspecs/glog.podspec.json
  Gutenberg:
    :git: http://github.com/wordpress-mobile/gutenberg-mobile/
    :submodules: true
    :tag: v1.45.0
  RCTRequired:
    :podspec: https://raw.githubusercontent.com/wordpress-mobile/gutenberg-mobile/v1.45.0/third-party-podspecs/RCTRequired.podspec.json
  RCTTypeSafety:
    :podspec: https://raw.githubusercontent.com/wordpress-mobile/gutenberg-mobile/v1.45.0/third-party-podspecs/RCTTypeSafety.podspec.json
  React:
    :podspec: https://raw.githubusercontent.com/wordpress-mobile/gutenberg-mobile/v1.45.0/third-party-podspecs/React.podspec.json
  React-Core:
    :podspec: https://raw.githubusercontent.com/wordpress-mobile/gutenberg-mobile/v1.45.0/third-party-podspecs/React-Core.podspec.json
  React-CoreModules:
    :podspec: https://raw.githubusercontent.com/wordpress-mobile/gutenberg-mobile/v1.45.0/third-party-podspecs/React-CoreModules.podspec.json
  React-cxxreact:
    :podspec: https://raw.githubusercontent.com/wordpress-mobile/gutenberg-mobile/v1.45.0/third-party-podspecs/React-cxxreact.podspec.json
  React-jsi:
    :podspec: https://raw.githubusercontent.com/wordpress-mobile/gutenberg-mobile/v1.45.0/third-party-podspecs/React-jsi.podspec.json
  React-jsiexecutor:
    :podspec: https://raw.githubusercontent.com/wordpress-mobile/gutenberg-mobile/v1.45.0/third-party-podspecs/React-jsiexecutor.podspec.json
  React-jsinspector:
    :podspec: https://raw.githubusercontent.com/wordpress-mobile/gutenberg-mobile/v1.45.0/third-party-podspecs/React-jsinspector.podspec.json
  react-native-blur:
    :podspec: https://raw.githubusercontent.com/wordpress-mobile/gutenberg-mobile/v1.45.0/third-party-podspecs/react-native-blur.podspec.json
  react-native-get-random-values:
    :podspec: https://raw.githubusercontent.com/wordpress-mobile/gutenberg-mobile/v1.45.0/third-party-podspecs/react-native-get-random-values.podspec.json
  react-native-keyboard-aware-scroll-view:
    :podspec: https://raw.githubusercontent.com/wordpress-mobile/gutenberg-mobile/v1.45.0/third-party-podspecs/react-native-keyboard-aware-scroll-view.podspec.json
  react-native-linear-gradient:
    :podspec: https://raw.githubusercontent.com/wordpress-mobile/gutenberg-mobile/v1.45.0/third-party-podspecs/react-native-linear-gradient.podspec.json
  react-native-safe-area:
    :podspec: https://raw.githubusercontent.com/wordpress-mobile/gutenberg-mobile/v1.45.0/third-party-podspecs/react-native-safe-area.podspec.json
  react-native-safe-area-context:
    :podspec: https://raw.githubusercontent.com/wordpress-mobile/gutenberg-mobile/v1.45.0/third-party-podspecs/react-native-safe-area-context.podspec.json
  react-native-slider:
    :podspec: https://raw.githubusercontent.com/wordpress-mobile/gutenberg-mobile/v1.45.0/third-party-podspecs/react-native-slider.podspec.json
  react-native-video:
    :podspec: https://raw.githubusercontent.com/wordpress-mobile/gutenberg-mobile/v1.45.0/third-party-podspecs/react-native-video.podspec.json
  React-RCTActionSheet:
    :podspec: https://raw.githubusercontent.com/wordpress-mobile/gutenberg-mobile/v1.45.0/third-party-podspecs/React-RCTActionSheet.podspec.json
  React-RCTAnimation:
    :podspec: https://raw.githubusercontent.com/wordpress-mobile/gutenberg-mobile/v1.45.0/third-party-podspecs/React-RCTAnimation.podspec.json
  React-RCTBlob:
    :podspec: https://raw.githubusercontent.com/wordpress-mobile/gutenberg-mobile/v1.45.0/third-party-podspecs/React-RCTBlob.podspec.json
  React-RCTImage:
    :podspec: https://raw.githubusercontent.com/wordpress-mobile/gutenberg-mobile/v1.45.0/third-party-podspecs/React-RCTImage.podspec.json
  React-RCTLinking:
    :podspec: https://raw.githubusercontent.com/wordpress-mobile/gutenberg-mobile/v1.45.0/third-party-podspecs/React-RCTLinking.podspec.json
  React-RCTNetwork:
    :podspec: https://raw.githubusercontent.com/wordpress-mobile/gutenberg-mobile/v1.45.0/third-party-podspecs/React-RCTNetwork.podspec.json
  React-RCTSettings:
    :podspec: https://raw.githubusercontent.com/wordpress-mobile/gutenberg-mobile/v1.45.0/third-party-podspecs/React-RCTSettings.podspec.json
  React-RCTText:
    :podspec: https://raw.githubusercontent.com/wordpress-mobile/gutenberg-mobile/v1.45.0/third-party-podspecs/React-RCTText.podspec.json
  React-RCTVibration:
    :podspec: https://raw.githubusercontent.com/wordpress-mobile/gutenberg-mobile/v1.45.0/third-party-podspecs/React-RCTVibration.podspec.json
  ReactCommon:
    :podspec: https://raw.githubusercontent.com/wordpress-mobile/gutenberg-mobile/v1.45.0/third-party-podspecs/ReactCommon.podspec.json
  ReactNativeDarkMode:
    :podspec: https://raw.githubusercontent.com/wordpress-mobile/gutenberg-mobile/v1.45.0/third-party-podspecs/ReactNativeDarkMode.podspec.json
  RNCMaskedView:
    :podspec: https://raw.githubusercontent.com/wordpress-mobile/gutenberg-mobile/v1.45.0/third-party-podspecs/RNCMaskedView.podspec.json
  RNGestureHandler:
    :podspec: https://raw.githubusercontent.com/wordpress-mobile/gutenberg-mobile/v1.45.0/third-party-podspecs/RNGestureHandler.podspec.json
  RNReanimated:
    :podspec: https://raw.githubusercontent.com/wordpress-mobile/gutenberg-mobile/v1.45.0/third-party-podspecs/RNReanimated.podspec.json
  RNScreens:
    :podspec: https://raw.githubusercontent.com/wordpress-mobile/gutenberg-mobile/v1.45.0/third-party-podspecs/RNScreens.podspec.json
  RNSVG:
    :podspec: https://raw.githubusercontent.com/wordpress-mobile/gutenberg-mobile/v1.45.0/third-party-podspecs/RNSVG.podspec.json
  RNTAztecView:
    :git: http://github.com/wordpress-mobile/gutenberg-mobile/
    :submodules: true
<<<<<<< HEAD
    :tag: v1.45.0-alpha1
  WordPressKit:
    :branch: feature/hpp-mobileThumbnails
    :git: https://github.com/wordpress-mobile/WordPressKit-iOS.git
=======
    :tag: v1.45.0
>>>>>>> 44877663
  Yoga:
    :podspec: https://raw.githubusercontent.com/wordpress-mobile/gutenberg-mobile/v1.45.0/third-party-podspecs/Yoga.podspec.json

CHECKOUT OPTIONS:
  FSInteractiveMap:
    :git: https://github.com/wordpress-mobile/FSInteractiveMap.git
    :tag: 0.2.0
  Gutenberg:
    :git: http://github.com/wordpress-mobile/gutenberg-mobile/
    :submodules: true
    :tag: v1.45.0
  RNCMaskedView:
    :commit: d4ccf2bba163679c4550ce6ba0119604cd5e6379
    :git: https://github.com/react-native-community/react-native-masked-view.git
  RNTAztecView:
    :git: http://github.com/wordpress-mobile/gutenberg-mobile/
    :submodules: true
<<<<<<< HEAD
    :tag: v1.45.0-alpha1
  WordPressKit:
    :commit: ceb3ab54345eb7e3c9c4b30bcd888e033d8ed9f7
    :git: https://github.com/wordpress-mobile/WordPressKit-iOS.git
=======
    :tag: v1.45.0
>>>>>>> 44877663

SPEC CHECKSUMS:
  1PasswordExtension: f97cc80ae58053c331b2b6dc8843ba7103b33794
  Alamofire: 3ec537f71edc9804815215393ae2b1a8ea33a844
  AlamofireImage: 63cfe3baf1370be6c498149687cf6db3e3b00999
  AlamofireNetworkActivityIndicator: 9acc3de3ca6645bf0efed462396b0df13dd3e7b8
  AMScrollingNavbar: cf0ec5a5ee659d76ba2509f630bf14fba7e16dc3
  AppAuth: 31bcec809a638d7bd2f86ea8a52bd45f6e81e7c7
  AppCenter: fddcbac6e4baae3d93a196ceb0bfe0e4ce407dec
  Automattic-Tracks-iOS: 208742591b1cd9abbc8914b37d6ebdb569f22e78
  boost-for-react-native: 39c7adb57c4e60d6c5479dd8623128eb5b3f0f2c
  Charts: f69cf0518b6d1d62608ca504248f1bbe0b6ae77e
  CocoaLumberjack: e8955b9d337ac307103b0a34fd141c32f27e53c5
  CropViewController: a5c143548a0fabcd6cc25f2d26e40460cfb8c78c
  DoubleConversion: e22e0762848812a87afd67ffda3998d9ef29170c
  Down: 71bf4af3c04fa093e65dffa25c4b64fa61287373
  FBLazyVector: 47798d43f20e85af0d3cef09928b6e2d16dbbe4c
  FBReactNativeSpec: 8d0bf8eca089153f4196975ca190cda8c2d5dbd2
  Folly: 30e7936e1c45c08d884aa59369ed951a8e68cf51
  FormatterKit: 184db51bf120b633693a73624a4cede89ec51a41
  FSInteractiveMap: a396f610f48b76cb540baa87139d056429abda86
  Gifu: 7bcb6427457d85e0b4dff5a84ec5947ac19a93ea
  glog: 1f3da668190260b06b429bb211bfbee5cd790c28
  GoogleSignIn: 7137d297ddc022a7e0aa4619c86d72c909fa7213
  Gridicons: 17d660b97ce4231d582101b02f8280628b141c9a
  GTMAppAuth: 197a8dabfea5d665224aa00d17f164fc2248dab9
  GTMSessionFetcher: b3503b20a988c4e20cc189aa798fd18220133f52
  Gutenberg: fb0e8713b9467b59198275d13d85222323fe2aff
  JTAppleCalendar: 932cadea40b1051beab10f67843451d48ba16c99
  lottie-ios: 3a3758ef5a008e762faec9c9d50a39842f26d124
  MediaEditor: 20cdeb46bdecd040b8bc94467ac85a52b53b193a
  MRProgress: 16de7cc9f347e8846797a770db102a323fe7ef09
  Nimble: 051e3d8912d40138fa5591c78594f95fb172af37
  NSObject-SafeExpectations: ab8fe623d36b25aa1f150affa324e40a2f3c0374
  "NSURL+IDN": afc873e639c18138a1589697c3add197fe8679ca
  OCMock: 43565190abc78977ad44a61c0d20d7f0784d35ab
  OHHTTPStubs: 1e21c7d2c084b8153fc53d48400d8919d2d432d0
  RCTRequired: 3ca691422140f76f04fd2af6dc90914cf0f81ef1
  RCTTypeSafety: aab4e9679dbb3682bf0404fded7b9557d7306795
  Reachability: 33e18b67625424e47b6cde6d202dce689ad7af96
  React: 5a954890216a4493df5ab2149f70f18592b513ac
  React-Core: 865fa241faa644ff20cb5ec87787b32a5acc43b3
  React-CoreModules: 026fafece67a3802aa8bb1995d27227b0d95e0f5
  React-cxxreact: 9c76312456310d1b486e23edb9ce576a5397ebc2
  React-jsi: 6d6afac4873e8a3433334378589a0a8190d58070
  React-jsiexecutor: 9dfdcd0db23042623894dcbc02d61a772da8e3c1
  React-jsinspector: 89927b9ec6d75759882949d2043ba704565edaec
  react-native-blur: adb31865c20137dacb53c32e3423374ac2b8c5a0
  react-native-get-random-values: 8940331a943a46c165d3ed05802c09c392f8dd46
  react-native-keyboard-aware-scroll-view: ffa9152671fec9a571197ed2d02e0fcb90206e60
  react-native-linear-gradient: 258ba8c61848324b1f2019bed5f460e6396137b7
  react-native-safe-area: e8230b0017d76c00de6b01e2412dcf86b127c6a3
  react-native-safe-area-context: 52c73401424bae74fc89ca91b4ae5c4f2689d857
  react-native-slider: 2f186719b7ada773b78141b8dae62081d819b206
  react-native-video: d01ed7ff1e38fa7dcc6c15c94cf505e661b7bfd0
  React-RCTActionSheet: e8f642cfaa396b6b09fd38f53378506c2d63af35
  React-RCTAnimation: cec1abbcfb006978a288c5072e3d611d6ff76d4c
  React-RCTBlob: 7596eb2048150e429127a92a701e6cd40a8c0a74
  React-RCTImage: 03c7e36877a579ee51dcc33079cc8bc98658a722
  React-RCTLinking: cdc3f1aaff5f321bc954a98b7ffae3f864a6eaa3
  React-RCTNetwork: 33b3da6944786edea496a5fc6afea466633fd711
  React-RCTSettings: a3b7b3124315f8c91fad5d8aff08ee97d4b471cd
  React-RCTText: ee9c8b70180fb58d062483d9664cd921d14b5961
  React-RCTVibration: 20deb1f6f001000d1f2603722ec110c66c74796b
  ReactCommon: 48926fc48fcd7c8a629860049ffba9c23b4005dc
  ReactNativeDarkMode: f61376360c5d983907e5c316e8e1c853a8c2f348
  RNCMaskedView: 744eb642f5d96bd670ea93f59e7a1346ea50976a
  RNGestureHandler: 82a89b0fde0a37e633c6233418f7249e2f8e59b5
  RNReanimated: 13f7a6a22667c4f00aac217bc66f94e8560b3d59
  RNScreens: 6833ac5c29cf2f03eed12103140530bbd75b6aea
  RNSVG: 68a534a5db06dcbdaebfd5079349191598caef7b
  RNTAztecView: 0f33f2895c7a6cb54f364ae5aa1917bcd7b24e57
  Sentry: ab6c209f23700d1460691dbc90e19ed0a05d496b
  Sodium-Fork: 45fe3a7c675898ca0635af4eadcb34985477e868
  Starscream: ef3ece99d765eeccb67de105bfa143f929026cf5
  SVProgressHUD: 1428aafac632c1f86f62aa4243ec12008d7a51d6
  UIDeviceIdentifier: f4bf3b343581a1beacdbf5fb1a8825bd5f05a4a4
  WordPress-Aztec-iOS: b7ac8b30f746992e85d9668453ac87c2cdcecf4f
  WordPress-Editor-iOS: 1886f7fe464d79ee64ccfe7985281f8cf45f75eb
<<<<<<< HEAD
  WordPressAuthenticator: 32b3fc31ff91c0d9e616d5f91c40f7a2294deac7
  WordPressKit: 25553bbff2e68ed808ce55aacb4fe886ba6dba70
=======
  WordPressAuthenticator: 7f9c41a084bfe691452bfcec8b2c9a12aed48f90
  WordPressKit: 15004700604b398fbb81edd05e3f2c601763c96a
>>>>>>> 44877663
  WordPressMocks: 903d2410f41a09fb2e0a1b44ad36ad80310570fb
  WordPressShared: 99b37324ffef200ddf32694bc3de1e0c9fcfef21
  WordPressUI: 3b70cccc4c44cff09024ca3e94ae25a8768b26c1
  WPMediaPicker: d5ae9a83cd5cc0e4de46bfc1c59120aa86658bc3
  wpxmlrpc: bf55a43a7e710bd2a4fb8c02dfe83b1246f14f13
  Yoga: c920bf12bf8146aa5cd118063378c2cf5682d16c
  ZendeskCommonUISDK: f496b95e2cb728bd5729fe022f400cf1dedda00b
  ZendeskCoreSDK: 2dc9457ae01d024ca02f60f6134ad1ad90136c29
  ZendeskMessagingAPISDK: e315a6ad7a9b6cae9e52d946df4aa8a7727abdf5
  ZendeskMessagingSDK: 774d88bec0671d58ae51c9964d4c4f9bb4142095
  ZendeskSDKConfigurationsSDK: 2fa9413915db85c993f58ad8f7902bea0b6090a5
  ZendeskSupportProvidersSDK: 51c9d4a826f7bd87e3109e5c801c602a6b62c762
  ZendeskSupportSDK: dcb2596ad05a63d662e8c7924357babbf327b421
  ZIPFoundation: b1f0de4eed33e74a676f76e12559ab6b75990197

<<<<<<< HEAD
PODFILE CHECKSUM: 1bbfe787f0dfb3edaf7e2c09b13b007ed47847fe
=======
PODFILE CHECKSUM: 43c648e933770b054aa6401caf9f99f53fd6b0e4
>>>>>>> 44877663

COCOAPODS: 1.10.0<|MERGE_RESOLUTION|>--- conflicted
+++ resolved
@@ -406,11 +406,7 @@
     - WordPressKit (~> 4.18-beta)
     - WordPressShared (~> 1.12-beta)
     - WordPressUI (~> 1.7-beta)
-<<<<<<< HEAD
-  - WordPressKit (4.25.0-beta.4):
-=======
   - WordPressKit (4.26.0-beta.3):
->>>>>>> 44877663
     - Alamofire (~> 4.8.0)
     - CocoaLumberjack (~> 3.4)
     - NSObject-SafeExpectations (= 0.0.4)
@@ -508,13 +504,8 @@
   - Starscream (= 3.0.6)
   - SVProgressHUD (= 2.2.5)
   - WordPress-Editor-iOS (~> 1.19.3)
-<<<<<<< HEAD
-  - WordPressAuthenticator (~> 1.34.0-beta)
-  - WordPressKit (from `https://github.com/wordpress-mobile/WordPressKit-iOS.git`, branch `feature/hpp-mobileThumbnails`)
-=======
   - WordPressAuthenticator (~> 1.34.0)
   - WordPressKit (~> 4.26-beta)
->>>>>>> 44877663
   - WordPressMocks (~> 0.0.9)
   - WordPressShared (~> 1.14.0)
   - WordPressUI (~> 1.9.0)
@@ -563,6 +554,7 @@
     - WordPress-Aztec-iOS
     - WordPress-Editor-iOS
     - WordPressAuthenticator
+    - WordPressKit
     - WordPressMocks
     - WordPressShared
     - WordPressUI
@@ -662,14 +654,7 @@
   RNTAztecView:
     :git: http://github.com/wordpress-mobile/gutenberg-mobile/
     :submodules: true
-<<<<<<< HEAD
-    :tag: v1.45.0-alpha1
-  WordPressKit:
-    :branch: feature/hpp-mobileThumbnails
-    :git: https://github.com/wordpress-mobile/WordPressKit-iOS.git
-=======
     :tag: v1.45.0
->>>>>>> 44877663
   Yoga:
     :podspec: https://raw.githubusercontent.com/wordpress-mobile/gutenberg-mobile/v1.45.0/third-party-podspecs/Yoga.podspec.json
 
@@ -687,14 +672,7 @@
   RNTAztecView:
     :git: http://github.com/wordpress-mobile/gutenberg-mobile/
     :submodules: true
-<<<<<<< HEAD
-    :tag: v1.45.0-alpha1
-  WordPressKit:
-    :commit: ceb3ab54345eb7e3c9c4b30bcd888e033d8ed9f7
-    :git: https://github.com/wordpress-mobile/WordPressKit-iOS.git
-=======
     :tag: v1.45.0
->>>>>>> 44877663
 
 SPEC CHECKSUMS:
   1PasswordExtension: f97cc80ae58053c331b2b6dc8843ba7103b33794
@@ -774,13 +752,8 @@
   UIDeviceIdentifier: f4bf3b343581a1beacdbf5fb1a8825bd5f05a4a4
   WordPress-Aztec-iOS: b7ac8b30f746992e85d9668453ac87c2cdcecf4f
   WordPress-Editor-iOS: 1886f7fe464d79ee64ccfe7985281f8cf45f75eb
-<<<<<<< HEAD
-  WordPressAuthenticator: 32b3fc31ff91c0d9e616d5f91c40f7a2294deac7
-  WordPressKit: 25553bbff2e68ed808ce55aacb4fe886ba6dba70
-=======
   WordPressAuthenticator: 7f9c41a084bfe691452bfcec8b2c9a12aed48f90
   WordPressKit: 15004700604b398fbb81edd05e3f2c601763c96a
->>>>>>> 44877663
   WordPressMocks: 903d2410f41a09fb2e0a1b44ad36ad80310570fb
   WordPressShared: 99b37324ffef200ddf32694bc3de1e0c9fcfef21
   WordPressUI: 3b70cccc4c44cff09024ca3e94ae25a8768b26c1
@@ -796,10 +769,6 @@
   ZendeskSupportSDK: dcb2596ad05a63d662e8c7924357babbf327b421
   ZIPFoundation: b1f0de4eed33e74a676f76e12559ab6b75990197
 
-<<<<<<< HEAD
-PODFILE CHECKSUM: 1bbfe787f0dfb3edaf7e2c09b13b007ed47847fe
-=======
 PODFILE CHECKSUM: 43c648e933770b054aa6401caf9f99f53fd6b0e4
->>>>>>> 44877663
 
 COCOAPODS: 1.10.0