--- conflicted
+++ resolved
@@ -18,11 +18,6 @@
   - DoubleConversion (1.1.5)
   - Down (0.6.6)
   - Folly (2018.10.22.00):
-    - boost-for-react-native
-    - DoubleConversion
-    - Folly/Default (= 2018.10.22.00)
-    - glog
-  - Folly/Default (2018.10.22.00):
     - boost-for-react-native
     - DoubleConversion
     - glog
@@ -166,10 +161,10 @@
   - react-native-safe-area (0.5.1):
     - React
   - react-native-video (4.4.1):
-    - React-Core
+    - React
     - react-native-video/Video (= 4.4.1)
   - react-native-video/Video (4.4.1):
-    - React-Core
+    - React
   - React-RCTActionSheet (0.60.0-patched):
     - React-Core (= 0.60.0-patched)
   - React-RCTAnimation (0.60.0-patched):
@@ -435,7 +430,7 @@
   CocoaLumberjack: 118bf4a820efc641f79fa487b75ed928dccfae23
   DoubleConversion: e22e0762848812a87afd67ffda3998d9ef29170c
   Down: 71bf4af3c04fa093e65dffa25c4b64fa61287373
-  Folly: 30e7936e1c45c08d884aa59369ed951a8e68cf51
+  Folly: de497beb10f102453a1afa9edbf8cf8a251890de
   FormatterKit: 4b8f29acc9b872d5d12a63efb560661e8f2e1b98
   FSInteractiveMap: a396f610f48b76cb540baa87139d056429abda86
   Gifu: 7bcb6427457d85e0b4dff5a84ec5947ac19a93ea
@@ -465,7 +460,7 @@
   React-jsinspector: fd89d0a2012fb6d4e452c1caa87f4ed85902e128
   react-native-keyboard-aware-scroll-view: 01c4b2303c4ef1c49c4d239c9c5856f0393104df
   react-native-safe-area: e8230b0017d76c00de6b01e2412dcf86b127c6a3
-  react-native-video: 9de661e89386bb7ab78cc68e61a146cbdf5ad4ad
+  react-native-video: 9aecbfc4628128838187df9d9c9f630670cfb1d1
   React-RCTActionSheet: f6f84ea3818164bba944c67ba6e681d9c4bb4d2e
   React-RCTAnimation: cf0b6eda1308a7b49acf8efa424fe7bfbf8f7854
   React-RCTBlob: 3811d8208edd395946cff234d43cf616d7cbb0c3
@@ -496,10 +491,6 @@
   ZendeskSDK: cbd49d65efb2f2cdbdcaac84e618896ae87b861e
   ZIPFoundation: 89df685c971926b0323087952320bdfee9f0b6ef
 
-<<<<<<< HEAD
-PODFILE CHECKSUM: 9dafc6299f2cc6c3081d4678e8d57dc7f2d81f05
-=======
 PODFILE CHECKSUM: 45a4d5d3d10b10dccef5ce2c873a59533569b3cf
->>>>>>> bcc86279
 
 COCOAPODS: 1.6.1