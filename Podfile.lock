PODS:
  - Alamofire (4.8.0)
  - AlamofireImage (3.5.2):
    - Alamofire (~> 4.8)
  - AlamofireNetworkActivityIndicator (2.4.0):
    - Alamofire (~> 4.8)
  - AMScrollingNavbar (5.6.0)
  - AppAuth (1.5.0):
    - AppAuth/Core (= 1.5.0)
    - AppAuth/ExternalUserAgent (= 1.5.0)
  - AppAuth/Core (1.5.0)
  - AppAuth/ExternalUserAgent (1.5.0):
    - AppAuth/Core
  - AppCenter (4.4.1):
    - AppCenter/Analytics (= 4.4.1)
    - AppCenter/Crashes (= 4.4.1)
  - AppCenter/Analytics (4.4.1):
    - AppCenter/Core
  - AppCenter/Core (4.4.1)
  - AppCenter/Crashes (4.4.1):
    - AppCenter/Core
  - AppCenter/Distribute (4.4.1):
    - AppCenter/Core
  - Automattic-Tracks-iOS (0.11.1):
    - Sentry (~> 6)
    - Sodium (>= 0.9.1)
    - UIDeviceIdentifier (~> 2.0)
  - boost (1.76.0)
  - BVLinearGradient (2.5.6-wp-2):
    - React-Core
  - Charts (3.2.2):
    - Charts/Core (= 3.2.2)
  - Charts/Core (3.2.2)
  - CocoaLumberjack (3.7.4):
    - CocoaLumberjack/Core (= 3.7.4)
  - CocoaLumberjack/Core (3.7.4)
  - CropViewController (2.5.3)
  - DoubleConversion (1.1.5)
  - Down (0.6.6)
  - FBLazyVector (0.66.2)
  - FBReactNativeSpec (0.66.2):
    - RCT-Folly (= 2021.06.28.00-v2)
    - RCTRequired (= 0.66.2)
    - RCTTypeSafety (= 0.66.2)
    - React-Core (= 0.66.2)
    - React-jsi (= 0.66.2)
    - ReactCommon/turbomodule/core (= 0.66.2)
  - fmt (6.2.1)
  - FormatterKit/Resources (1.9.0)
  - FormatterKit/TimeIntervalFormatter (1.9.0):
    - FormatterKit/Resources
  - FSInteractiveMap (0.1.0)
  - Gifu (3.2.0)
  - glog (0.3.5)
  - GoogleSignIn (6.0.2):
    - AppAuth (~> 1.4)
    - GTMAppAuth (~> 1.0)
    - GTMSessionFetcher/Core (~> 1.1)
  - Gridicons (1.1.0)
  - GTMAppAuth (1.2.2):
    - AppAuth/Core (~> 1.4)
    - GTMSessionFetcher/Core (~> 1.5)
  - GTMSessionFetcher/Core (1.7.0)
  - Gutenberg (1.74.0):
    - React (= 0.66.2)
    - React-CoreModules (= 0.66.2)
    - React-RCTImage (= 0.66.2)
    - RNTAztecView
  - JTAppleCalendar (8.0.3)
  - Kanvas (1.2.8)
  - MediaEditor (1.2.1):
    - CropViewController (~> 2.5.3)
  - MRProgress (0.8.3):
    - MRProgress/ActivityIndicator (= 0.8.3)
    - MRProgress/Blur (= 0.8.3)
    - MRProgress/Circular (= 0.8.3)
    - MRProgress/Icons (= 0.8.3)
    - MRProgress/NavigationBarProgress (= 0.8.3)
    - MRProgress/Overlay (= 0.8.3)
  - MRProgress/ActivityIndicator (0.8.3):
    - MRProgress/Stopable
  - MRProgress/Blur (0.8.3):
    - MRProgress/Helper
  - MRProgress/Circular (0.8.3):
    - MRProgress/Helper
    - MRProgress/ProgressBaseClass
    - MRProgress/Stopable
  - MRProgress/Helper (0.8.3)
  - MRProgress/Icons (0.8.3)
  - MRProgress/NavigationBarProgress (0.8.3):
    - MRProgress/ProgressBaseClass
  - MRProgress/Overlay (0.8.3):
    - MRProgress/ActivityIndicator
    - MRProgress/Blur
    - MRProgress/Circular
    - MRProgress/Helper
    - MRProgress/Icons
  - MRProgress/ProgressBaseClass (0.8.3)
  - MRProgress/Stopable (0.8.3):
    - MRProgress/Helper
  - Nimble (9.0.1)
  - NSObject-SafeExpectations (0.0.4)
  - "NSURL+IDN (0.4)"
  - OCMock (3.4.3)
  - OHHTTPStubs/Core (9.1.0)
  - OHHTTPStubs/Default (9.1.0):
    - OHHTTPStubs/Core
    - OHHTTPStubs/JSON
    - OHHTTPStubs/NSURLSession
    - OHHTTPStubs/OHPathHelpers
  - OHHTTPStubs/JSON (9.1.0):
    - OHHTTPStubs/Core
  - OHHTTPStubs/NSURLSession (9.1.0):
    - OHHTTPStubs/Core
  - OHHTTPStubs/OHPathHelpers (9.1.0)
  - OHHTTPStubs/Swift (9.1.0):
    - OHHTTPStubs/Default
  - RCT-Folly (2021.06.28.00-v2):
    - boost
    - DoubleConversion
    - fmt (~> 6.2.1)
    - glog
    - RCT-Folly/Default (= 2021.06.28.00-v2)
  - RCT-Folly/Default (2021.06.28.00-v2):
    - boost
    - DoubleConversion
    - fmt (~> 6.2.1)
    - glog
  - RCTRequired (0.66.2)
  - RCTTypeSafety (0.66.2):
    - FBLazyVector (= 0.66.2)
    - RCT-Folly (= 2021.06.28.00-v2)
    - RCTRequired (= 0.66.2)
    - React-Core (= 0.66.2)
  - Reachability (3.2)
  - React (0.66.2):
    - React-Core (= 0.66.2)
    - React-Core/DevSupport (= 0.66.2)
    - React-Core/RCTWebSocket (= 0.66.2)
    - React-RCTActionSheet (= 0.66.2)
    - React-RCTAnimation (= 0.66.2)
    - React-RCTBlob (= 0.66.2)
    - React-RCTImage (= 0.66.2)
    - React-RCTLinking (= 0.66.2)
    - React-RCTNetwork (= 0.66.2)
    - React-RCTSettings (= 0.66.2)
    - React-RCTText (= 0.66.2)
    - React-RCTVibration (= 0.66.2)
  - React-callinvoker (0.66.2)
  - React-Core (0.66.2):
    - glog
    - RCT-Folly (= 2021.06.28.00-v2)
    - React-Core/Default (= 0.66.2)
    - React-cxxreact (= 0.66.2)
    - React-jsi (= 0.66.2)
    - React-jsiexecutor (= 0.66.2)
    - React-perflogger (= 0.66.2)
    - Yoga
  - React-Core/CoreModulesHeaders (0.66.2):
    - glog
    - RCT-Folly (= 2021.06.28.00-v2)
    - React-Core/Default
    - React-cxxreact (= 0.66.2)
    - React-jsi (= 0.66.2)
    - React-jsiexecutor (= 0.66.2)
    - React-perflogger (= 0.66.2)
    - Yoga
  - React-Core/Default (0.66.2):
    - glog
    - RCT-Folly (= 2021.06.28.00-v2)
    - React-cxxreact (= 0.66.2)
    - React-jsi (= 0.66.2)
    - React-jsiexecutor (= 0.66.2)
    - React-perflogger (= 0.66.2)
    - Yoga
  - React-Core/DevSupport (0.66.2):
    - glog
    - RCT-Folly (= 2021.06.28.00-v2)
    - React-Core/Default (= 0.66.2)
    - React-Core/RCTWebSocket (= 0.66.2)
    - React-cxxreact (= 0.66.2)
    - React-jsi (= 0.66.2)
    - React-jsiexecutor (= 0.66.2)
    - React-jsinspector (= 0.66.2)
    - React-perflogger (= 0.66.2)
    - Yoga
  - React-Core/RCTActionSheetHeaders (0.66.2):
    - glog
    - RCT-Folly (= 2021.06.28.00-v2)
    - React-Core/Default
    - React-cxxreact (= 0.66.2)
    - React-jsi (= 0.66.2)
    - React-jsiexecutor (= 0.66.2)
    - React-perflogger (= 0.66.2)
    - Yoga
  - React-Core/RCTAnimationHeaders (0.66.2):
    - glog
    - RCT-Folly (= 2021.06.28.00-v2)
    - React-Core/Default
    - React-cxxreact (= 0.66.2)
    - React-jsi (= 0.66.2)
    - React-jsiexecutor (= 0.66.2)
    - React-perflogger (= 0.66.2)
    - Yoga
  - React-Core/RCTBlobHeaders (0.66.2):
    - glog
    - RCT-Folly (= 2021.06.28.00-v2)
    - React-Core/Default
    - React-cxxreact (= 0.66.2)
    - React-jsi (= 0.66.2)
    - React-jsiexecutor (= 0.66.2)
    - React-perflogger (= 0.66.2)
    - Yoga
  - React-Core/RCTImageHeaders (0.66.2):
    - glog
    - RCT-Folly (= 2021.06.28.00-v2)
    - React-Core/Default
    - React-cxxreact (= 0.66.2)
    - React-jsi (= 0.66.2)
    - React-jsiexecutor (= 0.66.2)
    - React-perflogger (= 0.66.2)
    - Yoga
  - React-Core/RCTLinkingHeaders (0.66.2):
    - glog
    - RCT-Folly (= 2021.06.28.00-v2)
    - React-Core/Default
    - React-cxxreact (= 0.66.2)
    - React-jsi (= 0.66.2)
    - React-jsiexecutor (= 0.66.2)
    - React-perflogger (= 0.66.2)
    - Yoga
  - React-Core/RCTNetworkHeaders (0.66.2):
    - glog
    - RCT-Folly (= 2021.06.28.00-v2)
    - React-Core/Default
    - React-cxxreact (= 0.66.2)
    - React-jsi (= 0.66.2)
    - React-jsiexecutor (= 0.66.2)
    - React-perflogger (= 0.66.2)
    - Yoga
  - React-Core/RCTSettingsHeaders (0.66.2):
    - glog
    - RCT-Folly (= 2021.06.28.00-v2)
    - React-Core/Default
    - React-cxxreact (= 0.66.2)
    - React-jsi (= 0.66.2)
    - React-jsiexecutor (= 0.66.2)
    - React-perflogger (= 0.66.2)
    - Yoga
  - React-Core/RCTTextHeaders (0.66.2):
    - glog
    - RCT-Folly (= 2021.06.28.00-v2)
    - React-Core/Default
    - React-cxxreact (= 0.66.2)
    - React-jsi (= 0.66.2)
    - React-jsiexecutor (= 0.66.2)
    - React-perflogger (= 0.66.2)
    - Yoga
  - React-Core/RCTVibrationHeaders (0.66.2):
    - glog
    - RCT-Folly (= 2021.06.28.00-v2)
    - React-Core/Default
    - React-cxxreact (= 0.66.2)
    - React-jsi (= 0.66.2)
    - React-jsiexecutor (= 0.66.2)
    - React-perflogger (= 0.66.2)
    - Yoga
  - React-Core/RCTWebSocket (0.66.2):
    - glog
    - RCT-Folly (= 2021.06.28.00-v2)
    - React-Core/Default (= 0.66.2)
    - React-cxxreact (= 0.66.2)
    - React-jsi (= 0.66.2)
    - React-jsiexecutor (= 0.66.2)
    - React-perflogger (= 0.66.2)
    - Yoga
  - React-CoreModules (0.66.2):
    - FBReactNativeSpec (= 0.66.2)
    - RCT-Folly (= 2021.06.28.00-v2)
    - RCTTypeSafety (= 0.66.2)
    - React-Core/CoreModulesHeaders (= 0.66.2)
    - React-jsi (= 0.66.2)
    - React-RCTImage (= 0.66.2)
    - ReactCommon/turbomodule/core (= 0.66.2)
  - React-cxxreact (0.66.2):
    - boost (= 1.76.0)
    - DoubleConversion
    - glog
    - RCT-Folly (= 2021.06.28.00-v2)
    - React-callinvoker (= 0.66.2)
    - React-jsi (= 0.66.2)
    - React-jsinspector (= 0.66.2)
    - React-logger (= 0.66.2)
    - React-perflogger (= 0.66.2)
    - React-runtimeexecutor (= 0.66.2)
  - React-jsi (0.66.2):
    - boost (= 1.76.0)
    - DoubleConversion
    - glog
    - RCT-Folly (= 2021.06.28.00-v2)
    - React-jsi/Default (= 0.66.2)
  - React-jsi/Default (0.66.2):
    - boost (= 1.76.0)
    - DoubleConversion
    - glog
    - RCT-Folly (= 2021.06.28.00-v2)
  - React-jsiexecutor (0.66.2):
    - DoubleConversion
    - glog
    - RCT-Folly (= 2021.06.28.00-v2)
    - React-cxxreact (= 0.66.2)
    - React-jsi (= 0.66.2)
    - React-perflogger (= 0.66.2)
  - React-jsinspector (0.66.2)
  - React-logger (0.66.2):
    - glog
  - react-native-blur (3.6.1):
    - React-Core
  - react-native-get-random-values (1.4.0):
    - React-Core
  - react-native-keyboard-aware-scroll-view (0.8.8-wp-1):
    - React-Core
  - react-native-safe-area (0.5.1):
    - React-Core
  - react-native-safe-area-context (3.2.0):
    - React-Core
  - react-native-slider (3.0.2-wp-2):
    - React-Core
  - react-native-video (5.2.0-wp-2):
    - React-Core
    - react-native-video/Video (= 5.2.0-wp-2)
  - react-native-video/Video (5.2.0-wp-2):
    - React-Core
  - react-native-webview (11.6.2):
    - React-Core
  - React-perflogger (0.66.2)
  - React-RCTActionSheet (0.66.2):
    - React-Core/RCTActionSheetHeaders (= 0.66.2)
  - React-RCTAnimation (0.66.2):
    - FBReactNativeSpec (= 0.66.2)
    - RCT-Folly (= 2021.06.28.00-v2)
    - RCTTypeSafety (= 0.66.2)
    - React-Core/RCTAnimationHeaders (= 0.66.2)
    - React-jsi (= 0.66.2)
    - ReactCommon/turbomodule/core (= 0.66.2)
  - React-RCTBlob (0.66.2):
    - FBReactNativeSpec (= 0.66.2)
    - RCT-Folly (= 2021.06.28.00-v2)
    - React-Core/RCTBlobHeaders (= 0.66.2)
    - React-Core/RCTWebSocket (= 0.66.2)
    - React-jsi (= 0.66.2)
    - React-RCTNetwork (= 0.66.2)
    - ReactCommon/turbomodule/core (= 0.66.2)
  - React-RCTImage (0.66.2):
    - FBReactNativeSpec (= 0.66.2)
    - RCT-Folly (= 2021.06.28.00-v2)
    - RCTTypeSafety (= 0.66.2)
    - React-Core/RCTImageHeaders (= 0.66.2)
    - React-jsi (= 0.66.2)
    - React-RCTNetwork (= 0.66.2)
    - ReactCommon/turbomodule/core (= 0.66.2)
  - React-RCTLinking (0.66.2):
    - FBReactNativeSpec (= 0.66.2)
    - React-Core/RCTLinkingHeaders (= 0.66.2)
    - React-jsi (= 0.66.2)
    - ReactCommon/turbomodule/core (= 0.66.2)
  - React-RCTNetwork (0.66.2):
    - FBReactNativeSpec (= 0.66.2)
    - RCT-Folly (= 2021.06.28.00-v2)
    - RCTTypeSafety (= 0.66.2)
    - React-Core/RCTNetworkHeaders (= 0.66.2)
    - React-jsi (= 0.66.2)
    - ReactCommon/turbomodule/core (= 0.66.2)
  - React-RCTSettings (0.66.2):
    - FBReactNativeSpec (= 0.66.2)
    - RCT-Folly (= 2021.06.28.00-v2)
    - RCTTypeSafety (= 0.66.2)
    - React-Core/RCTSettingsHeaders (= 0.66.2)
    - React-jsi (= 0.66.2)
    - ReactCommon/turbomodule/core (= 0.66.2)
  - React-RCTText (0.66.2):
    - React-Core/RCTTextHeaders (= 0.66.2)
  - React-RCTVibration (0.66.2):
    - FBReactNativeSpec (= 0.66.2)
    - RCT-Folly (= 2021.06.28.00-v2)
    - React-Core/RCTVibrationHeaders (= 0.66.2)
    - React-jsi (= 0.66.2)
    - ReactCommon/turbomodule/core (= 0.66.2)
  - React-runtimeexecutor (0.66.2):
    - React-jsi (= 0.66.2)
  - ReactCommon (0.66.2):
    - React-logger (= 0.66.2)
    - ReactCommon/react_debug_core (= 0.66.2)
    - ReactCommon/turbomodule (= 0.66.2)
  - ReactCommon/react_debug_core (0.66.2):
    - React-logger (= 0.66.2)
  - ReactCommon/turbomodule (0.66.2):
    - DoubleConversion
    - glog
    - RCT-Folly (= 2021.06.28.00-v2)
    - React-callinvoker (= 0.66.2)
    - React-Core (= 0.66.2)
    - React-cxxreact (= 0.66.2)
    - React-jsi (= 0.66.2)
    - React-logger (= 0.66.2)
    - React-perflogger (= 0.66.2)
    - ReactCommon/turbomodule/core (= 0.66.2)
    - ReactCommon/turbomodule/samples (= 0.66.2)
  - ReactCommon/turbomodule/core (0.66.2):
    - DoubleConversion
    - glog
    - RCT-Folly (= 2021.06.28.00-v2)
    - React-callinvoker (= 0.66.2)
    - React-Core (= 0.66.2)
    - React-cxxreact (= 0.66.2)
    - React-jsi (= 0.66.2)
    - React-logger (= 0.66.2)
    - React-perflogger (= 0.66.2)
  - ReactCommon/turbomodule/samples (0.66.2):
    - DoubleConversion
    - glog
    - RCT-Folly (= 2021.06.28.00-v2)
    - React-callinvoker (= 0.66.2)
    - React-Core (= 0.66.2)
    - React-cxxreact (= 0.66.2)
    - React-jsi (= 0.66.2)
    - React-logger (= 0.66.2)
    - React-perflogger (= 0.66.2)
    - ReactCommon/turbomodule/core (= 0.66.2)
  - RNCClipboard (1.9.0):
    - React-Core
  - RNCMaskedView (0.2.6):
    - React-Core
  - RNGestureHandler (2.2.0-wp-4):
    - React-Core
  - RNReanimated (2.4.1-wp-1):
    - DoubleConversion
    - FBLazyVector
    - FBReactNativeSpec
    - glog
    - RCT-Folly
    - RCTRequired
    - RCTTypeSafety
    - React-callinvoker
    - React-Core
    - React-Core/DevSupport
    - React-Core/RCTWebSocket
    - React-CoreModules
    - React-cxxreact
    - React-jsi
    - React-jsiexecutor
    - React-jsinspector
    - React-RCTActionSheet
    - React-RCTAnimation
    - React-RCTBlob
    - React-RCTImage
    - React-RCTLinking
    - React-RCTNetwork
    - React-RCTSettings
    - React-RCTText
    - ReactCommon/turbomodule/core
    - Yoga
  - RNScreens (2.9.0):
    - React-Core
  - RNSVG (9.13.6):
    - React-Core
  - RNTAztecView (1.74.0):
    - React-Core
    - WordPress-Aztec-iOS (~> 1.19.8)
  - Sentry (6.2.1):
    - Sentry/Core (= 6.2.1)
  - Sentry/Core (6.2.1)
  - Sodium (0.9.1)
  - Starscream (3.0.6)
  - SVProgressHUD (2.2.5)
  - UIDeviceIdentifier (2.0.0)
  - WordPress-Aztec-iOS (1.19.8)
  - WordPress-Editor-iOS (1.19.8):
    - WordPress-Aztec-iOS (= 1.19.8)
  - WordPressAuthenticator (2.0.0):
    - Alamofire (~> 4.8)
    - CocoaLumberjack (~> 3.5)
    - GoogleSignIn (~> 6.0.1)
    - Gridicons (~> 1.0)
    - "NSURL+IDN (= 0.4)"
    - SVProgressHUD (~> 2.2.5)
    - WordPressKit (~> 4.18-beta)
    - WordPressShared (~> 1.12-beta)
    - WordPressUI (~> 1.7-beta)
<<<<<<< HEAD
  - WordPressKit (4.50.0-beta.2):
=======
  - WordPressKit (4.50.0-beta.1):
>>>>>>> 594fe70a
    - Alamofire (~> 4.8.0)
    - CocoaLumberjack (~> 3.4)
    - NSObject-SafeExpectations (= 0.0.4)
    - UIDeviceIdentifier (~> 2.0)
    - WordPressShared (~> 1.15-beta)
    - wpxmlrpc (~> 0.9)
  - WordPressMocks (0.0.15)
  - WordPressShared (1.17.1):
    - CocoaLumberjack (~> 3.4)
    - FormatterKit/TimeIntervalFormatter (~> 1.8)
  - WordPressUI (1.12.5)
  - WPMediaPicker (1.8.3)
  - wpxmlrpc (0.9.0)
  - Yoga (1.14.0)
  - ZendeskCommonUISDK (6.1.2)
  - ZendeskCoreSDK (2.5.1)
  - ZendeskMessagingAPISDK (3.8.3):
    - ZendeskSDKConfigurationsSDK (= 1.1.9)
  - ZendeskMessagingSDK (3.8.3):
    - ZendeskCommonUISDK (= 6.1.2)
    - ZendeskMessagingAPISDK (= 3.8.3)
  - ZendeskSDKConfigurationsSDK (1.1.9)
  - ZendeskSupportProvidersSDK (5.3.0):
    - ZendeskCoreSDK (~> 2.5.1)
  - ZendeskSupportSDK (5.3.0):
    - ZendeskMessagingSDK (~> 3.8.2)
    - ZendeskSupportProvidersSDK (~> 5.3.0)
  - ZIPFoundation (0.9.13)

DEPENDENCIES:
  - Alamofire (= 4.8.0)
  - AlamofireImage (= 3.5.2)
  - AlamofireNetworkActivityIndicator (~> 2.4)
  - AMScrollingNavbar (= 5.6.0)
  - AppCenter (~> 4.1)
  - AppCenter/Distribute (~> 4.1)
  - Automattic-Tracks-iOS (~> 0.11.1)
  - boost (from `https://raw.githubusercontent.com/wordpress-mobile/gutenberg-mobile/v1.74.0/third-party-podspecs/boost.podspec.json`)
  - BVLinearGradient (from `https://raw.githubusercontent.com/wordpress-mobile/gutenberg-mobile/v1.74.0/third-party-podspecs/BVLinearGradient.podspec.json`)
  - Charts (~> 3.2.2)
  - CocoaLumberjack (~> 3.0)
  - CropViewController (= 2.5.3)
  - Down (~> 0.6.6)
  - FBLazyVector (from `https://raw.githubusercontent.com/wordpress-mobile/gutenberg-mobile/v1.74.0/third-party-podspecs/FBLazyVector.podspec.json`)
  - FBReactNativeSpec (from `https://raw.githubusercontent.com/wordpress-mobile/gutenberg-mobile/v1.74.0/third-party-podspecs/FBReactNativeSpec/FBReactNativeSpec.podspec.json`)
  - FSInteractiveMap (from `https://github.com/wordpress-mobile/FSInteractiveMap.git`, tag `0.2.0`)
  - Gifu (= 3.2.0)
  - glog (from `https://raw.githubusercontent.com/wordpress-mobile/gutenberg-mobile/v1.74.0/third-party-podspecs/glog.podspec.json`)
  - Gridicons (~> 1.1.0)
  - Gutenberg (from `https://github.com/wordpress-mobile/gutenberg-mobile.git`, tag `v1.74.0`)
  - JTAppleCalendar (~> 8.0.2)
  - Kanvas (~> 1.2.7)
  - MediaEditor (~> 1.2.1)
  - MRProgress (= 0.8.3)
  - Nimble (~> 9.0.0)
  - NSObject-SafeExpectations (~> 0.0.4)
  - "NSURL+IDN (~> 0.4)"
  - OCMock (~> 3.4.3)
  - OHHTTPStubs/Swift (~> 9.1.0)
  - RCT-Folly (from `https://raw.githubusercontent.com/wordpress-mobile/gutenberg-mobile/v1.74.0/third-party-podspecs/RCT-Folly.podspec.json`)
  - RCTRequired (from `https://raw.githubusercontent.com/wordpress-mobile/gutenberg-mobile/v1.74.0/third-party-podspecs/RCTRequired.podspec.json`)
  - RCTTypeSafety (from `https://raw.githubusercontent.com/wordpress-mobile/gutenberg-mobile/v1.74.0/third-party-podspecs/RCTTypeSafety.podspec.json`)
  - Reachability (= 3.2)
  - React (from `https://raw.githubusercontent.com/wordpress-mobile/gutenberg-mobile/v1.74.0/third-party-podspecs/React.podspec.json`)
  - React-callinvoker (from `https://raw.githubusercontent.com/wordpress-mobile/gutenberg-mobile/v1.74.0/third-party-podspecs/React-callinvoker.podspec.json`)
  - React-Core (from `https://raw.githubusercontent.com/wordpress-mobile/gutenberg-mobile/v1.74.0/third-party-podspecs/React-Core.podspec.json`)
  - React-CoreModules (from `https://raw.githubusercontent.com/wordpress-mobile/gutenberg-mobile/v1.74.0/third-party-podspecs/React-CoreModules.podspec.json`)
  - React-cxxreact (from `https://raw.githubusercontent.com/wordpress-mobile/gutenberg-mobile/v1.74.0/third-party-podspecs/React-cxxreact.podspec.json`)
  - React-jsi (from `https://raw.githubusercontent.com/wordpress-mobile/gutenberg-mobile/v1.74.0/third-party-podspecs/React-jsi.podspec.json`)
  - React-jsiexecutor (from `https://raw.githubusercontent.com/wordpress-mobile/gutenberg-mobile/v1.74.0/third-party-podspecs/React-jsiexecutor.podspec.json`)
  - React-jsinspector (from `https://raw.githubusercontent.com/wordpress-mobile/gutenberg-mobile/v1.74.0/third-party-podspecs/React-jsinspector.podspec.json`)
  - React-logger (from `https://raw.githubusercontent.com/wordpress-mobile/gutenberg-mobile/v1.74.0/third-party-podspecs/React-logger.podspec.json`)
  - react-native-blur (from `https://raw.githubusercontent.com/wordpress-mobile/gutenberg-mobile/v1.74.0/third-party-podspecs/react-native-blur.podspec.json`)
  - react-native-get-random-values (from `https://raw.githubusercontent.com/wordpress-mobile/gutenberg-mobile/v1.74.0/third-party-podspecs/react-native-get-random-values.podspec.json`)
  - react-native-keyboard-aware-scroll-view (from `https://raw.githubusercontent.com/wordpress-mobile/gutenberg-mobile/v1.74.0/third-party-podspecs/react-native-keyboard-aware-scroll-view.podspec.json`)
  - react-native-safe-area (from `https://raw.githubusercontent.com/wordpress-mobile/gutenberg-mobile/v1.74.0/third-party-podspecs/react-native-safe-area.podspec.json`)
  - react-native-safe-area-context (from `https://raw.githubusercontent.com/wordpress-mobile/gutenberg-mobile/v1.74.0/third-party-podspecs/react-native-safe-area-context.podspec.json`)
  - react-native-slider (from `https://raw.githubusercontent.com/wordpress-mobile/gutenberg-mobile/v1.74.0/third-party-podspecs/react-native-slider.podspec.json`)
  - react-native-video (from `https://raw.githubusercontent.com/wordpress-mobile/gutenberg-mobile/v1.74.0/third-party-podspecs/react-native-video.podspec.json`)
  - react-native-webview (from `https://raw.githubusercontent.com/wordpress-mobile/gutenberg-mobile/v1.74.0/third-party-podspecs/react-native-webview.podspec.json`)
  - React-perflogger (from `https://raw.githubusercontent.com/wordpress-mobile/gutenberg-mobile/v1.74.0/third-party-podspecs/React-perflogger.podspec.json`)
  - React-RCTActionSheet (from `https://raw.githubusercontent.com/wordpress-mobile/gutenberg-mobile/v1.74.0/third-party-podspecs/React-RCTActionSheet.podspec.json`)
  - React-RCTAnimation (from `https://raw.githubusercontent.com/wordpress-mobile/gutenberg-mobile/v1.74.0/third-party-podspecs/React-RCTAnimation.podspec.json`)
  - React-RCTBlob (from `https://raw.githubusercontent.com/wordpress-mobile/gutenberg-mobile/v1.74.0/third-party-podspecs/React-RCTBlob.podspec.json`)
  - React-RCTImage (from `https://raw.githubusercontent.com/wordpress-mobile/gutenberg-mobile/v1.74.0/third-party-podspecs/React-RCTImage.podspec.json`)
  - React-RCTLinking (from `https://raw.githubusercontent.com/wordpress-mobile/gutenberg-mobile/v1.74.0/third-party-podspecs/React-RCTLinking.podspec.json`)
  - React-RCTNetwork (from `https://raw.githubusercontent.com/wordpress-mobile/gutenberg-mobile/v1.74.0/third-party-podspecs/React-RCTNetwork.podspec.json`)
  - React-RCTSettings (from `https://raw.githubusercontent.com/wordpress-mobile/gutenberg-mobile/v1.74.0/third-party-podspecs/React-RCTSettings.podspec.json`)
  - React-RCTText (from `https://raw.githubusercontent.com/wordpress-mobile/gutenberg-mobile/v1.74.0/third-party-podspecs/React-RCTText.podspec.json`)
  - React-RCTVibration (from `https://raw.githubusercontent.com/wordpress-mobile/gutenberg-mobile/v1.74.0/third-party-podspecs/React-RCTVibration.podspec.json`)
  - React-runtimeexecutor (from `https://raw.githubusercontent.com/wordpress-mobile/gutenberg-mobile/v1.74.0/third-party-podspecs/React-runtimeexecutor.podspec.json`)
  - ReactCommon (from `https://raw.githubusercontent.com/wordpress-mobile/gutenberg-mobile/v1.74.0/third-party-podspecs/ReactCommon.podspec.json`)
  - RNCClipboard (from `https://raw.githubusercontent.com/wordpress-mobile/gutenberg-mobile/v1.74.0/third-party-podspecs/RNCClipboard.podspec.json`)
  - RNCMaskedView (from `https://raw.githubusercontent.com/wordpress-mobile/gutenberg-mobile/v1.74.0/third-party-podspecs/RNCMaskedView.podspec.json`)
  - RNGestureHandler (from `https://raw.githubusercontent.com/wordpress-mobile/gutenberg-mobile/v1.74.0/third-party-podspecs/RNGestureHandler.podspec.json`)
  - RNReanimated (from `https://raw.githubusercontent.com/wordpress-mobile/gutenberg-mobile/v1.74.0/third-party-podspecs/RNReanimated.podspec.json`)
  - RNScreens (from `https://raw.githubusercontent.com/wordpress-mobile/gutenberg-mobile/v1.74.0/third-party-podspecs/RNScreens.podspec.json`)
  - RNSVG (from `https://raw.githubusercontent.com/wordpress-mobile/gutenberg-mobile/v1.74.0/third-party-podspecs/RNSVG.podspec.json`)
  - RNTAztecView (from `https://github.com/wordpress-mobile/gutenberg-mobile.git`, tag `v1.74.0`)
  - Starscream (= 3.0.6)
  - SVProgressHUD (= 2.2.5)
  - WordPress-Editor-iOS (~> 1.19.8)
  - WordPressAuthenticator (~> 2.0.0)
<<<<<<< HEAD
  - WordPressKit (~> 4.50.0-beta)
=======
  - WordPressKit (~> 4.50.0-beta.1)
>>>>>>> 594fe70a
  - WordPressMocks (~> 0.0.15)
  - WordPressShared (~> 1.17.1)
  - WordPressUI (~> 1.12.5)
  - WPMediaPicker (~> 1.8.3)
  - Yoga (from `https://raw.githubusercontent.com/wordpress-mobile/gutenberg-mobile/v1.74.0/third-party-podspecs/Yoga.podspec.json`)
  - ZendeskSupportSDK (= 5.3.0)
  - ZIPFoundation (~> 0.9.8)

SPEC REPOS:
  https://github.com/wordpress-mobile/cocoapods-specs.git:
    - WordPressAuthenticator
    - WordPressKit
  trunk:
    - Alamofire
    - AlamofireImage
    - AlamofireNetworkActivityIndicator
    - AMScrollingNavbar
    - AppAuth
    - AppCenter
    - Automattic-Tracks-iOS
    - Charts
    - CocoaLumberjack
    - CropViewController
    - DoubleConversion
    - Down
    - fmt
    - FormatterKit
    - Gifu
    - GoogleSignIn
    - Gridicons
    - GTMAppAuth
    - GTMSessionFetcher
    - JTAppleCalendar
    - Kanvas
    - MediaEditor
    - MRProgress
    - Nimble
    - NSObject-SafeExpectations
    - "NSURL+IDN"
    - OCMock
    - OHHTTPStubs
    - Reachability
    - Sentry
    - Sodium
    - Starscream
    - SVProgressHUD
    - UIDeviceIdentifier
    - WordPress-Aztec-iOS
    - WordPress-Editor-iOS
    - WordPressMocks
    - WordPressShared
    - WordPressUI
    - WPMediaPicker
    - wpxmlrpc
    - ZendeskCommonUISDK
    - ZendeskCoreSDK
    - ZendeskMessagingAPISDK
    - ZendeskMessagingSDK
    - ZendeskSDKConfigurationsSDK
    - ZendeskSupportProvidersSDK
    - ZendeskSupportSDK
    - ZIPFoundation

EXTERNAL SOURCES:
  boost:
    :podspec: https://raw.githubusercontent.com/wordpress-mobile/gutenberg-mobile/v1.74.0/third-party-podspecs/boost.podspec.json
  BVLinearGradient:
    :podspec: https://raw.githubusercontent.com/wordpress-mobile/gutenberg-mobile/v1.74.0/third-party-podspecs/BVLinearGradient.podspec.json
  FBLazyVector:
    :podspec: https://raw.githubusercontent.com/wordpress-mobile/gutenberg-mobile/v1.74.0/third-party-podspecs/FBLazyVector.podspec.json
  FBReactNativeSpec:
    :podspec: https://raw.githubusercontent.com/wordpress-mobile/gutenberg-mobile/v1.74.0/third-party-podspecs/FBReactNativeSpec/FBReactNativeSpec.podspec.json
  FSInteractiveMap:
    :git: https://github.com/wordpress-mobile/FSInteractiveMap.git
    :tag: 0.2.0
  glog:
    :podspec: https://raw.githubusercontent.com/wordpress-mobile/gutenberg-mobile/v1.74.0/third-party-podspecs/glog.podspec.json
  Gutenberg:
    :git: https://github.com/wordpress-mobile/gutenberg-mobile.git
    :submodules: true
    :tag: v1.74.0
  RCT-Folly:
    :podspec: https://raw.githubusercontent.com/wordpress-mobile/gutenberg-mobile/v1.74.0/third-party-podspecs/RCT-Folly.podspec.json
  RCTRequired:
    :podspec: https://raw.githubusercontent.com/wordpress-mobile/gutenberg-mobile/v1.74.0/third-party-podspecs/RCTRequired.podspec.json
  RCTTypeSafety:
    :podspec: https://raw.githubusercontent.com/wordpress-mobile/gutenberg-mobile/v1.74.0/third-party-podspecs/RCTTypeSafety.podspec.json
  React:
    :podspec: https://raw.githubusercontent.com/wordpress-mobile/gutenberg-mobile/v1.74.0/third-party-podspecs/React.podspec.json
  React-callinvoker:
    :podspec: https://raw.githubusercontent.com/wordpress-mobile/gutenberg-mobile/v1.74.0/third-party-podspecs/React-callinvoker.podspec.json
  React-Core:
    :podspec: https://raw.githubusercontent.com/wordpress-mobile/gutenberg-mobile/v1.74.0/third-party-podspecs/React-Core.podspec.json
  React-CoreModules:
    :podspec: https://raw.githubusercontent.com/wordpress-mobile/gutenberg-mobile/v1.74.0/third-party-podspecs/React-CoreModules.podspec.json
  React-cxxreact:
    :podspec: https://raw.githubusercontent.com/wordpress-mobile/gutenberg-mobile/v1.74.0/third-party-podspecs/React-cxxreact.podspec.json
  React-jsi:
    :podspec: https://raw.githubusercontent.com/wordpress-mobile/gutenberg-mobile/v1.74.0/third-party-podspecs/React-jsi.podspec.json
  React-jsiexecutor:
    :podspec: https://raw.githubusercontent.com/wordpress-mobile/gutenberg-mobile/v1.74.0/third-party-podspecs/React-jsiexecutor.podspec.json
  React-jsinspector:
    :podspec: https://raw.githubusercontent.com/wordpress-mobile/gutenberg-mobile/v1.74.0/third-party-podspecs/React-jsinspector.podspec.json
  React-logger:
    :podspec: https://raw.githubusercontent.com/wordpress-mobile/gutenberg-mobile/v1.74.0/third-party-podspecs/React-logger.podspec.json
  react-native-blur:
    :podspec: https://raw.githubusercontent.com/wordpress-mobile/gutenberg-mobile/v1.74.0/third-party-podspecs/react-native-blur.podspec.json
  react-native-get-random-values:
    :podspec: https://raw.githubusercontent.com/wordpress-mobile/gutenberg-mobile/v1.74.0/third-party-podspecs/react-native-get-random-values.podspec.json
  react-native-keyboard-aware-scroll-view:
    :podspec: https://raw.githubusercontent.com/wordpress-mobile/gutenberg-mobile/v1.74.0/third-party-podspecs/react-native-keyboard-aware-scroll-view.podspec.json
  react-native-safe-area:
    :podspec: https://raw.githubusercontent.com/wordpress-mobile/gutenberg-mobile/v1.74.0/third-party-podspecs/react-native-safe-area.podspec.json
  react-native-safe-area-context:
    :podspec: https://raw.githubusercontent.com/wordpress-mobile/gutenberg-mobile/v1.74.0/third-party-podspecs/react-native-safe-area-context.podspec.json
  react-native-slider:
    :podspec: https://raw.githubusercontent.com/wordpress-mobile/gutenberg-mobile/v1.74.0/third-party-podspecs/react-native-slider.podspec.json
  react-native-video:
    :podspec: https://raw.githubusercontent.com/wordpress-mobile/gutenberg-mobile/v1.74.0/third-party-podspecs/react-native-video.podspec.json
  react-native-webview:
    :podspec: https://raw.githubusercontent.com/wordpress-mobile/gutenberg-mobile/v1.74.0/third-party-podspecs/react-native-webview.podspec.json
  React-perflogger:
    :podspec: https://raw.githubusercontent.com/wordpress-mobile/gutenberg-mobile/v1.74.0/third-party-podspecs/React-perflogger.podspec.json
  React-RCTActionSheet:
    :podspec: https://raw.githubusercontent.com/wordpress-mobile/gutenberg-mobile/v1.74.0/third-party-podspecs/React-RCTActionSheet.podspec.json
  React-RCTAnimation:
    :podspec: https://raw.githubusercontent.com/wordpress-mobile/gutenberg-mobile/v1.74.0/third-party-podspecs/React-RCTAnimation.podspec.json
  React-RCTBlob:
    :podspec: https://raw.githubusercontent.com/wordpress-mobile/gutenberg-mobile/v1.74.0/third-party-podspecs/React-RCTBlob.podspec.json
  React-RCTImage:
    :podspec: https://raw.githubusercontent.com/wordpress-mobile/gutenberg-mobile/v1.74.0/third-party-podspecs/React-RCTImage.podspec.json
  React-RCTLinking:
    :podspec: https://raw.githubusercontent.com/wordpress-mobile/gutenberg-mobile/v1.74.0/third-party-podspecs/React-RCTLinking.podspec.json
  React-RCTNetwork:
    :podspec: https://raw.githubusercontent.com/wordpress-mobile/gutenberg-mobile/v1.74.0/third-party-podspecs/React-RCTNetwork.podspec.json
  React-RCTSettings:
    :podspec: https://raw.githubusercontent.com/wordpress-mobile/gutenberg-mobile/v1.74.0/third-party-podspecs/React-RCTSettings.podspec.json
  React-RCTText:
    :podspec: https://raw.githubusercontent.com/wordpress-mobile/gutenberg-mobile/v1.74.0/third-party-podspecs/React-RCTText.podspec.json
  React-RCTVibration:
    :podspec: https://raw.githubusercontent.com/wordpress-mobile/gutenberg-mobile/v1.74.0/third-party-podspecs/React-RCTVibration.podspec.json
  React-runtimeexecutor:
    :podspec: https://raw.githubusercontent.com/wordpress-mobile/gutenberg-mobile/v1.74.0/third-party-podspecs/React-runtimeexecutor.podspec.json
  ReactCommon:
    :podspec: https://raw.githubusercontent.com/wordpress-mobile/gutenberg-mobile/v1.74.0/third-party-podspecs/ReactCommon.podspec.json
  RNCClipboard:
    :podspec: https://raw.githubusercontent.com/wordpress-mobile/gutenberg-mobile/v1.74.0/third-party-podspecs/RNCClipboard.podspec.json
  RNCMaskedView:
    :podspec: https://raw.githubusercontent.com/wordpress-mobile/gutenberg-mobile/v1.74.0/third-party-podspecs/RNCMaskedView.podspec.json
  RNGestureHandler:
    :podspec: https://raw.githubusercontent.com/wordpress-mobile/gutenberg-mobile/v1.74.0/third-party-podspecs/RNGestureHandler.podspec.json
  RNReanimated:
    :podspec: https://raw.githubusercontent.com/wordpress-mobile/gutenberg-mobile/v1.74.0/third-party-podspecs/RNReanimated.podspec.json
  RNScreens:
    :podspec: https://raw.githubusercontent.com/wordpress-mobile/gutenberg-mobile/v1.74.0/third-party-podspecs/RNScreens.podspec.json
  RNSVG:
    :podspec: https://raw.githubusercontent.com/wordpress-mobile/gutenberg-mobile/v1.74.0/third-party-podspecs/RNSVG.podspec.json
  RNTAztecView:
    :git: https://github.com/wordpress-mobile/gutenberg-mobile.git
    :submodules: true
    :tag: v1.74.0
  Yoga:
    :podspec: https://raw.githubusercontent.com/wordpress-mobile/gutenberg-mobile/v1.74.0/third-party-podspecs/Yoga.podspec.json

CHECKOUT OPTIONS:
  FSInteractiveMap:
    :git: https://github.com/wordpress-mobile/FSInteractiveMap.git
    :tag: 0.2.0
  Gutenberg:
    :git: https://github.com/wordpress-mobile/gutenberg-mobile.git
    :submodules: true
    :tag: v1.74.0
  RNTAztecView:
    :git: https://github.com/wordpress-mobile/gutenberg-mobile.git
    :submodules: true
    :tag: v1.74.0

SPEC CHECKSUMS:
  Alamofire: 3ec537f71edc9804815215393ae2b1a8ea33a844
  AlamofireImage: 63cfe3baf1370be6c498149687cf6db3e3b00999
  AlamofireNetworkActivityIndicator: 9acc3de3ca6645bf0efed462396b0df13dd3e7b8
  AMScrollingNavbar: cf0ec5a5ee659d76ba2509f630bf14fba7e16dc3
  AppAuth: 80317d99ac7ff2801a2f18ff86b48cd315ed465d
  AppCenter: b0b6f1190215b5f983c42934db718f3b46fff3c0
  Automattic-Tracks-iOS: 5cd49d3acf76c26b92b4094d34ba84e6b55e5425
  boost: 32a63928ef0a5bf8b60f6b930c8864113fa28779
  BVLinearGradient: 9373b32b8f749c00fe59e3482b45091eeacec08b
  Charts: f69cf0518b6d1d62608ca504248f1bbe0b6ae77e
  CocoaLumberjack: 543c79c114dadc3b1aba95641d8738b06b05b646
  CropViewController: a5c143548a0fabcd6cc25f2d26e40460cfb8c78c
  DoubleConversion: e22e0762848812a87afd67ffda3998d9ef29170c
  Down: 71bf4af3c04fa093e65dffa25c4b64fa61287373
  FBLazyVector: 2bf7b5e351f8e33867210ff6eb9c5c178a035522
  FBReactNativeSpec: 16a9f79d4f7700be883fbed663947595aa6c21c4
  fmt: ff9d55029c625d3757ed641535fd4a75fedc7ce9
  FormatterKit: 184db51bf120b633693a73624a4cede89ec51a41
  FSInteractiveMap: a396f610f48b76cb540baa87139d056429abda86
  Gifu: 7bcb6427457d85e0b4dff5a84ec5947ac19a93ea
  glog: 67060cb66a7ea4b1e8947dc9936d7fce11b100b0
  GoogleSignIn: fd381840dbe7c1137aa6dc30849a5c3e070c034a
  Gridicons: 17d660b97ce4231d582101b02f8280628b141c9a
  GTMAppAuth: ad5c2b70b9a8689e1a04033c9369c4915bfcbe89
  GTMSessionFetcher: 43748f93435c2aa068b1cbe39655aaf600652e91
  Gutenberg: 65b33a7f5b7b69851dd96be57520f95c6e095e66
  JTAppleCalendar: 932cadea40b1051beab10f67843451d48ba16c99
  Kanvas: 9eab00cc89669b38858d42d5f30c810876b31344
  MediaEditor: 20cdeb46bdecd040b8bc94467ac85a52b53b193a
  MRProgress: 16de7cc9f347e8846797a770db102a323fe7ef09
  Nimble: 7bed62ffabd6dbfe05f5925cbc43722533248990
  NSObject-SafeExpectations: ab8fe623d36b25aa1f150affa324e40a2f3c0374
  "NSURL+IDN": afc873e639c18138a1589697c3add197fe8679ca
  OCMock: 43565190abc78977ad44a61c0d20d7f0784d35ab
  OHHTTPStubs: 90eac6d8f2c18317baeca36698523dc67c513831
  RCT-Folly: 048c033f600f0332cc56ed44b08b57b4a52fdacc
  RCTRequired: 4fa0ded506b57e3d028102ed7faebd62bce22c93
  RCTTypeSafety: f28017f651282108a363695ac144c00e54159d16
  Reachability: 33e18b67625424e47b6cde6d202dce689ad7af96
  React: c06052e1d7dc6eb53bdfa47585433639c0132ed5
  React-callinvoker: 52cffd58374de75446aa7f21ea4b5afc52ee6d5e
  React-Core: edbff05d6946161260a787152b8eda3bdad63371
  React-CoreModules: 8edb7ef1659a7f096eaf46ec0fab767a7a0e3952
  React-cxxreact: 11a929b7655ad35f3bc8bb01605610fd3c695f45
  React-jsi: 1873930d7c1b4b928d3e12725e4dba9adcbaea27
  React-jsiexecutor: e3304ac371f23230f7272e42d0b0034190b7e204
  React-jsinspector: 87ab4eb6cba6d92a1c276af265be38835b30e51f
  React-logger: ccd14c7a8d56252713323254671fbfcd2798b6b4
  react-native-blur: 7f21bce1eeae924f28a4cefc7b23ce035c015ea5
  react-native-get-random-values: 2869478c635a6e33080b917ce33f2803cb69262c
  react-native-keyboard-aware-scroll-view: 042fe86d8358780b9697cadf5f8cefbf8f8c7378
  react-native-safe-area: e3de9e959c7baaae8db9bcb015d99ed1da25c9d5
  react-native-safe-area-context: 1e501ec30c260422def56e95e11edb103caa5bf2
  react-native-slider: b7f5c5b918a126b0908dc3c02851cf86a80f9451
  react-native-video: 12b1e5df2798f6838259a977ae76022c2496e664
  react-native-webview: fca2337b045c6554b4209ab5073e922fabac8e17
  React-perflogger: 856f259ce772005558db593687ea754f86e33ceb
  React-RCTActionSheet: ee28ed286367e18f90dc4510e83bd67f328ff213
  React-RCTAnimation: 4448ec82f56c268c00e1ba94ab793493c215bbb8
  React-RCTBlob: cbf7168e4b27049608bbbf7140fdcfb6f0a0424e
  React-RCTImage: 1df537459875f67332630db8ae7f20dd965d2db7
  React-RCTLinking: 7a0992bf5d1f07cbe875b2f4beb8b6b3385c0541
  React-RCTNetwork: d9b2d50708d4b66baaa5ffc1df6fcd626f81539f
  React-RCTSettings: 720e092efaddd7816eb8d954b0477447c7cc3f4a
  React-RCTText: da3907af53e21aecb1f92dbaaf49179749872357
  React-RCTVibration: ba532a2ca244b53ad666e151a85be870f0bcccdb
  React-runtimeexecutor: ee14e3cee632c2472cbb10e2b4c18d5e785d9b5f
  ReactCommon: 47b4a3cdfd27b3aae8d8399b9b2c4c658543ce6d
  RNCClipboard: e2298216e12d730c3c2eb9484095e1f2e1679cce
  RNCMaskedView: b467479e450f13e5dcee04423fefd2534f08c3eb
  RNGestureHandler: e3d4da67c1c353ce98c34083c994761965aad6fb
  RNReanimated: ce406e6a3de52d00d2a1c3a0b2bb5e09227d8ba5
  RNScreens: bd1f43d7dfcd435bc11d4ee5c60086717c45a113
  RNSVG: 259ef12cbec2591a45fc7c5f09d7aa09e6692533
  RNTAztecView: d8919259a74bec7df9ba359913c04614b7e253a4
  Sentry: 9b922b396b0e0bca8516a10e36b0ea3ebea5faf7
  Sodium: 23d11554ecd556196d313cf6130d406dfe7ac6da
  Starscream: ef3ece99d765eeccb67de105bfa143f929026cf5
  SVProgressHUD: 1428aafac632c1f86f62aa4243ec12008d7a51d6
  UIDeviceIdentifier: af4e11e25a2ea670078e2bd677bb0e8144f9f063
  WordPress-Aztec-iOS: 7d11d598f14c82c727c08b56bd35fbeb7dafb504
  WordPress-Editor-iOS: 9eb9f12f21a5209cb837908d81ffe1e31cb27345
  WordPressAuthenticator: 5163f732e4e529781f931f158f54b1a1545bc536
<<<<<<< HEAD
  WordPressKit: ef5f26d7005b6e24c6c827aea96e8cd0b6365aba
=======
  WordPressKit: 7f6e6f16d696a2976af22bb8acb3e1e1d67d02cc
>>>>>>> 594fe70a
  WordPressMocks: 6b52b0764d9939408151367dd9c6e8a910877f4d
  WordPressShared: 0c4bc5e25765732fcf5d07f28c81970ab28493fb
  WordPressUI: c5be816f6c7b3392224ac21de9e521e89fa108ac
  WPMediaPicker: 0f4f20c7f661b46d33283f1ac2adceb98718fffa
  wpxmlrpc: bf55a43a7e710bd2a4fb8c02dfe83b1246f14f13
  Yoga: 2ca978c40e0fd6d7f54bcb1602bc0cbbc79454a7
  ZendeskCommonUISDK: 5f0a83f412e07ae23701f18c412fe783b3249ef5
  ZendeskCoreSDK: 19a18e5ef2edcb18f4dbc0ea0d12bd31f515712a
  ZendeskMessagingAPISDK: db91be0c5cb88229d22f0e560ed99ba6e1dce02e
  ZendeskMessagingSDK: ce2750c0a3dbd40918ea2e2d44dd0dbe34d21bc8
  ZendeskSDKConfigurationsSDK: f91f54f3b41aa36ffbc43a37af9956752a062055
  ZendeskSupportProvidersSDK: 2bdf8544f7cd0fd4c002546f5704b813845beb2a
  ZendeskSupportSDK: 3a8e508ab1d9dd22dc038df6c694466414e037ba
  ZIPFoundation: ae5b4b813d216d3bf0a148773267fff14bd51d37

<<<<<<< HEAD
PODFILE CHECKSUM: 2a4ae2953799d0300bb25e84206b7780ca151dba
=======
PODFILE CHECKSUM: 9ae0dc4063f275f7bb2975ca84319af1e9422481
>>>>>>> 594fe70a

COCOAPODS: 1.11.2<|MERGE_RESOLUTION|>--- conflicted
+++ resolved
@@ -487,11 +487,7 @@
     - WordPressKit (~> 4.18-beta)
     - WordPressShared (~> 1.12-beta)
     - WordPressUI (~> 1.7-beta)
-<<<<<<< HEAD
   - WordPressKit (4.50.0-beta.2):
-=======
-  - WordPressKit (4.50.0-beta.1):
->>>>>>> 594fe70a
     - Alamofire (~> 4.8.0)
     - CocoaLumberjack (~> 3.4)
     - NSObject-SafeExpectations (= 0.0.4)
@@ -595,11 +591,7 @@
   - SVProgressHUD (= 2.2.5)
   - WordPress-Editor-iOS (~> 1.19.8)
   - WordPressAuthenticator (~> 2.0.0)
-<<<<<<< HEAD
   - WordPressKit (~> 4.50.0-beta)
-=======
-  - WordPressKit (~> 4.50.0-beta.1)
->>>>>>> 594fe70a
   - WordPressMocks (~> 0.0.15)
   - WordPressShared (~> 1.17.1)
   - WordPressUI (~> 1.12.5)
@@ -861,11 +853,7 @@
   WordPress-Aztec-iOS: 7d11d598f14c82c727c08b56bd35fbeb7dafb504
   WordPress-Editor-iOS: 9eb9f12f21a5209cb837908d81ffe1e31cb27345
   WordPressAuthenticator: 5163f732e4e529781f931f158f54b1a1545bc536
-<<<<<<< HEAD
   WordPressKit: ef5f26d7005b6e24c6c827aea96e8cd0b6365aba
-=======
-  WordPressKit: 7f6e6f16d696a2976af22bb8acb3e1e1d67d02cc
->>>>>>> 594fe70a
   WordPressMocks: 6b52b0764d9939408151367dd9c6e8a910877f4d
   WordPressShared: 0c4bc5e25765732fcf5d07f28c81970ab28493fb
   WordPressUI: c5be816f6c7b3392224ac21de9e521e89fa108ac
@@ -881,10 +869,6 @@
   ZendeskSupportSDK: 3a8e508ab1d9dd22dc038df6c694466414e037ba
   ZIPFoundation: ae5b4b813d216d3bf0a148773267fff14bd51d37
 
-<<<<<<< HEAD
-PODFILE CHECKSUM: 2a4ae2953799d0300bb25e84206b7780ca151dba
-=======
-PODFILE CHECKSUM: 9ae0dc4063f275f7bb2975ca84319af1e9422481
->>>>>>> 594fe70a
+PODFILE CHECKSUM: 2f878ca897cb51df24b54e1372ab09d349df080f
 
 COCOAPODS: 1.11.2