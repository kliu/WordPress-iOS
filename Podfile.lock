--- conflicted
+++ resolved
@@ -176,14 +176,10 @@
   - Starscream (3.0.6)
   - SVProgressHUD (2.2.5)
   - UIDeviceIdentifier (1.1.4)
-  - WordPress-Aztec-iOS (1.6.1)
-  - WordPress-Editor-iOS (1.6.1):
-    - WordPress-Aztec-iOS (= 1.6.1)
-<<<<<<< HEAD
+  - WordPress-Aztec-iOS (1.6.2)
+  - WordPress-Editor-iOS (1.6.2):
+    - WordPress-Aztec-iOS (= 1.6.2)
   - WordPressAuthenticator (1.5.0-beta.3):
-=======
-  - WordPressAuthenticator (1.5.0-beta.1):
->>>>>>> 99f3875d
     - 1PasswordExtension (= 1.8.5)
     - Alamofire (= 4.7.3)
     - CocoaLumberjack (~> 3.5)
@@ -256,13 +252,8 @@
   - SVProgressHUD (= 2.2.5)
   - WordPress-Editor-iOS (~> 1.6.1)
   - WordPressAuthenticator (~> 1.5.0-beta)
-<<<<<<< HEAD
   - WordPressKit (~> 4.1.1-beta)
   - WordPressShared (~> 1.8.0-beta)
-=======
-  - WordPressKit (~> 4.1.0)
-  - WordPressShared (~> 1.7.5)
->>>>>>> 99f3875d
   - WordPressUI (from `https://github.com/wordpress-mobile/WordPressUI-iOS.git`, tag `1.2.1`)
   - WPMediaPicker (= 1.4.1-beta.1)
   - yoga (from `https://raw.githubusercontent.com/wordpress-mobile/gutenberg-mobile/92be0c592eda8d02fd6a792baf17bcb0b8a606e8/react-native-gutenberg-bridge/third-party-podspecs/yoga.podspec.json`)
@@ -398,17 +389,11 @@
   Starscream: ef3ece99d765eeccb67de105bfa143f929026cf5
   SVProgressHUD: 1428aafac632c1f86f62aa4243ec12008d7a51d6
   UIDeviceIdentifier: 8f8a24b257a4d978c8d40ad1e7355b944ffbfa8c
-  WordPress-Aztec-iOS: fecf8f0b8f7711c54de727bd597e449386bea094
-  WordPress-Editor-iOS: 8392c6acb0c8a155f5db3b1a6c85c3ef7631d3a1
-<<<<<<< HEAD
+  WordPress-Aztec-iOS: 561e9eb35b4671ddf5308332f6977df8d106fc8d
+  WordPress-Editor-iOS: 1f80d1dd737c0fe51d0140b0d3a9f016712bc837
   WordPressAuthenticator: 67eaa9979402888c4e20763588b60e4b75cb0491
   WordPressKit: 18480c8de3ab69ce8e4ad979dbe138b1421cf3f1
   WordPressShared: c77c0fc4840d5694a1a684f8c541224dfdb147f2
-=======
-  WordPressAuthenticator: 81f2c9832cc1e4345c67acab671e02580e3fa72e
-  WordPressKit: 78208a27c24f4f6eaf6bcfdf0ed4978de3bd080a
-  WordPressShared: 2389d30388fd89660aeb4ae26bd28484639db959
->>>>>>> 99f3875d
   WordPressUI: 6d9dc6d1920ea3626483588413848f456a26a48d
   WPMediaPicker: c6873fefaee96c4cae808a3e9401f50ee694075e
   wpxmlrpc: 6ba55c773cfa27083ae4a2173e69b19f46da98e2
@@ -416,10 +401,6 @@
   ZendeskSDK: cbd49d65efb2f2cdbdcaac84e618896ae87b861e
   ZIPFoundation: 89df685c971926b0323087952320bdfee9f0b6ef
 
-<<<<<<< HEAD
-PODFILE CHECKSUM: 441ffff256818a3a031e321c1ad69000eeeac879
-=======
-PODFILE CHECKSUM: c4cd56e70cc43312b981a0c0f8c4a6b83411b559
->>>>>>> 99f3875d
+PODFILE CHECKSUM: cb599ae57eba513ee6a110d9cbbd059696249cc9
 
 COCOAPODS: 1.6.1