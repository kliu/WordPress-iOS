--- conflicted
+++ resolved
@@ -170,11 +170,7 @@
   - WordPressKit (= 1.1)
   - WordPressShared (= 1.0.7)
   - WordPressUI (= 1.0.4)
-<<<<<<< HEAD
-  - WPMediaPicker (from `https://github.com/wordpress-mobile/MediaPicker-iOS.git`, commit `95b45b8b9cff812c90cf51f3e10bc986112452bd`)
-=======
   - WPMediaPicker (= 1.1)
->>>>>>> 247f080e
   - wpxmlrpc (= 0.8.3)
   - ZendeskSDK (= 1.11.2.1)
 
@@ -224,12 +220,6 @@
   WordPressAuthenticator:
     :commit: d0b3c02
     :git: https://github.com/wordpress-mobile/WordPressAuthenticator-iOS.git
-<<<<<<< HEAD
-  WPMediaPicker:
-    :commit: 95b45b8b9cff812c90cf51f3e10bc986112452bd
-    :git: https://github.com/wordpress-mobile/MediaPicker-iOS.git
-=======
->>>>>>> 247f080e
 
 CHECKOUT OPTIONS:
   Automattic-Tracks-iOS:
@@ -244,12 +234,6 @@
   WordPressAuthenticator:
     :commit: d0b3c02
     :git: https://github.com/wordpress-mobile/WordPressAuthenticator-iOS.git
-<<<<<<< HEAD
-  WPMediaPicker:
-    :commit: 95b45b8b9cff812c90cf51f3e10bc986112452bd
-    :git: https://github.com/wordpress-mobile/MediaPicker-iOS.git
-=======
->>>>>>> 247f080e
 
 SPEC CHECKSUMS:
   1PasswordExtension: 0e95bdea64ec8ff2f4f693be5467a09fac42a83d
@@ -287,10 +271,6 @@
   wpxmlrpc: bfc572f62ce7ee897f6f38b098d2ba08732ecef4
   ZendeskSDK: 2cda4db2ba6b10ba89aeb8dddaa94e97c85946a0
 
-<<<<<<< HEAD
-PODFILE CHECKSUM: 7cb4256cded4d604140728ba0235f5154d90ba81
-=======
 PODFILE CHECKSUM: f042911581fd261a16b4adbfd61ffd5584d84fdf
->>>>>>> 247f080e
 
 COCOAPODS: 1.5.3