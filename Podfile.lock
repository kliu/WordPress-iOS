PODS:
  - 1PasswordExtension (1.8.6)
  - Alamofire (4.8.0)
  - AlamofireImage (3.5.2):
    - Alamofire (~> 4.8)
  - AlamofireNetworkActivityIndicator (2.4.0):
    - Alamofire (~> 4.8)
  - AMScrollingNavbar (5.6.0)
  - AppAuth (1.4.0):
    - AppAuth/Core (= 1.4.0)
    - AppAuth/ExternalUserAgent (= 1.4.0)
  - AppAuth/Core (1.4.0)
  - AppAuth/ExternalUserAgent (1.4.0)
  - AppCenter (2.5.1):
    - AppCenter/Analytics (= 2.5.1)
    - AppCenter/Crashes (= 2.5.1)
  - AppCenter/Analytics (2.5.1):
    - AppCenter/Core
  - AppCenter/Core (2.5.1)
  - AppCenter/Crashes (2.5.1):
    - AppCenter/Core
  - AppCenter/Distribute (2.5.1):
    - AppCenter/Core
  - Automattic-Tracks-iOS (0.7.1):
    - CocoaLumberjack (~> 3)
    - Reachability (~> 3)
    - Sentry (~> 4)
    - Sodium (>= 0.9.1)
    - UIDeviceIdentifier (~> 1)
  - boost-for-react-native (1.63.0)
  - Charts (3.2.2):
    - Charts/Core (= 3.2.2)
  - Charts/Core (3.2.2)
  - CocoaLumberjack (3.7.0):
    - CocoaLumberjack/Core (= 3.7.0)
  - CocoaLumberjack/Core (3.7.0)
  - CropViewController (2.5.3)
  - DoubleConversion (1.1.5)
  - Down (0.6.6)
  - FBLazyVector (0.61.5)
  - FBReactNativeSpec (0.61.5):
    - Folly (= 2018.10.22.00)
    - RCTRequired (= 0.61.5)
    - RCTTypeSafety (= 0.61.5)
    - React-Core (= 0.61.5)
    - React-jsi (= 0.61.5)
    - ReactCommon/turbomodule/core (= 0.61.5)
  - Folly (2018.10.22.00):
    - boost-for-react-native
    - DoubleConversion
    - Folly/Default (= 2018.10.22.00)
    - glog
  - Folly/Default (2018.10.22.00):
    - boost-for-react-native
    - DoubleConversion
    - glog
  - FormatterKit/Resources (1.9.0)
  - FormatterKit/TimeIntervalFormatter (1.9.0):
    - FormatterKit/Resources
  - FSInteractiveMap (0.1.0)
  - Gifu (3.2.0)
  - glog (0.3.5)
  - GoogleSignIn (5.0.2):
    - AppAuth (~> 1.2)
    - GTMAppAuth (~> 1.0)
    - GTMSessionFetcher/Core (~> 1.1)
  - Gridicons (1.1.0)
  - GTMAppAuth (1.1.0):
    - AppAuth/Core (~> 1.4)
    - GTMSessionFetcher (~> 1.4)
  - GTMSessionFetcher (1.5.0):
    - GTMSessionFetcher/Full (= 1.5.0)
  - GTMSessionFetcher/Core (1.5.0)
  - GTMSessionFetcher/Full (1.5.0):
    - GTMSessionFetcher/Core (= 1.5.0)
  - Gutenberg (1.45.0):
    - React (= 0.61.5)
    - React-CoreModules (= 0.61.5)
    - React-RCTImage (= 0.61.5)
    - RNTAztecView
  - JTAppleCalendar (8.0.3)
  - lottie-ios (3.1.9)
  - MediaEditor (1.2.1):
    - CropViewController (~> 2.5.3)
  - MRProgress (0.8.3):
    - MRProgress/ActivityIndicator (= 0.8.3)
    - MRProgress/Blur (= 0.8.3)
    - MRProgress/Circular (= 0.8.3)
    - MRProgress/Icons (= 0.8.3)
    - MRProgress/NavigationBarProgress (= 0.8.3)
    - MRProgress/Overlay (= 0.8.3)
  - MRProgress/ActivityIndicator (0.8.3):
    - MRProgress/Stopable
  - MRProgress/Blur (0.8.3):
    - MRProgress/Helper
  - MRProgress/Circular (0.8.3):
    - MRProgress/Helper
    - MRProgress/ProgressBaseClass
    - MRProgress/Stopable
  - MRProgress/Helper (0.8.3)
  - MRProgress/Icons (0.8.3)
  - MRProgress/NavigationBarProgress (0.8.3):
    - MRProgress/ProgressBaseClass
  - MRProgress/Overlay (0.8.3):
    - MRProgress/ActivityIndicator
    - MRProgress/Blur
    - MRProgress/Circular
    - MRProgress/Helper
    - MRProgress/Icons
  - MRProgress/ProgressBaseClass (0.8.3)
  - MRProgress/Stopable (0.8.3):
    - MRProgress/Helper
  - Nimble (7.3.4)
  - NSObject-SafeExpectations (0.0.4)
  - "NSURL+IDN (0.4)"
  - OCMock (3.4.3)
  - OHHTTPStubs (6.1.0):
    - OHHTTPStubs/Default (= 6.1.0)
  - OHHTTPStubs/Core (6.1.0)
  - OHHTTPStubs/Default (6.1.0):
    - OHHTTPStubs/Core
    - OHHTTPStubs/JSON
    - OHHTTPStubs/NSURLSession
    - OHHTTPStubs/OHPathHelpers
  - OHHTTPStubs/JSON (6.1.0):
    - OHHTTPStubs/Core
  - OHHTTPStubs/NSURLSession (6.1.0):
    - OHHTTPStubs/Core
  - OHHTTPStubs/OHPathHelpers (6.1.0)
  - OHHTTPStubs/Swift (6.1.0):
    - OHHTTPStubs/Default
  - RCTRequired (0.61.5)
  - RCTTypeSafety (0.61.5):
    - FBLazyVector (= 0.61.5)
    - Folly (= 2018.10.22.00)
    - RCTRequired (= 0.61.5)
    - React-Core (= 0.61.5)
  - Reachability (3.2)
  - React (0.61.5):
    - React-Core (= 0.61.5)
    - React-Core/DevSupport (= 0.61.5)
    - React-Core/RCTWebSocket (= 0.61.5)
    - React-RCTActionSheet (= 0.61.5)
    - React-RCTAnimation (= 0.61.5)
    - React-RCTBlob (= 0.61.5)
    - React-RCTImage (= 0.61.5)
    - React-RCTLinking (= 0.61.5)
    - React-RCTNetwork (= 0.61.5)
    - React-RCTSettings (= 0.61.5)
    - React-RCTText (= 0.61.5)
    - React-RCTVibration (= 0.61.5)
  - React-Core (0.61.5):
    - Folly (= 2018.10.22.00)
    - glog
    - React-Core/Default (= 0.61.5)
    - React-cxxreact (= 0.61.5)
    - React-jsi (= 0.61.5)
    - React-jsiexecutor (= 0.61.5)
    - Yoga
  - React-Core/CoreModulesHeaders (0.61.5):
    - Folly (= 2018.10.22.00)
    - glog
    - React-Core/Default
    - React-cxxreact (= 0.61.5)
    - React-jsi (= 0.61.5)
    - React-jsiexecutor (= 0.61.5)
    - Yoga
  - React-Core/Default (0.61.5):
    - Folly (= 2018.10.22.00)
    - glog
    - React-cxxreact (= 0.61.5)
    - React-jsi (= 0.61.5)
    - React-jsiexecutor (= 0.61.5)
    - Yoga
  - React-Core/DevSupport (0.61.5):
    - Folly (= 2018.10.22.00)
    - glog
    - React-Core/Default (= 0.61.5)
    - React-Core/RCTWebSocket (= 0.61.5)
    - React-cxxreact (= 0.61.5)
    - React-jsi (= 0.61.5)
    - React-jsiexecutor (= 0.61.5)
    - React-jsinspector (= 0.61.5)
    - Yoga
  - React-Core/RCTActionSheetHeaders (0.61.5):
    - Folly (= 2018.10.22.00)
    - glog
    - React-Core/Default
    - React-cxxreact (= 0.61.5)
    - React-jsi (= 0.61.5)
    - React-jsiexecutor (= 0.61.5)
    - Yoga
  - React-Core/RCTAnimationHeaders (0.61.5):
    - Folly (= 2018.10.22.00)
    - glog
    - React-Core/Default
    - React-cxxreact (= 0.61.5)
    - React-jsi (= 0.61.5)
    - React-jsiexecutor (= 0.61.5)
    - Yoga
  - React-Core/RCTBlobHeaders (0.61.5):
    - Folly (= 2018.10.22.00)
    - glog
    - React-Core/Default
    - React-cxxreact (= 0.61.5)
    - React-jsi (= 0.61.5)
    - React-jsiexecutor (= 0.61.5)
    - Yoga
  - React-Core/RCTImageHeaders (0.61.5):
    - Folly (= 2018.10.22.00)
    - glog
    - React-Core/Default
    - React-cxxreact (= 0.61.5)
    - React-jsi (= 0.61.5)
    - React-jsiexecutor (= 0.61.5)
    - Yoga
  - React-Core/RCTLinkingHeaders (0.61.5):
    - Folly (= 2018.10.22.00)
    - glog
    - React-Core/Default
    - React-cxxreact (= 0.61.5)
    - React-jsi (= 0.61.5)
    - React-jsiexecutor (= 0.61.5)
    - Yoga
  - React-Core/RCTNetworkHeaders (0.61.5):
    - Folly (= 2018.10.22.00)
    - glog
    - React-Core/Default
    - React-cxxreact (= 0.61.5)
    - React-jsi (= 0.61.5)
    - React-jsiexecutor (= 0.61.5)
    - Yoga
  - React-Core/RCTSettingsHeaders (0.61.5):
    - Folly (= 2018.10.22.00)
    - glog
    - React-Core/Default
    - React-cxxreact (= 0.61.5)
    - React-jsi (= 0.61.5)
    - React-jsiexecutor (= 0.61.5)
    - Yoga
  - React-Core/RCTTextHeaders (0.61.5):
    - Folly (= 2018.10.22.00)
    - glog
    - React-Core/Default
    - React-cxxreact (= 0.61.5)
    - React-jsi (= 0.61.5)
    - React-jsiexecutor (= 0.61.5)
    - Yoga
  - React-Core/RCTVibrationHeaders (0.61.5):
    - Folly (= 2018.10.22.00)
    - glog
    - React-Core/Default
    - React-cxxreact (= 0.61.5)
    - React-jsi (= 0.61.5)
    - React-jsiexecutor (= 0.61.5)
    - Yoga
  - React-Core/RCTWebSocket (0.61.5):
    - Folly (= 2018.10.22.00)
    - glog
    - React-Core/Default (= 0.61.5)
    - React-cxxreact (= 0.61.5)
    - React-jsi (= 0.61.5)
    - React-jsiexecutor (= 0.61.5)
    - Yoga
  - React-CoreModules (0.61.5):
    - FBReactNativeSpec (= 0.61.5)
    - Folly (= 2018.10.22.00)
    - RCTTypeSafety (= 0.61.5)
    - React-Core/CoreModulesHeaders (= 0.61.5)
    - React-RCTImage (= 0.61.5)
    - ReactCommon/turbomodule/core (= 0.61.5)
  - React-cxxreact (0.61.5):
    - boost-for-react-native (= 1.63.0)
    - DoubleConversion
    - Folly (= 2018.10.22.00)
    - glog
    - React-jsinspector (= 0.61.5)
  - React-jsi (0.61.5):
    - boost-for-react-native (= 1.63.0)
    - DoubleConversion
    - Folly (= 2018.10.22.00)
    - glog
    - React-jsi/Default (= 0.61.5)
  - React-jsi/Default (0.61.5):
    - boost-for-react-native (= 1.63.0)
    - DoubleConversion
    - Folly (= 2018.10.22.00)
    - glog
  - React-jsiexecutor (0.61.5):
    - DoubleConversion
    - Folly (= 2018.10.22.00)
    - glog
    - React-cxxreact (= 0.61.5)
    - React-jsi (= 0.61.5)
  - React-jsinspector (0.61.5)
  - react-native-blur (3.3.0):
    - React
  - react-native-get-random-values (1.4.0):
    - React
  - react-native-keyboard-aware-scroll-view (0.8.8):
    - React
  - react-native-linear-gradient (2.5.6):
    - React
  - react-native-safe-area (0.5.1):
    - React
  - react-native-safe-area-context (3.0.2):
    - React
  - react-native-slider (3.0.2):
    - React
  - react-native-video (5.0.2):
    - React
    - react-native-video/Video (= 5.0.2)
  - react-native-video/Video (5.0.2):
    - React
  - React-RCTActionSheet (0.61.5):
    - React-Core/RCTActionSheetHeaders (= 0.61.5)
  - React-RCTAnimation (0.61.5):
    - React-Core/RCTAnimationHeaders (= 0.61.5)
  - React-RCTBlob (0.61.5):
    - React-Core/RCTBlobHeaders (= 0.61.5)
    - React-Core/RCTWebSocket (= 0.61.5)
    - React-jsi (= 0.61.5)
    - React-RCTNetwork (= 0.61.5)
  - React-RCTImage (0.61.5):
    - React-Core/RCTImageHeaders (= 0.61.5)
    - React-RCTNetwork (= 0.61.5)
  - React-RCTLinking (0.61.5):
    - React-Core/RCTLinkingHeaders (= 0.61.5)
  - React-RCTNetwork (0.61.5):
    - React-Core/RCTNetworkHeaders (= 0.61.5)
  - React-RCTSettings (0.61.5):
    - React-Core/RCTSettingsHeaders (= 0.61.5)
  - React-RCTText (0.61.5):
    - React-Core/RCTTextHeaders (= 0.61.5)
  - React-RCTVibration (0.61.5):
    - React-Core/RCTVibrationHeaders (= 0.61.5)
  - ReactCommon (0.61.5):
    - ReactCommon/jscallinvoker (= 0.61.5)
    - ReactCommon/turbomodule (= 0.61.5)
  - ReactCommon/jscallinvoker (0.61.5):
    - DoubleConversion
    - Folly (= 2018.10.22.00)
    - glog
    - React-cxxreact (= 0.61.5)
  - ReactCommon/turbomodule (0.61.5):
    - DoubleConversion
    - Folly (= 2018.10.22.00)
    - glog
    - React-Core (= 0.61.5)
    - React-cxxreact (= 0.61.5)
    - React-jsi (= 0.61.5)
    - ReactCommon/jscallinvoker (= 0.61.5)
    - ReactCommon/turbomodule/core (= 0.61.5)
    - ReactCommon/turbomodule/samples (= 0.61.5)
  - ReactCommon/turbomodule/core (0.61.5):
    - DoubleConversion
    - Folly (= 2018.10.22.00)
    - glog
    - React-Core (= 0.61.5)
    - React-cxxreact (= 0.61.5)
    - React-jsi (= 0.61.5)
    - ReactCommon/jscallinvoker (= 0.61.5)
  - ReactCommon/turbomodule/samples (0.61.5):
    - DoubleConversion
    - Folly (= 2018.10.22.00)
    - glog
    - React-Core (= 0.61.5)
    - React-cxxreact (= 0.61.5)
    - React-jsi (= 0.61.5)
    - ReactCommon/jscallinvoker (= 0.61.5)
    - ReactCommon/turbomodule/core (= 0.61.5)
  - ReactNativeDarkMode (0.0.10):
    - React
  - RNCMaskedView (0.1.10-wp):
    - React
  - RNGestureHandler (1.6.1):
    - React
  - RNReanimated (1.9.0):
    - React
  - RNScreens (2.8.0):
    - React
  - RNSVG (9.13.6-gb):
    - React
  - RNTAztecView (1.45.0):
    - React-Core
    - WordPress-Aztec-iOS (~> 1.19.3)
  - Sentry (4.5.0):
    - Sentry/Core (= 4.5.0)
  - Sentry/Core (4.5.0)
  - Sodium (0.9.1)
  - Starscream (3.0.6)
  - SVProgressHUD (2.2.5)
  - UIDeviceIdentifier (1.6.0)
  - WordPress-Aztec-iOS (1.19.3)
  - WordPress-Editor-iOS (1.19.3):
    - WordPress-Aztec-iOS (= 1.19.3)
  - WordPressAuthenticator (1.34.0):
    - 1PasswordExtension (~> 1.8.6)
    - Alamofire (~> 4.8)
    - CocoaLumberjack (~> 3.5)
    - GoogleSignIn (~> 5.0.2)
    - Gridicons (~> 1.0)
    - lottie-ios (~> 3.1.6)
    - "NSURL+IDN (= 0.4)"
    - SVProgressHUD (~> 2.2.5)
    - WordPressKit (~> 4.18-beta)
    - WordPressShared (~> 1.12-beta)
    - WordPressUI (~> 1.7-beta)
<<<<<<< HEAD
  - WordPressKit (4.26.0-beta.3):
=======
  - WordPressKit (4.26.0-beta.4):
>>>>>>> a6ac0a9a
    - Alamofire (~> 4.8.0)
    - CocoaLumberjack (~> 3.4)
    - NSObject-SafeExpectations (= 0.0.4)
    - UIDeviceIdentifier (~> 1.4)
    - WordPressShared (~> 1.12)
    - wpxmlrpc (~> 0.9)
  - WordPressMocks (0.0.9)
  - WordPressShared (1.14.0):
    - CocoaLumberjack (~> 3.4)
    - FormatterKit/TimeIntervalFormatter (~> 1.8)
  - WordPressUI (1.9.0)
  - WPMediaPicker (1.7.2)
  - wpxmlrpc (0.9.0)
  - Yoga (1.14.0)
  - ZendeskCommonUISDK (6.1.0)
  - ZendeskCoreSDK (2.4.1)
  - ZendeskMessagingAPISDK (3.8.1):
    - ZendeskSDKConfigurationsSDK (~> 1.1.7)
  - ZendeskMessagingSDK (3.8.1):
    - ZendeskCommonUISDK (~> 6.1.0)
    - ZendeskMessagingAPISDK (~> 3.8.1)
  - ZendeskSDKConfigurationsSDK (1.1.7)
  - ZendeskSupportProvidersSDK (5.1.1):
    - ZendeskCoreSDK (~> 2.4.1)
  - ZendeskSupportSDK (5.1.1):
    - ZendeskMessagingSDK (~> 3.8.0)
    - ZendeskSupportProvidersSDK (~> 5.1.1)
  - ZIPFoundation (0.9.11)

DEPENDENCIES:
  - Alamofire (= 4.8.0)
  - AlamofireImage (= 3.5.2)
  - AlamofireNetworkActivityIndicator (~> 2.4)
  - AMScrollingNavbar (= 5.6.0)
  - AppCenter (= 2.5.1)
  - AppCenter/Distribute (= 2.5.1)
  - Automattic-Tracks-iOS (~> 0.7.0)
  - Charts (~> 3.2.2)
  - CocoaLumberjack (~> 3.0)
  - CropViewController (= 2.5.3)
  - Down (~> 0.6.6)
  - FBLazyVector (from `https://raw.githubusercontent.com/wordpress-mobile/gutenberg-mobile/v1.45.0/third-party-podspecs/FBLazyVector.podspec.json`)
  - FBReactNativeSpec (from `https://raw.githubusercontent.com/wordpress-mobile/gutenberg-mobile/v1.45.0/third-party-podspecs/FBReactNativeSpec.podspec.json`)
  - Folly (from `https://raw.githubusercontent.com/wordpress-mobile/gutenberg-mobile/v1.45.0/third-party-podspecs/Folly.podspec.json`)
  - FSInteractiveMap (from `https://github.com/wordpress-mobile/FSInteractiveMap.git`, tag `0.2.0`)
  - Gifu (= 3.2.0)
  - glog (from `https://raw.githubusercontent.com/wordpress-mobile/gutenberg-mobile/v1.45.0/third-party-podspecs/glog.podspec.json`)
  - Gridicons (~> 1.1.0)
  - Gutenberg (from `http://github.com/wordpress-mobile/gutenberg-mobile/`, tag `v1.45.0`)
  - JTAppleCalendar (~> 8.0.2)
  - MediaEditor (~> 1.2.1)
  - MRProgress (= 0.8.3)
  - Nimble (~> 7.3.1)
  - NSObject-SafeExpectations (~> 0.0.4)
  - "NSURL+IDN (~> 0.4)"
  - OCMock (= 3.4.3)
  - OHHTTPStubs (= 6.1.0)
  - OHHTTPStubs/Swift (= 6.1.0)
  - RCTRequired (from `https://raw.githubusercontent.com/wordpress-mobile/gutenberg-mobile/v1.45.0/third-party-podspecs/RCTRequired.podspec.json`)
  - RCTTypeSafety (from `https://raw.githubusercontent.com/wordpress-mobile/gutenberg-mobile/v1.45.0/third-party-podspecs/RCTTypeSafety.podspec.json`)
  - Reachability (= 3.2)
  - React (from `https://raw.githubusercontent.com/wordpress-mobile/gutenberg-mobile/v1.45.0/third-party-podspecs/React.podspec.json`)
  - React-Core (from `https://raw.githubusercontent.com/wordpress-mobile/gutenberg-mobile/v1.45.0/third-party-podspecs/React-Core.podspec.json`)
  - React-CoreModules (from `https://raw.githubusercontent.com/wordpress-mobile/gutenberg-mobile/v1.45.0/third-party-podspecs/React-CoreModules.podspec.json`)
  - React-cxxreact (from `https://raw.githubusercontent.com/wordpress-mobile/gutenberg-mobile/v1.45.0/third-party-podspecs/React-cxxreact.podspec.json`)
  - React-jsi (from `https://raw.githubusercontent.com/wordpress-mobile/gutenberg-mobile/v1.45.0/third-party-podspecs/React-jsi.podspec.json`)
  - React-jsiexecutor (from `https://raw.githubusercontent.com/wordpress-mobile/gutenberg-mobile/v1.45.0/third-party-podspecs/React-jsiexecutor.podspec.json`)
  - React-jsinspector (from `https://raw.githubusercontent.com/wordpress-mobile/gutenberg-mobile/v1.45.0/third-party-podspecs/React-jsinspector.podspec.json`)
  - react-native-blur (from `https://raw.githubusercontent.com/wordpress-mobile/gutenberg-mobile/v1.45.0/third-party-podspecs/react-native-blur.podspec.json`)
  - react-native-get-random-values (from `https://raw.githubusercontent.com/wordpress-mobile/gutenberg-mobile/v1.45.0/third-party-podspecs/react-native-get-random-values.podspec.json`)
  - react-native-keyboard-aware-scroll-view (from `https://raw.githubusercontent.com/wordpress-mobile/gutenberg-mobile/v1.45.0/third-party-podspecs/react-native-keyboard-aware-scroll-view.podspec.json`)
  - react-native-linear-gradient (from `https://raw.githubusercontent.com/wordpress-mobile/gutenberg-mobile/v1.45.0/third-party-podspecs/react-native-linear-gradient.podspec.json`)
  - react-native-safe-area (from `https://raw.githubusercontent.com/wordpress-mobile/gutenberg-mobile/v1.45.0/third-party-podspecs/react-native-safe-area.podspec.json`)
  - react-native-safe-area-context (from `https://raw.githubusercontent.com/wordpress-mobile/gutenberg-mobile/v1.45.0/third-party-podspecs/react-native-safe-area-context.podspec.json`)
  - react-native-slider (from `https://raw.githubusercontent.com/wordpress-mobile/gutenberg-mobile/v1.45.0/third-party-podspecs/react-native-slider.podspec.json`)
  - react-native-video (from `https://raw.githubusercontent.com/wordpress-mobile/gutenberg-mobile/v1.45.0/third-party-podspecs/react-native-video.podspec.json`)
  - React-RCTActionSheet (from `https://raw.githubusercontent.com/wordpress-mobile/gutenberg-mobile/v1.45.0/third-party-podspecs/React-RCTActionSheet.podspec.json`)
  - React-RCTAnimation (from `https://raw.githubusercontent.com/wordpress-mobile/gutenberg-mobile/v1.45.0/third-party-podspecs/React-RCTAnimation.podspec.json`)
  - React-RCTBlob (from `https://raw.githubusercontent.com/wordpress-mobile/gutenberg-mobile/v1.45.0/third-party-podspecs/React-RCTBlob.podspec.json`)
  - React-RCTImage (from `https://raw.githubusercontent.com/wordpress-mobile/gutenberg-mobile/v1.45.0/third-party-podspecs/React-RCTImage.podspec.json`)
  - React-RCTLinking (from `https://raw.githubusercontent.com/wordpress-mobile/gutenberg-mobile/v1.45.0/third-party-podspecs/React-RCTLinking.podspec.json`)
  - React-RCTNetwork (from `https://raw.githubusercontent.com/wordpress-mobile/gutenberg-mobile/v1.45.0/third-party-podspecs/React-RCTNetwork.podspec.json`)
  - React-RCTSettings (from `https://raw.githubusercontent.com/wordpress-mobile/gutenberg-mobile/v1.45.0/third-party-podspecs/React-RCTSettings.podspec.json`)
  - React-RCTText (from `https://raw.githubusercontent.com/wordpress-mobile/gutenberg-mobile/v1.45.0/third-party-podspecs/React-RCTText.podspec.json`)
  - React-RCTVibration (from `https://raw.githubusercontent.com/wordpress-mobile/gutenberg-mobile/v1.45.0/third-party-podspecs/React-RCTVibration.podspec.json`)
  - ReactCommon (from `https://raw.githubusercontent.com/wordpress-mobile/gutenberg-mobile/v1.45.0/third-party-podspecs/ReactCommon.podspec.json`)
  - ReactNativeDarkMode (from `https://raw.githubusercontent.com/wordpress-mobile/gutenberg-mobile/v1.45.0/third-party-podspecs/ReactNativeDarkMode.podspec.json`)
  - RNCMaskedView (from `https://raw.githubusercontent.com/wordpress-mobile/gutenberg-mobile/v1.45.0/third-party-podspecs/RNCMaskedView.podspec.json`)
  - RNGestureHandler (from `https://raw.githubusercontent.com/wordpress-mobile/gutenberg-mobile/v1.45.0/third-party-podspecs/RNGestureHandler.podspec.json`)
  - RNReanimated (from `https://raw.githubusercontent.com/wordpress-mobile/gutenberg-mobile/v1.45.0/third-party-podspecs/RNReanimated.podspec.json`)
  - RNScreens (from `https://raw.githubusercontent.com/wordpress-mobile/gutenberg-mobile/v1.45.0/third-party-podspecs/RNScreens.podspec.json`)
  - RNSVG (from `https://raw.githubusercontent.com/wordpress-mobile/gutenberg-mobile/v1.45.0/third-party-podspecs/RNSVG.podspec.json`)
  - RNTAztecView (from `http://github.com/wordpress-mobile/gutenberg-mobile/`, tag `v1.45.0`)
  - Starscream (= 3.0.6)
  - SVProgressHUD (= 2.2.5)
  - WordPress-Editor-iOS (~> 1.19.3)
  - WordPressAuthenticator (~> 1.34.0)
  - WordPressKit (from `https://github.com/wordpress-mobile/WordPressKit-iOS.git`, branch `task/jetpack-scan-threat-rollback`)
  - WordPressMocks (~> 0.0.9)
  - WordPressShared (~> 1.14.0)
  - WordPressUI (~> 1.9.0)
  - WPMediaPicker (~> 1.7.2)
  - Yoga (from `https://raw.githubusercontent.com/wordpress-mobile/gutenberg-mobile/v1.45.0/third-party-podspecs/Yoga.podspec.json`)
  - ZendeskSupportSDK (= 5.1.1)
  - ZIPFoundation (~> 0.9.8)

SPEC REPOS:
  trunk:
    - 1PasswordExtension
    - Alamofire
    - AlamofireImage
    - AlamofireNetworkActivityIndicator
    - AMScrollingNavbar
    - AppAuth
    - AppCenter
    - Automattic-Tracks-iOS
    - boost-for-react-native
    - Charts
    - CocoaLumberjack
    - CropViewController
    - DoubleConversion
    - Down
    - FormatterKit
    - Gifu
    - GoogleSignIn
    - Gridicons
    - GTMAppAuth
    - GTMSessionFetcher
    - JTAppleCalendar
    - lottie-ios
    - MediaEditor
    - MRProgress
    - Nimble
    - NSObject-SafeExpectations
    - "NSURL+IDN"
    - OCMock
    - OHHTTPStubs
    - Reachability
    - Sentry
    - Sodium
    - Starscream
    - SVProgressHUD
    - UIDeviceIdentifier
    - WordPress-Aztec-iOS
    - WordPress-Editor-iOS
    - WordPressAuthenticator
    - WordPressMocks
    - WordPressShared
    - WordPressUI
    - WPMediaPicker
    - wpxmlrpc
    - ZendeskCommonUISDK
    - ZendeskCoreSDK
    - ZendeskMessagingAPISDK
    - ZendeskMessagingSDK
    - ZendeskSDKConfigurationsSDK
    - ZendeskSupportProvidersSDK
    - ZendeskSupportSDK
    - ZIPFoundation

EXTERNAL SOURCES:
  FBLazyVector:
    :podspec: https://raw.githubusercontent.com/wordpress-mobile/gutenberg-mobile/v1.45.0/third-party-podspecs/FBLazyVector.podspec.json
  FBReactNativeSpec:
    :podspec: https://raw.githubusercontent.com/wordpress-mobile/gutenberg-mobile/v1.45.0/third-party-podspecs/FBReactNativeSpec.podspec.json
  Folly:
    :podspec: https://raw.githubusercontent.com/wordpress-mobile/gutenberg-mobile/v1.45.0/third-party-podspecs/Folly.podspec.json
  FSInteractiveMap:
    :git: https://github.com/wordpress-mobile/FSInteractiveMap.git
    :tag: 0.2.0
  glog:
    :podspec: https://raw.githubusercontent.com/wordpress-mobile/gutenberg-mobile/v1.45.0/third-party-podspecs/glog.podspec.json
  Gutenberg:
    :git: http://github.com/wordpress-mobile/gutenberg-mobile/
    :submodules: true
    :tag: v1.45.0
  RCTRequired:
    :podspec: https://raw.githubusercontent.com/wordpress-mobile/gutenberg-mobile/v1.45.0/third-party-podspecs/RCTRequired.podspec.json
  RCTTypeSafety:
    :podspec: https://raw.githubusercontent.com/wordpress-mobile/gutenberg-mobile/v1.45.0/third-party-podspecs/RCTTypeSafety.podspec.json
  React:
    :podspec: https://raw.githubusercontent.com/wordpress-mobile/gutenberg-mobile/v1.45.0/third-party-podspecs/React.podspec.json
  React-Core:
    :podspec: https://raw.githubusercontent.com/wordpress-mobile/gutenberg-mobile/v1.45.0/third-party-podspecs/React-Core.podspec.json
  React-CoreModules:
    :podspec: https://raw.githubusercontent.com/wordpress-mobile/gutenberg-mobile/v1.45.0/third-party-podspecs/React-CoreModules.podspec.json
  React-cxxreact:
    :podspec: https://raw.githubusercontent.com/wordpress-mobile/gutenberg-mobile/v1.45.0/third-party-podspecs/React-cxxreact.podspec.json
  React-jsi:
    :podspec: https://raw.githubusercontent.com/wordpress-mobile/gutenberg-mobile/v1.45.0/third-party-podspecs/React-jsi.podspec.json
  React-jsiexecutor:
    :podspec: https://raw.githubusercontent.com/wordpress-mobile/gutenberg-mobile/v1.45.0/third-party-podspecs/React-jsiexecutor.podspec.json
  React-jsinspector:
    :podspec: https://raw.githubusercontent.com/wordpress-mobile/gutenberg-mobile/v1.45.0/third-party-podspecs/React-jsinspector.podspec.json
  react-native-blur:
    :podspec: https://raw.githubusercontent.com/wordpress-mobile/gutenberg-mobile/v1.45.0/third-party-podspecs/react-native-blur.podspec.json
  react-native-get-random-values:
    :podspec: https://raw.githubusercontent.com/wordpress-mobile/gutenberg-mobile/v1.45.0/third-party-podspecs/react-native-get-random-values.podspec.json
  react-native-keyboard-aware-scroll-view:
    :podspec: https://raw.githubusercontent.com/wordpress-mobile/gutenberg-mobile/v1.45.0/third-party-podspecs/react-native-keyboard-aware-scroll-view.podspec.json
  react-native-linear-gradient:
    :podspec: https://raw.githubusercontent.com/wordpress-mobile/gutenberg-mobile/v1.45.0/third-party-podspecs/react-native-linear-gradient.podspec.json
  react-native-safe-area:
    :podspec: https://raw.githubusercontent.com/wordpress-mobile/gutenberg-mobile/v1.45.0/third-party-podspecs/react-native-safe-area.podspec.json
  react-native-safe-area-context:
    :podspec: https://raw.githubusercontent.com/wordpress-mobile/gutenberg-mobile/v1.45.0/third-party-podspecs/react-native-safe-area-context.podspec.json
  react-native-slider:
    :podspec: https://raw.githubusercontent.com/wordpress-mobile/gutenberg-mobile/v1.45.0/third-party-podspecs/react-native-slider.podspec.json
  react-native-video:
    :podspec: https://raw.githubusercontent.com/wordpress-mobile/gutenberg-mobile/v1.45.0/third-party-podspecs/react-native-video.podspec.json
  React-RCTActionSheet:
    :podspec: https://raw.githubusercontent.com/wordpress-mobile/gutenberg-mobile/v1.45.0/third-party-podspecs/React-RCTActionSheet.podspec.json
  React-RCTAnimation:
    :podspec: https://raw.githubusercontent.com/wordpress-mobile/gutenberg-mobile/v1.45.0/third-party-podspecs/React-RCTAnimation.podspec.json
  React-RCTBlob:
    :podspec: https://raw.githubusercontent.com/wordpress-mobile/gutenberg-mobile/v1.45.0/third-party-podspecs/React-RCTBlob.podspec.json
  React-RCTImage:
    :podspec: https://raw.githubusercontent.com/wordpress-mobile/gutenberg-mobile/v1.45.0/third-party-podspecs/React-RCTImage.podspec.json
  React-RCTLinking:
    :podspec: https://raw.githubusercontent.com/wordpress-mobile/gutenberg-mobile/v1.45.0/third-party-podspecs/React-RCTLinking.podspec.json
  React-RCTNetwork:
    :podspec: https://raw.githubusercontent.com/wordpress-mobile/gutenberg-mobile/v1.45.0/third-party-podspecs/React-RCTNetwork.podspec.json
  React-RCTSettings:
    :podspec: https://raw.githubusercontent.com/wordpress-mobile/gutenberg-mobile/v1.45.0/third-party-podspecs/React-RCTSettings.podspec.json
  React-RCTText:
    :podspec: https://raw.githubusercontent.com/wordpress-mobile/gutenberg-mobile/v1.45.0/third-party-podspecs/React-RCTText.podspec.json
  React-RCTVibration:
    :podspec: https://raw.githubusercontent.com/wordpress-mobile/gutenberg-mobile/v1.45.0/third-party-podspecs/React-RCTVibration.podspec.json
  ReactCommon:
    :podspec: https://raw.githubusercontent.com/wordpress-mobile/gutenberg-mobile/v1.45.0/third-party-podspecs/ReactCommon.podspec.json
  ReactNativeDarkMode:
    :podspec: https://raw.githubusercontent.com/wordpress-mobile/gutenberg-mobile/v1.45.0/third-party-podspecs/ReactNativeDarkMode.podspec.json
  RNCMaskedView:
    :podspec: https://raw.githubusercontent.com/wordpress-mobile/gutenberg-mobile/v1.45.0/third-party-podspecs/RNCMaskedView.podspec.json
  RNGestureHandler:
    :podspec: https://raw.githubusercontent.com/wordpress-mobile/gutenberg-mobile/v1.45.0/third-party-podspecs/RNGestureHandler.podspec.json
  RNReanimated:
    :podspec: https://raw.githubusercontent.com/wordpress-mobile/gutenberg-mobile/v1.45.0/third-party-podspecs/RNReanimated.podspec.json
  RNScreens:
    :podspec: https://raw.githubusercontent.com/wordpress-mobile/gutenberg-mobile/v1.45.0/third-party-podspecs/RNScreens.podspec.json
  RNSVG:
    :podspec: https://raw.githubusercontent.com/wordpress-mobile/gutenberg-mobile/v1.45.0/third-party-podspecs/RNSVG.podspec.json
  RNTAztecView:
    :git: http://github.com/wordpress-mobile/gutenberg-mobile/
    :submodules: true
    :tag: v1.45.0
  WordPressKit:
    :branch: task/jetpack-scan-threat-rollback
    :git: https://github.com/wordpress-mobile/WordPressKit-iOS.git
  Yoga:
    :podspec: https://raw.githubusercontent.com/wordpress-mobile/gutenberg-mobile/v1.45.0/third-party-podspecs/Yoga.podspec.json

CHECKOUT OPTIONS:
  FSInteractiveMap:
    :git: https://github.com/wordpress-mobile/FSInteractiveMap.git
    :tag: 0.2.0
  Gutenberg:
    :git: http://github.com/wordpress-mobile/gutenberg-mobile/
    :submodules: true
    :tag: v1.45.0
  RNTAztecView:
    :git: http://github.com/wordpress-mobile/gutenberg-mobile/
    :submodules: true
    :tag: v1.45.0
  WordPressKit:
    :commit: b07cfab45158652cfc33872b44c75905511a84a5
    :git: https://github.com/wordpress-mobile/WordPressKit-iOS.git

SPEC CHECKSUMS:
  1PasswordExtension: f97cc80ae58053c331b2b6dc8843ba7103b33794
  Alamofire: 3ec537f71edc9804815215393ae2b1a8ea33a844
  AlamofireImage: 63cfe3baf1370be6c498149687cf6db3e3b00999
  AlamofireNetworkActivityIndicator: 9acc3de3ca6645bf0efed462396b0df13dd3e7b8
  AMScrollingNavbar: cf0ec5a5ee659d76ba2509f630bf14fba7e16dc3
  AppAuth: 31bcec809a638d7bd2f86ea8a52bd45f6e81e7c7
  AppCenter: fddcbac6e4baae3d93a196ceb0bfe0e4ce407dec
  Automattic-Tracks-iOS: fe148d48abc7125f5cb389ba7f6595f3ffec1a46
  boost-for-react-native: 39c7adb57c4e60d6c5479dd8623128eb5b3f0f2c
  Charts: f69cf0518b6d1d62608ca504248f1bbe0b6ae77e
  CocoaLumberjack: e8955b9d337ac307103b0a34fd141c32f27e53c5
  CropViewController: a5c143548a0fabcd6cc25f2d26e40460cfb8c78c
  DoubleConversion: e22e0762848812a87afd67ffda3998d9ef29170c
  Down: 71bf4af3c04fa093e65dffa25c4b64fa61287373
  FBLazyVector: 47798d43f20e85af0d3cef09928b6e2d16dbbe4c
  FBReactNativeSpec: 8d0bf8eca089153f4196975ca190cda8c2d5dbd2
  Folly: 30e7936e1c45c08d884aa59369ed951a8e68cf51
  FormatterKit: 184db51bf120b633693a73624a4cede89ec51a41
  FSInteractiveMap: a396f610f48b76cb540baa87139d056429abda86
  Gifu: 7bcb6427457d85e0b4dff5a84ec5947ac19a93ea
  glog: 1f3da668190260b06b429bb211bfbee5cd790c28
  GoogleSignIn: 7137d297ddc022a7e0aa4619c86d72c909fa7213
  Gridicons: 17d660b97ce4231d582101b02f8280628b141c9a
  GTMAppAuth: 197a8dabfea5d665224aa00d17f164fc2248dab9
  GTMSessionFetcher: b3503b20a988c4e20cc189aa798fd18220133f52
  Gutenberg: fb0e8713b9467b59198275d13d85222323fe2aff
  JTAppleCalendar: 932cadea40b1051beab10f67843451d48ba16c99
  lottie-ios: 3a3758ef5a008e762faec9c9d50a39842f26d124
  MediaEditor: 20cdeb46bdecd040b8bc94467ac85a52b53b193a
  MRProgress: 16de7cc9f347e8846797a770db102a323fe7ef09
  Nimble: 051e3d8912d40138fa5591c78594f95fb172af37
  NSObject-SafeExpectations: ab8fe623d36b25aa1f150affa324e40a2f3c0374
  "NSURL+IDN": afc873e639c18138a1589697c3add197fe8679ca
  OCMock: 43565190abc78977ad44a61c0d20d7f0784d35ab
  OHHTTPStubs: 1e21c7d2c084b8153fc53d48400d8919d2d432d0
  RCTRequired: 3ca691422140f76f04fd2af6dc90914cf0f81ef1
  RCTTypeSafety: aab4e9679dbb3682bf0404fded7b9557d7306795
  Reachability: 33e18b67625424e47b6cde6d202dce689ad7af96
  React: 5a954890216a4493df5ab2149f70f18592b513ac
  React-Core: 865fa241faa644ff20cb5ec87787b32a5acc43b3
  React-CoreModules: 026fafece67a3802aa8bb1995d27227b0d95e0f5
  React-cxxreact: 9c76312456310d1b486e23edb9ce576a5397ebc2
  React-jsi: 6d6afac4873e8a3433334378589a0a8190d58070
  React-jsiexecutor: 9dfdcd0db23042623894dcbc02d61a772da8e3c1
  React-jsinspector: 89927b9ec6d75759882949d2043ba704565edaec
  react-native-blur: adb31865c20137dacb53c32e3423374ac2b8c5a0
  react-native-get-random-values: 8940331a943a46c165d3ed05802c09c392f8dd46
  react-native-keyboard-aware-scroll-view: ffa9152671fec9a571197ed2d02e0fcb90206e60
  react-native-linear-gradient: 258ba8c61848324b1f2019bed5f460e6396137b7
  react-native-safe-area: e8230b0017d76c00de6b01e2412dcf86b127c6a3
  react-native-safe-area-context: 52c73401424bae74fc89ca91b4ae5c4f2689d857
  react-native-slider: 2f186719b7ada773b78141b8dae62081d819b206
  react-native-video: d01ed7ff1e38fa7dcc6c15c94cf505e661b7bfd0
  React-RCTActionSheet: e8f642cfaa396b6b09fd38f53378506c2d63af35
  React-RCTAnimation: cec1abbcfb006978a288c5072e3d611d6ff76d4c
  React-RCTBlob: 7596eb2048150e429127a92a701e6cd40a8c0a74
  React-RCTImage: 03c7e36877a579ee51dcc33079cc8bc98658a722
  React-RCTLinking: cdc3f1aaff5f321bc954a98b7ffae3f864a6eaa3
  React-RCTNetwork: 33b3da6944786edea496a5fc6afea466633fd711
  React-RCTSettings: a3b7b3124315f8c91fad5d8aff08ee97d4b471cd
  React-RCTText: ee9c8b70180fb58d062483d9664cd921d14b5961
  React-RCTVibration: 20deb1f6f001000d1f2603722ec110c66c74796b
  ReactCommon: 48926fc48fcd7c8a629860049ffba9c23b4005dc
  ReactNativeDarkMode: f61376360c5d983907e5c316e8e1c853a8c2f348
  RNCMaskedView: 744eb642f5d96bd670ea93f59e7a1346ea50976a
  RNGestureHandler: 82a89b0fde0a37e633c6233418f7249e2f8e59b5
  RNReanimated: 13f7a6a22667c4f00aac217bc66f94e8560b3d59
  RNScreens: 6833ac5c29cf2f03eed12103140530bbd75b6aea
  RNSVG: 68a534a5db06dcbdaebfd5079349191598caef7b
  RNTAztecView: 0f33f2895c7a6cb54f364ae5aa1917bcd7b24e57
  Sentry: ab6c209f23700d1460691dbc90e19ed0a05d496b
  Sodium: 23d11554ecd556196d313cf6130d406dfe7ac6da
  Starscream: ef3ece99d765eeccb67de105bfa143f929026cf5
  SVProgressHUD: 1428aafac632c1f86f62aa4243ec12008d7a51d6
  UIDeviceIdentifier: f4bf3b343581a1beacdbf5fb1a8825bd5f05a4a4
  WordPress-Aztec-iOS: b7ac8b30f746992e85d9668453ac87c2cdcecf4f
  WordPress-Editor-iOS: 1886f7fe464d79ee64ccfe7985281f8cf45f75eb
  WordPressAuthenticator: 7f9c41a084bfe691452bfcec8b2c9a12aed48f90
<<<<<<< HEAD
  WordPressKit: 15004700604b398fbb81edd05e3f2c601763c96a
=======
  WordPressKit: 1f5a6c588b2a6e260a7ebb8b6da570e9df5551cf
>>>>>>> a6ac0a9a
  WordPressMocks: 903d2410f41a09fb2e0a1b44ad36ad80310570fb
  WordPressShared: 99b37324ffef200ddf32694bc3de1e0c9fcfef21
  WordPressUI: 3b70cccc4c44cff09024ca3e94ae25a8768b26c1
  WPMediaPicker: d5ae9a83cd5cc0e4de46bfc1c59120aa86658bc3
  wpxmlrpc: bf55a43a7e710bd2a4fb8c02dfe83b1246f14f13
  Yoga: c920bf12bf8146aa5cd118063378c2cf5682d16c
  ZendeskCommonUISDK: 92ca6b16956430a2cb61c89aeaa6ca123d1f81fd
  ZendeskCoreSDK: 2dc9457ae01d024ca02f60f6134ad1ad90136c29
  ZendeskMessagingAPISDK: 986919a8f6f11a7019660d1ff798f1efb42fa572
  ZendeskMessagingSDK: bf9a06f0cbb219617d9cf60a46aba1b68c8f3b30
  ZendeskSDKConfigurationsSDK: 45fa87ec8418697f7fce5e56bec472052f0aedb5
  ZendeskSupportProvidersSDK: 51c9d4a826f7bd87e3109e5c801c602a6b62c762
  ZendeskSupportSDK: dcb2596ad05a63d662e8c7924357babbf327b421
  ZIPFoundation: b1f0de4eed33e74a676f76e12559ab6b75990197

PODFILE CHECKSUM: 25a60231d59071588f539655b145ebde12346f76

COCOAPODS: 1.10.0<|MERGE_RESOLUTION|>--- conflicted
+++ resolved
@@ -406,11 +406,7 @@
     - WordPressKit (~> 4.18-beta)
     - WordPressShared (~> 1.12-beta)
     - WordPressUI (~> 1.7-beta)
-<<<<<<< HEAD
-  - WordPressKit (4.26.0-beta.3):
-=======
-  - WordPressKit (4.26.0-beta.4):
->>>>>>> a6ac0a9a
+  - WordPressKit (4.26.0-beta.5):
     - Alamofire (~> 4.8.0)
     - CocoaLumberjack (~> 3.4)
     - NSObject-SafeExpectations (= 0.0.4)
@@ -676,7 +672,7 @@
     :submodules: true
     :tag: v1.45.0
   WordPressKit:
-    :commit: b07cfab45158652cfc33872b44c75905511a84a5
+    :commit: 0dc87a5d9b02f4f833e40086774093b742612564
     :git: https://github.com/wordpress-mobile/WordPressKit-iOS.git
 
 SPEC CHECKSUMS:
@@ -758,11 +754,7 @@
   WordPress-Aztec-iOS: b7ac8b30f746992e85d9668453ac87c2cdcecf4f
   WordPress-Editor-iOS: 1886f7fe464d79ee64ccfe7985281f8cf45f75eb
   WordPressAuthenticator: 7f9c41a084bfe691452bfcec8b2c9a12aed48f90
-<<<<<<< HEAD
-  WordPressKit: 15004700604b398fbb81edd05e3f2c601763c96a
-=======
-  WordPressKit: 1f5a6c588b2a6e260a7ebb8b6da570e9df5551cf
->>>>>>> a6ac0a9a
+  WordPressKit: 5dd157a40603039f4a7a360fd75b6297538ad3ea
   WordPressMocks: 903d2410f41a09fb2e0a1b44ad36ad80310570fb
   WordPressShared: 99b37324ffef200ddf32694bc3de1e0c9fcfef21
   WordPressUI: 3b70cccc4c44cff09024ca3e94ae25a8768b26c1
