PODS:
  - 1PasswordExtension (1.8.5)
  - AFNetworking (3.2.1):
    - AFNetworking/NSURLSession (= 3.2.1)
    - AFNetworking/Reachability (= 3.2.1)
    - AFNetworking/Security (= 3.2.1)
    - AFNetworking/Serialization (= 3.2.1)
    - AFNetworking/UIKit (= 3.2.1)
  - AFNetworking/NSURLSession (3.2.1):
    - AFNetworking/Reachability
    - AFNetworking/Security
    - AFNetworking/Serialization
  - AFNetworking/Reachability (3.2.1)
  - AFNetworking/Security (3.2.1)
  - AFNetworking/Serialization (3.2.1)
  - AFNetworking/UIKit (3.2.1):
    - AFNetworking/NSURLSession
  - Alamofire (4.7.2)
  - Automattic-Tracks-iOS (0.2.3):
    - CocoaLumberjack (~> 3.4.1)
    - Reachability (~> 3.1)
    - UIDeviceIdentifier (~> 0.4)
  - BuddyBuildSDK (1.0.17)
  - CocoaLumberjack (3.4.2):
    - CocoaLumberjack/Default (= 3.4.2)
    - CocoaLumberjack/Extensions (= 3.4.2)
  - CocoaLumberjack/Default (3.4.2)
  - CocoaLumberjack/Extensions (3.4.2):
    - CocoaLumberjack/Default
  - Crashlytics (3.10.1):
    - Fabric (~> 1.7.5)
  - Fabric (1.7.11)
  - FormatterKit/Resources (1.8.2)
  - FormatterKit/TimeIntervalFormatter (1.8.2):
    - FormatterKit/Resources
  - Gifu (3.1.0)
  - GiphyCoreSDK (1.2.0)
  - GoogleSignInRepacked (4.1.2):
    - "GoogleToolboxForMac/NSDictionary+URLArguments (~> 2.1)"
    - "GoogleToolboxForMac/NSString+URLArguments (~> 2.1)"
  - GoogleToolboxForMac/DebugUtils (2.1.4):
    - GoogleToolboxForMac/Defines (= 2.1.4)
  - GoogleToolboxForMac/Defines (2.1.4)
  - "GoogleToolboxForMac/NSDictionary+URLArguments (2.1.4)":
    - GoogleToolboxForMac/DebugUtils (= 2.1.4)
    - GoogleToolboxForMac/Defines (= 2.1.4)
    - "GoogleToolboxForMac/NSString+URLArguments (= 2.1.4)"
  - "GoogleToolboxForMac/NSString+URLArguments (2.1.4)"
  - Gridicons (0.16)
  - HockeySDK (5.1.2):
    - HockeySDK/DefaultLib (= 5.1.2)
  - HockeySDK/DefaultLib (5.1.2)
  - lottie-ios (2.5.0)
  - MGSwipeTableCell (1.6.7)
  - MRProgress (0.8.3):
    - MRProgress/ActivityIndicator (= 0.8.3)
    - MRProgress/Blur (= 0.8.3)
    - MRProgress/Circular (= 0.8.3)
    - MRProgress/Icons (= 0.8.3)
    - MRProgress/NavigationBarProgress (= 0.8.3)
    - MRProgress/Overlay (= 0.8.3)
  - MRProgress/ActivityIndicator (0.8.3):
    - MRProgress/Stopable
  - MRProgress/Blur (0.8.3):
    - MRProgress/Helper
  - MRProgress/Circular (0.8.3):
    - MRProgress/Helper
    - MRProgress/ProgressBaseClass
    - MRProgress/Stopable
  - MRProgress/Helper (0.8.3)
  - MRProgress/Icons (0.8.3)
  - MRProgress/NavigationBarProgress (0.8.3):
    - MRProgress/ProgressBaseClass
  - MRProgress/Overlay (0.8.3):
    - MRProgress/ActivityIndicator
    - MRProgress/Blur
    - MRProgress/Circular
    - MRProgress/Helper
    - MRProgress/Icons
  - MRProgress/ProgressBaseClass (0.8.3)
  - MRProgress/Stopable (0.8.3):
    - MRProgress/Helper
  - Nimble (7.1.3)
  - NSObject-SafeExpectations (0.0.3)
  - "NSURL+IDN (0.3)"
  - OCMock (3.4.2)
  - OHHTTPStubs (6.1.0):
    - OHHTTPStubs/Default (= 6.1.0)
  - OHHTTPStubs/Core (6.1.0)
  - OHHTTPStubs/Default (6.1.0):
    - OHHTTPStubs/Core
    - OHHTTPStubs/JSON
    - OHHTTPStubs/NSURLSession
    - OHHTTPStubs/OHPathHelpers
  - OHHTTPStubs/JSON (6.1.0):
    - OHHTTPStubs/Core
  - OHHTTPStubs/NSURLSession (6.1.0):
    - OHHTTPStubs/Core
  - OHHTTPStubs/OHPathHelpers (6.1.0)
  - OHHTTPStubs/Swift (6.1.0):
    - OHHTTPStubs/Default
  - Reachability (3.2)
  - Starscream (3.0.4)
  - SVProgressHUD (2.2.5)
  - UIDeviceIdentifier (0.5.0)
  - WordPress-Aztec-iOS (1.0.0-beta.25)
  - WordPress-Editor-iOS (1.0.0-beta.25):
    - WordPress-Aztec-iOS (= 1.0.0-beta.25)
  - WordPressAuthenticator (1.0.6):
    - 1PasswordExtension (= 1.8.5)
    - Alamofire (= 4.7.2)
    - CocoaLumberjack (= 3.4.2)
    - GoogleSignInRepacked (= 4.1.2)
    - Gridicons (~> 0.15)
    - lottie-ios (= 2.5.0)
    - "NSURL+IDN (= 0.3)"
    - SVProgressHUD (= 2.2.5)
    - UIDeviceIdentifier (~> 0.4)
    - WordPressKit (~> 1.0)
    - WordPressShared (~> 1.0)
    - WordPressUI (~> 1.0)
    - wpxmlrpc (~> 0.8)
<<<<<<< HEAD
  - WordPressKit (1.4.0-beta.2):
=======
  - WordPressKit (1.4.0-beta.1):
>>>>>>> 055ac54f
    - Alamofire (~> 4.7)
    - CocoaLumberjack (= 3.4.2)
    - NSObject-SafeExpectations (= 0.0.3)
    - UIDeviceIdentifier (~> 0.4)
    - WordPressShared (~> 1.0.3)
    - wpxmlrpc (= 0.8.3)
  - WordPressShared (1.0.10):
    - CocoaLumberjack (~> 3.4)
    - FormatterKit/TimeIntervalFormatter (= 1.8.2)
  - WordPressUI (1.0.6)
  - WPMediaPicker (1.3)
  - wpxmlrpc (0.8.3)
  - ZendeskSDK (1.11.2.1):
    - ZendeskSDK/Providers (= 1.11.2.1)
    - ZendeskSDK/UI (= 1.11.2.1)
  - ZendeskSDK/Providers (1.11.2.1)
  - ZendeskSDK/UI (1.11.2.1):
    - ZendeskSDK/Providers

DEPENDENCIES:
  - 1PasswordExtension (= 1.8.5)
  - AFNetworking (= 3.2.1)
  - Alamofire (= 4.7.2)
  - Automattic-Tracks-iOS (from `https://github.com/Automattic/Automattic-Tracks-iOS.git`, tag `0.2.3`)
  - BuddyBuildSDK (= 1.0.17)
  - CocoaLumberjack (= 3.4.2)
  - Crashlytics (= 3.10.1)
  - FormatterKit/TimeIntervalFormatter (= 1.8.2)
  - Gifu (= 3.1.0)
  - GiphyCoreSDK (~> 1.2.0)
  - Gridicons (= 0.16)
  - HockeySDK (= 5.1.2)
  - lottie-ios (= 2.5.0)
  - MGSwipeTableCell (= 1.6.7)
  - MRProgress (= 0.8.3)
  - Nimble (~> 7.1.1)
  - NSObject-SafeExpectations (= 0.0.3)
  - "NSURL+IDN (= 0.3)"
  - OCMock (~> 3.4)
  - OHHTTPStubs (= 6.1.0)
  - OHHTTPStubs/Swift (= 6.1.0)
  - Reachability (= 3.2)
  - Starscream (= 3.0.4)
  - SVProgressHUD (= 2.2.5)
  - UIDeviceIdentifier (~> 0.4)
  - WordPress-Aztec-iOS (from `https://github.com/wordpress-mobile/AztecEditor-iOS.git`, commit `8d412d58945d0cc25791415651a5a63fd57eb9c6`)
  - WordPress-Editor-iOS (from `https://github.com/wordpress-mobile/AztecEditor-iOS.git`, commit `8d412d58945d0cc25791415651a5a63fd57eb9c6`)
  - WordPressAuthenticator (= 1.0.6)
<<<<<<< HEAD
  - WordPressKit (from `https://github.com/wordpress-mobile/WordPressKit-iOS.git`, branch `add/reader-post-by-url`)
  - WordPressShared (from `https://github.com/wordpress-mobile/WordPress-iOS-Shared.git`, commit `c51f53ef91127b5225064023e7207fad66b02ea4`)
=======
  - WordPressKit (= 1.4.0-beta.1)
  - WordPressShared (= 1.0.10)
>>>>>>> 055ac54f
  - WordPressUI (from `https://github.com/wordpress-mobile/WordPressUI-iOS.git`, commit `7a5b1a3fb44f62416fbc2e5f0de623b87b613aae`)
  - WPMediaPicker (= 1.3)
  - wpxmlrpc (= 0.8.3)
  - ZendeskSDK (= 1.11.2.1)

SPEC REPOS:
  https://github.com/cocoapods/specs.git:
    - 1PasswordExtension
    - AFNetworking
    - Alamofire
    - BuddyBuildSDK
    - CocoaLumberjack
    - Crashlytics
    - Fabric
    - FormatterKit
    - Gifu
    - GiphyCoreSDK
    - GoogleSignInRepacked
    - GoogleToolboxForMac
    - Gridicons
    - HockeySDK
    - lottie-ios
    - MGSwipeTableCell
    - MRProgress
    - Nimble
    - NSObject-SafeExpectations
    - "NSURL+IDN"
    - OCMock
    - OHHTTPStubs
    - Reachability
    - Starscream
    - SVProgressHUD
    - UIDeviceIdentifier
    - WordPressAuthenticator
<<<<<<< HEAD
=======
    - WordPressKit
    - WordPressShared
>>>>>>> 055ac54f
    - WPMediaPicker
    - wpxmlrpc
    - ZendeskSDK

EXTERNAL SOURCES:
  Automattic-Tracks-iOS:
    :git: https://github.com/Automattic/Automattic-Tracks-iOS.git
    :tag: 0.2.3
<<<<<<< HEAD
  WordPressKit:
    :branch: add/reader-post-by-url
    :git: https://github.com/wordpress-mobile/WordPressKit-iOS.git
  WordPressShared:
    :commit: c51f53ef91127b5225064023e7207fad66b02ea4
    :git: https://github.com/wordpress-mobile/WordPress-iOS-Shared.git
=======
  WordPress-Aztec-iOS:
    :commit: 8d412d58945d0cc25791415651a5a63fd57eb9c6
    :git: https://github.com/wordpress-mobile/AztecEditor-iOS.git
  WordPress-Editor-iOS:
    :commit: 8d412d58945d0cc25791415651a5a63fd57eb9c6
    :git: https://github.com/wordpress-mobile/AztecEditor-iOS.git
>>>>>>> 055ac54f
  WordPressUI:
    :commit: 7a5b1a3fb44f62416fbc2e5f0de623b87b613aae
    :git: https://github.com/wordpress-mobile/WordPressUI-iOS.git

CHECKOUT OPTIONS:
  Automattic-Tracks-iOS:
    :git: https://github.com/Automattic/Automattic-Tracks-iOS.git
    :tag: 0.2.3
<<<<<<< HEAD
  WordPressKit:
    :commit: f30580140dcd38ce49e2b2fb45fe19ac544fbdfc
    :git: https://github.com/wordpress-mobile/WordPressKit-iOS.git
  WordPressShared:
    :commit: c51f53ef91127b5225064023e7207fad66b02ea4
    :git: https://github.com/wordpress-mobile/WordPress-iOS-Shared.git
=======
  WordPress-Aztec-iOS:
    :commit: 8d412d58945d0cc25791415651a5a63fd57eb9c6
    :git: https://github.com/wordpress-mobile/AztecEditor-iOS.git
  WordPress-Editor-iOS:
    :commit: 8d412d58945d0cc25791415651a5a63fd57eb9c6
    :git: https://github.com/wordpress-mobile/AztecEditor-iOS.git
>>>>>>> 055ac54f
  WordPressUI:
    :commit: 7a5b1a3fb44f62416fbc2e5f0de623b87b613aae
    :git: https://github.com/wordpress-mobile/WordPressUI-iOS.git

SPEC CHECKSUMS:
  1PasswordExtension: 0e95bdea64ec8ff2f4f693be5467a09fac42a83d
  AFNetworking: b6f891fdfaed196b46c7a83cf209e09697b94057
  Alamofire: e4fa87002c137ba2d8d634d2c51fabcda0d5c223
  Automattic-Tracks-iOS: d8c6c6c1351b1905a73e45f431b15598d71963b5
  BuddyBuildSDK: 8ae12ee721098b356a961ea7dce70ae55f93a7d2
  CocoaLumberjack: db7cc9e464771f12054c22ff6947c5a58d43a0fd
  Crashlytics: aee1a064cbbf99b32efa3f056a5f458d846bc8ff
  Fabric: f233c9492b3bbc1f04e3882986740f7988a58edb
  FormatterKit: 4b8f29acc9b872d5d12a63efb560661e8f2e1b98
  Gifu: fd1e9e3a15ac5d90bae0a510e4ed9f94b485ab03
  GiphyCoreSDK: 1278bfc2dbdc9f1b2b1703ee70224f515b9530a6
  GoogleSignInRepacked: d357702618c555f38923576924661325eb1ef22b
  GoogleToolboxForMac: 91c824d21e85b31c2aae9bb011c5027c9b4e738f
  Gridicons: 8cc5cb666d5ad8b8f1771d3c7a93d27ae25b7c2e
  HockeySDK: 38b7e2726af1ea86ae97ce4b5de33ab0817e3500
  lottie-ios: d699fdee68d7b63e721d949388b015fef1aaa4ac
  MGSwipeTableCell: fb20e983988bde2b8d0df29c2d9e1d8ffd10b74a
  MRProgress: 16de7cc9f347e8846797a770db102a323fe7ef09
  Nimble: 2839b01d1b31f6a6a7777a221f0d91cf52e8e27b
  NSObject-SafeExpectations: b989b68a8a9b7b9f2b264a8b52ba9d7aab8f3129
  "NSURL+IDN": 82355a0afd532fe1de08f6417c134b49b1a1c4b3
  OCMock: ebe9ee1dca7fbed0ff9193ac0b3e2d8862ea56f6
  OHHTTPStubs: 1e21c7d2c084b8153fc53d48400d8919d2d432d0
  Reachability: 33e18b67625424e47b6cde6d202dce689ad7af96
  Starscream: f5da93fe6984c77b694366bf7299b7dc63a76f26
  SVProgressHUD: 1428aafac632c1f86f62aa4243ec12008d7a51d6
  UIDeviceIdentifier: a959a6d4f51036b4180dd31fb26483a820f1cc46
  WordPress-Aztec-iOS: 99dbfb3dbf14c2d33771f562c506e42fdd4880d6
  WordPress-Editor-iOS: ff5815378c280ab5176a8e4af4591fed9b0dd484
  WordPressAuthenticator: 56538a229185640b41912c10c3f1891c2cc9bbb9
<<<<<<< HEAD
  WordPressKit: e093b8ed3e3bee79bb62f4ef96d9650bcbe2cc48
  WordPressShared: e5ea8a1ed3329735e40bd6623830960f63dd10fd
=======
  WordPressKit: 211f77b855066dffeb92174de713b72761a344f2
  WordPressShared: 5915565faa46e096016aefed0dc67783afbc323a
>>>>>>> 055ac54f
  WordPressUI: af141587ec444f9af753a00605bd0d3f14d8d8a3
  WPMediaPicker: c54791e04af3b41e473e9b340784be48a505bb38
  wpxmlrpc: bfc572f62ce7ee897f6f38b098d2ba08732ecef4
  ZendeskSDK: 2cda4db2ba6b10ba89aeb8dddaa94e97c85946a0

<<<<<<< HEAD
PODFILE CHECKSUM: a2cdbb84ee1b1475619f537618f3988dbbd7b83e
=======
PODFILE CHECKSUM: 8be7e3970195308f4bd9b2d6ff438c5a9d1ba57a
>>>>>>> 055ac54f

COCOAPODS: 1.5.3<|MERGE_RESOLUTION|>--- conflicted
+++ resolved
@@ -120,11 +120,7 @@
     - WordPressShared (~> 1.0)
     - WordPressUI (~> 1.0)
     - wpxmlrpc (~> 0.8)
-<<<<<<< HEAD
   - WordPressKit (1.4.0-beta.2):
-=======
-  - WordPressKit (1.4.0-beta.1):
->>>>>>> 055ac54f
     - Alamofire (~> 4.7)
     - CocoaLumberjack (= 3.4.2)
     - NSObject-SafeExpectations (= 0.0.3)
@@ -173,13 +169,8 @@
   - WordPress-Aztec-iOS (from `https://github.com/wordpress-mobile/AztecEditor-iOS.git`, commit `8d412d58945d0cc25791415651a5a63fd57eb9c6`)
   - WordPress-Editor-iOS (from `https://github.com/wordpress-mobile/AztecEditor-iOS.git`, commit `8d412d58945d0cc25791415651a5a63fd57eb9c6`)
   - WordPressAuthenticator (= 1.0.6)
-<<<<<<< HEAD
   - WordPressKit (from `https://github.com/wordpress-mobile/WordPressKit-iOS.git`, branch `add/reader-post-by-url`)
-  - WordPressShared (from `https://github.com/wordpress-mobile/WordPress-iOS-Shared.git`, commit `c51f53ef91127b5225064023e7207fad66b02ea4`)
-=======
-  - WordPressKit (= 1.4.0-beta.1)
   - WordPressShared (= 1.0.10)
->>>>>>> 055ac54f
   - WordPressUI (from `https://github.com/wordpress-mobile/WordPressUI-iOS.git`, commit `7a5b1a3fb44f62416fbc2e5f0de623b87b613aae`)
   - WPMediaPicker (= 1.3)
   - wpxmlrpc (= 0.8.3)
@@ -214,11 +205,7 @@
     - SVProgressHUD
     - UIDeviceIdentifier
     - WordPressAuthenticator
-<<<<<<< HEAD
-=======
-    - WordPressKit
     - WordPressShared
->>>>>>> 055ac54f
     - WPMediaPicker
     - wpxmlrpc
     - ZendeskSDK
@@ -227,21 +214,15 @@
   Automattic-Tracks-iOS:
     :git: https://github.com/Automattic/Automattic-Tracks-iOS.git
     :tag: 0.2.3
-<<<<<<< HEAD
+  WordPress-Aztec-iOS:
+    :commit: 8d412d58945d0cc25791415651a5a63fd57eb9c6
+    :git: https://github.com/wordpress-mobile/AztecEditor-iOS.git
+  WordPress-Editor-iOS:
+    :commit: 8d412d58945d0cc25791415651a5a63fd57eb9c6
+    :git: https://github.com/wordpress-mobile/AztecEditor-iOS.git
   WordPressKit:
     :branch: add/reader-post-by-url
     :git: https://github.com/wordpress-mobile/WordPressKit-iOS.git
-  WordPressShared:
-    :commit: c51f53ef91127b5225064023e7207fad66b02ea4
-    :git: https://github.com/wordpress-mobile/WordPress-iOS-Shared.git
-=======
-  WordPress-Aztec-iOS:
-    :commit: 8d412d58945d0cc25791415651a5a63fd57eb9c6
-    :git: https://github.com/wordpress-mobile/AztecEditor-iOS.git
-  WordPress-Editor-iOS:
-    :commit: 8d412d58945d0cc25791415651a5a63fd57eb9c6
-    :git: https://github.com/wordpress-mobile/AztecEditor-iOS.git
->>>>>>> 055ac54f
   WordPressUI:
     :commit: 7a5b1a3fb44f62416fbc2e5f0de623b87b613aae
     :git: https://github.com/wordpress-mobile/WordPressUI-iOS.git
@@ -250,21 +231,15 @@
   Automattic-Tracks-iOS:
     :git: https://github.com/Automattic/Automattic-Tracks-iOS.git
     :tag: 0.2.3
-<<<<<<< HEAD
+  WordPress-Aztec-iOS:
+    :commit: 8d412d58945d0cc25791415651a5a63fd57eb9c6
+    :git: https://github.com/wordpress-mobile/AztecEditor-iOS.git
+  WordPress-Editor-iOS:
+    :commit: 8d412d58945d0cc25791415651a5a63fd57eb9c6
+    :git: https://github.com/wordpress-mobile/AztecEditor-iOS.git
   WordPressKit:
     :commit: f30580140dcd38ce49e2b2fb45fe19ac544fbdfc
     :git: https://github.com/wordpress-mobile/WordPressKit-iOS.git
-  WordPressShared:
-    :commit: c51f53ef91127b5225064023e7207fad66b02ea4
-    :git: https://github.com/wordpress-mobile/WordPress-iOS-Shared.git
-=======
-  WordPress-Aztec-iOS:
-    :commit: 8d412d58945d0cc25791415651a5a63fd57eb9c6
-    :git: https://github.com/wordpress-mobile/AztecEditor-iOS.git
-  WordPress-Editor-iOS:
-    :commit: 8d412d58945d0cc25791415651a5a63fd57eb9c6
-    :git: https://github.com/wordpress-mobile/AztecEditor-iOS.git
->>>>>>> 055ac54f
   WordPressUI:
     :commit: 7a5b1a3fb44f62416fbc2e5f0de623b87b613aae
     :git: https://github.com/wordpress-mobile/WordPressUI-iOS.git
@@ -300,22 +275,13 @@
   WordPress-Aztec-iOS: 99dbfb3dbf14c2d33771f562c506e42fdd4880d6
   WordPress-Editor-iOS: ff5815378c280ab5176a8e4af4591fed9b0dd484
   WordPressAuthenticator: 56538a229185640b41912c10c3f1891c2cc9bbb9
-<<<<<<< HEAD
   WordPressKit: e093b8ed3e3bee79bb62f4ef96d9650bcbe2cc48
-  WordPressShared: e5ea8a1ed3329735e40bd6623830960f63dd10fd
-=======
-  WordPressKit: 211f77b855066dffeb92174de713b72761a344f2
   WordPressShared: 5915565faa46e096016aefed0dc67783afbc323a
->>>>>>> 055ac54f
   WordPressUI: af141587ec444f9af753a00605bd0d3f14d8d8a3
   WPMediaPicker: c54791e04af3b41e473e9b340784be48a505bb38
   wpxmlrpc: bfc572f62ce7ee897f6f38b098d2ba08732ecef4
   ZendeskSDK: 2cda4db2ba6b10ba89aeb8dddaa94e97c85946a0
 
-<<<<<<< HEAD
-PODFILE CHECKSUM: a2cdbb84ee1b1475619f537618f3988dbbd7b83e
-=======
-PODFILE CHECKSUM: 8be7e3970195308f4bd9b2d6ff438c5a9d1ba57a
->>>>>>> 055ac54f
+PODFILE CHECKSUM: 064d247124fcb8c03d11277b454eff98c3589473
 
 COCOAPODS: 1.5.3