PODS:
  - 1PasswordExtension (1.8.6)
  - Alamofire (4.8.0)
  - AlamofireImage (3.5.2):
    - Alamofire (~> 4.8)
  - AlamofireNetworkActivityIndicator (2.4.0):
    - Alamofire (~> 4.8)
  - AMScrollingNavbar (5.6.0)
  - AppAuth (1.4.0):
    - AppAuth/Core (= 1.4.0)
    - AppAuth/ExternalUserAgent (= 1.4.0)
  - AppAuth/Core (1.4.0)
  - AppAuth/ExternalUserAgent (1.4.0)
  - AppCenter (4.1.1):
    - AppCenter/Analytics (= 4.1.1)
    - AppCenter/Crashes (= 4.1.1)
  - AppCenter/Analytics (4.1.1):
    - AppCenter/Core
  - AppCenter/Core (4.1.1)
  - AppCenter/Crashes (4.1.1):
    - AppCenter/Core
  - AppCenter/Distribute (4.1.1):
    - AppCenter/Core
  - Automattic-Tracks-iOS (0.8.5):
    - CocoaLumberjack (~> 3)
    - Reachability (~> 3)
    - Sentry (~> 6)
    - Sodium (>= 0.9.1)
    - UIDeviceIdentifier (~> 1)
  - boost-for-react-native (1.63.0)
  - Charts (3.2.2):
    - Charts/Core (= 3.2.2)
  - Charts/Core (3.2.2)
  - CocoaLumberjack (3.7.2):
    - CocoaLumberjack/Core (= 3.7.2)
  - CocoaLumberjack/Core (3.7.2)
  - CropViewController (2.5.3)
  - DoubleConversion (1.1.5)
  - Down (0.6.6)
  - FBLazyVector (0.61.5)
  - FBReactNativeSpec (0.61.5):
    - Folly (= 2018.10.22.00)
    - RCTRequired (= 0.61.5)
    - RCTTypeSafety (= 0.61.5)
    - React-Core (= 0.61.5)
    - React-jsi (= 0.61.5)
    - ReactCommon/turbomodule/core (= 0.61.5)
  - Folly (2018.10.22.00):
    - boost-for-react-native
    - DoubleConversion
    - Folly/Default (= 2018.10.22.00)
    - glog
  - Folly/Default (2018.10.22.00):
    - boost-for-react-native
    - DoubleConversion
    - glog
  - FormatterKit/Resources (1.9.0)
  - FormatterKit/TimeIntervalFormatter (1.9.0):
    - FormatterKit/Resources
  - FSInteractiveMap (0.1.0)
  - Gifu (3.2.0)
  - glog (0.3.5)
  - GoogleSignIn (5.0.2):
    - AppAuth (~> 1.2)
    - GTMAppAuth (~> 1.0)
    - GTMSessionFetcher/Core (~> 1.1)
  - Gridicons (1.1.0)
  - GTMAppAuth (1.2.2):
    - AppAuth/Core (~> 1.4)
    - GTMSessionFetcher/Core (~> 1.5)
  - GTMSessionFetcher/Core (1.5.0)
  - Gutenberg (1.53.0):
    - React (= 0.61.5)
    - React-CoreModules (= 0.61.5)
    - React-RCTImage (= 0.61.5)
    - RNTAztecView
  - JTAppleCalendar (8.0.3)
  - Kanvas (1.2.7)
  - lottie-ios (3.1.9)
  - MediaEditor (1.2.1):
    - CropViewController (~> 2.5.3)
  - MRProgress (0.8.3):
    - MRProgress/ActivityIndicator (= 0.8.3)
    - MRProgress/Blur (= 0.8.3)
    - MRProgress/Circular (= 0.8.3)
    - MRProgress/Icons (= 0.8.3)
    - MRProgress/NavigationBarProgress (= 0.8.3)
    - MRProgress/Overlay (= 0.8.3)
  - MRProgress/ActivityIndicator (0.8.3):
    - MRProgress/Stopable
  - MRProgress/Blur (0.8.3):
    - MRProgress/Helper
  - MRProgress/Circular (0.8.3):
    - MRProgress/Helper
    - MRProgress/ProgressBaseClass
    - MRProgress/Stopable
  - MRProgress/Helper (0.8.3)
  - MRProgress/Icons (0.8.3)
  - MRProgress/NavigationBarProgress (0.8.3):
    - MRProgress/ProgressBaseClass
  - MRProgress/Overlay (0.8.3):
    - MRProgress/ActivityIndicator
    - MRProgress/Blur
    - MRProgress/Circular
    - MRProgress/Helper
    - MRProgress/Icons
  - MRProgress/ProgressBaseClass (0.8.3)
  - MRProgress/Stopable (0.8.3):
    - MRProgress/Helper
  - Nimble (9.0.1)
  - NSObject-SafeExpectations (0.0.4)
  - "NSURL+IDN (0.4)"
  - OCMock (3.4.3)
  - OHHTTPStubs/Core (9.1.0)
  - OHHTTPStubs/Default (9.1.0):
    - OHHTTPStubs/Core
    - OHHTTPStubs/JSON
    - OHHTTPStubs/NSURLSession
    - OHHTTPStubs/OHPathHelpers
  - OHHTTPStubs/JSON (9.1.0):
    - OHHTTPStubs/Core
  - OHHTTPStubs/NSURLSession (9.1.0):
    - OHHTTPStubs/Core
  - OHHTTPStubs/OHPathHelpers (9.1.0)
  - OHHTTPStubs/Swift (9.1.0):
    - OHHTTPStubs/Default
  - RCTRequired (0.61.5)
  - RCTTypeSafety (0.61.5):
    - FBLazyVector (= 0.61.5)
    - Folly (= 2018.10.22.00)
    - RCTRequired (= 0.61.5)
    - React-Core (= 0.61.5)
  - Reachability (3.2)
  - React (0.61.5):
    - React-Core (= 0.61.5)
    - React-Core/DevSupport (= 0.61.5)
    - React-Core/RCTWebSocket (= 0.61.5)
    - React-RCTActionSheet (= 0.61.5)
    - React-RCTAnimation (= 0.61.5)
    - React-RCTBlob (= 0.61.5)
    - React-RCTImage (= 0.61.5)
    - React-RCTLinking (= 0.61.5)
    - React-RCTNetwork (= 0.61.5)
    - React-RCTSettings (= 0.61.5)
    - React-RCTText (= 0.61.5)
    - React-RCTVibration (= 0.61.5)
  - React-Core (0.61.5):
    - Folly (= 2018.10.22.00)
    - glog
    - React-Core/Default (= 0.61.5)
    - React-cxxreact (= 0.61.5)
    - React-jsi (= 0.61.5)
    - React-jsiexecutor (= 0.61.5)
    - Yoga
  - React-Core/CoreModulesHeaders (0.61.5):
    - Folly (= 2018.10.22.00)
    - glog
    - React-Core/Default
    - React-cxxreact (= 0.61.5)
    - React-jsi (= 0.61.5)
    - React-jsiexecutor (= 0.61.5)
    - Yoga
  - React-Core/Default (0.61.5):
    - Folly (= 2018.10.22.00)
    - glog
    - React-cxxreact (= 0.61.5)
    - React-jsi (= 0.61.5)
    - React-jsiexecutor (= 0.61.5)
    - Yoga
  - React-Core/DevSupport (0.61.5):
    - Folly (= 2018.10.22.00)
    - glog
    - React-Core/Default (= 0.61.5)
    - React-Core/RCTWebSocket (= 0.61.5)
    - React-cxxreact (= 0.61.5)
    - React-jsi (= 0.61.5)
    - React-jsiexecutor (= 0.61.5)
    - React-jsinspector (= 0.61.5)
    - Yoga
  - React-Core/RCTActionSheetHeaders (0.61.5):
    - Folly (= 2018.10.22.00)
    - glog
    - React-Core/Default
    - React-cxxreact (= 0.61.5)
    - React-jsi (= 0.61.5)
    - React-jsiexecutor (= 0.61.5)
    - Yoga
  - React-Core/RCTAnimationHeaders (0.61.5):
    - Folly (= 2018.10.22.00)
    - glog
    - React-Core/Default
    - React-cxxreact (= 0.61.5)
    - React-jsi (= 0.61.5)
    - React-jsiexecutor (= 0.61.5)
    - Yoga
  - React-Core/RCTBlobHeaders (0.61.5):
    - Folly (= 2018.10.22.00)
    - glog
    - React-Core/Default
    - React-cxxreact (= 0.61.5)
    - React-jsi (= 0.61.5)
    - React-jsiexecutor (= 0.61.5)
    - Yoga
  - React-Core/RCTImageHeaders (0.61.5):
    - Folly (= 2018.10.22.00)
    - glog
    - React-Core/Default
    - React-cxxreact (= 0.61.5)
    - React-jsi (= 0.61.5)
    - React-jsiexecutor (= 0.61.5)
    - Yoga
  - React-Core/RCTLinkingHeaders (0.61.5):
    - Folly (= 2018.10.22.00)
    - glog
    - React-Core/Default
    - React-cxxreact (= 0.61.5)
    - React-jsi (= 0.61.5)
    - React-jsiexecutor (= 0.61.5)
    - Yoga
  - React-Core/RCTNetworkHeaders (0.61.5):
    - Folly (= 2018.10.22.00)
    - glog
    - React-Core/Default
    - React-cxxreact (= 0.61.5)
    - React-jsi (= 0.61.5)
    - React-jsiexecutor (= 0.61.5)
    - Yoga
  - React-Core/RCTSettingsHeaders (0.61.5):
    - Folly (= 2018.10.22.00)
    - glog
    - React-Core/Default
    - React-cxxreact (= 0.61.5)
    - React-jsi (= 0.61.5)
    - React-jsiexecutor (= 0.61.5)
    - Yoga
  - React-Core/RCTTextHeaders (0.61.5):
    - Folly (= 2018.10.22.00)
    - glog
    - React-Core/Default
    - React-cxxreact (= 0.61.5)
    - React-jsi (= 0.61.5)
    - React-jsiexecutor (= 0.61.5)
    - Yoga
  - React-Core/RCTVibrationHeaders (0.61.5):
    - Folly (= 2018.10.22.00)
    - glog
    - React-Core/Default
    - React-cxxreact (= 0.61.5)
    - React-jsi (= 0.61.5)
    - React-jsiexecutor (= 0.61.5)
    - Yoga
  - React-Core/RCTWebSocket (0.61.5):
    - Folly (= 2018.10.22.00)
    - glog
    - React-Core/Default (= 0.61.5)
    - React-cxxreact (= 0.61.5)
    - React-jsi (= 0.61.5)
    - React-jsiexecutor (= 0.61.5)
    - Yoga
  - React-CoreModules (0.61.5):
    - FBReactNativeSpec (= 0.61.5)
    - Folly (= 2018.10.22.00)
    - RCTTypeSafety (= 0.61.5)
    - React-Core/CoreModulesHeaders (= 0.61.5)
    - React-RCTImage (= 0.61.5)
    - ReactCommon/turbomodule/core (= 0.61.5)
  - React-cxxreact (0.61.5):
    - boost-for-react-native (= 1.63.0)
    - DoubleConversion
    - Folly (= 2018.10.22.00)
    - glog
    - React-jsinspector (= 0.61.5)
  - React-jsi (0.61.5):
    - boost-for-react-native (= 1.63.0)
    - DoubleConversion
    - Folly (= 2018.10.22.00)
    - glog
    - React-jsi/Default (= 0.61.5)
  - React-jsi/Default (0.61.5):
    - boost-for-react-native (= 1.63.0)
    - DoubleConversion
    - Folly (= 2018.10.22.00)
    - glog
  - React-jsiexecutor (0.61.5):
    - DoubleConversion
    - Folly (= 2018.10.22.00)
    - glog
    - React-cxxreact (= 0.61.5)
    - React-jsi (= 0.61.5)
  - React-jsinspector (0.61.5)
  - react-native-blur (3.3.0):
    - React
  - react-native-get-random-values (1.4.0):
    - React
  - react-native-keyboard-aware-scroll-view (0.8.8):
    - React
  - react-native-linear-gradient (2.5.6):
    - React
  - react-native-safe-area (0.5.1):
    - React
  - react-native-safe-area-context (3.0.2):
    - React
  - react-native-slider (3.0.2):
    - React
  - react-native-video (5.0.2):
    - React
    - react-native-video/Video (= 5.0.2)
  - react-native-video/Video (5.0.2):
    - React
  - React-RCTActionSheet (0.61.5):
    - React-Core/RCTActionSheetHeaders (= 0.61.5)
  - React-RCTAnimation (0.61.5):
    - React-Core/RCTAnimationHeaders (= 0.61.5)
  - React-RCTBlob (0.61.5):
    - React-Core/RCTBlobHeaders (= 0.61.5)
    - React-Core/RCTWebSocket (= 0.61.5)
    - React-jsi (= 0.61.5)
    - React-RCTNetwork (= 0.61.5)
  - React-RCTImage (0.61.5):
    - React-Core/RCTImageHeaders (= 0.61.5)
    - React-RCTNetwork (= 0.61.5)
  - React-RCTLinking (0.61.5):
    - React-Core/RCTLinkingHeaders (= 0.61.5)
  - React-RCTNetwork (0.61.5):
    - React-Core/RCTNetworkHeaders (= 0.61.5)
  - React-RCTSettings (0.61.5):
    - React-Core/RCTSettingsHeaders (= 0.61.5)
  - React-RCTText (0.61.5):
    - React-Core/RCTTextHeaders (= 0.61.5)
  - React-RCTVibration (0.61.5):
    - React-Core/RCTVibrationHeaders (= 0.61.5)
  - ReactCommon (0.61.5):
    - ReactCommon/jscallinvoker (= 0.61.5)
    - ReactCommon/turbomodule (= 0.61.5)
  - ReactCommon/jscallinvoker (0.61.5):
    - DoubleConversion
    - Folly (= 2018.10.22.00)
    - glog
    - React-cxxreact (= 0.61.5)
  - ReactCommon/turbomodule (0.61.5):
    - DoubleConversion
    - Folly (= 2018.10.22.00)
    - glog
    - React-Core (= 0.61.5)
    - React-cxxreact (= 0.61.5)
    - React-jsi (= 0.61.5)
    - ReactCommon/jscallinvoker (= 0.61.5)
    - ReactCommon/turbomodule/core (= 0.61.5)
    - ReactCommon/turbomodule/samples (= 0.61.5)
  - ReactCommon/turbomodule/core (0.61.5):
    - DoubleConversion
    - Folly (= 2018.10.22.00)
    - glog
    - React-Core (= 0.61.5)
    - React-cxxreact (= 0.61.5)
    - React-jsi (= 0.61.5)
    - ReactCommon/jscallinvoker (= 0.61.5)
  - ReactCommon/turbomodule/samples (0.61.5):
    - DoubleConversion
    - Folly (= 2018.10.22.00)
    - glog
    - React-Core (= 0.61.5)
    - React-cxxreact (= 0.61.5)
    - React-jsi (= 0.61.5)
    - ReactCommon/jscallinvoker (= 0.61.5)
    - ReactCommon/turbomodule/core (= 0.61.5)
  - ReactNativeDarkMode (0.0.10):
    - React
  - RNCMaskedView (0.1.10-wp):
    - React
  - RNGestureHandler (1.6.1):
    - React
  - RNReanimated (1.9.0):
    - React
  - RNScreens (2.8.0):
    - React
  - RNSVG (9.13.6-gb):
    - React
  - RNTAztecView (1.53.0):
    - React-Core
    - WordPress-Aztec-iOS (~> 1.19.4)
  - Sentry (6.2.1):
    - Sentry/Core (= 6.2.1)
  - Sentry/Core (6.2.1)
  - Sodium (0.9.1)
  - Starscream (3.0.6)
  - SVProgressHUD (2.2.5)
  - UIDeviceIdentifier (1.6.0)
  - WordPress-Aztec-iOS (1.19.4)
  - WordPress-Editor-iOS (1.19.4):
    - WordPress-Aztec-iOS (= 1.19.4)
  - WordPressAuthenticator (1.37.0):
    - 1PasswordExtension (~> 1.8.6)
    - Alamofire (~> 4.8)
    - CocoaLumberjack (~> 3.5)
    - GoogleSignIn (~> 5.0.2)
    - Gridicons (~> 1.0)
    - lottie-ios (~> 3.1.6)
    - "NSURL+IDN (= 0.4)"
    - SVProgressHUD (~> 2.2.5)
    - WordPressKit (~> 4.18-beta)
    - WordPressShared (~> 1.12-beta)
    - WordPressUI (~> 1.7-beta)
  - WordPressKit (4.33.0-beta.1):
    - Alamofire (~> 4.8.0)
    - CocoaLumberjack (~> 3.4)
    - NSObject-SafeExpectations (= 0.0.4)
    - UIDeviceIdentifier (~> 1.4)
    - WordPressShared (~> 1.15-beta)
    - wpxmlrpc (~> 0.9)
  - WordPressMocks (0.0.11)
  - WordPressShared (1.16.0):
    - CocoaLumberjack (~> 3.4)
    - FormatterKit/TimeIntervalFormatter (~> 1.8)
  - WordPressUI (1.11.0-beta.3)
  - WPMediaPicker (1.7.2)
  - wpxmlrpc (0.9.0)
  - Yoga (1.14.0)
  - ZendeskCommonUISDK (6.1.1)
  - ZendeskCoreSDK (2.5.1)
  - ZendeskMessagingAPISDK (3.8.2):
    - ZendeskSDKConfigurationsSDK (~> 1.1.8)
  - ZendeskMessagingSDK (3.8.2):
    - ZendeskCommonUISDK (~> 6.1.1)
    - ZendeskMessagingAPISDK (~> 3.8.2)
  - ZendeskSDKConfigurationsSDK (1.1.8)
  - ZendeskSupportProvidersSDK (5.2.0):
    - ZendeskCoreSDK (~> 2.5.0)
  - ZendeskSupportSDK (5.2.0):
    - ZendeskMessagingSDK (~> 3.8.1)
    - ZendeskSupportProvidersSDK (~> 5.2.0)
  - ZIPFoundation (0.9.12)

DEPENDENCIES:
  - Alamofire (= 4.8.0)
  - AlamofireImage (= 3.5.2)
  - AlamofireNetworkActivityIndicator (~> 2.4)
  - AMScrollingNavbar (= 5.6.0)
  - AppCenter (= 4.1.1)
  - AppCenter/Distribute (= 4.1.1)
  - Automattic-Tracks-iOS (~> 0.8.5)
  - Charts (~> 3.2.2)
  - CocoaLumberjack (~> 3.0)
  - CropViewController (= 2.5.3)
  - Down (~> 0.6.6)
  - FBLazyVector (from `https://raw.githubusercontent.com/wordpress-mobile/gutenberg-mobile/v1.53.0/third-party-podspecs/FBLazyVector.podspec.json`)
  - FBReactNativeSpec (from `https://raw.githubusercontent.com/wordpress-mobile/gutenberg-mobile/v1.53.0/third-party-podspecs/FBReactNativeSpec.podspec.json`)
  - Folly (from `https://raw.githubusercontent.com/wordpress-mobile/gutenberg-mobile/v1.53.0/third-party-podspecs/Folly.podspec.json`)
  - FSInteractiveMap (from `https://github.com/wordpress-mobile/FSInteractiveMap.git`, tag `0.2.0`)
  - Gifu (= 3.2.0)
  - glog (from `https://raw.githubusercontent.com/wordpress-mobile/gutenberg-mobile/v1.53.0/third-party-podspecs/glog.podspec.json`)
  - Gridicons (~> 1.1.0)
  - Gutenberg (from `https://github.com/wordpress-mobile/gutenberg-mobile.git`, tag `v1.53.0`)
  - JTAppleCalendar (~> 8.0.2)
  - Kanvas (~> 1.2.7)
  - MediaEditor (~> 1.2.1)
  - MRProgress (= 0.8.3)
  - Nimble (~> 9.0.0)
  - NSObject-SafeExpectations (~> 0.0.4)
  - "NSURL+IDN (~> 0.4)"
  - OCMock (~> 3.4.3)
  - OHHTTPStubs/Swift (~> 9.1.0)
  - RCTRequired (from `https://raw.githubusercontent.com/wordpress-mobile/gutenberg-mobile/v1.53.0/third-party-podspecs/RCTRequired.podspec.json`)
  - RCTTypeSafety (from `https://raw.githubusercontent.com/wordpress-mobile/gutenberg-mobile/v1.53.0/third-party-podspecs/RCTTypeSafety.podspec.json`)
  - Reachability (= 3.2)
  - React (from `https://raw.githubusercontent.com/wordpress-mobile/gutenberg-mobile/v1.53.0/third-party-podspecs/React.podspec.json`)
  - React-Core (from `https://raw.githubusercontent.com/wordpress-mobile/gutenberg-mobile/v1.53.0/third-party-podspecs/React-Core.podspec.json`)
  - React-CoreModules (from `https://raw.githubusercontent.com/wordpress-mobile/gutenberg-mobile/v1.53.0/third-party-podspecs/React-CoreModules.podspec.json`)
  - React-cxxreact (from `https://raw.githubusercontent.com/wordpress-mobile/gutenberg-mobile/v1.53.0/third-party-podspecs/React-cxxreact.podspec.json`)
  - React-jsi (from `https://raw.githubusercontent.com/wordpress-mobile/gutenberg-mobile/v1.53.0/third-party-podspecs/React-jsi.podspec.json`)
  - React-jsiexecutor (from `https://raw.githubusercontent.com/wordpress-mobile/gutenberg-mobile/v1.53.0/third-party-podspecs/React-jsiexecutor.podspec.json`)
  - React-jsinspector (from `https://raw.githubusercontent.com/wordpress-mobile/gutenberg-mobile/v1.53.0/third-party-podspecs/React-jsinspector.podspec.json`)
  - react-native-blur (from `https://raw.githubusercontent.com/wordpress-mobile/gutenberg-mobile/v1.53.0/third-party-podspecs/react-native-blur.podspec.json`)
  - react-native-get-random-values (from `https://raw.githubusercontent.com/wordpress-mobile/gutenberg-mobile/v1.53.0/third-party-podspecs/react-native-get-random-values.podspec.json`)
  - react-native-keyboard-aware-scroll-view (from `https://raw.githubusercontent.com/wordpress-mobile/gutenberg-mobile/v1.53.0/third-party-podspecs/react-native-keyboard-aware-scroll-view.podspec.json`)
  - react-native-linear-gradient (from `https://raw.githubusercontent.com/wordpress-mobile/gutenberg-mobile/v1.53.0/third-party-podspecs/react-native-linear-gradient.podspec.json`)
  - react-native-safe-area (from `https://raw.githubusercontent.com/wordpress-mobile/gutenberg-mobile/v1.53.0/third-party-podspecs/react-native-safe-area.podspec.json`)
  - react-native-safe-area-context (from `https://raw.githubusercontent.com/wordpress-mobile/gutenberg-mobile/v1.53.0/third-party-podspecs/react-native-safe-area-context.podspec.json`)
  - react-native-slider (from `https://raw.githubusercontent.com/wordpress-mobile/gutenberg-mobile/v1.53.0/third-party-podspecs/react-native-slider.podspec.json`)
  - react-native-video (from `https://raw.githubusercontent.com/wordpress-mobile/gutenberg-mobile/v1.53.0/third-party-podspecs/react-native-video.podspec.json`)
  - React-RCTActionSheet (from `https://raw.githubusercontent.com/wordpress-mobile/gutenberg-mobile/v1.53.0/third-party-podspecs/React-RCTActionSheet.podspec.json`)
  - React-RCTAnimation (from `https://raw.githubusercontent.com/wordpress-mobile/gutenberg-mobile/v1.53.0/third-party-podspecs/React-RCTAnimation.podspec.json`)
  - React-RCTBlob (from `https://raw.githubusercontent.com/wordpress-mobile/gutenberg-mobile/v1.53.0/third-party-podspecs/React-RCTBlob.podspec.json`)
  - React-RCTImage (from `https://raw.githubusercontent.com/wordpress-mobile/gutenberg-mobile/v1.53.0/third-party-podspecs/React-RCTImage.podspec.json`)
  - React-RCTLinking (from `https://raw.githubusercontent.com/wordpress-mobile/gutenberg-mobile/v1.53.0/third-party-podspecs/React-RCTLinking.podspec.json`)
  - React-RCTNetwork (from `https://raw.githubusercontent.com/wordpress-mobile/gutenberg-mobile/v1.53.0/third-party-podspecs/React-RCTNetwork.podspec.json`)
  - React-RCTSettings (from `https://raw.githubusercontent.com/wordpress-mobile/gutenberg-mobile/v1.53.0/third-party-podspecs/React-RCTSettings.podspec.json`)
  - React-RCTText (from `https://raw.githubusercontent.com/wordpress-mobile/gutenberg-mobile/v1.53.0/third-party-podspecs/React-RCTText.podspec.json`)
  - React-RCTVibration (from `https://raw.githubusercontent.com/wordpress-mobile/gutenberg-mobile/v1.53.0/third-party-podspecs/React-RCTVibration.podspec.json`)
  - ReactCommon (from `https://raw.githubusercontent.com/wordpress-mobile/gutenberg-mobile/v1.53.0/third-party-podspecs/ReactCommon.podspec.json`)
  - ReactNativeDarkMode (from `https://raw.githubusercontent.com/wordpress-mobile/gutenberg-mobile/v1.53.0/third-party-podspecs/ReactNativeDarkMode.podspec.json`)
  - RNCMaskedView (from `https://raw.githubusercontent.com/wordpress-mobile/gutenberg-mobile/v1.53.0/third-party-podspecs/RNCMaskedView.podspec.json`)
  - RNGestureHandler (from `https://raw.githubusercontent.com/wordpress-mobile/gutenberg-mobile/v1.53.0/third-party-podspecs/RNGestureHandler.podspec.json`)
  - RNReanimated (from `https://raw.githubusercontent.com/wordpress-mobile/gutenberg-mobile/v1.53.0/third-party-podspecs/RNReanimated.podspec.json`)
  - RNScreens (from `https://raw.githubusercontent.com/wordpress-mobile/gutenberg-mobile/v1.53.0/third-party-podspecs/RNScreens.podspec.json`)
  - RNSVG (from `https://raw.githubusercontent.com/wordpress-mobile/gutenberg-mobile/v1.53.0/third-party-podspecs/RNSVG.podspec.json`)
  - RNTAztecView (from `https://github.com/wordpress-mobile/gutenberg-mobile.git`, tag `v1.53.0`)
  - Starscream (= 3.0.6)
  - SVProgressHUD (= 2.2.5)
  - WordPress-Editor-iOS (~> 1.19.4)
  - WordPressAuthenticator (~> 1.37.0)
  - WordPressKit (~> 4.33.0-beta.1)
  - WordPressMocks (~> 0.0.11)
  - WordPressShared (~> 1.16.0)
  - WordPressUI (from `https://github.com/wordpress-mobile/WordPressUI-iOS`, branch `task/16384-ipad-font-size`)
  - WPMediaPicker (~> 1.7.2)
  - Yoga (from `https://raw.githubusercontent.com/wordpress-mobile/gutenberg-mobile/v1.53.0/third-party-podspecs/Yoga.podspec.json`)
  - ZendeskSupportSDK (= 5.2.0)
  - ZIPFoundation (~> 0.9.8)

SPEC REPOS:
  https://github.com/wordpress-mobile/cocoapods-specs.git:
    - WordPressAuthenticator
  trunk:
    - 1PasswordExtension
    - Alamofire
    - AlamofireImage
    - AlamofireNetworkActivityIndicator
    - AMScrollingNavbar
    - AppAuth
    - AppCenter
    - Automattic-Tracks-iOS
    - boost-for-react-native
    - Charts
    - CocoaLumberjack
    - CropViewController
    - DoubleConversion
    - Down
    - FormatterKit
    - Gifu
    - GoogleSignIn
    - Gridicons
    - GTMAppAuth
    - GTMSessionFetcher
    - JTAppleCalendar
    - Kanvas
    - lottie-ios
    - MediaEditor
    - MRProgress
    - Nimble
    - NSObject-SafeExpectations
    - "NSURL+IDN"
    - OCMock
    - OHHTTPStubs
    - Reachability
    - Sentry
    - Sodium
    - Starscream
    - SVProgressHUD
    - UIDeviceIdentifier
    - WordPress-Aztec-iOS
    - WordPress-Editor-iOS
    - WordPressKit
    - WordPressMocks
    - WordPressShared
    - WPMediaPicker
    - wpxmlrpc
    - ZendeskCommonUISDK
    - ZendeskCoreSDK
    - ZendeskMessagingAPISDK
    - ZendeskMessagingSDK
    - ZendeskSDKConfigurationsSDK
    - ZendeskSupportProvidersSDK
    - ZendeskSupportSDK
    - ZIPFoundation

EXTERNAL SOURCES:
  FBLazyVector:
    :podspec: https://raw.githubusercontent.com/wordpress-mobile/gutenberg-mobile/v1.53.0/third-party-podspecs/FBLazyVector.podspec.json
  FBReactNativeSpec:
    :podspec: https://raw.githubusercontent.com/wordpress-mobile/gutenberg-mobile/v1.53.0/third-party-podspecs/FBReactNativeSpec.podspec.json
  Folly:
    :podspec: https://raw.githubusercontent.com/wordpress-mobile/gutenberg-mobile/v1.53.0/third-party-podspecs/Folly.podspec.json
  FSInteractiveMap:
    :git: https://github.com/wordpress-mobile/FSInteractiveMap.git
    :tag: 0.2.0
  glog:
    :podspec: https://raw.githubusercontent.com/wordpress-mobile/gutenberg-mobile/v1.53.0/third-party-podspecs/glog.podspec.json
  Gutenberg:
    :git: https://github.com/wordpress-mobile/gutenberg-mobile.git
    :submodules: true
    :tag: v1.53.0
  RCTRequired:
    :podspec: https://raw.githubusercontent.com/wordpress-mobile/gutenberg-mobile/v1.53.0/third-party-podspecs/RCTRequired.podspec.json
  RCTTypeSafety:
    :podspec: https://raw.githubusercontent.com/wordpress-mobile/gutenberg-mobile/v1.53.0/third-party-podspecs/RCTTypeSafety.podspec.json
  React:
    :podspec: https://raw.githubusercontent.com/wordpress-mobile/gutenberg-mobile/v1.53.0/third-party-podspecs/React.podspec.json
  React-Core:
    :podspec: https://raw.githubusercontent.com/wordpress-mobile/gutenberg-mobile/v1.53.0/third-party-podspecs/React-Core.podspec.json
  React-CoreModules:
    :podspec: https://raw.githubusercontent.com/wordpress-mobile/gutenberg-mobile/v1.53.0/third-party-podspecs/React-CoreModules.podspec.json
  React-cxxreact:
    :podspec: https://raw.githubusercontent.com/wordpress-mobile/gutenberg-mobile/v1.53.0/third-party-podspecs/React-cxxreact.podspec.json
  React-jsi:
    :podspec: https://raw.githubusercontent.com/wordpress-mobile/gutenberg-mobile/v1.53.0/third-party-podspecs/React-jsi.podspec.json
  React-jsiexecutor:
    :podspec: https://raw.githubusercontent.com/wordpress-mobile/gutenberg-mobile/v1.53.0/third-party-podspecs/React-jsiexecutor.podspec.json
  React-jsinspector:
    :podspec: https://raw.githubusercontent.com/wordpress-mobile/gutenberg-mobile/v1.53.0/third-party-podspecs/React-jsinspector.podspec.json
  react-native-blur:
    :podspec: https://raw.githubusercontent.com/wordpress-mobile/gutenberg-mobile/v1.53.0/third-party-podspecs/react-native-blur.podspec.json
  react-native-get-random-values:
    :podspec: https://raw.githubusercontent.com/wordpress-mobile/gutenberg-mobile/v1.53.0/third-party-podspecs/react-native-get-random-values.podspec.json
  react-native-keyboard-aware-scroll-view:
    :podspec: https://raw.githubusercontent.com/wordpress-mobile/gutenberg-mobile/v1.53.0/third-party-podspecs/react-native-keyboard-aware-scroll-view.podspec.json
  react-native-linear-gradient:
    :podspec: https://raw.githubusercontent.com/wordpress-mobile/gutenberg-mobile/v1.53.0/third-party-podspecs/react-native-linear-gradient.podspec.json
  react-native-safe-area:
    :podspec: https://raw.githubusercontent.com/wordpress-mobile/gutenberg-mobile/v1.53.0/third-party-podspecs/react-native-safe-area.podspec.json
  react-native-safe-area-context:
    :podspec: https://raw.githubusercontent.com/wordpress-mobile/gutenberg-mobile/v1.53.0/third-party-podspecs/react-native-safe-area-context.podspec.json
  react-native-slider:
    :podspec: https://raw.githubusercontent.com/wordpress-mobile/gutenberg-mobile/v1.53.0/third-party-podspecs/react-native-slider.podspec.json
  react-native-video:
    :podspec: https://raw.githubusercontent.com/wordpress-mobile/gutenberg-mobile/v1.53.0/third-party-podspecs/react-native-video.podspec.json
  React-RCTActionSheet:
    :podspec: https://raw.githubusercontent.com/wordpress-mobile/gutenberg-mobile/v1.53.0/third-party-podspecs/React-RCTActionSheet.podspec.json
  React-RCTAnimation:
    :podspec: https://raw.githubusercontent.com/wordpress-mobile/gutenberg-mobile/v1.53.0/third-party-podspecs/React-RCTAnimation.podspec.json
  React-RCTBlob:
    :podspec: https://raw.githubusercontent.com/wordpress-mobile/gutenberg-mobile/v1.53.0/third-party-podspecs/React-RCTBlob.podspec.json
  React-RCTImage:
    :podspec: https://raw.githubusercontent.com/wordpress-mobile/gutenberg-mobile/v1.53.0/third-party-podspecs/React-RCTImage.podspec.json
  React-RCTLinking:
    :podspec: https://raw.githubusercontent.com/wordpress-mobile/gutenberg-mobile/v1.53.0/third-party-podspecs/React-RCTLinking.podspec.json
  React-RCTNetwork:
    :podspec: https://raw.githubusercontent.com/wordpress-mobile/gutenberg-mobile/v1.53.0/third-party-podspecs/React-RCTNetwork.podspec.json
  React-RCTSettings:
    :podspec: https://raw.githubusercontent.com/wordpress-mobile/gutenberg-mobile/v1.53.0/third-party-podspecs/React-RCTSettings.podspec.json
  React-RCTText:
    :podspec: https://raw.githubusercontent.com/wordpress-mobile/gutenberg-mobile/v1.53.0/third-party-podspecs/React-RCTText.podspec.json
  React-RCTVibration:
    :podspec: https://raw.githubusercontent.com/wordpress-mobile/gutenberg-mobile/v1.53.0/third-party-podspecs/React-RCTVibration.podspec.json
  ReactCommon:
    :podspec: https://raw.githubusercontent.com/wordpress-mobile/gutenberg-mobile/v1.53.0/third-party-podspecs/ReactCommon.podspec.json
  ReactNativeDarkMode:
    :podspec: https://raw.githubusercontent.com/wordpress-mobile/gutenberg-mobile/v1.53.0/third-party-podspecs/ReactNativeDarkMode.podspec.json
  RNCMaskedView:
    :podspec: https://raw.githubusercontent.com/wordpress-mobile/gutenberg-mobile/v1.53.0/third-party-podspecs/RNCMaskedView.podspec.json
  RNGestureHandler:
    :podspec: https://raw.githubusercontent.com/wordpress-mobile/gutenberg-mobile/v1.53.0/third-party-podspecs/RNGestureHandler.podspec.json
  RNReanimated:
    :podspec: https://raw.githubusercontent.com/wordpress-mobile/gutenberg-mobile/v1.53.0/third-party-podspecs/RNReanimated.podspec.json
  RNScreens:
    :podspec: https://raw.githubusercontent.com/wordpress-mobile/gutenberg-mobile/v1.53.0/third-party-podspecs/RNScreens.podspec.json
  RNSVG:
    :podspec: https://raw.githubusercontent.com/wordpress-mobile/gutenberg-mobile/v1.53.0/third-party-podspecs/RNSVG.podspec.json
  RNTAztecView:
    :git: https://github.com/wordpress-mobile/gutenberg-mobile.git
    :submodules: true
<<<<<<< HEAD
    :tag: v1.53.0-alpha1
  WordPressUI:
    :branch: task/16384-ipad-font-size
    :git: https://github.com/wordpress-mobile/WordPressUI-iOS
=======
    :tag: v1.53.0
>>>>>>> 73c84b2d
  Yoga:
    :podspec: https://raw.githubusercontent.com/wordpress-mobile/gutenberg-mobile/v1.53.0/third-party-podspecs/Yoga.podspec.json

CHECKOUT OPTIONS:
  FSInteractiveMap:
    :git: https://github.com/wordpress-mobile/FSInteractiveMap.git
    :tag: 0.2.0
  Gutenberg:
    :git: https://github.com/wordpress-mobile/gutenberg-mobile.git
    :submodules: true
    :tag: v1.53.0
  RNTAztecView:
    :git: https://github.com/wordpress-mobile/gutenberg-mobile.git
    :submodules: true
<<<<<<< HEAD
    :tag: v1.53.0-alpha1
  WordPressUI:
    :commit: 72fc4ecab4ecad4405b48f5ea396ef5fb8dad6a9
    :git: https://github.com/wordpress-mobile/WordPressUI-iOS
=======
    :tag: v1.53.0
>>>>>>> 73c84b2d

SPEC CHECKSUMS:
  1PasswordExtension: f97cc80ae58053c331b2b6dc8843ba7103b33794
  Alamofire: 3ec537f71edc9804815215393ae2b1a8ea33a844
  AlamofireImage: 63cfe3baf1370be6c498149687cf6db3e3b00999
  AlamofireNetworkActivityIndicator: 9acc3de3ca6645bf0efed462396b0df13dd3e7b8
  AMScrollingNavbar: cf0ec5a5ee659d76ba2509f630bf14fba7e16dc3
  AppAuth: 31bcec809a638d7bd2f86ea8a52bd45f6e81e7c7
  AppCenter: cd53e3ed3563cc720bcb806c9731a12389b40d44
  Automattic-Tracks-iOS: 4f079f4ca5b66d59a4959204ffec3b4465944adf
  boost-for-react-native: 39c7adb57c4e60d6c5479dd8623128eb5b3f0f2c
  Charts: f69cf0518b6d1d62608ca504248f1bbe0b6ae77e
  CocoaLumberjack: b7e05132ff94f6ae4dfa9d5bce9141893a21d9da
  CropViewController: a5c143548a0fabcd6cc25f2d26e40460cfb8c78c
  DoubleConversion: e22e0762848812a87afd67ffda3998d9ef29170c
  Down: 71bf4af3c04fa093e65dffa25c4b64fa61287373
  FBLazyVector: 47798d43f20e85af0d3cef09928b6e2d16dbbe4c
  FBReactNativeSpec: 8d0bf8eca089153f4196975ca190cda8c2d5dbd2
  Folly: 30e7936e1c45c08d884aa59369ed951a8e68cf51
  FormatterKit: 184db51bf120b633693a73624a4cede89ec51a41
  FSInteractiveMap: a396f610f48b76cb540baa87139d056429abda86
  Gifu: 7bcb6427457d85e0b4dff5a84ec5947ac19a93ea
  glog: 1f3da668190260b06b429bb211bfbee5cd790c28
  GoogleSignIn: 7137d297ddc022a7e0aa4619c86d72c909fa7213
  Gridicons: 17d660b97ce4231d582101b02f8280628b141c9a
  GTMAppAuth: ad5c2b70b9a8689e1a04033c9369c4915bfcbe89
  GTMSessionFetcher: b3503b20a988c4e20cc189aa798fd18220133f52
  Gutenberg: 55c5cdf5597aaf49a24affc3769d5eaf95417320
  JTAppleCalendar: 932cadea40b1051beab10f67843451d48ba16c99
  Kanvas: 7ef6614513c4f44ffc248225cefda0de1d4cf571
  lottie-ios: 3a3758ef5a008e762faec9c9d50a39842f26d124
  MediaEditor: 20cdeb46bdecd040b8bc94467ac85a52b53b193a
  MRProgress: 16de7cc9f347e8846797a770db102a323fe7ef09
  Nimble: 7bed62ffabd6dbfe05f5925cbc43722533248990
  NSObject-SafeExpectations: ab8fe623d36b25aa1f150affa324e40a2f3c0374
  "NSURL+IDN": afc873e639c18138a1589697c3add197fe8679ca
  OCMock: 43565190abc78977ad44a61c0d20d7f0784d35ab
  OHHTTPStubs: 90eac6d8f2c18317baeca36698523dc67c513831
  RCTRequired: 3ca691422140f76f04fd2af6dc90914cf0f81ef1
  RCTTypeSafety: aab4e9679dbb3682bf0404fded7b9557d7306795
  Reachability: 33e18b67625424e47b6cde6d202dce689ad7af96
  React: 5a954890216a4493df5ab2149f70f18592b513ac
  React-Core: 865fa241faa644ff20cb5ec87787b32a5acc43b3
  React-CoreModules: 026fafece67a3802aa8bb1995d27227b0d95e0f5
  React-cxxreact: 9c76312456310d1b486e23edb9ce576a5397ebc2
  React-jsi: 6d6afac4873e8a3433334378589a0a8190d58070
  React-jsiexecutor: 9dfdcd0db23042623894dcbc02d61a772da8e3c1
  React-jsinspector: 89927b9ec6d75759882949d2043ba704565edaec
  react-native-blur: adb31865c20137dacb53c32e3423374ac2b8c5a0
  react-native-get-random-values: 8940331a943a46c165d3ed05802c09c392f8dd46
  react-native-keyboard-aware-scroll-view: ffa9152671fec9a571197ed2d02e0fcb90206e60
  react-native-linear-gradient: 258ba8c61848324b1f2019bed5f460e6396137b7
  react-native-safe-area: e8230b0017d76c00de6b01e2412dcf86b127c6a3
  react-native-safe-area-context: 52c73401424bae74fc89ca91b4ae5c4f2689d857
  react-native-slider: 2f186719b7ada773b78141b8dae62081d819b206
  react-native-video: d01ed7ff1e38fa7dcc6c15c94cf505e661b7bfd0
  React-RCTActionSheet: e8f642cfaa396b6b09fd38f53378506c2d63af35
  React-RCTAnimation: cec1abbcfb006978a288c5072e3d611d6ff76d4c
  React-RCTBlob: 7596eb2048150e429127a92a701e6cd40a8c0a74
  React-RCTImage: 03c7e36877a579ee51dcc33079cc8bc98658a722
  React-RCTLinking: cdc3f1aaff5f321bc954a98b7ffae3f864a6eaa3
  React-RCTNetwork: 33b3da6944786edea496a5fc6afea466633fd711
  React-RCTSettings: a3b7b3124315f8c91fad5d8aff08ee97d4b471cd
  React-RCTText: ee9c8b70180fb58d062483d9664cd921d14b5961
  React-RCTVibration: 20deb1f6f001000d1f2603722ec110c66c74796b
  ReactCommon: 48926fc48fcd7c8a629860049ffba9c23b4005dc
  ReactNativeDarkMode: f61376360c5d983907e5c316e8e1c853a8c2f348
  RNCMaskedView: 744eb642f5d96bd670ea93f59e7a1346ea50976a
  RNGestureHandler: 82a89b0fde0a37e633c6233418f7249e2f8e59b5
  RNReanimated: 13f7a6a22667c4f00aac217bc66f94e8560b3d59
  RNScreens: 6833ac5c29cf2f03eed12103140530bbd75b6aea
  RNSVG: 68a534a5db06dcbdaebfd5079349191598caef7b
  RNTAztecView: 55fe897a9e3c4102c2ea09bf65cb295413a82f89
  Sentry: 9b922b396b0e0bca8516a10e36b0ea3ebea5faf7
  Sodium: 23d11554ecd556196d313cf6130d406dfe7ac6da
  Starscream: ef3ece99d765eeccb67de105bfa143f929026cf5
  SVProgressHUD: 1428aafac632c1f86f62aa4243ec12008d7a51d6
  UIDeviceIdentifier: f4bf3b343581a1beacdbf5fb1a8825bd5f05a4a4
  WordPress-Aztec-iOS: 870c93297849072aadfc2223e284094e73023e82
  WordPress-Editor-iOS: 068b32d02870464ff3cb9e3172e74234e13ed88c
  WordPressAuthenticator: 2674c56cad016118fb4725b866b380b612db66fc
  WordPressKit: a98ea46a711a1c5091a18c559eed67486ba62d52
  WordPressMocks: ff54a0fc44ed8968b5b685c34c6e56318e05dd8b
  WordPressShared: 0f7f10e96f8354d64f951c223ae61e8de7495a46
  WordPressUI: 0a0ff09a972072bfbbbc00887a8f651008c2c2a7
  WPMediaPicker: d5ae9a83cd5cc0e4de46bfc1c59120aa86658bc3
  wpxmlrpc: bf55a43a7e710bd2a4fb8c02dfe83b1246f14f13
  Yoga: c920bf12bf8146aa5cd118063378c2cf5682d16c
  ZendeskCommonUISDK: 5808802951ad2bb424f0bed4259dc3c0ce9b52ec
  ZendeskCoreSDK: 19a18e5ef2edcb18f4dbc0ea0d12bd31f515712a
  ZendeskMessagingAPISDK: 144e0fb0e633a3c4e73149b781ab65338938d5a8
  ZendeskMessagingSDK: 500e83d9413481e95180c37ddca0d4ef9d515600
  ZendeskSDKConfigurationsSDK: 8371b468db0d09e9198f6c5a97818826943ee1ee
  ZendeskSupportProvidersSDK: 5221df6ca45e0b6f12470a5e8e65ccf3ccca17fa
  ZendeskSupportSDK: e100a7a0a1bb5d7d43abbde3338727d985a4986d
  ZIPFoundation: e27423c004a5a1410c15933407747374e7c6cb6e

<<<<<<< HEAD
PODFILE CHECKSUM: c6cd63e0df261dd868bd1a7a5de0f2967cf40b71
=======
PODFILE CHECKSUM: a123d26f80f5f584a7b54add2057f9853d571c26
>>>>>>> 73c84b2d

COCOAPODS: 1.10.0<|MERGE_RESOLUTION|>--- conflicted
+++ resolved
@@ -649,14 +649,7 @@
   RNTAztecView:
     :git: https://github.com/wordpress-mobile/gutenberg-mobile.git
     :submodules: true
-<<<<<<< HEAD
-    :tag: v1.53.0-alpha1
-  WordPressUI:
-    :branch: task/16384-ipad-font-size
-    :git: https://github.com/wordpress-mobile/WordPressUI-iOS
-=======
     :tag: v1.53.0
->>>>>>> 73c84b2d
   Yoga:
     :podspec: https://raw.githubusercontent.com/wordpress-mobile/gutenberg-mobile/v1.53.0/third-party-podspecs/Yoga.podspec.json
 
@@ -671,14 +664,7 @@
   RNTAztecView:
     :git: https://github.com/wordpress-mobile/gutenberg-mobile.git
     :submodules: true
-<<<<<<< HEAD
-    :tag: v1.53.0-alpha1
-  WordPressUI:
-    :commit: 72fc4ecab4ecad4405b48f5ea396ef5fb8dad6a9
-    :git: https://github.com/wordpress-mobile/WordPressUI-iOS
-=======
     :tag: v1.53.0
->>>>>>> 73c84b2d
 
 SPEC CHECKSUMS:
   1PasswordExtension: f97cc80ae58053c331b2b6dc8843ba7103b33794
@@ -776,10 +762,6 @@
   ZendeskSupportSDK: e100a7a0a1bb5d7d43abbde3338727d985a4986d
   ZIPFoundation: e27423c004a5a1410c15933407747374e7c6cb6e
 
-<<<<<<< HEAD
-PODFILE CHECKSUM: c6cd63e0df261dd868bd1a7a5de0f2967cf40b71
-=======
 PODFILE CHECKSUM: a123d26f80f5f584a7b54add2057f9853d571c26
->>>>>>> 73c84b2d
 
 COCOAPODS: 1.10.0