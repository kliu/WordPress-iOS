PODS:
  - 1PasswordExtension (1.8.5)
  - Alamofire (4.8.0)
  - AlamofireNetworkActivityIndicator (2.4.0):
    - Alamofire (~> 4.8)
  - AppCenter (2.5.1):
    - AppCenter/Analytics (= 2.5.1)
    - AppCenter/Crashes (= 2.5.1)
  - AppCenter/Analytics (2.5.1):
    - AppCenter/Core
  - AppCenter/Core (2.5.1)
  - AppCenter/Crashes (2.5.1):
    - AppCenter/Core
  - AppCenter/Distribute (2.5.1):
    - AppCenter/Core
  - Automattic-Tracks-iOS (0.4.4-beta.2):
    - CocoaLumberjack (~> 3.5.2)
    - Reachability (~> 3.1)
    - Sentry (~> 4)
    - UIDeviceIdentifier (~> 1)
  - boost-for-react-native (1.63.0)
  - Charts (3.2.2):
    - Charts/Core (= 3.2.2)
  - Charts/Core (3.2.2)
  - CocoaLumberjack (3.5.2):
    - CocoaLumberjack/Core (= 3.5.2)
  - CocoaLumberjack/Core (3.5.2)
  - DoubleConversion (1.1.5)
  - Down (0.6.6)
  - FBLazyVector (0.61.5)
  - FBReactNativeSpec (0.61.5):
    - Folly (= 2018.10.22.00)
    - RCTRequired (= 0.61.5)
    - RCTTypeSafety (= 0.61.5)
    - React-Core (= 0.61.5)
    - React-jsi (= 0.61.5)
    - ReactCommon/turbomodule/core (= 0.61.5)
  - Folly (2018.10.22.00):
    - boost-for-react-native
    - DoubleConversion
    - Folly/Default (= 2018.10.22.00)
    - glog
  - Folly/Default (2018.10.22.00):
    - boost-for-react-native
    - DoubleConversion
    - glog
  - FormatterKit/Resources (1.8.2)
  - FormatterKit/TimeIntervalFormatter (1.8.2):
    - FormatterKit/Resources
  - FSInteractiveMap (0.1.0)
  - Gifu (3.2.0)
  - glog (0.3.5)
  - GoogleSignIn (4.4.0):
    - "GoogleToolboxForMac/NSDictionary+URLArguments (~> 2.1)"
    - "GoogleToolboxForMac/NSString+URLArguments (~> 2.1)"
    - GTMSessionFetcher/Core (~> 1.1)
  - GoogleToolboxForMac/DebugUtils (2.2.2):
    - GoogleToolboxForMac/Defines (= 2.2.2)
  - GoogleToolboxForMac/Defines (2.2.2)
  - "GoogleToolboxForMac/NSDictionary+URLArguments (2.2.2)":
    - GoogleToolboxForMac/DebugUtils (= 2.2.2)
    - GoogleToolboxForMac/Defines (= 2.2.2)
    - "GoogleToolboxForMac/NSString+URLArguments (= 2.2.2)"
  - "GoogleToolboxForMac/NSString+URLArguments (2.2.2)"
  - Gridicons (0.20-beta.1)
  - GTMSessionFetcher/Core (1.3.1)
  - Gutenberg (1.23.0):
    - React (= 0.61.5)
    - React-CoreModules (= 0.61.5)
    - React-RCTImage (= 0.61.5)
    - RNTAztecView
  - JTAppleCalendar (8.0.3)
  - lottie-ios (2.5.2)
  - MediaEditor (1.0.1):
    - TOCropViewController (~> 2.5.2)
  - MRProgress (0.8.3):
    - MRProgress/ActivityIndicator (= 0.8.3)
    - MRProgress/Blur (= 0.8.3)
    - MRProgress/Circular (= 0.8.3)
    - MRProgress/Icons (= 0.8.3)
    - MRProgress/NavigationBarProgress (= 0.8.3)
    - MRProgress/Overlay (= 0.8.3)
  - MRProgress/ActivityIndicator (0.8.3):
    - MRProgress/Stopable
  - MRProgress/Blur (0.8.3):
    - MRProgress/Helper
  - MRProgress/Circular (0.8.3):
    - MRProgress/Helper
    - MRProgress/ProgressBaseClass
    - MRProgress/Stopable
  - MRProgress/Helper (0.8.3)
  - MRProgress/Icons (0.8.3)
  - MRProgress/NavigationBarProgress (0.8.3):
    - MRProgress/ProgressBaseClass
  - MRProgress/Overlay (0.8.3):
    - MRProgress/ActivityIndicator
    - MRProgress/Blur
    - MRProgress/Circular
    - MRProgress/Helper
    - MRProgress/Icons
  - MRProgress/ProgressBaseClass (0.8.3)
  - MRProgress/Stopable (0.8.3):
    - MRProgress/Helper
  - Nimble (7.3.4)
  - NSObject-SafeExpectations (0.0.3)
  - "NSURL+IDN (0.3)"
  - OCMock (3.4.3)
  - OHHTTPStubs (6.1.0):
    - OHHTTPStubs/Default (= 6.1.0)
  - OHHTTPStubs/Core (6.1.0)
  - OHHTTPStubs/Default (6.1.0):
    - OHHTTPStubs/Core
    - OHHTTPStubs/JSON
    - OHHTTPStubs/NSURLSession
    - OHHTTPStubs/OHPathHelpers
  - OHHTTPStubs/JSON (6.1.0):
    - OHHTTPStubs/Core
  - OHHTTPStubs/NSURLSession (6.1.0):
    - OHHTTPStubs/Core
  - OHHTTPStubs/OHPathHelpers (6.1.0)
  - OHHTTPStubs/Swift (6.1.0):
    - OHHTTPStubs/Default
  - RCTRequired (0.61.5)
  - RCTTypeSafety (0.61.5):
    - FBLazyVector (= 0.61.5)
    - Folly (= 2018.10.22.00)
    - RCTRequired (= 0.61.5)
    - React-Core (= 0.61.5)
  - Reachability (3.2)
  - React (0.61.5):
    - React-Core (= 0.61.5)
    - React-Core/DevSupport (= 0.61.5)
    - React-Core/RCTWebSocket (= 0.61.5)
    - React-RCTActionSheet (= 0.61.5)
    - React-RCTAnimation (= 0.61.5)
    - React-RCTBlob (= 0.61.5)
    - React-RCTImage (= 0.61.5)
    - React-RCTLinking (= 0.61.5)
    - React-RCTNetwork (= 0.61.5)
    - React-RCTSettings (= 0.61.5)
    - React-RCTText (= 0.61.5)
    - React-RCTVibration (= 0.61.5)
  - React-Core (0.61.5):
    - Folly (= 2018.10.22.00)
    - glog
    - React-Core/Default (= 0.61.5)
    - React-cxxreact (= 0.61.5)
    - React-jsi (= 0.61.5)
    - React-jsiexecutor (= 0.61.5)
    - Yoga
  - React-Core/CoreModulesHeaders (0.61.5):
    - Folly (= 2018.10.22.00)
    - glog
    - React-Core/Default
    - React-cxxreact (= 0.61.5)
    - React-jsi (= 0.61.5)
    - React-jsiexecutor (= 0.61.5)
    - Yoga
  - React-Core/Default (0.61.5):
    - Folly (= 2018.10.22.00)
    - glog
    - React-cxxreact (= 0.61.5)
    - React-jsi (= 0.61.5)
    - React-jsiexecutor (= 0.61.5)
    - Yoga
  - React-Core/DevSupport (0.61.5):
    - Folly (= 2018.10.22.00)
    - glog
    - React-Core/Default (= 0.61.5)
    - React-Core/RCTWebSocket (= 0.61.5)
    - React-cxxreact (= 0.61.5)
    - React-jsi (= 0.61.5)
    - React-jsiexecutor (= 0.61.5)
    - React-jsinspector (= 0.61.5)
    - Yoga
  - React-Core/RCTActionSheetHeaders (0.61.5):
    - Folly (= 2018.10.22.00)
    - glog
    - React-Core/Default
    - React-cxxreact (= 0.61.5)
    - React-jsi (= 0.61.5)
    - React-jsiexecutor (= 0.61.5)
    - Yoga
  - React-Core/RCTAnimationHeaders (0.61.5):
    - Folly (= 2018.10.22.00)
    - glog
    - React-Core/Default
    - React-cxxreact (= 0.61.5)
    - React-jsi (= 0.61.5)
    - React-jsiexecutor (= 0.61.5)
    - Yoga
  - React-Core/RCTBlobHeaders (0.61.5):
    - Folly (= 2018.10.22.00)
    - glog
    - React-Core/Default
    - React-cxxreact (= 0.61.5)
    - React-jsi (= 0.61.5)
    - React-jsiexecutor (= 0.61.5)
    - Yoga
  - React-Core/RCTImageHeaders (0.61.5):
    - Folly (= 2018.10.22.00)
    - glog
    - React-Core/Default
    - React-cxxreact (= 0.61.5)
    - React-jsi (= 0.61.5)
    - React-jsiexecutor (= 0.61.5)
    - Yoga
  - React-Core/RCTLinkingHeaders (0.61.5):
    - Folly (= 2018.10.22.00)
    - glog
    - React-Core/Default
    - React-cxxreact (= 0.61.5)
    - React-jsi (= 0.61.5)
    - React-jsiexecutor (= 0.61.5)
    - Yoga
  - React-Core/RCTNetworkHeaders (0.61.5):
    - Folly (= 2018.10.22.00)
    - glog
    - React-Core/Default
    - React-cxxreact (= 0.61.5)
    - React-jsi (= 0.61.5)
    - React-jsiexecutor (= 0.61.5)
    - Yoga
  - React-Core/RCTSettingsHeaders (0.61.5):
    - Folly (= 2018.10.22.00)
    - glog
    - React-Core/Default
    - React-cxxreact (= 0.61.5)
    - React-jsi (= 0.61.5)
    - React-jsiexecutor (= 0.61.5)
    - Yoga
  - React-Core/RCTTextHeaders (0.61.5):
    - Folly (= 2018.10.22.00)
    - glog
    - React-Core/Default
    - React-cxxreact (= 0.61.5)
    - React-jsi (= 0.61.5)
    - React-jsiexecutor (= 0.61.5)
    - Yoga
  - React-Core/RCTVibrationHeaders (0.61.5):
    - Folly (= 2018.10.22.00)
    - glog
    - React-Core/Default
    - React-cxxreact (= 0.61.5)
    - React-jsi (= 0.61.5)
    - React-jsiexecutor (= 0.61.5)
    - Yoga
  - React-Core/RCTWebSocket (0.61.5):
    - Folly (= 2018.10.22.00)
    - glog
    - React-Core/Default (= 0.61.5)
    - React-cxxreact (= 0.61.5)
    - React-jsi (= 0.61.5)
    - React-jsiexecutor (= 0.61.5)
    - Yoga
  - React-CoreModules (0.61.5):
    - FBReactNativeSpec (= 0.61.5)
    - Folly (= 2018.10.22.00)
    - RCTTypeSafety (= 0.61.5)
    - React-Core/CoreModulesHeaders (= 0.61.5)
    - React-RCTImage (= 0.61.5)
    - ReactCommon/turbomodule/core (= 0.61.5)
  - React-cxxreact (0.61.5):
    - boost-for-react-native (= 1.63.0)
    - DoubleConversion
    - Folly (= 2018.10.22.00)
    - glog
    - React-jsinspector (= 0.61.5)
  - React-jsi (0.61.5):
    - boost-for-react-native (= 1.63.0)
    - DoubleConversion
    - Folly (= 2018.10.22.00)
    - glog
    - React-jsi/Default (= 0.61.5)
  - React-jsi/Default (0.61.5):
    - boost-for-react-native (= 1.63.0)
    - DoubleConversion
    - Folly (= 2018.10.22.00)
    - glog
  - React-jsiexecutor (0.61.5):
    - DoubleConversion
    - Folly (= 2018.10.22.00)
    - glog
    - React-cxxreact (= 0.61.5)
    - React-jsi (= 0.61.5)
  - React-jsinspector (0.61.5)
  - react-native-keyboard-aware-scroll-view (0.8.7):
    - React
  - react-native-linear-gradient (2.5.6):
    - React
  - react-native-safe-area (0.5.1):
    - React
  - react-native-slider (2.0.7):
    - React
  - react-native-video (4.4.1):
    - React-Core
    - react-native-video/Video (= 4.4.1)
  - react-native-video/Video (4.4.1):
    - React-Core
  - React-RCTActionSheet (0.61.5):
    - React-Core/RCTActionSheetHeaders (= 0.61.5)
  - React-RCTAnimation (0.61.5):
    - React-Core/RCTAnimationHeaders (= 0.61.5)
  - React-RCTBlob (0.61.5):
    - React-Core/RCTBlobHeaders (= 0.61.5)
    - React-Core/RCTWebSocket (= 0.61.5)
    - React-jsi (= 0.61.5)
    - React-RCTNetwork (= 0.61.5)
  - React-RCTImage (0.61.5):
    - React-Core/RCTImageHeaders (= 0.61.5)
    - React-RCTNetwork (= 0.61.5)
  - React-RCTLinking (0.61.5):
    - React-Core/RCTLinkingHeaders (= 0.61.5)
  - React-RCTNetwork (0.61.5):
    - React-Core/RCTNetworkHeaders (= 0.61.5)
  - React-RCTSettings (0.61.5):
    - React-Core/RCTSettingsHeaders (= 0.61.5)
  - React-RCTText (0.61.5):
    - React-Core/RCTTextHeaders (= 0.61.5)
  - React-RCTVibration (0.61.5):
    - React-Core/RCTVibrationHeaders (= 0.61.5)
  - ReactCommon (0.61.5):
    - ReactCommon/jscallinvoker (= 0.61.5)
    - ReactCommon/turbomodule (= 0.61.5)
  - ReactCommon/jscallinvoker (0.61.5):
    - DoubleConversion
    - Folly (= 2018.10.22.00)
    - glog
    - React-cxxreact (= 0.61.5)
  - ReactCommon/turbomodule (0.61.5):
    - DoubleConversion
    - Folly (= 2018.10.22.00)
    - glog
    - React-Core (= 0.61.5)
    - React-cxxreact (= 0.61.5)
    - React-jsi (= 0.61.5)
    - ReactCommon/jscallinvoker (= 0.61.5)
    - ReactCommon/turbomodule/core (= 0.61.5)
    - ReactCommon/turbomodule/samples (= 0.61.5)
  - ReactCommon/turbomodule/core (0.61.5):
    - DoubleConversion
    - Folly (= 2018.10.22.00)
    - glog
    - React-Core (= 0.61.5)
    - React-cxxreact (= 0.61.5)
    - React-jsi (= 0.61.5)
    - ReactCommon/jscallinvoker (= 0.61.5)
  - ReactCommon/turbomodule/samples (0.61.5):
    - DoubleConversion
    - Folly (= 2018.10.22.00)
    - glog
    - React-Core (= 0.61.5)
    - React-cxxreact (= 0.61.5)
    - React-jsi (= 0.61.5)
    - ReactCommon/jscallinvoker (= 0.61.5)
    - ReactCommon/turbomodule/core (= 0.61.5)
  - ReactNativeDarkMode (0.0.10):
    - React
  - RNSVG (9.13.6-gb):
    - React
  - RNTAztecView (1.23.0):
    - React-Core
    - WordPress-Aztec-iOS (= 1.16.0)
  - Sentry (4.5.0):
    - Sentry/Core (= 4.5.0)
  - Sentry/Core (4.5.0)
  - SimulatorStatusMagic (2.4.1)
  - Starscream (3.0.6)
  - SVProgressHUD (2.2.5)
  - TOCropViewController (2.5.2)
  - UIDeviceIdentifier (1.4.0)
  - WordPress-Aztec-iOS (1.16.0)
  - WordPress-Editor-iOS (1.16.0):
    - WordPress-Aztec-iOS (= 1.16.0)
  - WordPressAuthenticator (1.11.0-beta.2):
    - 1PasswordExtension (= 1.8.5)
    - Alamofire (= 4.8)
    - CocoaLumberjack (~> 3.5)
    - GoogleSignIn (~> 4.4)
    - Gridicons (~> 0.20-beta.1)
    - lottie-ios (= 2.5.2)
    - "NSURL+IDN (= 0.3)"
    - SVProgressHUD (= 2.2.5)
    - WordPressKit (~> 4.6.0-beta.1)
    - WordPressShared (~> 1.8.13-beta)
    - WordPressUI (~> 1.4-beta.1)
  - WordPressKit (4.6.0-beta.2):
    - Alamofire (~> 4.8.0)
    - CocoaLumberjack (~> 3.4)
    - NSObject-SafeExpectations (= 0.0.3)
    - UIDeviceIdentifier (~> 1)
    - WordPressShared (~> 1.8.13-beta)
    - wpxmlrpc (= 0.8.5-beta.1)
  - WordPressMocks (0.0.8)
  - WordPressShared (1.8.15):
    - CocoaLumberjack (~> 3.4)
    - FormatterKit/TimeIntervalFormatter (= 1.8.2)
  - WordPressUI (1.5.1)
  - WPMediaPicker (1.6.0)
  - wpxmlrpc (0.8.5-beta.1)
  - Yoga (1.14.0)
  - ZendeskCommonUISDK (4.0.0):
    - ZendeskSDKConfigurationsSDK (~> 1.1.2)
  - ZendeskCoreSDK (2.2.2)
  - ZendeskMessagingAPISDK (3.0.0):
    - ZendeskSDKConfigurationsSDK (~> 1.1.2)
  - ZendeskMessagingSDK (3.0.0):
    - ZendeskCommonUISDK (~> 4.0.0)
    - ZendeskMessagingAPISDK (~> 3.0.0)
  - ZendeskSDKConfigurationsSDK (1.1.3)
  - ZendeskSupportProvidersSDK (5.0.1):
    - ZendeskCoreSDK (~> 2.2.1)
  - ZendeskSupportSDK (5.0.0):
    - ZendeskMessagingSDK (~> 3.0.0)
    - ZendeskSupportProvidersSDK (~> 5.0.0)
  - ZIPFoundation (0.9.10)

DEPENDENCIES:
  - 1PasswordExtension (= 1.8.5)
  - Alamofire (= 4.8.0)
  - AlamofireNetworkActivityIndicator (~> 2.4)
  - AppCenter (= 2.5.1)
  - AppCenter/Distribute (= 2.5.1)
  - Automattic-Tracks-iOS (~> 0.4.4-beta.2)
  - Charts (~> 3.2.2)
  - CocoaLumberjack (= 3.5.2)
  - Down (~> 0.6.6)
  - FBLazyVector (from `https://raw.githubusercontent.com/wordpress-mobile/gutenberg-mobile/d377b883c761c2a71d29bd631f3d3227b3e313a2/react-native-gutenberg-bridge/third-party-podspecs/FBLazyVector.podspec.json`)
  - FBReactNativeSpec (from `https://raw.githubusercontent.com/wordpress-mobile/gutenberg-mobile/d377b883c761c2a71d29bd631f3d3227b3e313a2/react-native-gutenberg-bridge/third-party-podspecs/FBReactNativeSpec.podspec.json`)
  - Folly (from `https://raw.githubusercontent.com/wordpress-mobile/gutenberg-mobile/d377b883c761c2a71d29bd631f3d3227b3e313a2/react-native-gutenberg-bridge/third-party-podspecs/Folly.podspec.json`)
  - FormatterKit/TimeIntervalFormatter (= 1.8.2)
  - FSInteractiveMap (from `https://github.com/wordpress-mobile/FSInteractiveMap.git`, tag `0.2.0`)
  - Gifu (= 3.2.0)
  - glog (from `https://raw.githubusercontent.com/wordpress-mobile/gutenberg-mobile/d377b883c761c2a71d29bd631f3d3227b3e313a2/react-native-gutenberg-bridge/third-party-podspecs/glog.podspec.json`)
  - Gridicons (~> 0.20-beta.1)
  - Gutenberg (from `http://github.com/wordpress-mobile/gutenberg-mobile/`, commit `d377b883c761c2a71d29bd631f3d3227b3e313a2`)
  - JTAppleCalendar (~> 8.0.2)
  - MediaEditor (~> 1.0.1)
  - MRProgress (= 0.8.3)
  - Nimble (~> 7.3.1)
  - NSObject-SafeExpectations (= 0.0.3)
  - "NSURL+IDN (= 0.3)"
  - OCMock (= 3.4.3)
  - OHHTTPStubs (= 6.1.0)
  - OHHTTPStubs/Swift (= 6.1.0)
  - RCTRequired (from `https://raw.githubusercontent.com/wordpress-mobile/gutenberg-mobile/d377b883c761c2a71d29bd631f3d3227b3e313a2/react-native-gutenberg-bridge/third-party-podspecs/RCTRequired.podspec.json`)
  - RCTTypeSafety (from `https://raw.githubusercontent.com/wordpress-mobile/gutenberg-mobile/d377b883c761c2a71d29bd631f3d3227b3e313a2/react-native-gutenberg-bridge/third-party-podspecs/RCTTypeSafety.podspec.json`)
  - Reachability (= 3.2)
  - React (from `https://raw.githubusercontent.com/wordpress-mobile/gutenberg-mobile/d377b883c761c2a71d29bd631f3d3227b3e313a2/react-native-gutenberg-bridge/third-party-podspecs/React.podspec.json`)
  - React-Core (from `https://raw.githubusercontent.com/wordpress-mobile/gutenberg-mobile/d377b883c761c2a71d29bd631f3d3227b3e313a2/react-native-gutenberg-bridge/third-party-podspecs/React-Core.podspec.json`)
  - React-CoreModules (from `https://raw.githubusercontent.com/wordpress-mobile/gutenberg-mobile/d377b883c761c2a71d29bd631f3d3227b3e313a2/react-native-gutenberg-bridge/third-party-podspecs/React-CoreModules.podspec.json`)
  - React-cxxreact (from `https://raw.githubusercontent.com/wordpress-mobile/gutenberg-mobile/d377b883c761c2a71d29bd631f3d3227b3e313a2/react-native-gutenberg-bridge/third-party-podspecs/React-cxxreact.podspec.json`)
  - React-jsi (from `https://raw.githubusercontent.com/wordpress-mobile/gutenberg-mobile/d377b883c761c2a71d29bd631f3d3227b3e313a2/react-native-gutenberg-bridge/third-party-podspecs/React-jsi.podspec.json`)
  - React-jsiexecutor (from `https://raw.githubusercontent.com/wordpress-mobile/gutenberg-mobile/d377b883c761c2a71d29bd631f3d3227b3e313a2/react-native-gutenberg-bridge/third-party-podspecs/React-jsiexecutor.podspec.json`)
  - React-jsinspector (from `https://raw.githubusercontent.com/wordpress-mobile/gutenberg-mobile/d377b883c761c2a71d29bd631f3d3227b3e313a2/react-native-gutenberg-bridge/third-party-podspecs/React-jsinspector.podspec.json`)
  - react-native-keyboard-aware-scroll-view (from `https://raw.githubusercontent.com/wordpress-mobile/gutenberg-mobile/d377b883c761c2a71d29bd631f3d3227b3e313a2/react-native-gutenberg-bridge/third-party-podspecs/react-native-keyboard-aware-scroll-view.podspec.json`)
  - react-native-linear-gradient (from `https://raw.githubusercontent.com/wordpress-mobile/gutenberg-mobile/d377b883c761c2a71d29bd631f3d3227b3e313a2/react-native-gutenberg-bridge/third-party-podspecs/react-native-linear-gradient.podspec.json`)
  - react-native-safe-area (from `https://raw.githubusercontent.com/wordpress-mobile/gutenberg-mobile/d377b883c761c2a71d29bd631f3d3227b3e313a2/react-native-gutenberg-bridge/third-party-podspecs/react-native-safe-area.podspec.json`)
  - react-native-slider (from `https://raw.githubusercontent.com/wordpress-mobile/gutenberg-mobile/d377b883c761c2a71d29bd631f3d3227b3e313a2/react-native-gutenberg-bridge/third-party-podspecs/react-native-slider.podspec.json`)
  - react-native-video (from `https://raw.githubusercontent.com/wordpress-mobile/gutenberg-mobile/d377b883c761c2a71d29bd631f3d3227b3e313a2/react-native-gutenberg-bridge/third-party-podspecs/react-native-video.podspec.json`)
  - React-RCTActionSheet (from `https://raw.githubusercontent.com/wordpress-mobile/gutenberg-mobile/d377b883c761c2a71d29bd631f3d3227b3e313a2/react-native-gutenberg-bridge/third-party-podspecs/React-RCTActionSheet.podspec.json`)
  - React-RCTAnimation (from `https://raw.githubusercontent.com/wordpress-mobile/gutenberg-mobile/d377b883c761c2a71d29bd631f3d3227b3e313a2/react-native-gutenberg-bridge/third-party-podspecs/React-RCTAnimation.podspec.json`)
  - React-RCTBlob (from `https://raw.githubusercontent.com/wordpress-mobile/gutenberg-mobile/d377b883c761c2a71d29bd631f3d3227b3e313a2/react-native-gutenberg-bridge/third-party-podspecs/React-RCTBlob.podspec.json`)
  - React-RCTImage (from `https://raw.githubusercontent.com/wordpress-mobile/gutenberg-mobile/d377b883c761c2a71d29bd631f3d3227b3e313a2/react-native-gutenberg-bridge/third-party-podspecs/React-RCTImage.podspec.json`)
  - React-RCTLinking (from `https://raw.githubusercontent.com/wordpress-mobile/gutenberg-mobile/d377b883c761c2a71d29bd631f3d3227b3e313a2/react-native-gutenberg-bridge/third-party-podspecs/React-RCTLinking.podspec.json`)
  - React-RCTNetwork (from `https://raw.githubusercontent.com/wordpress-mobile/gutenberg-mobile/d377b883c761c2a71d29bd631f3d3227b3e313a2/react-native-gutenberg-bridge/third-party-podspecs/React-RCTNetwork.podspec.json`)
  - React-RCTSettings (from `https://raw.githubusercontent.com/wordpress-mobile/gutenberg-mobile/d377b883c761c2a71d29bd631f3d3227b3e313a2/react-native-gutenberg-bridge/third-party-podspecs/React-RCTSettings.podspec.json`)
  - React-RCTText (from `https://raw.githubusercontent.com/wordpress-mobile/gutenberg-mobile/d377b883c761c2a71d29bd631f3d3227b3e313a2/react-native-gutenberg-bridge/third-party-podspecs/React-RCTText.podspec.json`)
  - React-RCTVibration (from `https://raw.githubusercontent.com/wordpress-mobile/gutenberg-mobile/d377b883c761c2a71d29bd631f3d3227b3e313a2/react-native-gutenberg-bridge/third-party-podspecs/React-RCTVibration.podspec.json`)
  - ReactCommon (from `https://raw.githubusercontent.com/wordpress-mobile/gutenberg-mobile/d377b883c761c2a71d29bd631f3d3227b3e313a2/react-native-gutenberg-bridge/third-party-podspecs/ReactCommon.podspec.json`)
  - ReactNativeDarkMode (from `https://raw.githubusercontent.com/wordpress-mobile/gutenberg-mobile/d377b883c761c2a71d29bd631f3d3227b3e313a2/react-native-gutenberg-bridge/third-party-podspecs/ReactNativeDarkMode.podspec.json`)
  - RNSVG (from `https://raw.githubusercontent.com/wordpress-mobile/gutenberg-mobile/d377b883c761c2a71d29bd631f3d3227b3e313a2/react-native-gutenberg-bridge/third-party-podspecs/RNSVG.podspec.json`)
  - RNTAztecView (from `http://github.com/wordpress-mobile/gutenberg-mobile/`, commit `d377b883c761c2a71d29bd631f3d3227b3e313a2`)
  - SimulatorStatusMagic
  - Starscream (= 3.0.6)
  - SVProgressHUD (= 2.2.5)
  - WordPress-Editor-iOS (~> 1.16.0)
<<<<<<< HEAD
  - WordPressAuthenticator (~> 1.10.9)
  - WordPressKit (from `https://github.com/wordpress-mobile/WordPressKit-iOS.git`, commit `24af2c192fd628f4c5bb3e9be6c8312cb45260fe`)
=======
  - WordPressAuthenticator (~> 1.11.0-beta.2)
  - WordPressKit (~> 4.6.0-beta.1)
>>>>>>> d3d08271
  - WordPressMocks (~> 0.0.8)
  - WordPressShared (= 1.8.15)
  - WordPressUI (~> 1.5.1)
  - WPMediaPicker (~> 1.6.0)
  - Yoga (from `https://raw.githubusercontent.com/wordpress-mobile/gutenberg-mobile/d377b883c761c2a71d29bd631f3d3227b3e313a2/react-native-gutenberg-bridge/third-party-podspecs/Yoga.podspec.json`)
  - ZendeskSupportSDK (= 5.0.0)
  - ZIPFoundation (~> 0.9.8)

SPEC REPOS:
  trunk:
    - 1PasswordExtension
    - Alamofire
    - AlamofireNetworkActivityIndicator
    - AppCenter
    - Automattic-Tracks-iOS
    - boost-for-react-native
    - Charts
    - CocoaLumberjack
    - DoubleConversion
    - Down
    - FormatterKit
    - Gifu
    - GoogleSignIn
    - GoogleToolboxForMac
    - Gridicons
    - GTMSessionFetcher
    - JTAppleCalendar
    - lottie-ios
    - MediaEditor
    - MRProgress
    - Nimble
    - NSObject-SafeExpectations
    - "NSURL+IDN"
    - OCMock
    - OHHTTPStubs
    - Reachability
    - Sentry
    - SimulatorStatusMagic
    - Starscream
    - SVProgressHUD
    - TOCropViewController
    - UIDeviceIdentifier
    - WordPress-Aztec-iOS
    - WordPress-Editor-iOS
    - WordPressAuthenticator
    - WordPressMocks
    - WordPressShared
    - WordPressUI
    - WPMediaPicker
    - wpxmlrpc
    - ZendeskCommonUISDK
    - ZendeskCoreSDK
    - ZendeskMessagingAPISDK
    - ZendeskMessagingSDK
    - ZendeskSDKConfigurationsSDK
    - ZendeskSupportProvidersSDK
    - ZendeskSupportSDK
    - ZIPFoundation

EXTERNAL SOURCES:
  FBLazyVector:
    :podspec: https://raw.githubusercontent.com/wordpress-mobile/gutenberg-mobile/d377b883c761c2a71d29bd631f3d3227b3e313a2/react-native-gutenberg-bridge/third-party-podspecs/FBLazyVector.podspec.json
  FBReactNativeSpec:
    :podspec: https://raw.githubusercontent.com/wordpress-mobile/gutenberg-mobile/d377b883c761c2a71d29bd631f3d3227b3e313a2/react-native-gutenberg-bridge/third-party-podspecs/FBReactNativeSpec.podspec.json
  Folly:
    :podspec: https://raw.githubusercontent.com/wordpress-mobile/gutenberg-mobile/d377b883c761c2a71d29bd631f3d3227b3e313a2/react-native-gutenberg-bridge/third-party-podspecs/Folly.podspec.json
  FSInteractiveMap:
    :git: https://github.com/wordpress-mobile/FSInteractiveMap.git
    :tag: 0.2.0
  glog:
    :podspec: https://raw.githubusercontent.com/wordpress-mobile/gutenberg-mobile/d377b883c761c2a71d29bd631f3d3227b3e313a2/react-native-gutenberg-bridge/third-party-podspecs/glog.podspec.json
  Gutenberg:
    :commit: d377b883c761c2a71d29bd631f3d3227b3e313a2
    :git: http://github.com/wordpress-mobile/gutenberg-mobile/
  RCTRequired:
    :podspec: https://raw.githubusercontent.com/wordpress-mobile/gutenberg-mobile/d377b883c761c2a71d29bd631f3d3227b3e313a2/react-native-gutenberg-bridge/third-party-podspecs/RCTRequired.podspec.json
  RCTTypeSafety:
    :podspec: https://raw.githubusercontent.com/wordpress-mobile/gutenberg-mobile/d377b883c761c2a71d29bd631f3d3227b3e313a2/react-native-gutenberg-bridge/third-party-podspecs/RCTTypeSafety.podspec.json
  React:
    :podspec: https://raw.githubusercontent.com/wordpress-mobile/gutenberg-mobile/d377b883c761c2a71d29bd631f3d3227b3e313a2/react-native-gutenberg-bridge/third-party-podspecs/React.podspec.json
  React-Core:
    :podspec: https://raw.githubusercontent.com/wordpress-mobile/gutenberg-mobile/d377b883c761c2a71d29bd631f3d3227b3e313a2/react-native-gutenberg-bridge/third-party-podspecs/React-Core.podspec.json
  React-CoreModules:
    :podspec: https://raw.githubusercontent.com/wordpress-mobile/gutenberg-mobile/d377b883c761c2a71d29bd631f3d3227b3e313a2/react-native-gutenberg-bridge/third-party-podspecs/React-CoreModules.podspec.json
  React-cxxreact:
    :podspec: https://raw.githubusercontent.com/wordpress-mobile/gutenberg-mobile/d377b883c761c2a71d29bd631f3d3227b3e313a2/react-native-gutenberg-bridge/third-party-podspecs/React-cxxreact.podspec.json
  React-jsi:
    :podspec: https://raw.githubusercontent.com/wordpress-mobile/gutenberg-mobile/d377b883c761c2a71d29bd631f3d3227b3e313a2/react-native-gutenberg-bridge/third-party-podspecs/React-jsi.podspec.json
  React-jsiexecutor:
    :podspec: https://raw.githubusercontent.com/wordpress-mobile/gutenberg-mobile/d377b883c761c2a71d29bd631f3d3227b3e313a2/react-native-gutenberg-bridge/third-party-podspecs/React-jsiexecutor.podspec.json
  React-jsinspector:
    :podspec: https://raw.githubusercontent.com/wordpress-mobile/gutenberg-mobile/d377b883c761c2a71d29bd631f3d3227b3e313a2/react-native-gutenberg-bridge/third-party-podspecs/React-jsinspector.podspec.json
  react-native-keyboard-aware-scroll-view:
    :podspec: https://raw.githubusercontent.com/wordpress-mobile/gutenberg-mobile/d377b883c761c2a71d29bd631f3d3227b3e313a2/react-native-gutenberg-bridge/third-party-podspecs/react-native-keyboard-aware-scroll-view.podspec.json
  react-native-linear-gradient:
    :podspec: https://raw.githubusercontent.com/wordpress-mobile/gutenberg-mobile/d377b883c761c2a71d29bd631f3d3227b3e313a2/react-native-gutenberg-bridge/third-party-podspecs/react-native-linear-gradient.podspec.json
  react-native-safe-area:
    :podspec: https://raw.githubusercontent.com/wordpress-mobile/gutenberg-mobile/d377b883c761c2a71d29bd631f3d3227b3e313a2/react-native-gutenberg-bridge/third-party-podspecs/react-native-safe-area.podspec.json
  react-native-slider:
    :podspec: https://raw.githubusercontent.com/wordpress-mobile/gutenberg-mobile/d377b883c761c2a71d29bd631f3d3227b3e313a2/react-native-gutenberg-bridge/third-party-podspecs/react-native-slider.podspec.json
  react-native-video:
    :podspec: https://raw.githubusercontent.com/wordpress-mobile/gutenberg-mobile/d377b883c761c2a71d29bd631f3d3227b3e313a2/react-native-gutenberg-bridge/third-party-podspecs/react-native-video.podspec.json
  React-RCTActionSheet:
    :podspec: https://raw.githubusercontent.com/wordpress-mobile/gutenberg-mobile/d377b883c761c2a71d29bd631f3d3227b3e313a2/react-native-gutenberg-bridge/third-party-podspecs/React-RCTActionSheet.podspec.json
  React-RCTAnimation:
    :podspec: https://raw.githubusercontent.com/wordpress-mobile/gutenberg-mobile/d377b883c761c2a71d29bd631f3d3227b3e313a2/react-native-gutenberg-bridge/third-party-podspecs/React-RCTAnimation.podspec.json
  React-RCTBlob:
    :podspec: https://raw.githubusercontent.com/wordpress-mobile/gutenberg-mobile/d377b883c761c2a71d29bd631f3d3227b3e313a2/react-native-gutenberg-bridge/third-party-podspecs/React-RCTBlob.podspec.json
  React-RCTImage:
    :podspec: https://raw.githubusercontent.com/wordpress-mobile/gutenberg-mobile/d377b883c761c2a71d29bd631f3d3227b3e313a2/react-native-gutenberg-bridge/third-party-podspecs/React-RCTImage.podspec.json
  React-RCTLinking:
    :podspec: https://raw.githubusercontent.com/wordpress-mobile/gutenberg-mobile/d377b883c761c2a71d29bd631f3d3227b3e313a2/react-native-gutenberg-bridge/third-party-podspecs/React-RCTLinking.podspec.json
  React-RCTNetwork:
    :podspec: https://raw.githubusercontent.com/wordpress-mobile/gutenberg-mobile/d377b883c761c2a71d29bd631f3d3227b3e313a2/react-native-gutenberg-bridge/third-party-podspecs/React-RCTNetwork.podspec.json
  React-RCTSettings:
    :podspec: https://raw.githubusercontent.com/wordpress-mobile/gutenberg-mobile/d377b883c761c2a71d29bd631f3d3227b3e313a2/react-native-gutenberg-bridge/third-party-podspecs/React-RCTSettings.podspec.json
  React-RCTText:
    :podspec: https://raw.githubusercontent.com/wordpress-mobile/gutenberg-mobile/d377b883c761c2a71d29bd631f3d3227b3e313a2/react-native-gutenberg-bridge/third-party-podspecs/React-RCTText.podspec.json
  React-RCTVibration:
    :podspec: https://raw.githubusercontent.com/wordpress-mobile/gutenberg-mobile/d377b883c761c2a71d29bd631f3d3227b3e313a2/react-native-gutenberg-bridge/third-party-podspecs/React-RCTVibration.podspec.json
  ReactCommon:
    :podspec: https://raw.githubusercontent.com/wordpress-mobile/gutenberg-mobile/d377b883c761c2a71d29bd631f3d3227b3e313a2/react-native-gutenberg-bridge/third-party-podspecs/ReactCommon.podspec.json
  ReactNativeDarkMode:
    :podspec: https://raw.githubusercontent.com/wordpress-mobile/gutenberg-mobile/d377b883c761c2a71d29bd631f3d3227b3e313a2/react-native-gutenberg-bridge/third-party-podspecs/ReactNativeDarkMode.podspec.json
  RNSVG:
    :podspec: https://raw.githubusercontent.com/wordpress-mobile/gutenberg-mobile/d377b883c761c2a71d29bd631f3d3227b3e313a2/react-native-gutenberg-bridge/third-party-podspecs/RNSVG.podspec.json
  RNTAztecView:
    :commit: d377b883c761c2a71d29bd631f3d3227b3e313a2
    :git: http://github.com/wordpress-mobile/gutenberg-mobile/
  WordPressKit:
    :commit: 24af2c192fd628f4c5bb3e9be6c8312cb45260fe
    :git: https://github.com/wordpress-mobile/WordPressKit-iOS.git
  Yoga:
    :podspec: https://raw.githubusercontent.com/wordpress-mobile/gutenberg-mobile/d377b883c761c2a71d29bd631f3d3227b3e313a2/react-native-gutenberg-bridge/third-party-podspecs/Yoga.podspec.json

CHECKOUT OPTIONS:
  FSInteractiveMap:
    :git: https://github.com/wordpress-mobile/FSInteractiveMap.git
    :tag: 0.2.0
  Gutenberg:
    :commit: d377b883c761c2a71d29bd631f3d3227b3e313a2
    :git: http://github.com/wordpress-mobile/gutenberg-mobile/
  RNTAztecView:
    :commit: d377b883c761c2a71d29bd631f3d3227b3e313a2
    :git: http://github.com/wordpress-mobile/gutenberg-mobile/
  WordPressKit:
    :commit: 24af2c192fd628f4c5bb3e9be6c8312cb45260fe
    :git: https://github.com/wordpress-mobile/WordPressKit-iOS.git

SPEC CHECKSUMS:
  1PasswordExtension: 0e95bdea64ec8ff2f4f693be5467a09fac42a83d
  Alamofire: 3ec537f71edc9804815215393ae2b1a8ea33a844
  AlamofireNetworkActivityIndicator: 9acc3de3ca6645bf0efed462396b0df13dd3e7b8
  AppCenter: fddcbac6e4baae3d93a196ceb0bfe0e4ce407dec
  Automattic-Tracks-iOS: 6d382b8a75dd107c6d73f8f539e734ff5064ec69
  boost-for-react-native: 39c7adb57c4e60d6c5479dd8623128eb5b3f0f2c
  Charts: f69cf0518b6d1d62608ca504248f1bbe0b6ae77e
  CocoaLumberjack: 118bf4a820efc641f79fa487b75ed928dccfae23
  DoubleConversion: e22e0762848812a87afd67ffda3998d9ef29170c
  Down: 71bf4af3c04fa093e65dffa25c4b64fa61287373
  FBLazyVector: 47798d43f20e85af0d3cef09928b6e2d16dbbe4c
  FBReactNativeSpec: 8d0bf8eca089153f4196975ca190cda8c2d5dbd2
  Folly: 30e7936e1c45c08d884aa59369ed951a8e68cf51
  FormatterKit: 4b8f29acc9b872d5d12a63efb560661e8f2e1b98
  FSInteractiveMap: a396f610f48b76cb540baa87139d056429abda86
  Gifu: 7bcb6427457d85e0b4dff5a84ec5947ac19a93ea
  glog: 1f3da668190260b06b429bb211bfbee5cd790c28
  GoogleSignIn: 7ff245e1a7b26d379099d3243a562f5747e23d39
  GoogleToolboxForMac: 800648f8b3127618c1b59c7f97684427630c5ea3
  Gridicons: a89c04840b560895223a2c5c1e1299b518e0fc6f
  GTMSessionFetcher: cea130bbfe5a7edc8d06d3f0d17288c32ffe9925
  Gutenberg: fd94d54ccf8605564288cc6ef0f762da70f18b01
  JTAppleCalendar: 932cadea40b1051beab10f67843451d48ba16c99
  lottie-ios: 3fef45d3fabe63e3c7c2eb603dd64ddfffc73062
  MediaEditor: 7296cd01d7a0548fb2bc909aa72153b376a56a61
  MRProgress: 16de7cc9f347e8846797a770db102a323fe7ef09
  Nimble: 051e3d8912d40138fa5591c78594f95fb172af37
  NSObject-SafeExpectations: b989b68a8a9b7b9f2b264a8b52ba9d7aab8f3129
  "NSURL+IDN": 82355a0afd532fe1de08f6417c134b49b1a1c4b3
  OCMock: 43565190abc78977ad44a61c0d20d7f0784d35ab
  OHHTTPStubs: 1e21c7d2c084b8153fc53d48400d8919d2d432d0
  RCTRequired: 3ca691422140f76f04fd2af6dc90914cf0f81ef1
  RCTTypeSafety: aab4e9679dbb3682bf0404fded7b9557d7306795
  Reachability: 33e18b67625424e47b6cde6d202dce689ad7af96
  React: 5a954890216a4493df5ab2149f70f18592b513ac
  React-Core: 865fa241faa644ff20cb5ec87787b32a5acc43b3
  React-CoreModules: 026fafece67a3802aa8bb1995d27227b0d95e0f5
  React-cxxreact: 9c76312456310d1b486e23edb9ce576a5397ebc2
  React-jsi: 6d6afac4873e8a3433334378589a0a8190d58070
  React-jsiexecutor: 9dfdcd0db23042623894dcbc02d61a772da8e3c1
  React-jsinspector: 89927b9ec6d75759882949d2043ba704565edaec
  react-native-keyboard-aware-scroll-view: 01c4b2303c4ef1c49c4d239c9c5856f0393104df
  react-native-linear-gradient: 258ba8c61848324b1f2019bed5f460e6396137b7
  react-native-safe-area: e8230b0017d76c00de6b01e2412dcf86b127c6a3
  react-native-slider: b36527edad24d49d9f3b53f3078334f45558f97b
  react-native-video: 9de661e89386bb7ab78cc68e61a146cbdf5ad4ad
  React-RCTActionSheet: e8f642cfaa396b6b09fd38f53378506c2d63af35
  React-RCTAnimation: cec1abbcfb006978a288c5072e3d611d6ff76d4c
  React-RCTBlob: 7596eb2048150e429127a92a701e6cd40a8c0a74
  React-RCTImage: 03c7e36877a579ee51dcc33079cc8bc98658a722
  React-RCTLinking: cdc3f1aaff5f321bc954a98b7ffae3f864a6eaa3
  React-RCTNetwork: 33b3da6944786edea496a5fc6afea466633fd711
  React-RCTSettings: a3b7b3124315f8c91fad5d8aff08ee97d4b471cd
  React-RCTText: ee9c8b70180fb58d062483d9664cd921d14b5961
  React-RCTVibration: 20deb1f6f001000d1f2603722ec110c66c74796b
  ReactCommon: 48926fc48fcd7c8a629860049ffba9c23b4005dc
  ReactNativeDarkMode: f61376360c5d983907e5c316e8e1c853a8c2f348
  RNSVG: 68a534a5db06dcbdaebfd5079349191598caef7b
  RNTAztecView: 48948d6a92e3202dca86fbb3c579b0b3065c89fd
  Sentry: ab6c209f23700d1460691dbc90e19ed0a05d496b
  SimulatorStatusMagic: 28d4a9d1a500ac7cea0b2b5a43c1c6ddb40ba56c
  Starscream: ef3ece99d765eeccb67de105bfa143f929026cf5
  SVProgressHUD: 1428aafac632c1f86f62aa4243ec12008d7a51d6
  TOCropViewController: e9da34f484aedd4e5d5a8ab230ba217cfe16c729
  UIDeviceIdentifier: 44f805037d21b94394821828f4fcaba34b38c2d0
  WordPress-Aztec-iOS: 64a2989d25befb5ce086fac440315f696026ffd5
  WordPress-Editor-iOS: 63ef6a532af2c92e3301421f5c4af41ad3be8721
  WordPressAuthenticator: d7077030e7b5a38ad080821b3871c4a8ee131c8b
  WordPressKit: 36f3dd07e27cee3153ea0d77b9802bc4fec48c19
  WordPressMocks: b4064b99a073117bbc304abe82df78f2fbe60992
  WordPressShared: 02e0947034648cbd7251ffcc10f64d512f93a53b
  WordPressUI: ce0ac522146dabcd0a68ace24c0104dfdf6f4b0d
  WPMediaPicker: e5d28197da6b467d4e5975d64a49255977e39455
  wpxmlrpc: d758b6ad17723d31d06493acc932f6d9b340de95
  Yoga: c920bf12bf8146aa5cd118063378c2cf5682d16c
  ZendeskCommonUISDK: 3c432801e31abff97d6e30441ea102eaef6b99e2
  ZendeskCoreSDK: 86513e62c1ab68913416c9044463d9b687ca944f
  ZendeskMessagingAPISDK: 7c0cbd1d2c941f05b36f73e7db5faee5863fe8b0
  ZendeskMessagingSDK: 6f168161d834dd66668344f645f7a6b6b121b58a
  ZendeskSDKConfigurationsSDK: 918241bc7ec30e0af9e1b16333d54a584ee8ab9e
  ZendeskSupportProvidersSDK: e183d32abac888c448469e2005c4a5a8c3ed73f0
  ZendeskSupportSDK: a87ab1e4badace92c75eb11dc77ede1e995b2adc
  ZIPFoundation: 249fa8890597086cd536bb2df5c9804d84e122b0

<<<<<<< HEAD
PODFILE CHECKSUM: a8ec9903e4e4db246b7d56c5024820f0659138fc
=======
PODFILE CHECKSUM: ae7ddfb9992fe9edcf3567f27cfb45bf8b7607ae
>>>>>>> d3d08271

COCOAPODS: 1.8.4<|MERGE_RESOLUTION|>--- conflicted
+++ resolved
@@ -384,7 +384,7 @@
     - WordPressKit (~> 4.6.0-beta.1)
     - WordPressShared (~> 1.8.13-beta)
     - WordPressUI (~> 1.4-beta.1)
-  - WordPressKit (4.6.0-beta.2):
+  - WordPressKit (4.6.0-beta.3):
     - Alamofire (~> 4.8.0)
     - CocoaLumberjack (~> 3.4)
     - NSObject-SafeExpectations (= 0.0.3)
@@ -475,13 +475,8 @@
   - Starscream (= 3.0.6)
   - SVProgressHUD (= 2.2.5)
   - WordPress-Editor-iOS (~> 1.16.0)
-<<<<<<< HEAD
-  - WordPressAuthenticator (~> 1.10.9)
-  - WordPressKit (from `https://github.com/wordpress-mobile/WordPressKit-iOS.git`, commit `24af2c192fd628f4c5bb3e9be6c8312cb45260fe`)
-=======
   - WordPressAuthenticator (~> 1.11.0-beta.2)
-  - WordPressKit (~> 4.6.0-beta.1)
->>>>>>> d3d08271
+  - WordPressKit (from `https://github.com/wordpress-mobile/WordPressKit-iOS.git`, tag `4.6.0-beta.3`)
   - WordPressMocks (~> 0.0.8)
   - WordPressShared (= 1.8.15)
   - WordPressUI (~> 1.5.1)
@@ -612,8 +607,8 @@
     :commit: d377b883c761c2a71d29bd631f3d3227b3e313a2
     :git: http://github.com/wordpress-mobile/gutenberg-mobile/
   WordPressKit:
-    :commit: 24af2c192fd628f4c5bb3e9be6c8312cb45260fe
     :git: https://github.com/wordpress-mobile/WordPressKit-iOS.git
+    :tag: 4.6.0-beta.3
   Yoga:
     :podspec: https://raw.githubusercontent.com/wordpress-mobile/gutenberg-mobile/d377b883c761c2a71d29bd631f3d3227b3e313a2/react-native-gutenberg-bridge/third-party-podspecs/Yoga.podspec.json
 
@@ -628,8 +623,8 @@
     :commit: d377b883c761c2a71d29bd631f3d3227b3e313a2
     :git: http://github.com/wordpress-mobile/gutenberg-mobile/
   WordPressKit:
-    :commit: 24af2c192fd628f4c5bb3e9be6c8312cb45260fe
     :git: https://github.com/wordpress-mobile/WordPressKit-iOS.git
+    :tag: 4.6.0-beta.3
 
 SPEC CHECKSUMS:
   1PasswordExtension: 0e95bdea64ec8ff2f4f693be5467a09fac42a83d
@@ -700,7 +695,7 @@
   WordPress-Aztec-iOS: 64a2989d25befb5ce086fac440315f696026ffd5
   WordPress-Editor-iOS: 63ef6a532af2c92e3301421f5c4af41ad3be8721
   WordPressAuthenticator: d7077030e7b5a38ad080821b3871c4a8ee131c8b
-  WordPressKit: 36f3dd07e27cee3153ea0d77b9802bc4fec48c19
+  WordPressKit: 8bc057220b1e30f3e0ace953bbca37d623ee56d7
   WordPressMocks: b4064b99a073117bbc304abe82df78f2fbe60992
   WordPressShared: 02e0947034648cbd7251ffcc10f64d512f93a53b
   WordPressUI: ce0ac522146dabcd0a68ace24c0104dfdf6f4b0d
@@ -716,10 +711,6 @@
   ZendeskSupportSDK: a87ab1e4badace92c75eb11dc77ede1e995b2adc
   ZIPFoundation: 249fa8890597086cd536bb2df5c9804d84e122b0
 
-<<<<<<< HEAD
-PODFILE CHECKSUM: a8ec9903e4e4db246b7d56c5024820f0659138fc
-=======
-PODFILE CHECKSUM: ae7ddfb9992fe9edcf3567f27cfb45bf8b7607ae
->>>>>>> d3d08271
+PODFILE CHECKSUM: b993d502ed796053c5ff7bfb49876660b50857f6
 
 COCOAPODS: 1.8.4