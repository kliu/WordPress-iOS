--- conflicted
+++ resolved
@@ -395,11 +395,7 @@
   - WordPress-Aztec-iOS (1.19.3)
   - WordPress-Editor-iOS (1.19.3):
     - WordPress-Aztec-iOS (= 1.19.3)
-<<<<<<< HEAD
   - WordPressAuthenticator (1.23.0-beta.20):
-=======
-  - WordPressAuthenticator (1.23.0-beta.22):
->>>>>>> 41332327
     - 1PasswordExtension (= 1.8.6)
     - Alamofire (= 4.8)
     - CocoaLumberjack (~> 3.5)
@@ -659,13 +655,10 @@
   RNTAztecView:
     :git: http://github.com/wordpress-mobile/gutenberg-mobile/
     :submodules: true
-<<<<<<< HEAD
+    :tag: v1.35.0
   WordPressAuthenticator:
     :branch: feature/381-nav-to-login-magic-link
     :git: https://github.com/wordpress-mobile/WordPressAuthenticator-iOS.git
-=======
-    :tag: v1.35.0
->>>>>>> 41332327
   Yoga:
     :podspec: https://raw.githubusercontent.com/wordpress-mobile/gutenberg-mobile/v1.35.0/third-party-podspecs/Yoga.podspec.json
 
@@ -683,13 +676,10 @@
   RNTAztecView:
     :git: http://github.com/wordpress-mobile/gutenberg-mobile/
     :submodules: true
-<<<<<<< HEAD
+    :tag: v1.35.0
   WordPressAuthenticator:
     :commit: c5b257d95640b90d5382808e065eef8c73dd7842
     :git: https://github.com/wordpress-mobile/WordPressAuthenticator-iOS.git
-=======
-    :tag: v1.35.0
->>>>>>> 41332327
 
 SPEC CHECKSUMS:
   1PasswordExtension: f97cc80ae58053c331b2b6dc8843ba7103b33794
@@ -770,11 +760,7 @@
   UIDeviceIdentifier: a79ccdfc940373835a7d8e9fc7541e6bf61b6319
   WordPress-Aztec-iOS: b7ac8b30f746992e85d9668453ac87c2cdcecf4f
   WordPress-Editor-iOS: 1886f7fe464d79ee64ccfe7985281f8cf45f75eb
-<<<<<<< HEAD
   WordPressAuthenticator: 661efb0ce2802b8ed9b559acab76d0fd39df04e6
-=======
-  WordPressAuthenticator: 996559c434307c153eb2f54e144d51f6ec2e0635
->>>>>>> 41332327
   WordPressKit: c0b0221ea81c4f1a1089b2b4bcf402b39a966738
   WordPressMocks: b4064b99a073117bbc304abe82df78f2fbe60992
   WordPressShared: b56046080c99d41519d097c970df663fda48e218
@@ -791,10 +777,6 @@
   ZendeskSupportSDK: a87ab1e4badace92c75eb11dc77ede1e995b2adc
   ZIPFoundation: 249fa8890597086cd536bb2df5c9804d84e122b0
 
-<<<<<<< HEAD
 PODFILE CHECKSUM: 5801dd6ea1a20680853e39abd08828ebd219f0b1
-=======
-PODFILE CHECKSUM: e51db98c7a934174fa8392cdca8fed49eedb5380
->>>>>>> 41332327
 
 COCOAPODS: 1.8.4