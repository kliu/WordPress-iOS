--- conflicted
+++ resolved
@@ -298,11 +298,7 @@
   - Starscream (= 3.0.6)
   - SVProgressHUD (= 2.2.5)
   - WordPress-Editor-iOS (~> 1.8.0)
-<<<<<<< HEAD
-  - WordPressAuthenticator (from `https://github.com/wordpress-mobile/WordPressAuthenticator-iOS.git`, branch `feature/siwa_request`)
-=======
   - WordPressAuthenticator (~> 1.8.0-beta.4)
->>>>>>> dbb7a2bd
   - WordPressKit (~> 4.4.0)
   - WordPressMocks (~> 0.0.5)
   - WordPressShared (~> 1.8.7-beta.1)
@@ -346,6 +342,7 @@
     - UIDeviceIdentifier
     - WordPress-Aztec-iOS
     - WordPress-Editor-iOS
+    - WordPressAuthenticator
     - WordPressKit
     - WordPressMocks
     - WordPressShared
@@ -411,9 +408,6 @@
   RNTAztecView:
     :git: http://github.com/wordpress-mobile/gutenberg-mobile/
     :tag: v1.10.3
-  WordPressAuthenticator:
-    :branch: feature/siwa_request
-    :git: https://github.com/wordpress-mobile/WordPressAuthenticator-iOS.git
   yoga:
     :podspec: https://raw.githubusercontent.com/wordpress-mobile/gutenberg-mobile/v1.10.3/react-native-gutenberg-bridge/third-party-podspecs/yoga.podspec.json
 
@@ -427,9 +421,6 @@
   RNTAztecView:
     :git: http://github.com/wordpress-mobile/gutenberg-mobile/
     :tag: v1.10.3
-  WordPressAuthenticator:
-    :commit: ecbe78209b0027875ec87935966fed237b2a6c1b
-    :git: https://github.com/wordpress-mobile/WordPressAuthenticator-iOS.git
 
 SPEC CHECKSUMS:
   1PasswordExtension: 0e95bdea64ec8ff2f4f693be5467a09fac42a83d
@@ -490,11 +481,7 @@
   UIDeviceIdentifier: 8f8a24b257a4d978c8d40ad1e7355b944ffbfa8c
   WordPress-Aztec-iOS: 5022d76e7c4cd2a492f670944e24b9dd05639763
   WordPress-Editor-iOS: e0116fe2c4d3e0d2c325f053d9becdf637bfd708
-<<<<<<< HEAD
-  WordPressAuthenticator: 6600f70b90e5e9bb82b2d463b9610e8963a29f7a
-=======
   WordPressAuthenticator: cb629f614b190adb540b96b5eb971631851619cc
->>>>>>> dbb7a2bd
   WordPressKit: 9e6f4ffbec47aea18ce9f7a4cec7a785df9935db
   WordPressMocks: d8088f718439556ff3856d5881aef581740cd26a
   WordPressShared: fc1ef47c3dc91237ef225706bb21ea10c9e4388f
@@ -505,10 +492,6 @@
   ZendeskSDK: c2e49fd16a73e43e490f777cea67dd852b819ace
   ZIPFoundation: 89df685c971926b0323087952320bdfee9f0b6ef
 
-<<<<<<< HEAD
-PODFILE CHECKSUM: d1cdf1d10b4495408042096d4664342f6cfc7b6e
-=======
 PODFILE CHECKSUM: 0a4dcf3f8f452346db220e683b22bccd95edb02f
->>>>>>> dbb7a2bd
 
 COCOAPODS: 1.6.1