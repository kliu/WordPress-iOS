--- conflicted
+++ resolved
@@ -553,11 +553,7 @@
   - SVProgressHUD (= 2.2.5)
   - WordPress-Editor-iOS (~> 1.19.4)
   - WordPressAuthenticator (~> 1.42.0)
-<<<<<<< HEAD
-  - WordPressKit (from `https://github.com/wordpress-mobile/WordPressKit-iOS.git`, branch `feature/17000-update_comment_add_fields`)
-=======
   - WordPressKit (~> 4.41.0-beta)
->>>>>>> 7d22bced
   - WordPressMocks (~> 0.0.13)
   - WordPressShared (~> 1.16.0)
   - WordPressUI (~> 1.12.1)
@@ -715,9 +711,6 @@
     :git: https://github.com/wordpress-mobile/gutenberg-mobile.git
     :submodules: true
     :tag: v1.60.1
-  WordPressKit:
-    :branch: feature/17000-update_comment_add_fields
-    :git: https://github.com/wordpress-mobile/WordPressKit-iOS.git
   Yoga:
     :podspec: https://raw.githubusercontent.com/wordpress-mobile/gutenberg-mobile/v1.60.1/third-party-podspecs/Yoga.podspec.json
 
@@ -733,9 +726,6 @@
     :git: https://github.com/wordpress-mobile/gutenberg-mobile.git
     :submodules: true
     :tag: v1.60.1
-  WordPressKit:
-    :commit: db13add83ec91449f0cd988ef9bf1b14c5cc11d1
-    :git: https://github.com/wordpress-mobile/WordPressKit-iOS.git
 
 SPEC CHECKSUMS:
   1PasswordExtension: f97cc80ae58053c331b2b6dc8843ba7103b33794
@@ -820,11 +810,7 @@
   WordPress-Aztec-iOS: 870c93297849072aadfc2223e284094e73023e82
   WordPress-Editor-iOS: 068b32d02870464ff3cb9e3172e74234e13ed88c
   WordPressAuthenticator: 06278534519c741ecea346f504ad8d08082bfb0d
-<<<<<<< HEAD
-  WordPressKit: e61bbcb1fc031e5e797f69e05de6a24a92b09b23
-=======
   WordPressKit: 60ed78fe19e0e345c80a33661e85a68e9b99f64d
->>>>>>> 7d22bced
   WordPressMocks: dfac50a938ac74dddf5f7cce5a9110126408dd19
   WordPressShared: 5477f179c7fe03b5d574f91adda66f67d131827e
   WordPressUI: 414bf3a7d007618f94a1c7969d6e849779877d5d
@@ -840,10 +826,6 @@
   ZendeskSupportSDK: 3a8e508ab1d9dd22dc038df6c694466414e037ba
   ZIPFoundation: e27423c004a5a1410c15933407747374e7c6cb6e
 
-<<<<<<< HEAD
-PODFILE CHECKSUM: 1d1098f9d2652bcad89a95f6882194df36f81b84
-=======
 PODFILE CHECKSUM: 53164a8f45e7fdc6fbbf33b59bafc4b6f6695d15
->>>>>>> 7d22bced
 
 COCOAPODS: 1.10.1