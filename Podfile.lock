PODS:
  - Alamofire (4.8.0)
  - AlamofireImage (3.5.2):
    - Alamofire (~> 4.8)
  - AlamofireNetworkActivityIndicator (2.4.0):
    - Alamofire (~> 4.8)
  - AppCenter (5.0.3):
    - AppCenter/Analytics (= 5.0.3)
    - AppCenter/Crashes (= 5.0.3)
  - AppCenter/Analytics (5.0.3):
    - AppCenter/Core
  - AppCenter/Core (5.0.3)
  - AppCenter/Crashes (5.0.3):
    - AppCenter/Core
  - AppCenter/Distribute (5.0.3):
    - AppCenter/Core
  - Automattic-Tracks-iOS (3.0.0):
    - Sentry (~> 8.0)
    - Sodium (>= 0.9.1)
    - UIDeviceIdentifier (~> 2.0)
  - CocoaLumberjack/Core (3.8.0)
  - CocoaLumberjack/Swift (3.8.0):
    - CocoaLumberjack/Core
  - CropViewController (2.5.3)
  - Down (0.6.6)
  - FSInteractiveMap (0.1.0)
  - Gifu (3.3.1)
  - Gridicons (1.2.0)
  - Gutenberg (1.109.3)
  - JTAppleCalendar (8.0.5)
  - Kanvas (1.4.9):
    - CropViewController
  - MediaEditor (1.2.2):
    - CropViewController (~> 2.5.3)
  - NSObject-SafeExpectations (0.0.4)
  - "NSURL+IDN (0.4)"
  - OCMock (3.4.3)
  - OHHTTPStubs/Core (9.1.0)
  - OHHTTPStubs/Default (9.1.0):
    - OHHTTPStubs/Core
    - OHHTTPStubs/JSON
    - OHHTTPStubs/NSURLSession
    - OHHTTPStubs/OHPathHelpers
  - OHHTTPStubs/JSON (9.1.0):
    - OHHTTPStubs/Core
  - OHHTTPStubs/NSURLSession (9.1.0):
    - OHHTTPStubs/Core
  - OHHTTPStubs/OHPathHelpers (9.1.0)
  - OHHTTPStubs/Swift (9.1.0):
    - OHHTTPStubs/Default
  - Reachability (3.2)
  - Sentry (8.16.1):
    - Sentry/Core (= 8.16.1)
    - SentryPrivate (= 8.16.1)
  - Sentry/Core (8.16.1):
    - SentryPrivate (= 8.16.1)
  - SentryPrivate (8.16.1)
  - Sodium (0.9.1)
  - Starscream (3.0.6)
  - SVProgressHUD (2.2.5)
  - SwiftLint (0.53.0)
  - UIDeviceIdentifier (2.3.0)
  - WordPress-Aztec-iOS (1.19.9)
  - WordPress-Editor-iOS (1.19.9):
    - WordPress-Aztec-iOS (= 1.19.9)
  - WordPressAuthenticator (8.0.0):
    - Gridicons (~> 1.0)
    - "NSURL+IDN (= 0.4)"
    - SVProgressHUD (~> 2.2.5)
    - WordPressKit (~> 9.0.0)
    - WordPressShared (~> 2.1-beta)
    - WordPressUI (~> 1.7-beta)
  - WordPressKit (9.0.1):
    - Alamofire (~> 4.8.0)
    - NSObject-SafeExpectations (~> 0.0.4)
    - UIDeviceIdentifier (~> 2.0)
    - WordPressShared (~> 2.0-beta)
    - wpxmlrpc (~> 0.10)
  - WordPressShared (2.2.0)
  - WordPressUI (1.15.0)
  - wpxmlrpc (0.10.0)
  - ZendeskCommonUISDK (6.1.2)
  - ZendeskCoreSDK (2.5.1)
  - ZendeskMessagingAPISDK (3.8.3):
    - ZendeskSDKConfigurationsSDK (= 1.1.9)
  - ZendeskMessagingSDK (3.8.3):
    - ZendeskCommonUISDK (= 6.1.2)
    - ZendeskMessagingAPISDK (= 3.8.3)
  - ZendeskSDKConfigurationsSDK (1.1.9)
  - ZendeskSupportProvidersSDK (5.3.0):
    - ZendeskCoreSDK (~> 2.5.1)
  - ZendeskSupportSDK (5.3.0):
    - ZendeskMessagingSDK (~> 3.8.2)
    - ZendeskSupportProvidersSDK (~> 5.3.0)
  - ZIPFoundation (0.9.16)

DEPENDENCIES:
  - Alamofire (= 4.8.0)
  - AlamofireImage (= 3.5.2)
  - AlamofireNetworkActivityIndicator (~> 2.4)
  - AppCenter (~> 5.0)
  - AppCenter/Distribute (~> 5.0)
  - Automattic-Tracks-iOS (~> 3.0)
  - CocoaLumberjack/Swift (~> 3.0)
  - CropViewController (= 2.5.3)
  - Down (~> 0.6.6)
  - FSInteractiveMap (from `https://github.com/wordpress-mobile/FSInteractiveMap.git`, tag `0.2.0`)
  - Gifu (= 3.3.1)
  - Gridicons (~> 1.2)
<<<<<<< HEAD
  - Gutenberg (from `https://cdn.a8c-ci.services/gutenberg-mobile/Gutenberg-v1.109.3.podspec`)
=======
  - Gutenberg (from `https://cdn.a8c-ci.services/gutenberg-mobile/Gutenberg-v1.110.0-alpha2.podspec`)
>>>>>>> 12065e65
  - JTAppleCalendar (~> 8.0.5)
  - Kanvas (~> 1.4.4)
  - MediaEditor (>= 1.2.2, ~> 1.2)
  - NSObject-SafeExpectations (~> 0.0.4)
  - "NSURL+IDN (~> 0.4)"
  - OCMock (~> 3.4.3)
  - OHHTTPStubs/Swift (~> 9.1.0)
  - Reachability (= 3.2)
  - Starscream (= 3.0.6)
  - SVProgressHUD (= 2.2.5)
  - SwiftLint (~> 0.50)
  - WordPress-Editor-iOS (~> 1.19.9)
  - WordPressAuthenticator (from `https://github.com/wordpress-mobile/WordPressAuthenticator-iOS.git`, commit `b51b4b238103f7812db0aa1a265995e1c6d1e355`)
  - WordPressKit (from `https://github.com/wordpress-mobile/WordPressKit-iOS.git`, commit `32b5a9fdd097b82934a5ce679c915a1fc3f21848`)
  - WordPressShared (~> 2.2)
  - WordPressUI (~> 1.15)
  - ZendeskSupportSDK (= 5.3.0)
  - ZIPFoundation (~> 0.9.8)

SPEC REPOS:
  trunk:
    - Alamofire
    - AlamofireImage
    - AlamofireNetworkActivityIndicator
    - AppCenter
    - Automattic-Tracks-iOS
    - CocoaLumberjack
    - CropViewController
    - Down
    - Gifu
    - Gridicons
    - JTAppleCalendar
    - Kanvas
    - MediaEditor
    - NSObject-SafeExpectations
    - "NSURL+IDN"
    - OCMock
    - OHHTTPStubs
    - Reachability
    - Sentry
    - SentryPrivate
    - Sodium
    - Starscream
    - SVProgressHUD
    - SwiftLint
    - UIDeviceIdentifier
    - WordPress-Aztec-iOS
    - WordPress-Editor-iOS
    - WordPressShared
    - WordPressUI
    - wpxmlrpc
    - ZendeskCommonUISDK
    - ZendeskCoreSDK
    - ZendeskMessagingAPISDK
    - ZendeskMessagingSDK
    - ZendeskSDKConfigurationsSDK
    - ZendeskSupportProvidersSDK
    - ZendeskSupportSDK
    - ZIPFoundation

EXTERNAL SOURCES:
  FSInteractiveMap:
    :git: https://github.com/wordpress-mobile/FSInteractiveMap.git
    :tag: 0.2.0
  Gutenberg:
<<<<<<< HEAD
    :podspec: https://cdn.a8c-ci.services/gutenberg-mobile/Gutenberg-v1.109.3.podspec
=======
    :podspec: https://cdn.a8c-ci.services/gutenberg-mobile/Gutenberg-v1.110.0-alpha2.podspec
  WordPressAuthenticator:
    :commit: b51b4b238103f7812db0aa1a265995e1c6d1e355
    :git: https://github.com/wordpress-mobile/WordPressAuthenticator-iOS.git
  WordPressKit:
    :commit: 32b5a9fdd097b82934a5ce679c915a1fc3f21848
    :git: https://github.com/wordpress-mobile/WordPressKit-iOS.git
>>>>>>> 12065e65

CHECKOUT OPTIONS:
  FSInteractiveMap:
    :git: https://github.com/wordpress-mobile/FSInteractiveMap.git
    :tag: 0.2.0
  Gutenberg:
    :git: https://github.com/wordpress-mobile/gutenberg-mobile.git
    :submodules: true
    :tag: v1.100.2
  WordPressAuthenticator:
    :commit: b51b4b238103f7812db0aa1a265995e1c6d1e355
    :git: https://github.com/wordpress-mobile/WordPressAuthenticator-iOS.git
  WordPressKit:
    :commit: 32b5a9fdd097b82934a5ce679c915a1fc3f21848
    :git: https://github.com/wordpress-mobile/WordPressKit-iOS.git

SPEC CHECKSUMS:
  Alamofire: 3ec537f71edc9804815215393ae2b1a8ea33a844
  AlamofireImage: 63cfe3baf1370be6c498149687cf6db3e3b00999
  AlamofireNetworkActivityIndicator: 9acc3de3ca6645bf0efed462396b0df13dd3e7b8
  AppCenter: a4070ec3d4418b5539067a51f57155012e486ebd
  Automattic-Tracks-iOS: f30bf3362a77010ccb9fe9aded453645089f6ccb
  CocoaLumberjack: 78abfb691154e2a9df8ded4350d504ee19d90732
  CropViewController: a5c143548a0fabcd6cc25f2d26e40460cfb8c78c
  Down: 71bf4af3c04fa093e65dffa25c4b64fa61287373
  FSInteractiveMap: a396f610f48b76cb540baa87139d056429abda86
  Gifu: 416d4e38c4c2fed012f019e0a1d3ffcb58e5b842
  Gridicons: 4455b9f366960121430e45997e32112ae49ffe1d
<<<<<<< HEAD
  Gutenberg: 2e27d2fc2e287c093814ef7f32fc8f860492a49a
=======
  Gutenberg: fd7f055a7ec5c27c993e176c3c2b2a6548789b8d
>>>>>>> 12065e65
  JTAppleCalendar: 16c6501b22cb27520372c28b0a2e0b12c8d0cd73
  Kanvas: cc027f8058de881a4ae2b5aa5f05037b6d054d08
  MediaEditor: d08314cfcbfac74361071a306b4bc3a39b3356ae
  NSObject-SafeExpectations: ab8fe623d36b25aa1f150affa324e40a2f3c0374
  "NSURL+IDN": afc873e639c18138a1589697c3add197fe8679ca
  OCMock: 43565190abc78977ad44a61c0d20d7f0784d35ab
  OHHTTPStubs: 90eac6d8f2c18317baeca36698523dc67c513831
  Reachability: 33e18b67625424e47b6cde6d202dce689ad7af96
  Sentry: fcd7073d05654d9f0214d0226fca3d56d6530379
  SentryPrivate: 1cf54bae8be81dee04672b4c14ad5de52efb909f
  Sodium: 23d11554ecd556196d313cf6130d406dfe7ac6da
  Starscream: ef3ece99d765eeccb67de105bfa143f929026cf5
  SVProgressHUD: 1428aafac632c1f86f62aa4243ec12008d7a51d6
  SwiftLint: 5ce4d6a8ff83f1b5fd5ad5dbf30965d35af65e44
  UIDeviceIdentifier: 442b65b4ff1832d4ca9c2a157815cb29ad981b17
  WordPress-Aztec-iOS: fbebd569c61baa252b3f5058c0a2a9a6ada686bb
  WordPress-Editor-iOS: bda9f7f942212589b890329a0cb22547311749ef
  WordPressAuthenticator: 738d6423d11db1927b4f30dec8c4b90a442df8fc
  WordPressKit: 304725187d755db8d5ff73a58d27eda0071771c1
  WordPressShared: 87f3ee89b0a3e83106106f13a8b71605fb8eb6d2
  WordPressUI: a491454affda3b0fb812812e637dc5e8f8f6bd06
  wpxmlrpc: 68db063041e85d186db21f674adf08d9c70627fd
  ZendeskCommonUISDK: 5f0a83f412e07ae23701f18c412fe783b3249ef5
  ZendeskCoreSDK: 19a18e5ef2edcb18f4dbc0ea0d12bd31f515712a
  ZendeskMessagingAPISDK: db91be0c5cb88229d22f0e560ed99ba6e1dce02e
  ZendeskMessagingSDK: ce2750c0a3dbd40918ea2e2d44dd0dbe34d21bc8
  ZendeskSDKConfigurationsSDK: f91f54f3b41aa36ffbc43a37af9956752a062055
  ZendeskSupportProvidersSDK: 2bdf8544f7cd0fd4c002546f5704b813845beb2a
  ZendeskSupportSDK: 3a8e508ab1d9dd22dc038df6c694466414e037ba
  ZIPFoundation: d170fa8e270b2a32bef9dcdcabff5b8f1a5deced

PODFILE CHECKSUM: 15b140d335cb977dc0159e0edc13eaf0f761502a

COCOAPODS: 1.14.2<|MERGE_RESOLUTION|>--- conflicted
+++ resolved
@@ -107,11 +107,7 @@
   - FSInteractiveMap (from `https://github.com/wordpress-mobile/FSInteractiveMap.git`, tag `0.2.0`)
   - Gifu (= 3.3.1)
   - Gridicons (~> 1.2)
-<<<<<<< HEAD
-  - Gutenberg (from `https://cdn.a8c-ci.services/gutenberg-mobile/Gutenberg-v1.109.3.podspec`)
-=======
   - Gutenberg (from `https://cdn.a8c-ci.services/gutenberg-mobile/Gutenberg-v1.110.0-alpha2.podspec`)
->>>>>>> 12065e65
   - JTAppleCalendar (~> 8.0.5)
   - Kanvas (~> 1.4.4)
   - MediaEditor (>= 1.2.2, ~> 1.2)
@@ -177,9 +173,6 @@
     :git: https://github.com/wordpress-mobile/FSInteractiveMap.git
     :tag: 0.2.0
   Gutenberg:
-<<<<<<< HEAD
-    :podspec: https://cdn.a8c-ci.services/gutenberg-mobile/Gutenberg-v1.109.3.podspec
-=======
     :podspec: https://cdn.a8c-ci.services/gutenberg-mobile/Gutenberg-v1.110.0-alpha2.podspec
   WordPressAuthenticator:
     :commit: b51b4b238103f7812db0aa1a265995e1c6d1e355
@@ -187,7 +180,6 @@
   WordPressKit:
     :commit: 32b5a9fdd097b82934a5ce679c915a1fc3f21848
     :git: https://github.com/wordpress-mobile/WordPressKit-iOS.git
->>>>>>> 12065e65
 
 CHECKOUT OPTIONS:
   FSInteractiveMap:
@@ -216,11 +208,7 @@
   FSInteractiveMap: a396f610f48b76cb540baa87139d056429abda86
   Gifu: 416d4e38c4c2fed012f019e0a1d3ffcb58e5b842
   Gridicons: 4455b9f366960121430e45997e32112ae49ffe1d
-<<<<<<< HEAD
-  Gutenberg: 2e27d2fc2e287c093814ef7f32fc8f860492a49a
-=======
   Gutenberg: fd7f055a7ec5c27c993e176c3c2b2a6548789b8d
->>>>>>> 12065e65
   JTAppleCalendar: 16c6501b22cb27520372c28b0a2e0b12c8d0cd73
   Kanvas: cc027f8058de881a4ae2b5aa5f05037b6d054d08
   MediaEditor: d08314cfcbfac74361071a306b4bc3a39b3356ae
