PODS:
  - Alamofire (5.9.0)
  - AlamofireImage (4.3.0):
    - Alamofire (~> 5.8)
  - AlamofireNetworkActivityIndicator (3.1.0):
    - Alamofire (~> 5.1)
  - AppCenter (5.0.4):
    - AppCenter/Analytics (= 5.0.4)
    - AppCenter/Crashes (= 5.0.4)
  - AppCenter/Analytics (5.0.4):
    - AppCenter/Core
  - AppCenter/Core (5.0.4)
  - AppCenter/Crashes (5.0.4):
    - AppCenter/Core
  - AppCenter/Distribute (5.0.4):
    - AppCenter/Core
  - Automattic-Tracks-iOS (3.3.0):
    - Sentry (~> 8.0)
    - Sodium (>= 0.9.1)
    - UIDeviceIdentifier (~> 2.0)
  - CocoaLumberjack/Core (3.8.0)
  - CocoaLumberjack/Swift (3.8.0):
    - CocoaLumberjack/Core
  - CropViewController (2.5.3)
  - Down (0.6.6)
  - FSInteractiveMap (0.1.0)
  - Gifu (3.3.1)
  - Gravatar (1.0.1)
  - Gridicons (1.2.0)
  - Gutenberg (1.116.0)
  - JTAppleCalendar (8.0.5)
  - Kanvas (1.4.9):
    - CropViewController
  - MediaEditor (1.2.2):
    - CropViewController (~> 2.5.3)
  - NSObject-SafeExpectations (0.0.6)
  - "NSURL+IDN (0.4)"
  - OCMock (3.4.3)
  - OHHTTPStubs/Core (9.1.0)
  - OHHTTPStubs/Default (9.1.0):
    - OHHTTPStubs/Core
    - OHHTTPStubs/JSON
    - OHHTTPStubs/NSURLSession
    - OHHTTPStubs/OHPathHelpers
  - OHHTTPStubs/JSON (9.1.0):
    - OHHTTPStubs/Core
  - OHHTTPStubs/NSURLSession (9.1.0):
    - OHHTTPStubs/Core
  - OHHTTPStubs/OHPathHelpers (9.1.0)
  - OHHTTPStubs/Swift (9.1.0):
    - OHHTTPStubs/Default
  - Reachability (3.2)
  - Sentry (8.21.0):
    - Sentry/Core (= 8.21.0)
    - SentryPrivate (= 8.21.0)
  - Sentry/Core (8.21.0):
    - SentryPrivate (= 8.21.0)
  - SentryPrivate (8.21.0)
  - Sodium (0.9.1)
  - Starscream (4.0.8)
  - SVProgressHUD (2.2.5)
  - SwiftLint (0.54.0)
  - UIDeviceIdentifier (2.3.0)
  - WordPress-Aztec-iOS (1.19.11)
  - WordPress-Editor-iOS (1.19.11):
    - WordPress-Aztec-iOS (= 1.19.11)
  - WordPressAuthenticator (9.0.6):
    - Gridicons (~> 1.0)
    - "NSURL+IDN (= 0.4)"
    - SVProgressHUD (~> 2.2.5)
    - WordPressKit (~> 16.0)
    - WordPressShared (~> 2.1-beta)
    - WordPressUI (~> 1.7-beta)
  - WordPressKit (16.0.0):
    - NSObject-SafeExpectations (~> 0.0.4)
    - UIDeviceIdentifier (~> 2.0)
    - WordPressShared (~> 2.0-beta)
    - wpxmlrpc (~> 0.10)
  - WordPressShared (2.3.1)
  - WordPressUI (1.16.0)
  - wpxmlrpc (0.10.0)
  - ZendeskCommonUISDK (6.1.4)
  - ZendeskCoreSDK (2.5.1)
  - ZendeskMessagingAPISDK (3.8.5):
    - ZendeskSDKConfigurationsSDK (= 1.1.11)
  - ZendeskMessagingSDK (3.8.5):
    - ZendeskCommonUISDK (= 6.1.4)
    - ZendeskMessagingAPISDK (= 3.8.5)
  - ZendeskSDKConfigurationsSDK (1.1.11)
  - ZendeskSupportProvidersSDK (5.3.0):
    - ZendeskCoreSDK (~> 2.5.1)
  - ZendeskSupportSDK (5.3.0):
    - ZendeskMessagingSDK (~> 3.8.2)
    - ZendeskSupportProvidersSDK (~> 5.3.0)
  - ZIPFoundation (0.9.16)

DEPENDENCIES:
  - AlamofireImage (~> 4.0)
  - AlamofireNetworkActivityIndicator (~> 3.0)
  - AppCenter (~> 5.0)
  - AppCenter/Distribute (~> 5.0)
  - Automattic-Tracks-iOS (~> 3.3)
  - CocoaLumberjack/Swift (~> 3.0)
  - CropViewController (= 2.5.3)
  - Down (~> 0.6.6)
  - FSInteractiveMap (from `https://github.com/wordpress-mobile/FSInteractiveMap.git`, tag `0.2.0`)
  - Gifu (= 3.3.1)
  - Gravatar (= 1.0.1)
  - Gridicons (~> 1.2)
  - Gutenberg (from `https://cdn.a8c-ci.services/gutenberg-mobile/Gutenberg-v1.116.0.podspec`)
  - JTAppleCalendar (~> 8.0.5)
  - Kanvas (~> 1.4.4)
  - MediaEditor (>= 1.2.2, ~> 1.2)
  - NSObject-SafeExpectations (~> 0.0.4)
  - "NSURL+IDN (~> 0.4)"
  - OCMock (~> 3.4.3)
  - OHHTTPStubs/Swift (~> 9.1.0)
  - Reachability (= 3.2)
  - Starscream (~> 4.0)
  - SVProgressHUD (= 2.2.5)
  - SwiftLint (= 0.54.0)
  - WordPress-Editor-iOS (~> 1.19.11)
<<<<<<< HEAD
  - WordPressAuthenticator (>= 9.0.2, ~> 9.0)
  - WordPressKit (from `https://github.com/wordpress-mobile/WordPressKit-iOS.git`, commit `73454740bd6f643101e6e967a1411670775f19d6`)
=======
  - WordPressAuthenticator (>= 9.0.6, ~> 9.0)
  - WordPressKit (~> 16.0.0)
>>>>>>> 393ab0cb
  - WordPressShared (>= 2.3.1, ~> 2.3)
  - WordPressUI (~> 1.16)
  - ZendeskSupportSDK (= 5.3.0)
  - ZIPFoundation (= 0.9.16)

SPEC REPOS:
  https://github.com/wordpress-mobile/cocoapods-specs.git:
    - WordPress-Aztec-iOS
    - WordPress-Editor-iOS
    - WordPressAuthenticator
  trunk:
    - Alamofire
    - AlamofireImage
    - AlamofireNetworkActivityIndicator
    - AppCenter
    - Automattic-Tracks-iOS
    - CocoaLumberjack
    - CropViewController
    - Down
    - Gifu
    - Gravatar
    - Gridicons
    - JTAppleCalendar
    - Kanvas
    - MediaEditor
    - NSObject-SafeExpectations
    - "NSURL+IDN"
    - OCMock
    - OHHTTPStubs
    - Reachability
    - Sentry
    - SentryPrivate
    - Sodium
    - Starscream
    - SVProgressHUD
    - SwiftLint
    - UIDeviceIdentifier
    - WordPressKit
    - WordPressShared
    - WordPressUI
    - wpxmlrpc
    - ZendeskCommonUISDK
    - ZendeskCoreSDK
    - ZendeskMessagingAPISDK
    - ZendeskMessagingSDK
    - ZendeskSDKConfigurationsSDK
    - ZendeskSupportProvidersSDK
    - ZendeskSupportSDK
    - ZIPFoundation

EXTERNAL SOURCES:
  FSInteractiveMap:
    :git: https://github.com/wordpress-mobile/FSInteractiveMap.git
    :tag: 0.2.0
  Gutenberg:
    :podspec: https://cdn.a8c-ci.services/gutenberg-mobile/Gutenberg-v1.116.0.podspec
<<<<<<< HEAD
  WordPressKit:
    :commit: 73454740bd6f643101e6e967a1411670775f19d6
    :git: https://github.com/wordpress-mobile/WordPressKit-iOS.git
=======
>>>>>>> 393ab0cb

CHECKOUT OPTIONS:
  FSInteractiveMap:
    :git: https://github.com/wordpress-mobile/FSInteractiveMap.git
    :tag: 0.2.0
<<<<<<< HEAD
  WordPressKit:
    :commit: 73454740bd6f643101e6e967a1411670775f19d6
    :git: https://github.com/wordpress-mobile/WordPressKit-iOS.git
=======
>>>>>>> 393ab0cb

SPEC CHECKSUMS:
  Alamofire: 02b772c9910e8eba1a079227c32fbd9e46c90a24
  AlamofireImage: 843953fa97bee5f561cf05d83abd759e590b068d
  AlamofireNetworkActivityIndicator: 6564782bd7b9e6c430ae67d9277af01907b01ca4
  AppCenter: 85c92db0759d2792a65eb61d6842d2e86611a49a
  Automattic-Tracks-iOS: fc307762052ec20b733ae76363d1387a9d93d6a5
  CocoaLumberjack: 78abfb691154e2a9df8ded4350d504ee19d90732
  CropViewController: a5c143548a0fabcd6cc25f2d26e40460cfb8c78c
  Down: 71bf4af3c04fa093e65dffa25c4b64fa61287373
  FSInteractiveMap: a396f610f48b76cb540baa87139d056429abda86
  Gifu: 416d4e38c4c2fed012f019e0a1d3ffcb58e5b842
  Gravatar: 51437de6811c1d8d6f60c52985f2ca00a85cfc8e
  Gridicons: 4455b9f366960121430e45997e32112ae49ffe1d
  Gutenberg: fda9c1f9d8d5ec0b565d0efb32757a39b046f538
  JTAppleCalendar: 16c6501b22cb27520372c28b0a2e0b12c8d0cd73
  Kanvas: cc027f8058de881a4ae2b5aa5f05037b6d054d08
  MediaEditor: d08314cfcbfac74361071a306b4bc3a39b3356ae
  NSObject-SafeExpectations: c01c8881cbd97efad6f668286b913cd0b7d62ab5
  "NSURL+IDN": afc873e639c18138a1589697c3add197fe8679ca
  OCMock: 43565190abc78977ad44a61c0d20d7f0784d35ab
  OHHTTPStubs: 90eac6d8f2c18317baeca36698523dc67c513831
  Reachability: 33e18b67625424e47b6cde6d202dce689ad7af96
  Sentry: ebc12276bd17613a114ab359074096b6b3725203
  SentryPrivate: d651efb234cf385ec9a1cdd3eff94b5e78a0e0fe
  Sodium: 23d11554ecd556196d313cf6130d406dfe7ac6da
  Starscream: 19b5533ddb925208db698f0ac508a100b884a1b9
  SVProgressHUD: 1428aafac632c1f86f62aa4243ec12008d7a51d6
  SwiftLint: c1de071d9d08c8aba837545f6254315bc900e211
  UIDeviceIdentifier: 442b65b4ff1832d4ca9c2a157815cb29ad981b17
  WordPress-Aztec-iOS: 3732c6d865a5c9f35788377bdeda8a80ea10d0a1
  WordPress-Editor-iOS: 453345420ced3d3ef20f0051b3df46ff10281e0c
  WordPressAuthenticator: 6be121346d4303dd32904a57f6d0e68eaa825152
  WordPressKit: f6dc2acce37a526ddb59e02388b3d59da50918ed
  WordPressShared: 04c6d51441bb8fa29651075b3a5536c90ae89c76
  WordPressUI: ec5ebcf7e63e797ba51d07513e340c1b14cf45a4
  wpxmlrpc: 68db063041e85d186db21f674adf08d9c70627fd
  ZendeskCommonUISDK: ba160fe413b491af9e7bfcb9808afcd494dc83a5
  ZendeskCoreSDK: 19a18e5ef2edcb18f4dbc0ea0d12bd31f515712a
  ZendeskMessagingAPISDK: 410f9bcf07c79fe98d6f251da102368d6b356c54
  ZendeskMessagingSDK: 95d396c981dacfab83cc7b9736e8561d51a3052b
  ZendeskSDKConfigurationsSDK: ebced171fd1f4eb57760e8537d8cfa6a450122be
  ZendeskSupportProvidersSDK: 2bdf8544f7cd0fd4c002546f5704b813845beb2a
  ZendeskSupportSDK: 3a8e508ab1d9dd22dc038df6c694466414e037ba
  ZIPFoundation: d170fa8e270b2a32bef9dcdcabff5b8f1a5deced

<<<<<<< HEAD
PODFILE CHECKSUM: ee4ea88c3f0a441d33f6a46cdda55e9bf20bc352
=======
PODFILE CHECKSUM: cff152d6fd3b6c78aa23f95c2449c871b1248397
>>>>>>> 393ab0cb

COCOAPODS: 1.15.2<|MERGE_RESOLUTION|>--- conflicted
+++ resolved
@@ -120,13 +120,8 @@
   - SVProgressHUD (= 2.2.5)
   - SwiftLint (= 0.54.0)
   - WordPress-Editor-iOS (~> 1.19.11)
-<<<<<<< HEAD
-  - WordPressAuthenticator (>= 9.0.2, ~> 9.0)
-  - WordPressKit (from `https://github.com/wordpress-mobile/WordPressKit-iOS.git`, commit `73454740bd6f643101e6e967a1411670775f19d6`)
-=======
   - WordPressAuthenticator (>= 9.0.6, ~> 9.0)
   - WordPressKit (~> 16.0.0)
->>>>>>> 393ab0cb
   - WordPressShared (>= 2.3.1, ~> 2.3)
   - WordPressUI (~> 1.16)
   - ZendeskSupportSDK (= 5.3.0)
@@ -183,23 +178,11 @@
     :tag: 0.2.0
   Gutenberg:
     :podspec: https://cdn.a8c-ci.services/gutenberg-mobile/Gutenberg-v1.116.0.podspec
-<<<<<<< HEAD
-  WordPressKit:
-    :commit: 73454740bd6f643101e6e967a1411670775f19d6
-    :git: https://github.com/wordpress-mobile/WordPressKit-iOS.git
-=======
->>>>>>> 393ab0cb
 
 CHECKOUT OPTIONS:
   FSInteractiveMap:
     :git: https://github.com/wordpress-mobile/FSInteractiveMap.git
     :tag: 0.2.0
-<<<<<<< HEAD
-  WordPressKit:
-    :commit: 73454740bd6f643101e6e967a1411670775f19d6
-    :git: https://github.com/wordpress-mobile/WordPressKit-iOS.git
-=======
->>>>>>> 393ab0cb
 
 SPEC CHECKSUMS:
   Alamofire: 02b772c9910e8eba1a079227c32fbd9e46c90a24
@@ -246,10 +229,6 @@
   ZendeskSupportSDK: 3a8e508ab1d9dd22dc038df6c694466414e037ba
   ZIPFoundation: d170fa8e270b2a32bef9dcdcabff5b8f1a5deced
 
-<<<<<<< HEAD
-PODFILE CHECKSUM: ee4ea88c3f0a441d33f6a46cdda55e9bf20bc352
-=======
 PODFILE CHECKSUM: cff152d6fd3b6c78aa23f95c2449c871b1248397
->>>>>>> 393ab0cb
 
 COCOAPODS: 1.15.2