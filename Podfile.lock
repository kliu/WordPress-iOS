PODS:
  - 1PasswordExtension (1.8.6)
  - Alamofire (4.8.0)
  - AlamofireImage (3.5.2):
    - Alamofire (~> 4.8)
  - AlamofireNetworkActivityIndicator (2.4.0):
    - Alamofire (~> 4.8)
  - AMScrollingNavbar (5.6.0)
  - AppAuth (1.4.0):
    - AppAuth/Core (= 1.4.0)
    - AppAuth/ExternalUserAgent (= 1.4.0)
  - AppAuth/Core (1.4.0)
  - AppAuth/ExternalUserAgent (1.4.0)
  - AppCenter (2.5.1):
    - AppCenter/Analytics (= 2.5.1)
    - AppCenter/Crashes (= 2.5.1)
  - AppCenter/Analytics (2.5.1):
    - AppCenter/Core
  - AppCenter/Core (2.5.1)
  - AppCenter/Crashes (2.5.1):
    - AppCenter/Core
  - AppCenter/Distribute (2.5.1):
    - AppCenter/Core
  - Automattic-Tracks-iOS (0.5.1-beta.1):
    - CocoaLumberjack (~> 3)
    - Reachability (~> 3)
    - Sentry (~> 4)
    - Sodium (~> 0.8.0)
    - UIDeviceIdentifier (~> 1)
  - boost-for-react-native (1.63.0)
  - Charts (3.2.2):
    - Charts/Core (= 3.2.2)
  - Charts/Core (3.2.2)
  - CocoaLumberjack (3.5.2):
    - CocoaLumberjack/Core (= 3.5.2)
  - CocoaLumberjack/Core (3.5.2)
  - CropViewController (2.5.3)
  - DoubleConversion (1.1.5)
  - Down (0.6.6)
  - FBLazyVector (0.61.5)
  - FBReactNativeSpec (0.61.5):
    - Folly (= 2018.10.22.00)
    - RCTRequired (= 0.61.5)
    - RCTTypeSafety (= 0.61.5)
    - React-Core (= 0.61.5)
    - React-jsi (= 0.61.5)
    - ReactCommon/turbomodule/core (= 0.61.5)
  - Folly (2018.10.22.00):
    - boost-for-react-native
    - DoubleConversion
    - Folly/Default (= 2018.10.22.00)
    - glog
  - Folly/Default (2018.10.22.00):
    - boost-for-react-native
    - DoubleConversion
    - glog
  - FormatterKit/Resources (1.8.2)
  - FormatterKit/TimeIntervalFormatter (1.8.2):
    - FormatterKit/Resources
  - FSInteractiveMap (0.1.0)
  - Gifu (3.2.0)
  - glog (0.3.5)
  - GoogleSignIn (5.0.2):
    - AppAuth (~> 1.2)
    - GTMAppAuth (~> 1.0)
    - GTMSessionFetcher/Core (~> 1.1)
  - Gridicons (1.0.1)
  - GTMAppAuth (1.0.0):
    - AppAuth/Core (~> 1.0)
    - GTMSessionFetcher (~> 1.1)
  - GTMSessionFetcher (1.4.0):
    - GTMSessionFetcher/Full (= 1.4.0)
  - GTMSessionFetcher/Core (1.4.0)
  - GTMSessionFetcher/Full (1.4.0):
    - GTMSessionFetcher/Core (= 1.4.0)
  - Gutenberg (1.34.0):
    - React (= 0.61.5)
    - React-CoreModules (= 0.61.5)
    - React-RCTImage (= 0.61.5)
    - RNTAztecView
  - JTAppleCalendar (8.0.3)
  - lottie-ios (3.1.6)
  - MediaEditor (1.2.0):
    - CropViewController (~> 2.5.3)
  - MRProgress (0.8.3):
    - MRProgress/ActivityIndicator (= 0.8.3)
    - MRProgress/Blur (= 0.8.3)
    - MRProgress/Circular (= 0.8.3)
    - MRProgress/Icons (= 0.8.3)
    - MRProgress/NavigationBarProgress (= 0.8.3)
    - MRProgress/Overlay (= 0.8.3)
  - MRProgress/ActivityIndicator (0.8.3):
    - MRProgress/Stopable
  - MRProgress/Blur (0.8.3):
    - MRProgress/Helper
  - MRProgress/Circular (0.8.3):
    - MRProgress/Helper
    - MRProgress/ProgressBaseClass
    - MRProgress/Stopable
  - MRProgress/Helper (0.8.3)
  - MRProgress/Icons (0.8.3)
  - MRProgress/NavigationBarProgress (0.8.3):
    - MRProgress/ProgressBaseClass
  - MRProgress/Overlay (0.8.3):
    - MRProgress/ActivityIndicator
    - MRProgress/Blur
    - MRProgress/Circular
    - MRProgress/Helper
    - MRProgress/Icons
  - MRProgress/ProgressBaseClass (0.8.3)
  - MRProgress/Stopable (0.8.3):
    - MRProgress/Helper
  - Nimble (7.3.4)
  - NSObject-SafeExpectations (0.0.4)
  - "NSURL+IDN (0.4)"
  - OCMock (3.4.3)
  - OHHTTPStubs (6.1.0):
    - OHHTTPStubs/Default (= 6.1.0)
  - OHHTTPStubs/Core (6.1.0)
  - OHHTTPStubs/Default (6.1.0):
    - OHHTTPStubs/Core
    - OHHTTPStubs/JSON
    - OHHTTPStubs/NSURLSession
    - OHHTTPStubs/OHPathHelpers
  - OHHTTPStubs/JSON (6.1.0):
    - OHHTTPStubs/Core
  - OHHTTPStubs/NSURLSession (6.1.0):
    - OHHTTPStubs/Core
  - OHHTTPStubs/OHPathHelpers (6.1.0)
  - OHHTTPStubs/Swift (6.1.0):
    - OHHTTPStubs/Default
  - RCTRequired (0.61.5)
  - RCTTypeSafety (0.61.5):
    - FBLazyVector (= 0.61.5)
    - Folly (= 2018.10.22.00)
    - RCTRequired (= 0.61.5)
    - React-Core (= 0.61.5)
  - Reachability (3.2)
  - React (0.61.5):
    - React-Core (= 0.61.5)
    - React-Core/DevSupport (= 0.61.5)
    - React-Core/RCTWebSocket (= 0.61.5)
    - React-RCTActionSheet (= 0.61.5)
    - React-RCTAnimation (= 0.61.5)
    - React-RCTBlob (= 0.61.5)
    - React-RCTImage (= 0.61.5)
    - React-RCTLinking (= 0.61.5)
    - React-RCTNetwork (= 0.61.5)
    - React-RCTSettings (= 0.61.5)
    - React-RCTText (= 0.61.5)
    - React-RCTVibration (= 0.61.5)
  - React-Core (0.61.5):
    - Folly (= 2018.10.22.00)
    - glog
    - React-Core/Default (= 0.61.5)
    - React-cxxreact (= 0.61.5)
    - React-jsi (= 0.61.5)
    - React-jsiexecutor (= 0.61.5)
    - Yoga
  - React-Core/CoreModulesHeaders (0.61.5):
    - Folly (= 2018.10.22.00)
    - glog
    - React-Core/Default
    - React-cxxreact (= 0.61.5)
    - React-jsi (= 0.61.5)
    - React-jsiexecutor (= 0.61.5)
    - Yoga
  - React-Core/Default (0.61.5):
    - Folly (= 2018.10.22.00)
    - glog
    - React-cxxreact (= 0.61.5)
    - React-jsi (= 0.61.5)
    - React-jsiexecutor (= 0.61.5)
    - Yoga
  - React-Core/DevSupport (0.61.5):
    - Folly (= 2018.10.22.00)
    - glog
    - React-Core/Default (= 0.61.5)
    - React-Core/RCTWebSocket (= 0.61.5)
    - React-cxxreact (= 0.61.5)
    - React-jsi (= 0.61.5)
    - React-jsiexecutor (= 0.61.5)
    - React-jsinspector (= 0.61.5)
    - Yoga
  - React-Core/RCTActionSheetHeaders (0.61.5):
    - Folly (= 2018.10.22.00)
    - glog
    - React-Core/Default
    - React-cxxreact (= 0.61.5)
    - React-jsi (= 0.61.5)
    - React-jsiexecutor (= 0.61.5)
    - Yoga
  - React-Core/RCTAnimationHeaders (0.61.5):
    - Folly (= 2018.10.22.00)
    - glog
    - React-Core/Default
    - React-cxxreact (= 0.61.5)
    - React-jsi (= 0.61.5)
    - React-jsiexecutor (= 0.61.5)
    - Yoga
  - React-Core/RCTBlobHeaders (0.61.5):
    - Folly (= 2018.10.22.00)
    - glog
    - React-Core/Default
    - React-cxxreact (= 0.61.5)
    - React-jsi (= 0.61.5)
    - React-jsiexecutor (= 0.61.5)
    - Yoga
  - React-Core/RCTImageHeaders (0.61.5):
    - Folly (= 2018.10.22.00)
    - glog
    - React-Core/Default
    - React-cxxreact (= 0.61.5)
    - React-jsi (= 0.61.5)
    - React-jsiexecutor (= 0.61.5)
    - Yoga
  - React-Core/RCTLinkingHeaders (0.61.5):
    - Folly (= 2018.10.22.00)
    - glog
    - React-Core/Default
    - React-cxxreact (= 0.61.5)
    - React-jsi (= 0.61.5)
    - React-jsiexecutor (= 0.61.5)
    - Yoga
  - React-Core/RCTNetworkHeaders (0.61.5):
    - Folly (= 2018.10.22.00)
    - glog
    - React-Core/Default
    - React-cxxreact (= 0.61.5)
    - React-jsi (= 0.61.5)
    - React-jsiexecutor (= 0.61.5)
    - Yoga
  - React-Core/RCTSettingsHeaders (0.61.5):
    - Folly (= 2018.10.22.00)
    - glog
    - React-Core/Default
    - React-cxxreact (= 0.61.5)
    - React-jsi (= 0.61.5)
    - React-jsiexecutor (= 0.61.5)
    - Yoga
  - React-Core/RCTTextHeaders (0.61.5):
    - Folly (= 2018.10.22.00)
    - glog
    - React-Core/Default
    - React-cxxreact (= 0.61.5)
    - React-jsi (= 0.61.5)
    - React-jsiexecutor (= 0.61.5)
    - Yoga
  - React-Core/RCTVibrationHeaders (0.61.5):
    - Folly (= 2018.10.22.00)
    - glog
    - React-Core/Default
    - React-cxxreact (= 0.61.5)
    - React-jsi (= 0.61.5)
    - React-jsiexecutor (= 0.61.5)
    - Yoga
  - React-Core/RCTWebSocket (0.61.5):
    - Folly (= 2018.10.22.00)
    - glog
    - React-Core/Default (= 0.61.5)
    - React-cxxreact (= 0.61.5)
    - React-jsi (= 0.61.5)
    - React-jsiexecutor (= 0.61.5)
    - Yoga
  - React-CoreModules (0.61.5):
    - FBReactNativeSpec (= 0.61.5)
    - Folly (= 2018.10.22.00)
    - RCTTypeSafety (= 0.61.5)
    - React-Core/CoreModulesHeaders (= 0.61.5)
    - React-RCTImage (= 0.61.5)
    - ReactCommon/turbomodule/core (= 0.61.5)
  - React-cxxreact (0.61.5):
    - boost-for-react-native (= 1.63.0)
    - DoubleConversion
    - Folly (= 2018.10.22.00)
    - glog
    - React-jsinspector (= 0.61.5)
  - React-jsi (0.61.5):
    - boost-for-react-native (= 1.63.0)
    - DoubleConversion
    - Folly (= 2018.10.22.00)
    - glog
    - React-jsi/Default (= 0.61.5)
  - React-jsi/Default (0.61.5):
    - boost-for-react-native (= 1.63.0)
    - DoubleConversion
    - Folly (= 2018.10.22.00)
    - glog
  - React-jsiexecutor (0.61.5):
    - DoubleConversion
    - Folly (= 2018.10.22.00)
    - glog
    - React-cxxreact (= 0.61.5)
    - React-jsi (= 0.61.5)
  - React-jsinspector (0.61.5)
  - react-native-blur (3.3.0):
    - React
  - react-native-get-random-values (1.4.0):
    - React
  - react-native-keyboard-aware-scroll-view (0.8.8):
    - React
  - react-native-linear-gradient (2.5.6):
    - React
  - react-native-safe-area (0.5.1):
    - React
  - react-native-slider (3.0.2):
    - React
  - react-native-video (5.0.2):
    - React
    - react-native-video/Video (= 5.0.2)
  - react-native-video/Video (5.0.2):
    - React
  - React-RCTActionSheet (0.61.5):
    - React-Core/RCTActionSheetHeaders (= 0.61.5)
  - React-RCTAnimation (0.61.5):
    - React-Core/RCTAnimationHeaders (= 0.61.5)
  - React-RCTBlob (0.61.5):
    - React-Core/RCTBlobHeaders (= 0.61.5)
    - React-Core/RCTWebSocket (= 0.61.5)
    - React-jsi (= 0.61.5)
    - React-RCTNetwork (= 0.61.5)
  - React-RCTImage (0.61.5):
    - React-Core/RCTImageHeaders (= 0.61.5)
    - React-RCTNetwork (= 0.61.5)
  - React-RCTLinking (0.61.5):
    - React-Core/RCTLinkingHeaders (= 0.61.5)
  - React-RCTNetwork (0.61.5):
    - React-Core/RCTNetworkHeaders (= 0.61.5)
  - React-RCTSettings (0.61.5):
    - React-Core/RCTSettingsHeaders (= 0.61.5)
  - React-RCTText (0.61.5):
    - React-Core/RCTTextHeaders (= 0.61.5)
  - React-RCTVibration (0.61.5):
    - React-Core/RCTVibrationHeaders (= 0.61.5)
  - ReactCommon (0.61.5):
    - ReactCommon/jscallinvoker (= 0.61.5)
    - ReactCommon/turbomodule (= 0.61.5)
  - ReactCommon/jscallinvoker (0.61.5):
    - DoubleConversion
    - Folly (= 2018.10.22.00)
    - glog
    - React-cxxreact (= 0.61.5)
  - ReactCommon/turbomodule (0.61.5):
    - DoubleConversion
    - Folly (= 2018.10.22.00)
    - glog
    - React-Core (= 0.61.5)
    - React-cxxreact (= 0.61.5)
    - React-jsi (= 0.61.5)
    - ReactCommon/jscallinvoker (= 0.61.5)
    - ReactCommon/turbomodule/core (= 0.61.5)
    - ReactCommon/turbomodule/samples (= 0.61.5)
  - ReactCommon/turbomodule/core (0.61.5):
    - DoubleConversion
    - Folly (= 2018.10.22.00)
    - glog
    - React-Core (= 0.61.5)
    - React-cxxreact (= 0.61.5)
    - React-jsi (= 0.61.5)
    - ReactCommon/jscallinvoker (= 0.61.5)
  - ReactCommon/turbomodule/samples (0.61.5):
    - DoubleConversion
    - Folly (= 2018.10.22.00)
    - glog
    - React-Core (= 0.61.5)
    - React-cxxreact (= 0.61.5)
    - React-jsi (= 0.61.5)
    - ReactCommon/jscallinvoker (= 0.61.5)
    - ReactCommon/turbomodule/core (= 0.61.5)
  - ReactNativeDarkMode (0.0.10):
    - React
  - RNSVG (9.13.6-gb):
    - React
  - RNTAztecView (1.34.0):
    - React-Core
    - WordPress-Aztec-iOS (~> 1.19.3)
  - Sentry (4.5.0):
    - Sentry/Core (= 4.5.0)
  - Sentry/Core (4.5.0)
  - SimulatorStatusMagic (2.4.1)
  - Sodium (0.8.0)
  - Starscream (3.0.6)
  - SVProgressHUD (2.2.5)
  - UIDeviceIdentifier (1.5.0)
  - WordPress-Aztec-iOS (1.19.3)
  - WordPress-Editor-iOS (1.19.3):
    - WordPress-Aztec-iOS (= 1.19.3)
<<<<<<< HEAD
  - WordPressAuthenticator (1.23.0-beta.6):
=======
  - WordPressAuthenticator (1.23.0-beta.7):
>>>>>>> 7b01ab99
    - 1PasswordExtension (= 1.8.6)
    - Alamofire (= 4.8)
    - CocoaLumberjack (~> 3.5)
    - GoogleSignIn (~> 5.0.2)
    - Gridicons (~> 1.0)
    - lottie-ios (= 3.1.6)
    - "NSURL+IDN (= 0.4)"
    - SVProgressHUD (= 2.2.5)
    - WordPressKit (~> 4.14-beta)
    - WordPressShared (~> 1.11-beta)
    - WordPressUI (~> 1.7.0)
  - WordPressKit (4.14.0-beta.1):
    - Alamofire (~> 4.8.0)
    - CocoaLumberjack (~> 3.4)
    - NSObject-SafeExpectations (= 0.0.4)
    - UIDeviceIdentifier (~> 1)
    - WordPressShared (~> 1.10-beta)
    - wpxmlrpc (= 0.8.5)
  - WordPressMocks (0.0.8)
  - WordPressShared (1.11.0-beta.1):
    - CocoaLumberjack (~> 3.4)
    - FormatterKit/TimeIntervalFormatter (= 1.8.2)
  - WordPressUI (1.7.1)
  - WPMediaPicker (1.7.0)
  - wpxmlrpc (0.8.5)
  - Yoga (1.14.0)
  - ZendeskCommonUISDK (4.0.0):
    - ZendeskSDKConfigurationsSDK (~> 1.1.2)
  - ZendeskCoreSDK (2.2.2)
  - ZendeskMessagingAPISDK (3.0.0):
    - ZendeskSDKConfigurationsSDK (~> 1.1.2)
  - ZendeskMessagingSDK (3.0.0):
    - ZendeskCommonUISDK (~> 4.0.0)
    - ZendeskMessagingAPISDK (~> 3.0.0)
  - ZendeskSDKConfigurationsSDK (1.1.3)
  - ZendeskSupportProvidersSDK (5.0.1):
    - ZendeskCoreSDK (~> 2.2.1)
  - ZendeskSupportSDK (5.0.0):
    - ZendeskMessagingSDK (~> 3.0.0)
    - ZendeskSupportProvidersSDK (~> 5.0.0)
  - ZIPFoundation (0.9.10)

DEPENDENCIES:
  - Alamofire (= 4.8.0)
  - AlamofireImage (= 3.5.2)
  - AlamofireNetworkActivityIndicator (~> 2.4)
  - AMScrollingNavbar (= 5.6.0)
  - AppCenter (= 2.5.1)
  - AppCenter/Distribute (= 2.5.1)
  - Automattic-Tracks-iOS (~> 0.5.1-beta.1)
  - Charts (~> 3.2.2)
  - CocoaLumberjack (~> 3.0)
  - Down (~> 0.6.6)
  - FBLazyVector (from `https://raw.githubusercontent.com/wordpress-mobile/gutenberg-mobile/v1.34.0/third-party-podspecs/FBLazyVector.podspec.json`)
  - FBReactNativeSpec (from `https://raw.githubusercontent.com/wordpress-mobile/gutenberg-mobile/v1.34.0/third-party-podspecs/FBReactNativeSpec.podspec.json`)
  - Folly (from `https://raw.githubusercontent.com/wordpress-mobile/gutenberg-mobile/v1.34.0/third-party-podspecs/Folly.podspec.json`)
  - FSInteractiveMap (from `https://github.com/wordpress-mobile/FSInteractiveMap.git`, tag `0.2.0`)
  - Gifu (= 3.2.0)
  - glog (from `https://raw.githubusercontent.com/wordpress-mobile/gutenberg-mobile/v1.34.0/third-party-podspecs/glog.podspec.json`)
  - Gridicons (~> 1.0.1)
  - Gutenberg (from `http://github.com/wordpress-mobile/gutenberg-mobile/`, tag `v1.34.0`)
  - JTAppleCalendar (~> 8.0.2)
  - MediaEditor (~> 1.2.0)
  - MRProgress (= 0.8.3)
  - Nimble (~> 7.3.1)
  - NSObject-SafeExpectations (~> 0.0.4)
  - "NSURL+IDN (~> 0.4)"
  - OCMock (= 3.4.3)
  - OHHTTPStubs (= 6.1.0)
  - OHHTTPStubs/Swift (= 6.1.0)
  - RCTRequired (from `https://raw.githubusercontent.com/wordpress-mobile/gutenberg-mobile/v1.34.0/third-party-podspecs/RCTRequired.podspec.json`)
  - RCTTypeSafety (from `https://raw.githubusercontent.com/wordpress-mobile/gutenberg-mobile/v1.34.0/third-party-podspecs/RCTTypeSafety.podspec.json`)
  - Reachability (= 3.2)
  - React (from `https://raw.githubusercontent.com/wordpress-mobile/gutenberg-mobile/v1.34.0/third-party-podspecs/React.podspec.json`)
  - React-Core (from `https://raw.githubusercontent.com/wordpress-mobile/gutenberg-mobile/v1.34.0/third-party-podspecs/React-Core.podspec.json`)
  - React-CoreModules (from `https://raw.githubusercontent.com/wordpress-mobile/gutenberg-mobile/v1.34.0/third-party-podspecs/React-CoreModules.podspec.json`)
  - React-cxxreact (from `https://raw.githubusercontent.com/wordpress-mobile/gutenberg-mobile/v1.34.0/third-party-podspecs/React-cxxreact.podspec.json`)
  - React-jsi (from `https://raw.githubusercontent.com/wordpress-mobile/gutenberg-mobile/v1.34.0/third-party-podspecs/React-jsi.podspec.json`)
  - React-jsiexecutor (from `https://raw.githubusercontent.com/wordpress-mobile/gutenberg-mobile/v1.34.0/third-party-podspecs/React-jsiexecutor.podspec.json`)
  - React-jsinspector (from `https://raw.githubusercontent.com/wordpress-mobile/gutenberg-mobile/v1.34.0/third-party-podspecs/React-jsinspector.podspec.json`)
  - react-native-blur (from `https://raw.githubusercontent.com/wordpress-mobile/gutenberg-mobile/v1.34.0/third-party-podspecs/react-native-blur.podspec.json`)
  - react-native-get-random-values (from `https://raw.githubusercontent.com/wordpress-mobile/gutenberg-mobile/v1.34.0/third-party-podspecs/react-native-get-random-values.podspec.json`)
  - react-native-keyboard-aware-scroll-view (from `https://raw.githubusercontent.com/wordpress-mobile/gutenberg-mobile/v1.34.0/third-party-podspecs/react-native-keyboard-aware-scroll-view.podspec.json`)
  - react-native-linear-gradient (from `https://raw.githubusercontent.com/wordpress-mobile/gutenberg-mobile/v1.34.0/third-party-podspecs/react-native-linear-gradient.podspec.json`)
  - react-native-safe-area (from `https://raw.githubusercontent.com/wordpress-mobile/gutenberg-mobile/v1.34.0/third-party-podspecs/react-native-safe-area.podspec.json`)
  - react-native-slider (from `https://raw.githubusercontent.com/wordpress-mobile/gutenberg-mobile/v1.34.0/third-party-podspecs/react-native-slider.podspec.json`)
  - react-native-video (from `https://raw.githubusercontent.com/wordpress-mobile/gutenberg-mobile/v1.34.0/third-party-podspecs/react-native-video.podspec.json`)
  - React-RCTActionSheet (from `https://raw.githubusercontent.com/wordpress-mobile/gutenberg-mobile/v1.34.0/third-party-podspecs/React-RCTActionSheet.podspec.json`)
  - React-RCTAnimation (from `https://raw.githubusercontent.com/wordpress-mobile/gutenberg-mobile/v1.34.0/third-party-podspecs/React-RCTAnimation.podspec.json`)
  - React-RCTBlob (from `https://raw.githubusercontent.com/wordpress-mobile/gutenberg-mobile/v1.34.0/third-party-podspecs/React-RCTBlob.podspec.json`)
  - React-RCTImage (from `https://raw.githubusercontent.com/wordpress-mobile/gutenberg-mobile/v1.34.0/third-party-podspecs/React-RCTImage.podspec.json`)
  - React-RCTLinking (from `https://raw.githubusercontent.com/wordpress-mobile/gutenberg-mobile/v1.34.0/third-party-podspecs/React-RCTLinking.podspec.json`)
  - React-RCTNetwork (from `https://raw.githubusercontent.com/wordpress-mobile/gutenberg-mobile/v1.34.0/third-party-podspecs/React-RCTNetwork.podspec.json`)
  - React-RCTSettings (from `https://raw.githubusercontent.com/wordpress-mobile/gutenberg-mobile/v1.34.0/third-party-podspecs/React-RCTSettings.podspec.json`)
  - React-RCTText (from `https://raw.githubusercontent.com/wordpress-mobile/gutenberg-mobile/v1.34.0/third-party-podspecs/React-RCTText.podspec.json`)
  - React-RCTVibration (from `https://raw.githubusercontent.com/wordpress-mobile/gutenberg-mobile/v1.34.0/third-party-podspecs/React-RCTVibration.podspec.json`)
  - ReactCommon (from `https://raw.githubusercontent.com/wordpress-mobile/gutenberg-mobile/v1.34.0/third-party-podspecs/ReactCommon.podspec.json`)
  - ReactNativeDarkMode (from `https://raw.githubusercontent.com/wordpress-mobile/gutenberg-mobile/v1.34.0/third-party-podspecs/ReactNativeDarkMode.podspec.json`)
  - RNSVG (from `https://raw.githubusercontent.com/wordpress-mobile/gutenberg-mobile/v1.34.0/third-party-podspecs/RNSVG.podspec.json`)
  - RNTAztecView (from `http://github.com/wordpress-mobile/gutenberg-mobile/`, tag `v1.34.0`)
  - SimulatorStatusMagic
  - Starscream (= 3.0.6)
  - SVProgressHUD (= 2.2.5)
  - WordPress-Editor-iOS (~> 1.19.3)
  - WordPressAuthenticator (from `https://github.com/wordpress-mobile/WordPressAuthenticator-iOS.git`, branch `feature/352-siwa_wp_password`)
  - WordPressKit (~> 4.14-beta)
  - WordPressMocks (~> 0.0.8)
  - WordPressShared (~> 1.11-beta)
  - WordPressUI (~> 1.7.1)
  - WPMediaPicker (~> 1.7.0)
  - Yoga (from `https://raw.githubusercontent.com/wordpress-mobile/gutenberg-mobile/v1.34.0/third-party-podspecs/Yoga.podspec.json`)
  - ZendeskSupportSDK (= 5.0.0)
  - ZIPFoundation (~> 0.9.8)

SPEC REPOS:
  trunk:
    - 1PasswordExtension
    - Alamofire
    - AlamofireImage
    - AlamofireNetworkActivityIndicator
    - AMScrollingNavbar
    - AppAuth
    - AppCenter
    - Automattic-Tracks-iOS
    - boost-for-react-native
    - Charts
    - CocoaLumberjack
    - CropViewController
    - DoubleConversion
    - Down
    - FormatterKit
    - Gifu
    - GoogleSignIn
    - Gridicons
    - GTMAppAuth
    - GTMSessionFetcher
    - JTAppleCalendar
    - lottie-ios
    - MediaEditor
    - MRProgress
    - Nimble
    - NSObject-SafeExpectations
    - "NSURL+IDN"
    - OCMock
    - OHHTTPStubs
    - Reachability
    - Sentry
    - SimulatorStatusMagic
    - Sodium
    - Starscream
    - SVProgressHUD
    - UIDeviceIdentifier
    - WordPress-Aztec-iOS
    - WordPress-Editor-iOS
    - WordPressKit
    - WordPressMocks
    - WordPressShared
    - WordPressUI
    - WPMediaPicker
    - wpxmlrpc
    - ZendeskCommonUISDK
    - ZendeskCoreSDK
    - ZendeskMessagingAPISDK
    - ZendeskMessagingSDK
    - ZendeskSDKConfigurationsSDK
    - ZendeskSupportProvidersSDK
    - ZendeskSupportSDK
    - ZIPFoundation

EXTERNAL SOURCES:
  FBLazyVector:
    :podspec: https://raw.githubusercontent.com/wordpress-mobile/gutenberg-mobile/v1.34.0/third-party-podspecs/FBLazyVector.podspec.json
  FBReactNativeSpec:
    :podspec: https://raw.githubusercontent.com/wordpress-mobile/gutenberg-mobile/v1.34.0/third-party-podspecs/FBReactNativeSpec.podspec.json
  Folly:
    :podspec: https://raw.githubusercontent.com/wordpress-mobile/gutenberg-mobile/v1.34.0/third-party-podspecs/Folly.podspec.json
  FSInteractiveMap:
    :git: https://github.com/wordpress-mobile/FSInteractiveMap.git
    :tag: 0.2.0
  glog:
    :podspec: https://raw.githubusercontent.com/wordpress-mobile/gutenberg-mobile/v1.34.0/third-party-podspecs/glog.podspec.json
  Gutenberg:
    :git: http://github.com/wordpress-mobile/gutenberg-mobile/
    :submodules: true
    :tag: v1.34.0
  RCTRequired:
    :podspec: https://raw.githubusercontent.com/wordpress-mobile/gutenberg-mobile/v1.34.0/third-party-podspecs/RCTRequired.podspec.json
  RCTTypeSafety:
    :podspec: https://raw.githubusercontent.com/wordpress-mobile/gutenberg-mobile/v1.34.0/third-party-podspecs/RCTTypeSafety.podspec.json
  React:
    :podspec: https://raw.githubusercontent.com/wordpress-mobile/gutenberg-mobile/v1.34.0/third-party-podspecs/React.podspec.json
  React-Core:
    :podspec: https://raw.githubusercontent.com/wordpress-mobile/gutenberg-mobile/v1.34.0/third-party-podspecs/React-Core.podspec.json
  React-CoreModules:
    :podspec: https://raw.githubusercontent.com/wordpress-mobile/gutenberg-mobile/v1.34.0/third-party-podspecs/React-CoreModules.podspec.json
  React-cxxreact:
    :podspec: https://raw.githubusercontent.com/wordpress-mobile/gutenberg-mobile/v1.34.0/third-party-podspecs/React-cxxreact.podspec.json
  React-jsi:
    :podspec: https://raw.githubusercontent.com/wordpress-mobile/gutenberg-mobile/v1.34.0/third-party-podspecs/React-jsi.podspec.json
  React-jsiexecutor:
    :podspec: https://raw.githubusercontent.com/wordpress-mobile/gutenberg-mobile/v1.34.0/third-party-podspecs/React-jsiexecutor.podspec.json
  React-jsinspector:
    :podspec: https://raw.githubusercontent.com/wordpress-mobile/gutenberg-mobile/v1.34.0/third-party-podspecs/React-jsinspector.podspec.json
  react-native-blur:
    :podspec: https://raw.githubusercontent.com/wordpress-mobile/gutenberg-mobile/v1.34.0/third-party-podspecs/react-native-blur.podspec.json
  react-native-get-random-values:
    :podspec: https://raw.githubusercontent.com/wordpress-mobile/gutenberg-mobile/v1.34.0/third-party-podspecs/react-native-get-random-values.podspec.json
  react-native-keyboard-aware-scroll-view:
    :podspec: https://raw.githubusercontent.com/wordpress-mobile/gutenberg-mobile/v1.34.0/third-party-podspecs/react-native-keyboard-aware-scroll-view.podspec.json
  react-native-linear-gradient:
    :podspec: https://raw.githubusercontent.com/wordpress-mobile/gutenberg-mobile/v1.34.0/third-party-podspecs/react-native-linear-gradient.podspec.json
  react-native-safe-area:
    :podspec: https://raw.githubusercontent.com/wordpress-mobile/gutenberg-mobile/v1.34.0/third-party-podspecs/react-native-safe-area.podspec.json
  react-native-slider:
    :podspec: https://raw.githubusercontent.com/wordpress-mobile/gutenberg-mobile/v1.34.0/third-party-podspecs/react-native-slider.podspec.json
  react-native-video:
    :podspec: https://raw.githubusercontent.com/wordpress-mobile/gutenberg-mobile/v1.34.0/third-party-podspecs/react-native-video.podspec.json
  React-RCTActionSheet:
    :podspec: https://raw.githubusercontent.com/wordpress-mobile/gutenberg-mobile/v1.34.0/third-party-podspecs/React-RCTActionSheet.podspec.json
  React-RCTAnimation:
    :podspec: https://raw.githubusercontent.com/wordpress-mobile/gutenberg-mobile/v1.34.0/third-party-podspecs/React-RCTAnimation.podspec.json
  React-RCTBlob:
    :podspec: https://raw.githubusercontent.com/wordpress-mobile/gutenberg-mobile/v1.34.0/third-party-podspecs/React-RCTBlob.podspec.json
  React-RCTImage:
    :podspec: https://raw.githubusercontent.com/wordpress-mobile/gutenberg-mobile/v1.34.0/third-party-podspecs/React-RCTImage.podspec.json
  React-RCTLinking:
    :podspec: https://raw.githubusercontent.com/wordpress-mobile/gutenberg-mobile/v1.34.0/third-party-podspecs/React-RCTLinking.podspec.json
  React-RCTNetwork:
    :podspec: https://raw.githubusercontent.com/wordpress-mobile/gutenberg-mobile/v1.34.0/third-party-podspecs/React-RCTNetwork.podspec.json
  React-RCTSettings:
    :podspec: https://raw.githubusercontent.com/wordpress-mobile/gutenberg-mobile/v1.34.0/third-party-podspecs/React-RCTSettings.podspec.json
  React-RCTText:
    :podspec: https://raw.githubusercontent.com/wordpress-mobile/gutenberg-mobile/v1.34.0/third-party-podspecs/React-RCTText.podspec.json
  React-RCTVibration:
    :podspec: https://raw.githubusercontent.com/wordpress-mobile/gutenberg-mobile/v1.34.0/third-party-podspecs/React-RCTVibration.podspec.json
  ReactCommon:
    :podspec: https://raw.githubusercontent.com/wordpress-mobile/gutenberg-mobile/v1.34.0/third-party-podspecs/ReactCommon.podspec.json
  ReactNativeDarkMode:
    :podspec: https://raw.githubusercontent.com/wordpress-mobile/gutenberg-mobile/v1.34.0/third-party-podspecs/ReactNativeDarkMode.podspec.json
  RNSVG:
    :podspec: https://raw.githubusercontent.com/wordpress-mobile/gutenberg-mobile/v1.34.0/third-party-podspecs/RNSVG.podspec.json
  RNTAztecView:
    :git: http://github.com/wordpress-mobile/gutenberg-mobile/
    :submodules: true
    :tag: v1.34.0
  WordPressAuthenticator:
    :branch: feature/352-siwa_wp_password
    :git: https://github.com/wordpress-mobile/WordPressAuthenticator-iOS.git
  Yoga:
    :podspec: https://raw.githubusercontent.com/wordpress-mobile/gutenberg-mobile/v1.34.0/third-party-podspecs/Yoga.podspec.json

CHECKOUT OPTIONS:
  FSInteractiveMap:
    :git: https://github.com/wordpress-mobile/FSInteractiveMap.git
    :tag: 0.2.0
  Gutenberg:
    :git: http://github.com/wordpress-mobile/gutenberg-mobile/
    :submodules: true
    :tag: v1.34.0
  RNTAztecView:
    :git: http://github.com/wordpress-mobile/gutenberg-mobile/
    :submodules: true
    :tag: v1.34.0
  WordPressAuthenticator:
    :commit: 6f1941a21badf2a7bfbfef834a512dc60dd1551b
    :git: https://github.com/wordpress-mobile/WordPressAuthenticator-iOS.git

SPEC CHECKSUMS:
  1PasswordExtension: f97cc80ae58053c331b2b6dc8843ba7103b33794
  Alamofire: 3ec537f71edc9804815215393ae2b1a8ea33a844
  AlamofireImage: 63cfe3baf1370be6c498149687cf6db3e3b00999
  AlamofireNetworkActivityIndicator: 9acc3de3ca6645bf0efed462396b0df13dd3e7b8
  AMScrollingNavbar: cf0ec5a5ee659d76ba2509f630bf14fba7e16dc3
  AppAuth: 31bcec809a638d7bd2f86ea8a52bd45f6e81e7c7
  AppCenter: fddcbac6e4baae3d93a196ceb0bfe0e4ce407dec
  Automattic-Tracks-iOS: 044b34f28f6584d36faa64d1183d353198ed3bd6
  boost-for-react-native: 39c7adb57c4e60d6c5479dd8623128eb5b3f0f2c
  Charts: f69cf0518b6d1d62608ca504248f1bbe0b6ae77e
  CocoaLumberjack: 118bf4a820efc641f79fa487b75ed928dccfae23
  CropViewController: a5c143548a0fabcd6cc25f2d26e40460cfb8c78c
  DoubleConversion: e22e0762848812a87afd67ffda3998d9ef29170c
  Down: 71bf4af3c04fa093e65dffa25c4b64fa61287373
  FBLazyVector: 47798d43f20e85af0d3cef09928b6e2d16dbbe4c
  FBReactNativeSpec: 8d0bf8eca089153f4196975ca190cda8c2d5dbd2
  Folly: 30e7936e1c45c08d884aa59369ed951a8e68cf51
  FormatterKit: 4b8f29acc9b872d5d12a63efb560661e8f2e1b98
  FSInteractiveMap: a396f610f48b76cb540baa87139d056429abda86
  Gifu: 7bcb6427457d85e0b4dff5a84ec5947ac19a93ea
  glog: 1f3da668190260b06b429bb211bfbee5cd790c28
  GoogleSignIn: 7137d297ddc022a7e0aa4619c86d72c909fa7213
  Gridicons: 8e19276b20bb15d1fda1d4d0db96d066d170135b
  GTMAppAuth: 4deac854479704f348309e7b66189e604cf5e01e
  GTMSessionFetcher: 6f5c8abbab8a9bce4bb3f057e317728ec6182b10
  Gutenberg: aed47cf7e72ab346ba7fed3607a19c95658cf5b0
  JTAppleCalendar: 932cadea40b1051beab10f67843451d48ba16c99
  lottie-ios: 85ce835dd8c53e02509f20729fc7d6a4e6645a0a
  MediaEditor: 1ff91fda23f693b97c8b56de2456a46bbbebdbe1
  MRProgress: 16de7cc9f347e8846797a770db102a323fe7ef09
  Nimble: 051e3d8912d40138fa5591c78594f95fb172af37
  NSObject-SafeExpectations: ab8fe623d36b25aa1f150affa324e40a2f3c0374
  "NSURL+IDN": afc873e639c18138a1589697c3add197fe8679ca
  OCMock: 43565190abc78977ad44a61c0d20d7f0784d35ab
  OHHTTPStubs: 1e21c7d2c084b8153fc53d48400d8919d2d432d0
  RCTRequired: 3ca691422140f76f04fd2af6dc90914cf0f81ef1
  RCTTypeSafety: aab4e9679dbb3682bf0404fded7b9557d7306795
  Reachability: 33e18b67625424e47b6cde6d202dce689ad7af96
  React: 5a954890216a4493df5ab2149f70f18592b513ac
  React-Core: 865fa241faa644ff20cb5ec87787b32a5acc43b3
  React-CoreModules: 026fafece67a3802aa8bb1995d27227b0d95e0f5
  React-cxxreact: 9c76312456310d1b486e23edb9ce576a5397ebc2
  React-jsi: 6d6afac4873e8a3433334378589a0a8190d58070
  React-jsiexecutor: 9dfdcd0db23042623894dcbc02d61a772da8e3c1
  React-jsinspector: 89927b9ec6d75759882949d2043ba704565edaec
  react-native-blur: adb31865c20137dacb53c32e3423374ac2b8c5a0
  react-native-get-random-values: 8940331a943a46c165d3ed05802c09c392f8dd46
  react-native-keyboard-aware-scroll-view: ffa9152671fec9a571197ed2d02e0fcb90206e60
  react-native-linear-gradient: 258ba8c61848324b1f2019bed5f460e6396137b7
  react-native-safe-area: e8230b0017d76c00de6b01e2412dcf86b127c6a3
  react-native-slider: 2f186719b7ada773b78141b8dae62081d819b206
  react-native-video: d01ed7ff1e38fa7dcc6c15c94cf505e661b7bfd0
  React-RCTActionSheet: e8f642cfaa396b6b09fd38f53378506c2d63af35
  React-RCTAnimation: cec1abbcfb006978a288c5072e3d611d6ff76d4c
  React-RCTBlob: 7596eb2048150e429127a92a701e6cd40a8c0a74
  React-RCTImage: 03c7e36877a579ee51dcc33079cc8bc98658a722
  React-RCTLinking: cdc3f1aaff5f321bc954a98b7ffae3f864a6eaa3
  React-RCTNetwork: 33b3da6944786edea496a5fc6afea466633fd711
  React-RCTSettings: a3b7b3124315f8c91fad5d8aff08ee97d4b471cd
  React-RCTText: ee9c8b70180fb58d062483d9664cd921d14b5961
  React-RCTVibration: 20deb1f6f001000d1f2603722ec110c66c74796b
  ReactCommon: 48926fc48fcd7c8a629860049ffba9c23b4005dc
  ReactNativeDarkMode: f61376360c5d983907e5c316e8e1c853a8c2f348
  RNSVG: 68a534a5db06dcbdaebfd5079349191598caef7b
  RNTAztecView: 43c16fe501ae68907e77f71396c2ae92d214ce84
  Sentry: ab6c209f23700d1460691dbc90e19ed0a05d496b
  SimulatorStatusMagic: 28d4a9d1a500ac7cea0b2b5a43c1c6ddb40ba56c
  Sodium: 63c0ca312a932e6da481689537d4b35568841bdc
  Starscream: ef3ece99d765eeccb67de105bfa143f929026cf5
  SVProgressHUD: 1428aafac632c1f86f62aa4243ec12008d7a51d6
  UIDeviceIdentifier: a79ccdfc940373835a7d8e9fc7541e6bf61b6319
  WordPress-Aztec-iOS: b7ac8b30f746992e85d9668453ac87c2cdcecf4f
  WordPress-Editor-iOS: 1886f7fe464d79ee64ccfe7985281f8cf45f75eb
<<<<<<< HEAD
  WordPressAuthenticator: d10e8a0493215024669cc6113136bd3ab182fffb
=======
  WordPressAuthenticator: 7041470e3df9d08d0f0648a78fa596f35545f2f8
>>>>>>> 7b01ab99
  WordPressKit: dc7e501537b0f67e2bbfcdcb51ae4f71f0eee96b
  WordPressMocks: b4064b99a073117bbc304abe82df78f2fbe60992
  WordPressShared: a6fe876744bed80d54f920f5ae6f9dcdad338863
  WordPressUI: 9da5d966b8beb091950cd96880db398d7f30e246
  WPMediaPicker: 754bc043ea42abc2eae8a07e5680c777c112666a
  wpxmlrpc: 6a9bdd6ab9d1b159b384b0df0f3f39de9af4fecf
  Yoga: c920bf12bf8146aa5cd118063378c2cf5682d16c
  ZendeskCommonUISDK: 3c432801e31abff97d6e30441ea102eaef6b99e2
  ZendeskCoreSDK: 86513e62c1ab68913416c9044463d9b687ca944f
  ZendeskMessagingAPISDK: 7c0cbd1d2c941f05b36f73e7db5faee5863fe8b0
  ZendeskMessagingSDK: 6f168161d834dd66668344f645f7a6b6b121b58a
  ZendeskSDKConfigurationsSDK: 918241bc7ec30e0af9e1b16333d54a584ee8ab9e
  ZendeskSupportProvidersSDK: e183d32abac888c448469e2005c4a5a8c3ed73f0
  ZendeskSupportSDK: a87ab1e4badace92c75eb11dc77ede1e995b2adc
  ZIPFoundation: 249fa8890597086cd536bb2df5c9804d84e122b0

PODFILE CHECKSUM: de2041bf2e525307e50705d042f7dfc739f0834d

COCOAPODS: 1.8.4<|MERGE_RESOLUTION|>--- conflicted
+++ resolved
@@ -385,11 +385,7 @@
   - WordPress-Aztec-iOS (1.19.3)
   - WordPress-Editor-iOS (1.19.3):
     - WordPress-Aztec-iOS (= 1.19.3)
-<<<<<<< HEAD
-  - WordPressAuthenticator (1.23.0-beta.6):
-=======
-  - WordPressAuthenticator (1.23.0-beta.7):
->>>>>>> 7b01ab99
+  - WordPressAuthenticator (1.23.0-beta.8):
     - 1PasswordExtension (= 1.8.6)
     - Alamofire (= 4.8)
     - CocoaLumberjack (~> 3.5)
@@ -654,7 +650,7 @@
     :submodules: true
     :tag: v1.34.0
   WordPressAuthenticator:
-    :commit: 6f1941a21badf2a7bfbfef834a512dc60dd1551b
+    :commit: 102fb7af24f5933db6538ae90c2ccd342dcd41cf
     :git: https://github.com/wordpress-mobile/WordPressAuthenticator-iOS.git
 
 SPEC CHECKSUMS:
@@ -731,11 +727,7 @@
   UIDeviceIdentifier: a79ccdfc940373835a7d8e9fc7541e6bf61b6319
   WordPress-Aztec-iOS: b7ac8b30f746992e85d9668453ac87c2cdcecf4f
   WordPress-Editor-iOS: 1886f7fe464d79ee64ccfe7985281f8cf45f75eb
-<<<<<<< HEAD
-  WordPressAuthenticator: d10e8a0493215024669cc6113136bd3ab182fffb
-=======
-  WordPressAuthenticator: 7041470e3df9d08d0f0648a78fa596f35545f2f8
->>>>>>> 7b01ab99
+  WordPressAuthenticator: 2788e77ebda73a512ff78e230ccccde1f484e94b
   WordPressKit: dc7e501537b0f67e2bbfcdcb51ae4f71f0eee96b
   WordPressMocks: b4064b99a073117bbc304abe82df78f2fbe60992
   WordPressShared: a6fe876744bed80d54f920f5ae6f9dcdad338863
