PODS:
  - 1PasswordExtension (1.8.6)
  - Alamofire (4.8.0)
  - AlamofireImage (3.5.2):
    - Alamofire (~> 4.8)
  - AlamofireNetworkActivityIndicator (2.4.0):
    - Alamofire (~> 4.8)
  - AMScrollingNavbar (5.6.0)
  - AppAuth (1.4.0):
    - AppAuth/Core (= 1.4.0)
    - AppAuth/ExternalUserAgent (= 1.4.0)
  - AppAuth/Core (1.4.0)
  - AppAuth/ExternalUserAgent (1.4.0)
  - AppCenter (4.2.0):
    - AppCenter/Analytics (= 4.2.0)
    - AppCenter/Crashes (= 4.2.0)
  - AppCenter/Analytics (4.2.0):
    - AppCenter/Core
  - AppCenter/Core (4.2.0)
  - AppCenter/Crashes (4.2.0):
    - AppCenter/Core
  - AppCenter/Distribute (4.2.0):
    - AppCenter/Core
  - Automattic-Tracks-iOS (0.9.1):
    - CocoaLumberjack (~> 3)
    - Reachability (~> 3)
    - Sentry (~> 6)
    - Sodium (>= 0.9.1)
    - UIDeviceIdentifier (~> 1)
  - boost-for-react-native (1.63.0)
  - BVLinearGradient (2.5.6-wp-1):
    - React-Core
  - Charts (3.2.2):
    - Charts/Core (= 3.2.2)
  - Charts/Core (3.2.2)
  - CocoaLumberjack (3.7.2):
    - CocoaLumberjack/Core (= 3.7.2)
  - CocoaLumberjack/Core (3.7.2)
  - CropViewController (2.5.3)
  - DoubleConversion (1.1.5)
  - Down (0.6.6)
  - FBLazyVector (0.64.0)
  - FBReactNativeSpec (0.64.0):
    - RCT-Folly (= 2020.01.13.00)
    - RCTRequired (= 0.64.0)
    - RCTTypeSafety (= 0.64.0)
    - React-Core (= 0.64.0)
    - React-jsi (= 0.64.0)
    - ReactCommon/turbomodule/core (= 0.64.0)
  - FormatterKit/Resources (1.9.0)
  - FormatterKit/TimeIntervalFormatter (1.9.0):
    - FormatterKit/Resources
  - FSInteractiveMap (0.1.0)
  - Gifu (3.2.0)
  - glog (0.3.5)
  - GoogleSignIn (6.0.2):
    - AppAuth (~> 1.4)
    - GTMAppAuth (~> 1.0)
    - GTMSessionFetcher/Core (~> 1.1)
  - Gridicons (1.1.0)
  - GTMAppAuth (1.2.2):
    - AppAuth/Core (~> 1.4)
    - GTMSessionFetcher/Core (~> 1.5)
  - GTMSessionFetcher/Core (1.7.0)
  - Gutenberg (1.64.0):
    - React (= 0.64.0)
    - React-CoreModules (= 0.64.0)
    - React-RCTImage (= 0.64.0)
    - RNTAztecView
  - JTAppleCalendar (8.0.3)
  - Kanvas (1.2.8)
  - lottie-ios (3.1.9)
  - MediaEditor (1.2.1):
    - CropViewController (~> 2.5.3)
  - MRProgress (0.8.3):
    - MRProgress/ActivityIndicator (= 0.8.3)
    - MRProgress/Blur (= 0.8.3)
    - MRProgress/Circular (= 0.8.3)
    - MRProgress/Icons (= 0.8.3)
    - MRProgress/NavigationBarProgress (= 0.8.3)
    - MRProgress/Overlay (= 0.8.3)
  - MRProgress/ActivityIndicator (0.8.3):
    - MRProgress/Stopable
  - MRProgress/Blur (0.8.3):
    - MRProgress/Helper
  - MRProgress/Circular (0.8.3):
    - MRProgress/Helper
    - MRProgress/ProgressBaseClass
    - MRProgress/Stopable
  - MRProgress/Helper (0.8.3)
  - MRProgress/Icons (0.8.3)
  - MRProgress/NavigationBarProgress (0.8.3):
    - MRProgress/ProgressBaseClass
  - MRProgress/Overlay (0.8.3):
    - MRProgress/ActivityIndicator
    - MRProgress/Blur
    - MRProgress/Circular
    - MRProgress/Helper
    - MRProgress/Icons
  - MRProgress/ProgressBaseClass (0.8.3)
  - MRProgress/Stopable (0.8.3):
    - MRProgress/Helper
  - Nimble (9.0.1)
  - NSObject-SafeExpectations (0.0.4)
  - "NSURL+IDN (0.4)"
  - OCMock (3.4.3)
  - OHHTTPStubs/Core (9.1.0)
  - OHHTTPStubs/Default (9.1.0):
    - OHHTTPStubs/Core
    - OHHTTPStubs/JSON
    - OHHTTPStubs/NSURLSession
    - OHHTTPStubs/OHPathHelpers
  - OHHTTPStubs/JSON (9.1.0):
    - OHHTTPStubs/Core
  - OHHTTPStubs/NSURLSession (9.1.0):
    - OHHTTPStubs/Core
  - OHHTTPStubs/OHPathHelpers (9.1.0)
  - OHHTTPStubs/Swift (9.1.0):
    - OHHTTPStubs/Default
  - RCT-Folly (2020.01.13.00):
    - boost-for-react-native
    - DoubleConversion
    - glog
    - RCT-Folly/Default (= 2020.01.13.00)
  - RCT-Folly/Default (2020.01.13.00):
    - boost-for-react-native
    - DoubleConversion
    - glog
  - RCTRequired (0.64.0)
  - RCTTypeSafety (0.64.0):
    - FBLazyVector (= 0.64.0)
    - RCT-Folly (= 2020.01.13.00)
    - RCTRequired (= 0.64.0)
    - React-Core (= 0.64.0)
  - Reachability (3.2)
  - React (0.64.0):
    - React-Core (= 0.64.0)
    - React-Core/DevSupport (= 0.64.0)
    - React-Core/RCTWebSocket (= 0.64.0)
    - React-RCTActionSheet (= 0.64.0)
    - React-RCTAnimation (= 0.64.0)
    - React-RCTBlob (= 0.64.0)
    - React-RCTImage (= 0.64.0)
    - React-RCTLinking (= 0.64.0)
    - React-RCTNetwork (= 0.64.0)
    - React-RCTSettings (= 0.64.0)
    - React-RCTText (= 0.64.0)
    - React-RCTVibration (= 0.64.0)
  - React-callinvoker (0.64.0)
  - React-Core (0.64.0):
    - glog
    - RCT-Folly (= 2020.01.13.00)
    - React-Core/Default (= 0.64.0)
    - React-cxxreact (= 0.64.0)
    - React-jsi (= 0.64.0)
    - React-jsiexecutor (= 0.64.0)
    - React-perflogger (= 0.64.0)
    - Yoga
  - React-Core/CoreModulesHeaders (0.64.0):
    - glog
    - RCT-Folly (= 2020.01.13.00)
    - React-Core/Default
    - React-cxxreact (= 0.64.0)
    - React-jsi (= 0.64.0)
    - React-jsiexecutor (= 0.64.0)
    - React-perflogger (= 0.64.0)
    - Yoga
  - React-Core/Default (0.64.0):
    - glog
    - RCT-Folly (= 2020.01.13.00)
    - React-cxxreact (= 0.64.0)
    - React-jsi (= 0.64.0)
    - React-jsiexecutor (= 0.64.0)
    - React-perflogger (= 0.64.0)
    - Yoga
  - React-Core/DevSupport (0.64.0):
    - glog
    - RCT-Folly (= 2020.01.13.00)
    - React-Core/Default (= 0.64.0)
    - React-Core/RCTWebSocket (= 0.64.0)
    - React-cxxreact (= 0.64.0)
    - React-jsi (= 0.64.0)
    - React-jsiexecutor (= 0.64.0)
    - React-jsinspector (= 0.64.0)
    - React-perflogger (= 0.64.0)
    - Yoga
  - React-Core/RCTActionSheetHeaders (0.64.0):
    - glog
    - RCT-Folly (= 2020.01.13.00)
    - React-Core/Default
    - React-cxxreact (= 0.64.0)
    - React-jsi (= 0.64.0)
    - React-jsiexecutor (= 0.64.0)
    - React-perflogger (= 0.64.0)
    - Yoga
  - React-Core/RCTAnimationHeaders (0.64.0):
    - glog
    - RCT-Folly (= 2020.01.13.00)
    - React-Core/Default
    - React-cxxreact (= 0.64.0)
    - React-jsi (= 0.64.0)
    - React-jsiexecutor (= 0.64.0)
    - React-perflogger (= 0.64.0)
    - Yoga
  - React-Core/RCTBlobHeaders (0.64.0):
    - glog
    - RCT-Folly (= 2020.01.13.00)
    - React-Core/Default
    - React-cxxreact (= 0.64.0)
    - React-jsi (= 0.64.0)
    - React-jsiexecutor (= 0.64.0)
    - React-perflogger (= 0.64.0)
    - Yoga
  - React-Core/RCTImageHeaders (0.64.0):
    - glog
    - RCT-Folly (= 2020.01.13.00)
    - React-Core/Default
    - React-cxxreact (= 0.64.0)
    - React-jsi (= 0.64.0)
    - React-jsiexecutor (= 0.64.0)
    - React-perflogger (= 0.64.0)
    - Yoga
  - React-Core/RCTLinkingHeaders (0.64.0):
    - glog
    - RCT-Folly (= 2020.01.13.00)
    - React-Core/Default
    - React-cxxreact (= 0.64.0)
    - React-jsi (= 0.64.0)
    - React-jsiexecutor (= 0.64.0)
    - React-perflogger (= 0.64.0)
    - Yoga
  - React-Core/RCTNetworkHeaders (0.64.0):
    - glog
    - RCT-Folly (= 2020.01.13.00)
    - React-Core/Default
    - React-cxxreact (= 0.64.0)
    - React-jsi (= 0.64.0)
    - React-jsiexecutor (= 0.64.0)
    - React-perflogger (= 0.64.0)
    - Yoga
  - React-Core/RCTSettingsHeaders (0.64.0):
    - glog
    - RCT-Folly (= 2020.01.13.00)
    - React-Core/Default
    - React-cxxreact (= 0.64.0)
    - React-jsi (= 0.64.0)
    - React-jsiexecutor (= 0.64.0)
    - React-perflogger (= 0.64.0)
    - Yoga
  - React-Core/RCTTextHeaders (0.64.0):
    - glog
    - RCT-Folly (= 2020.01.13.00)
    - React-Core/Default
    - React-cxxreact (= 0.64.0)
    - React-jsi (= 0.64.0)
    - React-jsiexecutor (= 0.64.0)
    - React-perflogger (= 0.64.0)
    - Yoga
  - React-Core/RCTVibrationHeaders (0.64.0):
    - glog
    - RCT-Folly (= 2020.01.13.00)
    - React-Core/Default
    - React-cxxreact (= 0.64.0)
    - React-jsi (= 0.64.0)
    - React-jsiexecutor (= 0.64.0)
    - React-perflogger (= 0.64.0)
    - Yoga
  - React-Core/RCTWebSocket (0.64.0):
    - glog
    - RCT-Folly (= 2020.01.13.00)
    - React-Core/Default (= 0.64.0)
    - React-cxxreact (= 0.64.0)
    - React-jsi (= 0.64.0)
    - React-jsiexecutor (= 0.64.0)
    - React-perflogger (= 0.64.0)
    - Yoga
  - React-CoreModules (0.64.0):
    - FBReactNativeSpec (= 0.64.0)
    - RCT-Folly (= 2020.01.13.00)
    - RCTTypeSafety (= 0.64.0)
    - React-Core/CoreModulesHeaders (= 0.64.0)
    - React-jsi (= 0.64.0)
    - React-RCTImage (= 0.64.0)
    - ReactCommon/turbomodule/core (= 0.64.0)
  - React-cxxreact (0.64.0):
    - boost-for-react-native (= 1.63.0)
    - DoubleConversion
    - glog
    - RCT-Folly (= 2020.01.13.00)
    - React-callinvoker (= 0.64.0)
    - React-jsi (= 0.64.0)
    - React-jsinspector (= 0.64.0)
    - React-perflogger (= 0.64.0)
    - React-runtimeexecutor (= 0.64.0)
  - React-jsi (0.64.0):
    - boost-for-react-native (= 1.63.0)
    - DoubleConversion
    - glog
    - RCT-Folly (= 2020.01.13.00)
    - React-jsi/Default (= 0.64.0)
  - React-jsi/Default (0.64.0):
    - boost-for-react-native (= 1.63.0)
    - DoubleConversion
    - glog
    - RCT-Folly (= 2020.01.13.00)
  - React-jsiexecutor (0.64.0):
    - DoubleConversion
    - glog
    - RCT-Folly (= 2020.01.13.00)
    - React-cxxreact (= 0.64.0)
    - React-jsi (= 0.64.0)
    - React-perflogger (= 0.64.0)
  - React-jsinspector (0.64.0)
  - react-native-blur (3.6.1):
    - React-Core
  - react-native-get-random-values (1.4.0-wp-1):
    - React-Core
  - react-native-keyboard-aware-scroll-view (0.8.8-wp-1):
    - React-Core
  - react-native-safe-area (0.5.1):
    - React-Core
  - react-native-safe-area-context (3.2.0-wp-1):
    - React-Core
  - react-native-slider (3.0.2-wp-1):
    - React-Core
  - react-native-video (5.0.2-wp-1):
    - React-Core
    - react-native-video/Video (= 5.0.2-wp-1)
  - react-native-video/Video (5.0.2-wp-1):
    - React-Core
  - react-native-webview (11.6.5-wp-1):
    - React-Core
  - React-perflogger (0.64.0)
  - React-RCTActionSheet (0.64.0):
    - React-Core/RCTActionSheetHeaders (= 0.64.0)
  - React-RCTAnimation (0.64.0):
    - FBReactNativeSpec (= 0.64.0)
    - RCT-Folly (= 2020.01.13.00)
    - RCTTypeSafety (= 0.64.0)
    - React-Core/RCTAnimationHeaders (= 0.64.0)
    - React-jsi (= 0.64.0)
    - ReactCommon/turbomodule/core (= 0.64.0)
  - React-RCTBlob (0.64.0):
    - FBReactNativeSpec (= 0.64.0)
    - RCT-Folly (= 2020.01.13.00)
    - React-Core/RCTBlobHeaders (= 0.64.0)
    - React-Core/RCTWebSocket (= 0.64.0)
    - React-jsi (= 0.64.0)
    - React-RCTNetwork (= 0.64.0)
    - ReactCommon/turbomodule/core (= 0.64.0)
  - React-RCTImage (0.64.0):
    - FBReactNativeSpec (= 0.64.0)
    - RCT-Folly (= 2020.01.13.00)
    - RCTTypeSafety (= 0.64.0)
    - React-Core/RCTImageHeaders (= 0.64.0)
    - React-jsi (= 0.64.0)
    - React-RCTNetwork (= 0.64.0)
    - ReactCommon/turbomodule/core (= 0.64.0)
  - React-RCTLinking (0.64.0):
    - FBReactNativeSpec (= 0.64.0)
    - React-Core/RCTLinkingHeaders (= 0.64.0)
    - React-jsi (= 0.64.0)
    - ReactCommon/turbomodule/core (= 0.64.0)
  - React-RCTNetwork (0.64.0):
    - FBReactNativeSpec (= 0.64.0)
    - RCT-Folly (= 2020.01.13.00)
    - RCTTypeSafety (= 0.64.0)
    - React-Core/RCTNetworkHeaders (= 0.64.0)
    - React-jsi (= 0.64.0)
    - ReactCommon/turbomodule/core (= 0.64.0)
  - React-RCTSettings (0.64.0):
    - FBReactNativeSpec (= 0.64.0)
    - RCT-Folly (= 2020.01.13.00)
    - RCTTypeSafety (= 0.64.0)
    - React-Core/RCTSettingsHeaders (= 0.64.0)
    - React-jsi (= 0.64.0)
    - ReactCommon/turbomodule/core (= 0.64.0)
  - React-RCTText (0.64.0):
    - React-Core/RCTTextHeaders (= 0.64.0)
  - React-RCTVibration (0.64.0):
    - FBReactNativeSpec (= 0.64.0)
    - RCT-Folly (= 2020.01.13.00)
    - React-Core/RCTVibrationHeaders (= 0.64.0)
    - React-jsi (= 0.64.0)
    - ReactCommon/turbomodule/core (= 0.64.0)
  - React-runtimeexecutor (0.64.0):
    - React-jsi (= 0.64.0)
  - ReactCommon (0.64.0):
    - ReactCommon/turbomodule (= 0.64.0)
  - ReactCommon/turbomodule (0.64.0):
    - DoubleConversion
    - glog
    - RCT-Folly (= 2020.01.13.00)
    - React-callinvoker (= 0.64.0)
    - React-Core (= 0.64.0)
    - React-cxxreact (= 0.64.0)
    - React-jsi (= 0.64.0)
    - React-perflogger (= 0.64.0)
    - ReactCommon/turbomodule/core (= 0.64.0)
    - ReactCommon/turbomodule/samples (= 0.64.0)
  - ReactCommon/turbomodule/core (0.64.0):
    - DoubleConversion
    - glog
    - RCT-Folly (= 2020.01.13.00)
    - React-callinvoker (= 0.64.0)
    - React-Core (= 0.64.0)
    - React-cxxreact (= 0.64.0)
    - React-jsi (= 0.64.0)
    - React-perflogger (= 0.64.0)
  - ReactCommon/turbomodule/samples (0.64.0):
    - DoubleConversion
    - glog
    - RCT-Folly (= 2020.01.13.00)
    - React-callinvoker (= 0.64.0)
    - React-Core (= 0.64.0)
    - React-cxxreact (= 0.64.0)
    - React-jsi (= 0.64.0)
    - React-perflogger (= 0.64.0)
    - ReactCommon/turbomodule/core (= 0.64.0)
  - RNCMaskedView (0.1.11-wp-1):
    - React-Core
  - RNGestureHandler (1.10.1-wp-3):
    - React-Core
  - RNReanimated (1.9.0-wp-1):
    - React-Core
  - RNScreens (2.9.0-wp-1):
    - React-Core
  - RNSVG (9.13.7-wp-1):
    - React-Core
  - RNTAztecView (1.64.0):
    - React-Core
    - WordPress-Aztec-iOS (~> 1.19.4)
  - Sentry (6.2.1):
    - Sentry/Core (= 6.2.1)
  - Sentry/Core (6.2.1)
  - Sodium (0.9.1)
  - Starscream (3.0.6)
  - SVProgressHUD (2.2.5)
  - UIDeviceIdentifier (1.6.0)
  - WordPress-Aztec-iOS (1.19.4)
  - WordPress-Editor-iOS (1.19.4):
    - WordPress-Aztec-iOS (= 1.19.4)
  - WordPressAuthenticator (1.42.1-beta.2):
    - 1PasswordExtension (~> 1.8.6)
    - Alamofire (~> 4.8)
    - CocoaLumberjack (~> 3.5)
    - GoogleSignIn (~> 6.0.1)
    - Gridicons (~> 1.0)
    - lottie-ios (~> 3.1.6)
    - "NSURL+IDN (= 0.4)"
    - SVProgressHUD (~> 2.2.5)
    - WordPressKit (~> 4.18-beta)
    - WordPressShared (~> 1.12-beta)
    - WordPressUI (~> 1.7-beta)
  - WordPressKit (4.42.1-beta.3):
    - Alamofire (~> 4.8.0)
    - CocoaLumberjack (~> 3.4)
    - NSObject-SafeExpectations (= 0.0.4)
    - UIDeviceIdentifier (~> 1.4)
    - WordPressShared (~> 1.15-beta)
    - wpxmlrpc (~> 0.9)
  - WordPressMocks (0.0.15)
  - WordPressShared (1.16.2-beta.1):
    - CocoaLumberjack (~> 3.4)
    - FormatterKit/TimeIntervalFormatter (~> 1.8)
  - WordPressUI (1.12.2)
  - WPMediaPicker (1.7.2)
  - wpxmlrpc (0.9.0)
  - Yoga (1.14.0)
  - ZendeskCommonUISDK (6.1.1)
  - ZendeskCoreSDK (2.5.1)
  - ZendeskMessagingAPISDK (3.8.2):
    - ZendeskSDKConfigurationsSDK (~> 1.1.8)
  - ZendeskMessagingSDK (3.8.2):
    - ZendeskCommonUISDK (~> 6.1.1)
    - ZendeskMessagingAPISDK (~> 3.8.2)
  - ZendeskSDKConfigurationsSDK (1.1.8)
  - ZendeskSupportProvidersSDK (5.3.0):
    - ZendeskCoreSDK (~> 2.5.1)
  - ZendeskSupportSDK (5.3.0):
    - ZendeskMessagingSDK (~> 3.8.2)
    - ZendeskSupportProvidersSDK (~> 5.3.0)
  - ZIPFoundation (0.9.12)

DEPENDENCIES:
  - Alamofire (= 4.8.0)
  - AlamofireImage (= 3.5.2)
  - AlamofireNetworkActivityIndicator (~> 2.4)
  - AMScrollingNavbar (= 5.6.0)
  - AppCenter (~> 4.1)
  - AppCenter/Distribute (~> 4.1)
  - Automattic-Tracks-iOS (~> 0.9.1)
  - BVLinearGradient (from `https://raw.githubusercontent.com/wordpress-mobile/gutenberg-mobile/v1.64.0/third-party-podspecs/BVLinearGradient.podspec.json`)
  - Charts (~> 3.2.2)
  - CocoaLumberjack (~> 3.0)
  - CropViewController (= 2.5.3)
  - Down (~> 0.6.6)
  - FBLazyVector (from `https://raw.githubusercontent.com/wordpress-mobile/gutenberg-mobile/v1.64.0/third-party-podspecs/FBLazyVector.podspec.json`)
  - FBReactNativeSpec (from `https://raw.githubusercontent.com/wordpress-mobile/gutenberg-mobile/v1.64.0/third-party-podspecs/FBReactNativeSpec/FBReactNativeSpec.podspec.json`)
  - FSInteractiveMap (from `https://github.com/wordpress-mobile/FSInteractiveMap.git`, tag `0.2.0`)
  - Gifu (= 3.2.0)
  - glog (from `https://raw.githubusercontent.com/wordpress-mobile/gutenberg-mobile/v1.64.0/third-party-podspecs/glog.podspec.json`)
  - Gridicons (~> 1.1.0)
  - Gutenberg (from `https://github.com/wordpress-mobile/gutenberg-mobile.git`, tag `v1.64.0`)
  - JTAppleCalendar (~> 8.0.2)
  - Kanvas (~> 1.2.7)
  - MediaEditor (~> 1.2.1)
  - MRProgress (= 0.8.3)
  - Nimble (~> 9.0.0)
  - NSObject-SafeExpectations (~> 0.0.4)
  - "NSURL+IDN (~> 0.4)"
  - OCMock (~> 3.4.3)
  - OHHTTPStubs/Swift (~> 9.1.0)
  - RCT-Folly (from `https://raw.githubusercontent.com/wordpress-mobile/gutenberg-mobile/v1.64.0/third-party-podspecs/RCT-Folly.podspec.json`)
  - RCTRequired (from `https://raw.githubusercontent.com/wordpress-mobile/gutenberg-mobile/v1.64.0/third-party-podspecs/RCTRequired.podspec.json`)
  - RCTTypeSafety (from `https://raw.githubusercontent.com/wordpress-mobile/gutenberg-mobile/v1.64.0/third-party-podspecs/RCTTypeSafety.podspec.json`)
  - Reachability (= 3.2)
  - React (from `https://raw.githubusercontent.com/wordpress-mobile/gutenberg-mobile/v1.64.0/third-party-podspecs/React.podspec.json`)
  - React-callinvoker (from `https://raw.githubusercontent.com/wordpress-mobile/gutenberg-mobile/v1.64.0/third-party-podspecs/React-callinvoker.podspec.json`)
  - React-Core (from `https://raw.githubusercontent.com/wordpress-mobile/gutenberg-mobile/v1.64.0/third-party-podspecs/React-Core.podspec.json`)
  - React-CoreModules (from `https://raw.githubusercontent.com/wordpress-mobile/gutenberg-mobile/v1.64.0/third-party-podspecs/React-CoreModules.podspec.json`)
  - React-cxxreact (from `https://raw.githubusercontent.com/wordpress-mobile/gutenberg-mobile/v1.64.0/third-party-podspecs/React-cxxreact.podspec.json`)
  - React-jsi (from `https://raw.githubusercontent.com/wordpress-mobile/gutenberg-mobile/v1.64.0/third-party-podspecs/React-jsi.podspec.json`)
  - React-jsiexecutor (from `https://raw.githubusercontent.com/wordpress-mobile/gutenberg-mobile/v1.64.0/third-party-podspecs/React-jsiexecutor.podspec.json`)
  - React-jsinspector (from `https://raw.githubusercontent.com/wordpress-mobile/gutenberg-mobile/v1.64.0/third-party-podspecs/React-jsinspector.podspec.json`)
  - react-native-blur (from `https://raw.githubusercontent.com/wordpress-mobile/gutenberg-mobile/v1.64.0/third-party-podspecs/react-native-blur.podspec.json`)
  - react-native-get-random-values (from `https://raw.githubusercontent.com/wordpress-mobile/gutenberg-mobile/v1.64.0/third-party-podspecs/react-native-get-random-values.podspec.json`)
  - react-native-keyboard-aware-scroll-view (from `https://raw.githubusercontent.com/wordpress-mobile/gutenberg-mobile/v1.64.0/third-party-podspecs/react-native-keyboard-aware-scroll-view.podspec.json`)
  - react-native-safe-area (from `https://raw.githubusercontent.com/wordpress-mobile/gutenberg-mobile/v1.64.0/third-party-podspecs/react-native-safe-area.podspec.json`)
  - react-native-safe-area-context (from `https://raw.githubusercontent.com/wordpress-mobile/gutenberg-mobile/v1.64.0/third-party-podspecs/react-native-safe-area-context.podspec.json`)
  - react-native-slider (from `https://raw.githubusercontent.com/wordpress-mobile/gutenberg-mobile/v1.64.0/third-party-podspecs/react-native-slider.podspec.json`)
  - react-native-video (from `https://raw.githubusercontent.com/wordpress-mobile/gutenberg-mobile/v1.64.0/third-party-podspecs/react-native-video.podspec.json`)
  - react-native-webview (from `https://raw.githubusercontent.com/wordpress-mobile/gutenberg-mobile/v1.64.0/third-party-podspecs/react-native-webview.podspec.json`)
  - React-perflogger (from `https://raw.githubusercontent.com/wordpress-mobile/gutenberg-mobile/v1.64.0/third-party-podspecs/React-perflogger.podspec.json`)
  - React-RCTActionSheet (from `https://raw.githubusercontent.com/wordpress-mobile/gutenberg-mobile/v1.64.0/third-party-podspecs/React-RCTActionSheet.podspec.json`)
  - React-RCTAnimation (from `https://raw.githubusercontent.com/wordpress-mobile/gutenberg-mobile/v1.64.0/third-party-podspecs/React-RCTAnimation.podspec.json`)
  - React-RCTBlob (from `https://raw.githubusercontent.com/wordpress-mobile/gutenberg-mobile/v1.64.0/third-party-podspecs/React-RCTBlob.podspec.json`)
  - React-RCTImage (from `https://raw.githubusercontent.com/wordpress-mobile/gutenberg-mobile/v1.64.0/third-party-podspecs/React-RCTImage.podspec.json`)
  - React-RCTLinking (from `https://raw.githubusercontent.com/wordpress-mobile/gutenberg-mobile/v1.64.0/third-party-podspecs/React-RCTLinking.podspec.json`)
  - React-RCTNetwork (from `https://raw.githubusercontent.com/wordpress-mobile/gutenberg-mobile/v1.64.0/third-party-podspecs/React-RCTNetwork.podspec.json`)
  - React-RCTSettings (from `https://raw.githubusercontent.com/wordpress-mobile/gutenberg-mobile/v1.64.0/third-party-podspecs/React-RCTSettings.podspec.json`)
  - React-RCTText (from `https://raw.githubusercontent.com/wordpress-mobile/gutenberg-mobile/v1.64.0/third-party-podspecs/React-RCTText.podspec.json`)
  - React-RCTVibration (from `https://raw.githubusercontent.com/wordpress-mobile/gutenberg-mobile/v1.64.0/third-party-podspecs/React-RCTVibration.podspec.json`)
  - React-runtimeexecutor (from `https://raw.githubusercontent.com/wordpress-mobile/gutenberg-mobile/v1.64.0/third-party-podspecs/React-runtimeexecutor.podspec.json`)
  - ReactCommon (from `https://raw.githubusercontent.com/wordpress-mobile/gutenberg-mobile/v1.64.0/third-party-podspecs/ReactCommon.podspec.json`)
  - RNCMaskedView (from `https://raw.githubusercontent.com/wordpress-mobile/gutenberg-mobile/v1.64.0/third-party-podspecs/RNCMaskedView.podspec.json`)
  - RNGestureHandler (from `https://raw.githubusercontent.com/wordpress-mobile/gutenberg-mobile/v1.64.0/third-party-podspecs/RNGestureHandler.podspec.json`)
  - RNReanimated (from `https://raw.githubusercontent.com/wordpress-mobile/gutenberg-mobile/v1.64.0/third-party-podspecs/RNReanimated.podspec.json`)
  - RNScreens (from `https://raw.githubusercontent.com/wordpress-mobile/gutenberg-mobile/v1.64.0/third-party-podspecs/RNScreens.podspec.json`)
  - RNSVG (from `https://raw.githubusercontent.com/wordpress-mobile/gutenberg-mobile/v1.64.0/third-party-podspecs/RNSVG.podspec.json`)
  - RNTAztecView (from `https://github.com/wordpress-mobile/gutenberg-mobile.git`, tag `v1.64.0`)
  - Starscream (= 3.0.6)
  - SVProgressHUD (= 2.2.5)
  - WordPress-Editor-iOS (~> 1.19.4)
  - WordPressAuthenticator (~> 1.42.1-beta.2)
  - WordPressKit (from `https://github.com/wordpress-mobile/WordPressKit-iOS.git`, branch `feature/reader-post-update-subscription`)
  - WordPressMocks (~> 0.0.15)
  - WordPressShared (~> 1.16.0)
  - WordPressUI (~> 1.12.2)
  - WPMediaPicker (~> 1.7.2)
  - Yoga (from `https://raw.githubusercontent.com/wordpress-mobile/gutenberg-mobile/v1.64.0/third-party-podspecs/Yoga.podspec.json`)
  - ZendeskSupportSDK (= 5.3.0)
  - ZIPFoundation (~> 0.9.8)

SPEC REPOS:
  https://github.com/wordpress-mobile/cocoapods-specs.git:
    - WordPressAuthenticator
    - WordPressUI
  trunk:
    - 1PasswordExtension
    - Alamofire
    - AlamofireImage
    - AlamofireNetworkActivityIndicator
    - AMScrollingNavbar
    - AppAuth
    - AppCenter
    - Automattic-Tracks-iOS
    - boost-for-react-native
    - Charts
    - CocoaLumberjack
    - CropViewController
    - DoubleConversion
    - Down
    - FormatterKit
    - Gifu
    - GoogleSignIn
    - Gridicons
    - GTMAppAuth
    - GTMSessionFetcher
    - JTAppleCalendar
    - Kanvas
    - lottie-ios
    - MediaEditor
    - MRProgress
    - Nimble
    - NSObject-SafeExpectations
    - "NSURL+IDN"
    - OCMock
    - OHHTTPStubs
    - Reachability
    - Sentry
    - Sodium
    - Starscream
    - SVProgressHUD
    - UIDeviceIdentifier
    - WordPress-Aztec-iOS
    - WordPress-Editor-iOS
    - WordPressMocks
    - WordPressShared
    - WPMediaPicker
    - wpxmlrpc
    - ZendeskCommonUISDK
    - ZendeskCoreSDK
    - ZendeskMessagingAPISDK
    - ZendeskMessagingSDK
    - ZendeskSDKConfigurationsSDK
    - ZendeskSupportProvidersSDK
    - ZendeskSupportSDK
    - ZIPFoundation

EXTERNAL SOURCES:
  BVLinearGradient:
    :podspec: https://raw.githubusercontent.com/wordpress-mobile/gutenberg-mobile/v1.64.0/third-party-podspecs/BVLinearGradient.podspec.json
  FBLazyVector:
    :podspec: https://raw.githubusercontent.com/wordpress-mobile/gutenberg-mobile/v1.64.0/third-party-podspecs/FBLazyVector.podspec.json
  FBReactNativeSpec:
    :podspec: https://raw.githubusercontent.com/wordpress-mobile/gutenberg-mobile/v1.64.0/third-party-podspecs/FBReactNativeSpec/FBReactNativeSpec.podspec.json
  FSInteractiveMap:
    :git: https://github.com/wordpress-mobile/FSInteractiveMap.git
    :tag: 0.2.0
  glog:
    :podspec: https://raw.githubusercontent.com/wordpress-mobile/gutenberg-mobile/v1.64.0/third-party-podspecs/glog.podspec.json
  Gutenberg:
    :git: https://github.com/wordpress-mobile/gutenberg-mobile.git
    :submodules: true
    :tag: v1.64.0
  RCT-Folly:
    :podspec: https://raw.githubusercontent.com/wordpress-mobile/gutenberg-mobile/v1.64.0/third-party-podspecs/RCT-Folly.podspec.json
  RCTRequired:
    :podspec: https://raw.githubusercontent.com/wordpress-mobile/gutenberg-mobile/v1.64.0/third-party-podspecs/RCTRequired.podspec.json
  RCTTypeSafety:
    :podspec: https://raw.githubusercontent.com/wordpress-mobile/gutenberg-mobile/v1.64.0/third-party-podspecs/RCTTypeSafety.podspec.json
  React:
    :podspec: https://raw.githubusercontent.com/wordpress-mobile/gutenberg-mobile/v1.64.0/third-party-podspecs/React.podspec.json
  React-callinvoker:
    :podspec: https://raw.githubusercontent.com/wordpress-mobile/gutenberg-mobile/v1.64.0/third-party-podspecs/React-callinvoker.podspec.json
  React-Core:
    :podspec: https://raw.githubusercontent.com/wordpress-mobile/gutenberg-mobile/v1.64.0/third-party-podspecs/React-Core.podspec.json
  React-CoreModules:
    :podspec: https://raw.githubusercontent.com/wordpress-mobile/gutenberg-mobile/v1.64.0/third-party-podspecs/React-CoreModules.podspec.json
  React-cxxreact:
    :podspec: https://raw.githubusercontent.com/wordpress-mobile/gutenberg-mobile/v1.64.0/third-party-podspecs/React-cxxreact.podspec.json
  React-jsi:
    :podspec: https://raw.githubusercontent.com/wordpress-mobile/gutenberg-mobile/v1.64.0/third-party-podspecs/React-jsi.podspec.json
  React-jsiexecutor:
    :podspec: https://raw.githubusercontent.com/wordpress-mobile/gutenberg-mobile/v1.64.0/third-party-podspecs/React-jsiexecutor.podspec.json
  React-jsinspector:
    :podspec: https://raw.githubusercontent.com/wordpress-mobile/gutenberg-mobile/v1.64.0/third-party-podspecs/React-jsinspector.podspec.json
  react-native-blur:
    :podspec: https://raw.githubusercontent.com/wordpress-mobile/gutenberg-mobile/v1.64.0/third-party-podspecs/react-native-blur.podspec.json
  react-native-get-random-values:
    :podspec: https://raw.githubusercontent.com/wordpress-mobile/gutenberg-mobile/v1.64.0/third-party-podspecs/react-native-get-random-values.podspec.json
  react-native-keyboard-aware-scroll-view:
    :podspec: https://raw.githubusercontent.com/wordpress-mobile/gutenberg-mobile/v1.64.0/third-party-podspecs/react-native-keyboard-aware-scroll-view.podspec.json
  react-native-safe-area:
    :podspec: https://raw.githubusercontent.com/wordpress-mobile/gutenberg-mobile/v1.64.0/third-party-podspecs/react-native-safe-area.podspec.json
  react-native-safe-area-context:
    :podspec: https://raw.githubusercontent.com/wordpress-mobile/gutenberg-mobile/v1.64.0/third-party-podspecs/react-native-safe-area-context.podspec.json
  react-native-slider:
    :podspec: https://raw.githubusercontent.com/wordpress-mobile/gutenberg-mobile/v1.64.0/third-party-podspecs/react-native-slider.podspec.json
  react-native-video:
    :podspec: https://raw.githubusercontent.com/wordpress-mobile/gutenberg-mobile/v1.64.0/third-party-podspecs/react-native-video.podspec.json
  react-native-webview:
    :podspec: https://raw.githubusercontent.com/wordpress-mobile/gutenberg-mobile/v1.64.0/third-party-podspecs/react-native-webview.podspec.json
  React-perflogger:
    :podspec: https://raw.githubusercontent.com/wordpress-mobile/gutenberg-mobile/v1.64.0/third-party-podspecs/React-perflogger.podspec.json
  React-RCTActionSheet:
    :podspec: https://raw.githubusercontent.com/wordpress-mobile/gutenberg-mobile/v1.64.0/third-party-podspecs/React-RCTActionSheet.podspec.json
  React-RCTAnimation:
    :podspec: https://raw.githubusercontent.com/wordpress-mobile/gutenberg-mobile/v1.64.0/third-party-podspecs/React-RCTAnimation.podspec.json
  React-RCTBlob:
    :podspec: https://raw.githubusercontent.com/wordpress-mobile/gutenberg-mobile/v1.64.0/third-party-podspecs/React-RCTBlob.podspec.json
  React-RCTImage:
    :podspec: https://raw.githubusercontent.com/wordpress-mobile/gutenberg-mobile/v1.64.0/third-party-podspecs/React-RCTImage.podspec.json
  React-RCTLinking:
    :podspec: https://raw.githubusercontent.com/wordpress-mobile/gutenberg-mobile/v1.64.0/third-party-podspecs/React-RCTLinking.podspec.json
  React-RCTNetwork:
    :podspec: https://raw.githubusercontent.com/wordpress-mobile/gutenberg-mobile/v1.64.0/third-party-podspecs/React-RCTNetwork.podspec.json
  React-RCTSettings:
    :podspec: https://raw.githubusercontent.com/wordpress-mobile/gutenberg-mobile/v1.64.0/third-party-podspecs/React-RCTSettings.podspec.json
  React-RCTText:
    :podspec: https://raw.githubusercontent.com/wordpress-mobile/gutenberg-mobile/v1.64.0/third-party-podspecs/React-RCTText.podspec.json
  React-RCTVibration:
    :podspec: https://raw.githubusercontent.com/wordpress-mobile/gutenberg-mobile/v1.64.0/third-party-podspecs/React-RCTVibration.podspec.json
  React-runtimeexecutor:
    :podspec: https://raw.githubusercontent.com/wordpress-mobile/gutenberg-mobile/v1.64.0/third-party-podspecs/React-runtimeexecutor.podspec.json
  ReactCommon:
    :podspec: https://raw.githubusercontent.com/wordpress-mobile/gutenberg-mobile/v1.64.0/third-party-podspecs/ReactCommon.podspec.json
  RNCMaskedView:
    :podspec: https://raw.githubusercontent.com/wordpress-mobile/gutenberg-mobile/v1.64.0/third-party-podspecs/RNCMaskedView.podspec.json
  RNGestureHandler:
    :podspec: https://raw.githubusercontent.com/wordpress-mobile/gutenberg-mobile/v1.64.0/third-party-podspecs/RNGestureHandler.podspec.json
  RNReanimated:
    :podspec: https://raw.githubusercontent.com/wordpress-mobile/gutenberg-mobile/v1.64.0/third-party-podspecs/RNReanimated.podspec.json
  RNScreens:
    :podspec: https://raw.githubusercontent.com/wordpress-mobile/gutenberg-mobile/v1.64.0/third-party-podspecs/RNScreens.podspec.json
  RNSVG:
    :podspec: https://raw.githubusercontent.com/wordpress-mobile/gutenberg-mobile/v1.64.0/third-party-podspecs/RNSVG.podspec.json
  RNTAztecView:
    :git: https://github.com/wordpress-mobile/gutenberg-mobile.git
    :submodules: true
<<<<<<< HEAD
    :tag: v1.64.0-alpha2
  WordPressKit:
    :branch: feature/reader-post-update-subscription
    :git: https://github.com/wordpress-mobile/WordPressKit-iOS.git
=======
    :tag: v1.64.0
>>>>>>> 34378dab
  Yoga:
    :podspec: https://raw.githubusercontent.com/wordpress-mobile/gutenberg-mobile/v1.64.0/third-party-podspecs/Yoga.podspec.json

CHECKOUT OPTIONS:
  FSInteractiveMap:
    :git: https://github.com/wordpress-mobile/FSInteractiveMap.git
    :tag: 0.2.0
  Gutenberg:
    :git: https://github.com/wordpress-mobile/gutenberg-mobile.git
    :submodules: true
    :tag: v1.64.0
  RNTAztecView:
    :git: https://github.com/wordpress-mobile/gutenberg-mobile.git
    :submodules: true
<<<<<<< HEAD
    :tag: v1.64.0-alpha2
  WordPressKit:
    :commit: f2663060c5b348d2f71b3a7f7e4cbaff4028f41d
    :git: https://github.com/wordpress-mobile/WordPressKit-iOS.git
=======
    :tag: v1.64.0
>>>>>>> 34378dab

SPEC CHECKSUMS:
  1PasswordExtension: f97cc80ae58053c331b2b6dc8843ba7103b33794
  Alamofire: 3ec537f71edc9804815215393ae2b1a8ea33a844
  AlamofireImage: 63cfe3baf1370be6c498149687cf6db3e3b00999
  AlamofireNetworkActivityIndicator: 9acc3de3ca6645bf0efed462396b0df13dd3e7b8
  AMScrollingNavbar: cf0ec5a5ee659d76ba2509f630bf14fba7e16dc3
  AppAuth: 31bcec809a638d7bd2f86ea8a52bd45f6e81e7c7
  AppCenter: 87ef6eefd8ade4df59e88951288587429f3dd2a5
  Automattic-Tracks-iOS: f5a6188ad8d00680748111466beabb0aea11f856
  boost-for-react-native: 39c7adb57c4e60d6c5479dd8623128eb5b3f0f2c
  BVLinearGradient: c6323e480d83b64fe09e9fc9e34e208fc637b5ea
  Charts: f69cf0518b6d1d62608ca504248f1bbe0b6ae77e
  CocoaLumberjack: b7e05132ff94f6ae4dfa9d5bce9141893a21d9da
  CropViewController: a5c143548a0fabcd6cc25f2d26e40460cfb8c78c
  DoubleConversion: e22e0762848812a87afd67ffda3998d9ef29170c
  Down: 71bf4af3c04fa093e65dffa25c4b64fa61287373
  FBLazyVector: 43160fc29f428c84706fef4e284e28d50d9925e8
  FBReactNativeSpec: 86afc815d056c20bb7f2c1c202f2660652a4e381
  FormatterKit: 184db51bf120b633693a73624a4cede89ec51a41
  FSInteractiveMap: a396f610f48b76cb540baa87139d056429abda86
  Gifu: 7bcb6427457d85e0b4dff5a84ec5947ac19a93ea
  glog: 6c71c0b92004b27010953ece976816563b29b769
  GoogleSignIn: fd381840dbe7c1137aa6dc30849a5c3e070c034a
  Gridicons: 17d660b97ce4231d582101b02f8280628b141c9a
  GTMAppAuth: ad5c2b70b9a8689e1a04033c9369c4915bfcbe89
  GTMSessionFetcher: 43748f93435c2aa068b1cbe39655aaf600652e91
  Gutenberg: 1fd5c6a343011619085d3e654ecfbb85bc1f6d4c
  JTAppleCalendar: 932cadea40b1051beab10f67843451d48ba16c99
  Kanvas: 9eab00cc89669b38858d42d5f30c810876b31344
  lottie-ios: 3a3758ef5a008e762faec9c9d50a39842f26d124
  MediaEditor: 20cdeb46bdecd040b8bc94467ac85a52b53b193a
  MRProgress: 16de7cc9f347e8846797a770db102a323fe7ef09
  Nimble: 7bed62ffabd6dbfe05f5925cbc43722533248990
  NSObject-SafeExpectations: ab8fe623d36b25aa1f150affa324e40a2f3c0374
  "NSURL+IDN": afc873e639c18138a1589697c3add197fe8679ca
  OCMock: 43565190abc78977ad44a61c0d20d7f0784d35ab
  OHHTTPStubs: 90eac6d8f2c18317baeca36698523dc67c513831
  RCT-Folly: f0f93491df69bcdb73c28b919f76371b7a421e10
  RCTRequired: cee4eac3fde7265c9b6ba5748b96682943c6b7cd
  RCTTypeSafety: 40d1613e63c85bb6391425817c0134536253f10e
  Reachability: 33e18b67625424e47b6cde6d202dce689ad7af96
  React: 7dcbf1e5498a047f136114258a3f7f6e1453e696
  React-callinvoker: 0f36c89dbab336cd2b1a1d49308768c004ed1875
  React-Core: 8c36e7373c59168fc6eb6830db9eb4d8ed50d11b
  React-CoreModules: 5ff9c41cccf3624b90564883a782f084609c3027
  React-cxxreact: c639b4c0fb76d9d7928f0e86d389c43f2f874b95
  React-jsi: 158a4172abc0bd55b8a4320cb6957a35e1b59f1f
  React-jsiexecutor: ca987eb608fdaad2a5bec9beb4f61436cbbd2299
  React-jsinspector: dce15903df657a565e1f753e20b0864ceab7a181
  react-native-blur: 7f21bce1eeae924f28a4cefc7b23ce035c015ea5
  react-native-get-random-values: e0080a58211d62ec27ae390ea3140abfb6816702
  react-native-keyboard-aware-scroll-view: 042fe86d8358780b9697cadf5f8cefbf8f8c7378
  react-native-safe-area: e3de9e959c7baaae8db9bcb015d99ed1da25c9d5
  react-native-safe-area-context: 2f390af161113798cb8ca7f355558cf476f5e5de
  react-native-slider: 822b752c6d2bda2b230bc9a509c4a75cabc72875
  react-native-video: 661463a6102040a5610589b1a89d69c8bf2f201c
  react-native-webview: 20af5c0336ec5551a92daec71c92f462d3615f06
  React-perflogger: 1b191be4af85b046824841466b530926af106423
  React-RCTActionSheet: 6381fffb79f8574784be60e06b8a196ea31b694d
  React-RCTAnimation: 342a55b7d70b9f70dc3fa7cf9dcf0c2638c58cf4
  React-RCTBlob: 8659f4d53c810d7f56ea27c8e4e1205d4b995159
  React-RCTImage: 4e2cf387c44cb0ecb142a2346155d757729b0a64
  React-RCTLinking: 1940614333cd67a9298376fa8b309efd5e90a8e6
  React-RCTNetwork: 3b9dd996ecbe381e89bdadf1c417e7c0ac6bfc4d
  React-RCTSettings: e02f741ca2fad7f90fc43b9b9d9b1a3035681851
  React-RCTText: 42e649fd23a02693bed0dae35111aff499823b9b
  React-RCTVibration: 464cbf174f0c11d4853401fefe2627a3e648714d
  React-runtimeexecutor: 86375fe8e12dd6927345c677081b512d603d8adc
  ReactCommon: 05f421bbdca720b5706a988729512f0a482140eb
  RNCMaskedView: bfc323b67d40871787393492fe522a1daa0f5ad6
  RNGestureHandler: 6298ce110871022d184e376eb06272959fcf5434
  RNReanimated: de5b2ed087548c7a97d42e00aaaabc60d09e5e1a
  RNScreens: 6eaae52cb2c8125df482417e9b18ac19e5cd4ff6
  RNSVG: f1119936d843b227a357d64781ab2df398f8d6db
  RNTAztecView: 4740c1971e2c76844242fdaf3c9dddee24990bc2
  Sentry: 9b922b396b0e0bca8516a10e36b0ea3ebea5faf7
  Sodium: 23d11554ecd556196d313cf6130d406dfe7ac6da
  Starscream: ef3ece99d765eeccb67de105bfa143f929026cf5
  SVProgressHUD: 1428aafac632c1f86f62aa4243ec12008d7a51d6
  UIDeviceIdentifier: f4bf3b343581a1beacdbf5fb1a8825bd5f05a4a4
  WordPress-Aztec-iOS: 870c93297849072aadfc2223e284094e73023e82
  WordPress-Editor-iOS: 068b32d02870464ff3cb9e3172e74234e13ed88c
  WordPressAuthenticator: 828a4c2560e27443b5d7935a1b788aefe4f56792
  WordPressKit: 47d1c1901e85067ff1bbe5902228de174cb2c59d
  WordPressMocks: 6b52b0764d9939408151367dd9c6e8a910877f4d
  WordPressShared: 3660920b90d44ca8cf6b4c9984aade433cdad50f
  WordPressUI: c573f4b5c2e5d0ffcebe69ecf86ae75ab7b6ff4d
  WPMediaPicker: d5ae9a83cd5cc0e4de46bfc1c59120aa86658bc3
  wpxmlrpc: bf55a43a7e710bd2a4fb8c02dfe83b1246f14f13
  Yoga: 982b1e7bf7c0873643955853293b269e4487890e
  ZendeskCommonUISDK: 5808802951ad2bb424f0bed4259dc3c0ce9b52ec
  ZendeskCoreSDK: 19a18e5ef2edcb18f4dbc0ea0d12bd31f515712a
  ZendeskMessagingAPISDK: 144e0fb0e633a3c4e73149b781ab65338938d5a8
  ZendeskMessagingSDK: 500e83d9413481e95180c37ddca0d4ef9d515600
  ZendeskSDKConfigurationsSDK: 8371b468db0d09e9198f6c5a97818826943ee1ee
  ZendeskSupportProvidersSDK: 2bdf8544f7cd0fd4c002546f5704b813845beb2a
  ZendeskSupportSDK: 3a8e508ab1d9dd22dc038df6c694466414e037ba
  ZIPFoundation: e27423c004a5a1410c15933407747374e7c6cb6e

<<<<<<< HEAD
PODFILE CHECKSUM: 2d5ed286a585bd2ac93920e413aeecdb78369365
=======
PODFILE CHECKSUM: ee728056b8bf1ead00f15762dc09ef03c9eed5cc
>>>>>>> 34378dab

COCOAPODS: 1.10.1<|MERGE_RESOLUTION|>--- conflicted
+++ resolved
@@ -709,14 +709,10 @@
   RNTAztecView:
     :git: https://github.com/wordpress-mobile/gutenberg-mobile.git
     :submodules: true
-<<<<<<< HEAD
-    :tag: v1.64.0-alpha2
+    :tag: v1.64.0
   WordPressKit:
     :branch: feature/reader-post-update-subscription
     :git: https://github.com/wordpress-mobile/WordPressKit-iOS.git
-=======
-    :tag: v1.64.0
->>>>>>> 34378dab
   Yoga:
     :podspec: https://raw.githubusercontent.com/wordpress-mobile/gutenberg-mobile/v1.64.0/third-party-podspecs/Yoga.podspec.json
 
@@ -731,14 +727,10 @@
   RNTAztecView:
     :git: https://github.com/wordpress-mobile/gutenberg-mobile.git
     :submodules: true
-<<<<<<< HEAD
-    :tag: v1.64.0-alpha2
+    :tag: v1.64.0
   WordPressKit:
     :commit: f2663060c5b348d2f71b3a7f7e4cbaff4028f41d
     :git: https://github.com/wordpress-mobile/WordPressKit-iOS.git
-=======
-    :tag: v1.64.0
->>>>>>> 34378dab
 
 SPEC CHECKSUMS:
   1PasswordExtension: f97cc80ae58053c331b2b6dc8843ba7103b33794
@@ -839,10 +831,6 @@
   ZendeskSupportSDK: 3a8e508ab1d9dd22dc038df6c694466414e037ba
   ZIPFoundation: e27423c004a5a1410c15933407747374e7c6cb6e
 
-<<<<<<< HEAD
 PODFILE CHECKSUM: 2d5ed286a585bd2ac93920e413aeecdb78369365
-=======
-PODFILE CHECKSUM: ee728056b8bf1ead00f15762dc09ef03c9eed5cc
->>>>>>> 34378dab
 
 COCOAPODS: 1.10.1