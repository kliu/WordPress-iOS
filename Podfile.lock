--- conflicted
+++ resolved
@@ -770,14 +770,10 @@
   RNTAztecView:
     :git: https://github.com/wordpress-mobile/gutenberg-mobile.git
     :submodules: true
-<<<<<<< HEAD
-    :tag: v1.93.0-alpha1
+    :tag: v1.93.0-alpha2
   WordPressShared:
     :branch: gutenberg/excerpt-strip-videopress-block
     :git: https://github.com/wordpress-mobile/WordPress-iOS-Shared.git
-=======
-    :tag: v1.93.0-alpha2
->>>>>>> d2c9b1a6
   Yoga:
     :podspec: https://raw.githubusercontent.com/wordpress-mobile/gutenberg-mobile/v1.93.0-alpha2/third-party-podspecs/Yoga.podspec.json
 
@@ -792,14 +788,10 @@
   RNTAztecView:
     :git: https://github.com/wordpress-mobile/gutenberg-mobile.git
     :submodules: true
-<<<<<<< HEAD
-    :tag: v1.93.0-alpha1
+    :tag: v1.93.0-alpha2
   WordPressShared:
     :commit: 02c7bdb1f0ab68a0b1b86e196680c99f485aba51
     :git: https://github.com/wordpress-mobile/WordPress-iOS-Shared.git
-=======
-    :tag: v1.93.0-alpha2
->>>>>>> d2c9b1a6
 
 SPEC CHECKSUMS:
   Alamofire: 3ec537f71edc9804815215393ae2b1a8ea33a844
@@ -815,7 +807,7 @@
   DoubleConversion: e22e0762848812a87afd67ffda3998d9ef29170c
   Down: 71bf4af3c04fa093e65dffa25c4b64fa61287373
   FBLazyVector: 16fdf30fcbc7177c6a4bdf35ef47225577eb9636
-  FBReactNativeSpec: 2ffeca5f498ddc94234d823f38abf51ce0313171
+  FBReactNativeSpec: 7e38f5138250d192fc5bf1cb1924d57f8a9a66d7
   fmt: ff9d55029c625d3757ed641535fd4a75fedc7ce9
   FSInteractiveMap: a396f610f48b76cb540baa87139d056429abda86
   Gifu: 7bcb6427457d85e0b4dff5a84ec5947ac19a93ea
@@ -902,10 +894,6 @@
   ZendeskSupportSDK: 3a8e508ab1d9dd22dc038df6c694466414e037ba
   ZIPFoundation: ae5b4b813d216d3bf0a148773267fff14bd51d37
 
-<<<<<<< HEAD
-PODFILE CHECKSUM: b9ea8603dc6d1c797e94e7abd2f54d205d56c862
-=======
-PODFILE CHECKSUM: 72adba60a34c9458bec2c796f35773d10d4a317d
->>>>>>> d2c9b1a6
+PODFILE CHECKSUM: 9d908f68ba19d14ab343307c3107618cb60c93a6
 
 COCOAPODS: 1.11.3