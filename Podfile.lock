--- conflicted
+++ resolved
@@ -489,7 +489,7 @@
     - WordPressKit (~> 4.18-beta)
     - WordPressShared (~> 1.12-beta)
     - WordPressUI (~> 1.7-beta)
-  - WordPressKit (4.48.0):
+  - WordPressKit (4.49.0-beta.1):
     - Alamofire (~> 4.8.0)
     - CocoaLumberjack (~> 3.4)
     - NSObject-SafeExpectations (= 0.0.4)
@@ -754,14 +754,10 @@
   RNTAztecView:
     :git: https://github.com/wordpress-mobile/gutenberg-mobile.git
     :submodules: true
-<<<<<<< HEAD
-    :tag: v1.71.1
+    :tag: v1.71.3
   WordPressKit:
     :branch: add/invalid-query-wpcom-error
     :git: https://github.com/wordpress-mobile/WordPressKit-iOS.git
-=======
-    :tag: v1.71.3
->>>>>>> 3d9700c7
   Yoga:
     :podspec: https://raw.githubusercontent.com/wordpress-mobile/gutenberg-mobile/v1.71.3/third-party-podspecs/Yoga.podspec.json
 
@@ -776,14 +772,10 @@
   RNTAztecView:
     :git: https://github.com/wordpress-mobile/gutenberg-mobile.git
     :submodules: true
-<<<<<<< HEAD
-    :tag: v1.71.1
+    :tag: v1.71.3
   WordPressKit:
-    :commit: a03f570db064494520fb97e0a76f3e70d0f92cb1
+    :commit: 71e70233ee074f6b94f7c99b8a50a88c4fef55b3
     :git: https://github.com/wordpress-mobile/WordPressKit-iOS.git
-=======
-    :tag: v1.71.3
->>>>>>> 3d9700c7
 
 SPEC CHECKSUMS:
   Alamofire: 3ec537f71edc9804815215393ae2b1a8ea33a844
@@ -870,7 +862,7 @@
   WordPress-Aztec-iOS: 7d11d598f14c82c727c08b56bd35fbeb7dafb504
   WordPress-Editor-iOS: 9eb9f12f21a5209cb837908d81ffe1e31cb27345
   WordPressAuthenticator: aa53a5339e241852252e16199e23bd9c3364b983
-  WordPressKit: 824c51fdf4a09fae1b060629cb208abd25a92a83
+  WordPressKit: 158a036f5c7f1df7dc345993d8990eeb17a93906
   WordPressMocks: 6b52b0764d9939408151367dd9c6e8a910877f4d
   WordPressShared: 0c4bc5e25765732fcf5d07f28c81970ab28493fb
   WordPressUI: 9e470758bc3a4a25e94478c2babe106f4ae7315a
@@ -886,10 +878,6 @@
   ZendeskSupportSDK: 3a8e508ab1d9dd22dc038df6c694466414e037ba
   ZIPFoundation: ae5b4b813d216d3bf0a148773267fff14bd51d37
 
-<<<<<<< HEAD
-PODFILE CHECKSUM: f503afc32d14e3985be8ddc674c568d95135234a
-=======
-PODFILE CHECKSUM: 9bddd260e2c1bc05a691084c6e6fc5abdb9695af
->>>>>>> 3d9700c7
+PODFILE CHECKSUM: 38d328f674b6299266e26cdd43cb65e00641cc91
 
 COCOAPODS: 1.11.2