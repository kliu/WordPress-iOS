PODS:
  - 1PasswordExtension (1.8.5)
  - AFNetworking (3.2.1):
    - AFNetworking/NSURLSession (= 3.2.1)
    - AFNetworking/Reachability (= 3.2.1)
    - AFNetworking/Security (= 3.2.1)
    - AFNetworking/Serialization (= 3.2.1)
    - AFNetworking/UIKit (= 3.2.1)
  - AFNetworking/NSURLSession (3.2.1):
    - AFNetworking/Reachability
    - AFNetworking/Security
    - AFNetworking/Serialization
  - AFNetworking/Reachability (3.2.1)
  - AFNetworking/Security (3.2.1)
  - AFNetworking/Serialization (3.2.1)
  - AFNetworking/UIKit (3.2.1):
    - AFNetworking/NSURLSession
  - Alamofire (4.7.3)
  - Automattic-Tracks-iOS (0.2.3):
    - CocoaLumberjack (~> 3.4.1)
    - Reachability (~> 3.1)
    - UIDeviceIdentifier (~> 0.4)
  - BuddyBuildSDK (1.0.17)
  - CocoaLumberjack (3.4.2):
    - CocoaLumberjack/Default (= 3.4.2)
    - CocoaLumberjack/Extensions (= 3.4.2)
  - CocoaLumberjack/Default (3.4.2)
  - CocoaLumberjack/Extensions (3.4.2):
    - CocoaLumberjack/Default
  - Crashlytics (3.11.0):
    - Fabric (~> 1.8.0)
  - Fabric (1.8.2)
  - FormatterKit/Resources (1.8.2)
  - FormatterKit/TimeIntervalFormatter (1.8.2):
    - FormatterKit/Resources
  - Gifu (3.2.0)
  - GiphyCoreSDK (1.4.0)
  - GoogleSignInRepacked (4.1.2):
    - "GoogleToolboxForMac/NSDictionary+URLArguments (~> 2.1)"
    - "GoogleToolboxForMac/NSString+URLArguments (~> 2.1)"
  - GoogleToolboxForMac/DebugUtils (2.1.4):
    - GoogleToolboxForMac/Defines (= 2.1.4)
  - GoogleToolboxForMac/Defines (2.1.4)
  - "GoogleToolboxForMac/NSDictionary+URLArguments (2.1.4)":
    - GoogleToolboxForMac/DebugUtils (= 2.1.4)
    - GoogleToolboxForMac/Defines (= 2.1.4)
    - "GoogleToolboxForMac/NSString+URLArguments (= 2.1.4)"
  - "GoogleToolboxForMac/NSString+URLArguments (2.1.4)"
  - Gridicons (0.16)
  - HockeySDK (5.1.4):
    - HockeySDK/DefaultLib (= 5.1.4)
  - HockeySDK/DefaultLib (5.1.4)
  - lottie-ios (2.5.0)
  - MGSwipeTableCell (1.6.7)
  - MRProgress (0.8.3):
    - MRProgress/ActivityIndicator (= 0.8.3)
    - MRProgress/Blur (= 0.8.3)
    - MRProgress/Circular (= 0.8.3)
    - MRProgress/Icons (= 0.8.3)
    - MRProgress/NavigationBarProgress (= 0.8.3)
    - MRProgress/Overlay (= 0.8.3)
  - MRProgress/ActivityIndicator (0.8.3):
    - MRProgress/Stopable
  - MRProgress/Blur (0.8.3):
    - MRProgress/Helper
  - MRProgress/Circular (0.8.3):
    - MRProgress/Helper
    - MRProgress/ProgressBaseClass
    - MRProgress/Stopable
  - MRProgress/Helper (0.8.3)
  - MRProgress/Icons (0.8.3)
  - MRProgress/NavigationBarProgress (0.8.3):
    - MRProgress/ProgressBaseClass
  - MRProgress/Overlay (0.8.3):
    - MRProgress/ActivityIndicator
    - MRProgress/Blur
    - MRProgress/Circular
    - MRProgress/Helper
    - MRProgress/Icons
  - MRProgress/ProgressBaseClass (0.8.3)
  - MRProgress/Stopable (0.8.3):
    - MRProgress/Helper
  - Nimble (7.1.3)
  - NSObject-SafeExpectations (0.0.3)
  - "NSURL+IDN (0.3)"
  - OCMock (3.4.3)
  - OHHTTPStubs (6.1.0):
    - OHHTTPStubs/Default (= 6.1.0)
  - OHHTTPStubs/Core (6.1.0)
  - OHHTTPStubs/Default (6.1.0):
    - OHHTTPStubs/Core
    - OHHTTPStubs/JSON
    - OHHTTPStubs/NSURLSession
    - OHHTTPStubs/OHPathHelpers
  - OHHTTPStubs/JSON (6.1.0):
    - OHHTTPStubs/Core
  - OHHTTPStubs/NSURLSession (6.1.0):
    - OHHTTPStubs/Core
  - OHHTTPStubs/OHPathHelpers (6.1.0)
  - OHHTTPStubs/Swift (6.1.0):
    - OHHTTPStubs/Default
  - Reachability (3.2)
  - Starscream (3.0.6)
  - SVProgressHUD (2.2.5)
  - UIDeviceIdentifier (0.5.0)
  - WordPress-Aztec-iOS (1.2)
  - WordPress-Editor-iOS (1.2):
    - WordPress-Aztec-iOS (= 1.2)
  - WordPressAuthenticator (1.1.5):
    - 1PasswordExtension (= 1.8.5)
    - Alamofire (= 4.7.3)
    - CocoaLumberjack (= 3.4.2)
    - GoogleSignInRepacked (= 4.1.2)
    - Gridicons (~> 0.15)
    - lottie-ios (= 2.5.0)
    - "NSURL+IDN (= 0.3)"
    - SVProgressHUD (= 2.2.5)
    - UIDeviceIdentifier (~> 0.4)
    - WordPressKit (~> 1.4)
    - WordPressShared (~> 1.4)
    - WordPressUI (~> 1.0)
    - wpxmlrpc (~> 0.8)
  - WordPressKit (1.5.0):
    - Alamofire (~> 4.7.3)
    - CocoaLumberjack (= 3.4.2)
    - NSObject-SafeExpectations (= 0.0.3)
    - UIDeviceIdentifier (~> 0.4)
    - WordPressShared (~> 1.4)
    - wpxmlrpc (= 0.8.3)
<<<<<<< HEAD
  - WordPressShared (1.6.0):
=======
  - WordPressShared (1.5.1):
>>>>>>> f3bc1c0d
    - CocoaLumberjack (~> 3.4)
    - FormatterKit/TimeIntervalFormatter (= 1.8.2)
  - WordPressUI (1.1.0)
  - WPMediaPicker (1.3.1)
  - wpxmlrpc (0.8.3)
  - ZendeskSDK (2.2.0):
    - ZendeskSDK/Providers (= 2.2.0)
    - ZendeskSDK/UI (= 2.2.0)
  - ZendeskSDK/Core (2.2.0)
  - ZendeskSDK/Providers (2.2.0):
    - ZendeskSDK/Core
  - ZendeskSDK/UI (2.2.0):
    - ZendeskSDK/Core
    - ZendeskSDK/Providers

DEPENDENCIES:
  - 1PasswordExtension (= 1.8.5)
  - AFNetworking (= 3.2.1)
  - Alamofire (= 4.7.3)
  - Automattic-Tracks-iOS (from `https://github.com/Automattic/Automattic-Tracks-iOS.git`, tag `0.2.3`)
  - BuddyBuildSDK (= 1.0.17)
  - CocoaLumberjack (= 3.4.2)
  - Crashlytics (= 3.11.0)
  - FormatterKit/TimeIntervalFormatter (= 1.8.2)
  - Gifu (= 3.2.0)
  - GiphyCoreSDK (~> 1.4.0)
  - Gridicons (= 0.16)
  - HockeySDK (= 5.1.4)
  - lottie-ios (= 2.5.0)
  - MGSwipeTableCell (= 1.6.7)
  - MRProgress (= 0.8.3)
  - Nimble (~> 7.1.1)
  - NSObject-SafeExpectations (= 0.0.3)
  - "NSURL+IDN (= 0.3)"
  - OCMock (~> 3.4)
  - OHHTTPStubs (= 6.1.0)
  - OHHTTPStubs/Swift (= 6.1.0)
  - Reachability (= 3.2)
  - Starscream (= 3.0.6)
  - SVProgressHUD (= 2.2.5)
  - UIDeviceIdentifier (~> 0.4)
  - WordPress-Editor-iOS (= 1.2)
  - WordPressAuthenticator (~> 1.1)
  - WordPressKit (~> 1.5.0)
<<<<<<< HEAD
  - WordPressShared (~> 1.6.0)
=======
  - WordPressShared (~> 1.5.1)
>>>>>>> f3bc1c0d
  - WordPressUI (~> 1.1)
  - WPMediaPicker (= 1.3.1)
  - wpxmlrpc (= 0.8.3)
  - ZendeskSDK (= 2.2.0)

SPEC REPOS:
  https://github.com/cocoapods/specs.git:
    - 1PasswordExtension
    - AFNetworking
    - Alamofire
    - BuddyBuildSDK
    - CocoaLumberjack
    - Crashlytics
    - Fabric
    - FormatterKit
    - Gifu
    - GiphyCoreSDK
    - GoogleSignInRepacked
    - GoogleToolboxForMac
    - Gridicons
    - HockeySDK
    - lottie-ios
    - MGSwipeTableCell
    - MRProgress
    - Nimble
    - NSObject-SafeExpectations
    - "NSURL+IDN"
    - OCMock
    - OHHTTPStubs
    - Reachability
    - Starscream
    - SVProgressHUD
    - UIDeviceIdentifier
    - WordPress-Aztec-iOS
    - WordPress-Editor-iOS
    - WordPressAuthenticator
    - WordPressKit
    - WordPressShared
    - WordPressUI
    - WPMediaPicker
    - wpxmlrpc
    - ZendeskSDK

EXTERNAL SOURCES:
  Automattic-Tracks-iOS:
    :git: https://github.com/Automattic/Automattic-Tracks-iOS.git
    :tag: 0.2.3

CHECKOUT OPTIONS:
  Automattic-Tracks-iOS:
    :git: https://github.com/Automattic/Automattic-Tracks-iOS.git
    :tag: 0.2.3

SPEC CHECKSUMS:
  1PasswordExtension: 0e95bdea64ec8ff2f4f693be5467a09fac42a83d
  AFNetworking: b6f891fdfaed196b46c7a83cf209e09697b94057
  Alamofire: c7287b6e5d7da964a70935e5db17046b7fde6568
  Automattic-Tracks-iOS: d8c6c6c1351b1905a73e45f431b15598d71963b5
  BuddyBuildSDK: 8ae12ee721098b356a961ea7dce70ae55f93a7d2
  CocoaLumberjack: db7cc9e464771f12054c22ff6947c5a58d43a0fd
  Crashlytics: 1448070c1d2731ab71ea7c3faf84ac0f69657287
  Fabric: d2b22f443ba195d8a7cc204da230977c72733b40
  FormatterKit: 4b8f29acc9b872d5d12a63efb560661e8f2e1b98
  Gifu: 7bcb6427457d85e0b4dff5a84ec5947ac19a93ea
  GiphyCoreSDK: 1fe401c5fc65f182e7aa8b7fb2c9005f2a523374
  GoogleSignInRepacked: d357702618c555f38923576924661325eb1ef22b
  GoogleToolboxForMac: 91c824d21e85b31c2aae9bb011c5027c9b4e738f
  Gridicons: 8cc5cb666d5ad8b8f1771d3c7a93d27ae25b7c2e
  HockeySDK: 15afe6bc0a5bfe3a531fd73dbf082095f37dac3b
  lottie-ios: d699fdee68d7b63e721d949388b015fef1aaa4ac
  MGSwipeTableCell: fb20e983988bde2b8d0df29c2d9e1d8ffd10b74a
  MRProgress: 16de7cc9f347e8846797a770db102a323fe7ef09
  Nimble: 2839b01d1b31f6a6a7777a221f0d91cf52e8e27b
  NSObject-SafeExpectations: b989b68a8a9b7b9f2b264a8b52ba9d7aab8f3129
  "NSURL+IDN": 82355a0afd532fe1de08f6417c134b49b1a1c4b3
  OCMock: 43565190abc78977ad44a61c0d20d7f0784d35ab
  OHHTTPStubs: 1e21c7d2c084b8153fc53d48400d8919d2d432d0
  Reachability: 33e18b67625424e47b6cde6d202dce689ad7af96
  Starscream: ef3ece99d765eeccb67de105bfa143f929026cf5
  SVProgressHUD: 1428aafac632c1f86f62aa4243ec12008d7a51d6
  UIDeviceIdentifier: a959a6d4f51036b4180dd31fb26483a820f1cc46
  WordPress-Aztec-iOS: 507f6a08e176c2a9af6ec532a54697466b5a9114
  WordPress-Editor-iOS: 28339c1311dcdfdd9e50aba60dcf4c35184d032f
  WordPressAuthenticator: 0e60d89e1637212bc841a0cf66fc5ef8cac01e52
  WordPressKit: 46fe8a4fa2ff4195f73a992f0f6f3a1eb2972b70
<<<<<<< HEAD
  WordPressShared: a2fc2db66c210a05d317ae9678b5823dd6a4d708
=======
  WordPressShared: 2a2d74bbe0ee4c31452f8c33aafe255278dc56f6
>>>>>>> f3bc1c0d
  WordPressUI: d3dbd0258f12560d6607647d3240c62c83e089fe
  WPMediaPicker: ea92f84950843c7baf6a7325caed72ad7852418d
  wpxmlrpc: bfc572f62ce7ee897f6f38b098d2ba08732ecef4
  ZendeskSDK: 44ee00338dd718495f0364369420ae11b389c878

<<<<<<< HEAD
PODFILE CHECKSUM: c813351c538291df203f8dd251bd2947026d4d0e
=======
PODFILE CHECKSUM: 9f31cd9f30d5b80fc282675de522e7498ef5f71c
>>>>>>> f3bc1c0d

COCOAPODS: 1.5.3<|MERGE_RESOLUTION|>--- conflicted
+++ resolved
@@ -127,11 +127,7 @@
     - UIDeviceIdentifier (~> 0.4)
     - WordPressShared (~> 1.4)
     - wpxmlrpc (= 0.8.3)
-<<<<<<< HEAD
   - WordPressShared (1.6.0):
-=======
-  - WordPressShared (1.5.1):
->>>>>>> f3bc1c0d
     - CocoaLumberjack (~> 3.4)
     - FormatterKit/TimeIntervalFormatter (= 1.8.2)
   - WordPressUI (1.1.0)
@@ -176,11 +172,7 @@
   - WordPress-Editor-iOS (= 1.2)
   - WordPressAuthenticator (~> 1.1)
   - WordPressKit (~> 1.5.0)
-<<<<<<< HEAD
   - WordPressShared (~> 1.6.0)
-=======
-  - WordPressShared (~> 1.5.1)
->>>>>>> f3bc1c0d
   - WordPressUI (~> 1.1)
   - WPMediaPicker (= 1.3.1)
   - wpxmlrpc (= 0.8.3)
@@ -266,20 +258,12 @@
   WordPress-Editor-iOS: 28339c1311dcdfdd9e50aba60dcf4c35184d032f
   WordPressAuthenticator: 0e60d89e1637212bc841a0cf66fc5ef8cac01e52
   WordPressKit: 46fe8a4fa2ff4195f73a992f0f6f3a1eb2972b70
-<<<<<<< HEAD
   WordPressShared: a2fc2db66c210a05d317ae9678b5823dd6a4d708
-=======
-  WordPressShared: 2a2d74bbe0ee4c31452f8c33aafe255278dc56f6
->>>>>>> f3bc1c0d
   WordPressUI: d3dbd0258f12560d6607647d3240c62c83e089fe
   WPMediaPicker: ea92f84950843c7baf6a7325caed72ad7852418d
   wpxmlrpc: bfc572f62ce7ee897f6f38b098d2ba08732ecef4
   ZendeskSDK: 44ee00338dd718495f0364369420ae11b389c878
 
-<<<<<<< HEAD
-PODFILE CHECKSUM: c813351c538291df203f8dd251bd2947026d4d0e
-=======
-PODFILE CHECKSUM: 9f31cd9f30d5b80fc282675de522e7498ef5f71c
->>>>>>> f3bc1c0d
+PODFILE CHECKSUM: e366c8c79e03bc63302735ca3e6d131109ad5341
 
 COCOAPODS: 1.5.3