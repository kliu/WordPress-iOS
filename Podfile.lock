PODS:
  - 1PasswordExtension (1.8.6)
  - Alamofire (4.8.0)
  - AlamofireImage (3.5.2):
    - Alamofire (~> 4.8)
  - AlamofireNetworkActivityIndicator (2.4.0):
    - Alamofire (~> 4.8)
  - AMScrollingNavbar (5.6.0)
  - AppAuth (1.4.0):
    - AppAuth/Core (= 1.4.0)
    - AppAuth/ExternalUserAgent (= 1.4.0)
  - AppAuth/Core (1.4.0)
  - AppAuth/ExternalUserAgent (1.4.0)
  - AppCenter (2.5.1):
    - AppCenter/Analytics (= 2.5.1)
    - AppCenter/Crashes (= 2.5.1)
  - AppCenter/Analytics (2.5.1):
    - AppCenter/Core
  - AppCenter/Core (2.5.1)
  - AppCenter/Crashes (2.5.1):
    - AppCenter/Core
  - AppCenter/Distribute (2.5.1):
    - AppCenter/Core
  - Automattic-Tracks-iOS (0.8.1):
    - CocoaLumberjack (~> 3)
    - Reachability (~> 3)
    - Sentry (~> 6)
    - Sodium (>= 0.9.1)
    - UIDeviceIdentifier (~> 1)
  - boost-for-react-native (1.63.0)
  - Charts (3.2.2):
    - Charts/Core (= 3.2.2)
  - Charts/Core (3.2.2)
  - CocoaLumberjack (3.7.0):
    - CocoaLumberjack/Core (= 3.7.0)
  - CocoaLumberjack/Core (3.7.0)
  - CropViewController (2.5.3)
  - DoubleConversion (1.1.5)
  - Down (0.6.6)
  - FBLazyVector (0.61.5)
  - FBReactNativeSpec (0.61.5):
    - Folly (= 2018.10.22.00)
    - RCTRequired (= 0.61.5)
    - RCTTypeSafety (= 0.61.5)
    - React-Core (= 0.61.5)
    - React-jsi (= 0.61.5)
    - ReactCommon/turbomodule/core (= 0.61.5)
  - Folly (2018.10.22.00):
    - boost-for-react-native
    - DoubleConversion
    - Folly/Default (= 2018.10.22.00)
    - glog
  - Folly/Default (2018.10.22.00):
    - boost-for-react-native
    - DoubleConversion
    - glog
  - FormatterKit/Resources (1.9.0)
  - FormatterKit/TimeIntervalFormatter (1.9.0):
    - FormatterKit/Resources
  - FSInteractiveMap (0.1.0)
  - Gifu (3.2.0)
  - glog (0.3.5)
  - GoogleSignIn (5.0.2):
    - AppAuth (~> 1.2)
    - GTMAppAuth (~> 1.0)
    - GTMSessionFetcher/Core (~> 1.1)
  - Gridicons (1.1.0)
  - GTMAppAuth (1.1.0):
    - AppAuth/Core (~> 1.4)
    - GTMSessionFetcher (~> 1.4)
  - GTMSessionFetcher (1.5.0):
    - GTMSessionFetcher/Full (= 1.5.0)
  - GTMSessionFetcher/Core (1.5.0)
  - GTMSessionFetcher/Full (1.5.0):
    - GTMSessionFetcher/Core (= 1.5.0)
  - Gutenberg (1.46.0):
    - React (= 0.61.5)
    - React-CoreModules (= 0.61.5)
    - React-RCTImage (= 0.61.5)
    - RNTAztecView
  - JTAppleCalendar (8.0.3)
  - lottie-ios (3.1.9)
  - MediaEditor (1.2.1):
    - CropViewController (~> 2.5.3)
  - MRProgress (0.8.3):
    - MRProgress/ActivityIndicator (= 0.8.3)
    - MRProgress/Blur (= 0.8.3)
    - MRProgress/Circular (= 0.8.3)
    - MRProgress/Icons (= 0.8.3)
    - MRProgress/NavigationBarProgress (= 0.8.3)
    - MRProgress/Overlay (= 0.8.3)
  - MRProgress/ActivityIndicator (0.8.3):
    - MRProgress/Stopable
  - MRProgress/Blur (0.8.3):
    - MRProgress/Helper
  - MRProgress/Circular (0.8.3):
    - MRProgress/Helper
    - MRProgress/ProgressBaseClass
    - MRProgress/Stopable
  - MRProgress/Helper (0.8.3)
  - MRProgress/Icons (0.8.3)
  - MRProgress/NavigationBarProgress (0.8.3):
    - MRProgress/ProgressBaseClass
  - MRProgress/Overlay (0.8.3):
    - MRProgress/ActivityIndicator
    - MRProgress/Blur
    - MRProgress/Circular
    - MRProgress/Helper
    - MRProgress/Icons
  - MRProgress/ProgressBaseClass (0.8.3)
  - MRProgress/Stopable (0.8.3):
    - MRProgress/Helper
  - Nimble (7.3.4)
  - NSObject-SafeExpectations (0.0.4)
  - "NSURL+IDN (0.4)"
  - OCMock (3.4.3)
  - OHHTTPStubs (6.1.0):
    - OHHTTPStubs/Default (= 6.1.0)
  - OHHTTPStubs/Core (6.1.0)
  - OHHTTPStubs/Default (6.1.0):
    - OHHTTPStubs/Core
    - OHHTTPStubs/JSON
    - OHHTTPStubs/NSURLSession
    - OHHTTPStubs/OHPathHelpers
  - OHHTTPStubs/JSON (6.1.0):
    - OHHTTPStubs/Core
  - OHHTTPStubs/NSURLSession (6.1.0):
    - OHHTTPStubs/Core
  - OHHTTPStubs/OHPathHelpers (6.1.0)
  - OHHTTPStubs/Swift (6.1.0):
    - OHHTTPStubs/Default
  - RCTRequired (0.61.5)
  - RCTTypeSafety (0.61.5):
    - FBLazyVector (= 0.61.5)
    - Folly (= 2018.10.22.00)
    - RCTRequired (= 0.61.5)
    - React-Core (= 0.61.5)
  - Reachability (3.2)
  - React (0.61.5):
    - React-Core (= 0.61.5)
    - React-Core/DevSupport (= 0.61.5)
    - React-Core/RCTWebSocket (= 0.61.5)
    - React-RCTActionSheet (= 0.61.5)
    - React-RCTAnimation (= 0.61.5)
    - React-RCTBlob (= 0.61.5)
    - React-RCTImage (= 0.61.5)
    - React-RCTLinking (= 0.61.5)
    - React-RCTNetwork (= 0.61.5)
    - React-RCTSettings (= 0.61.5)
    - React-RCTText (= 0.61.5)
    - React-RCTVibration (= 0.61.5)
  - React-Core (0.61.5):
    - Folly (= 2018.10.22.00)
    - glog
    - React-Core/Default (= 0.61.5)
    - React-cxxreact (= 0.61.5)
    - React-jsi (= 0.61.5)
    - React-jsiexecutor (= 0.61.5)
    - Yoga
  - React-Core/CoreModulesHeaders (0.61.5):
    - Folly (= 2018.10.22.00)
    - glog
    - React-Core/Default
    - React-cxxreact (= 0.61.5)
    - React-jsi (= 0.61.5)
    - React-jsiexecutor (= 0.61.5)
    - Yoga
  - React-Core/Default (0.61.5):
    - Folly (= 2018.10.22.00)
    - glog
    - React-cxxreact (= 0.61.5)
    - React-jsi (= 0.61.5)
    - React-jsiexecutor (= 0.61.5)
    - Yoga
  - React-Core/DevSupport (0.61.5):
    - Folly (= 2018.10.22.00)
    - glog
    - React-Core/Default (= 0.61.5)
    - React-Core/RCTWebSocket (= 0.61.5)
    - React-cxxreact (= 0.61.5)
    - React-jsi (= 0.61.5)
    - React-jsiexecutor (= 0.61.5)
    - React-jsinspector (= 0.61.5)
    - Yoga
  - React-Core/RCTActionSheetHeaders (0.61.5):
    - Folly (= 2018.10.22.00)
    - glog
    - React-Core/Default
    - React-cxxreact (= 0.61.5)
    - React-jsi (= 0.61.5)
    - React-jsiexecutor (= 0.61.5)
    - Yoga
  - React-Core/RCTAnimationHeaders (0.61.5):
    - Folly (= 2018.10.22.00)
    - glog
    - React-Core/Default
    - React-cxxreact (= 0.61.5)
    - React-jsi (= 0.61.5)
    - React-jsiexecutor (= 0.61.5)
    - Yoga
  - React-Core/RCTBlobHeaders (0.61.5):
    - Folly (= 2018.10.22.00)
    - glog
    - React-Core/Default
    - React-cxxreact (= 0.61.5)
    - React-jsi (= 0.61.5)
    - React-jsiexecutor (= 0.61.5)
    - Yoga
  - React-Core/RCTImageHeaders (0.61.5):
    - Folly (= 2018.10.22.00)
    - glog
    - React-Core/Default
    - React-cxxreact (= 0.61.5)
    - React-jsi (= 0.61.5)
    - React-jsiexecutor (= 0.61.5)
    - Yoga
  - React-Core/RCTLinkingHeaders (0.61.5):
    - Folly (= 2018.10.22.00)
    - glog
    - React-Core/Default
    - React-cxxreact (= 0.61.5)
    - React-jsi (= 0.61.5)
    - React-jsiexecutor (= 0.61.5)
    - Yoga
  - React-Core/RCTNetworkHeaders (0.61.5):
    - Folly (= 2018.10.22.00)
    - glog
    - React-Core/Default
    - React-cxxreact (= 0.61.5)
    - React-jsi (= 0.61.5)
    - React-jsiexecutor (= 0.61.5)
    - Yoga
  - React-Core/RCTSettingsHeaders (0.61.5):
    - Folly (= 2018.10.22.00)
    - glog
    - React-Core/Default
    - React-cxxreact (= 0.61.5)
    - React-jsi (= 0.61.5)
    - React-jsiexecutor (= 0.61.5)
    - Yoga
  - React-Core/RCTTextHeaders (0.61.5):
    - Folly (= 2018.10.22.00)
    - glog
    - React-Core/Default
    - React-cxxreact (= 0.61.5)
    - React-jsi (= 0.61.5)
    - React-jsiexecutor (= 0.61.5)
    - Yoga
  - React-Core/RCTVibrationHeaders (0.61.5):
    - Folly (= 2018.10.22.00)
    - glog
    - React-Core/Default
    - React-cxxreact (= 0.61.5)
    - React-jsi (= 0.61.5)
    - React-jsiexecutor (= 0.61.5)
    - Yoga
  - React-Core/RCTWebSocket (0.61.5):
    - Folly (= 2018.10.22.00)
    - glog
    - React-Core/Default (= 0.61.5)
    - React-cxxreact (= 0.61.5)
    - React-jsi (= 0.61.5)
    - React-jsiexecutor (= 0.61.5)
    - Yoga
  - React-CoreModules (0.61.5):
    - FBReactNativeSpec (= 0.61.5)
    - Folly (= 2018.10.22.00)
    - RCTTypeSafety (= 0.61.5)
    - React-Core/CoreModulesHeaders (= 0.61.5)
    - React-RCTImage (= 0.61.5)
    - ReactCommon/turbomodule/core (= 0.61.5)
  - React-cxxreact (0.61.5):
    - boost-for-react-native (= 1.63.0)
    - DoubleConversion
    - Folly (= 2018.10.22.00)
    - glog
    - React-jsinspector (= 0.61.5)
  - React-jsi (0.61.5):
    - boost-for-react-native (= 1.63.0)
    - DoubleConversion
    - Folly (= 2018.10.22.00)
    - glog
    - React-jsi/Default (= 0.61.5)
  - React-jsi/Default (0.61.5):
    - boost-for-react-native (= 1.63.0)
    - DoubleConversion
    - Folly (= 2018.10.22.00)
    - glog
  - React-jsiexecutor (0.61.5):
    - DoubleConversion
    - Folly (= 2018.10.22.00)
    - glog
    - React-cxxreact (= 0.61.5)
    - React-jsi (= 0.61.5)
  - React-jsinspector (0.61.5)
  - react-native-blur (3.3.0):
    - React
  - react-native-get-random-values (1.4.0):
    - React
  - react-native-keyboard-aware-scroll-view (0.8.8):
    - React
  - react-native-linear-gradient (2.5.6):
    - React
  - react-native-safe-area (0.5.1):
    - React
  - react-native-safe-area-context (3.0.2):
    - React
  - react-native-slider (3.0.2):
    - React
  - react-native-video (5.0.2):
    - React
    - react-native-video/Video (= 5.0.2)
  - react-native-video/Video (5.0.2):
    - React
  - React-RCTActionSheet (0.61.5):
    - React-Core/RCTActionSheetHeaders (= 0.61.5)
  - React-RCTAnimation (0.61.5):
    - React-Core/RCTAnimationHeaders (= 0.61.5)
  - React-RCTBlob (0.61.5):
    - React-Core/RCTBlobHeaders (= 0.61.5)
    - React-Core/RCTWebSocket (= 0.61.5)
    - React-jsi (= 0.61.5)
    - React-RCTNetwork (= 0.61.5)
  - React-RCTImage (0.61.5):
    - React-Core/RCTImageHeaders (= 0.61.5)
    - React-RCTNetwork (= 0.61.5)
  - React-RCTLinking (0.61.5):
    - React-Core/RCTLinkingHeaders (= 0.61.5)
  - React-RCTNetwork (0.61.5):
    - React-Core/RCTNetworkHeaders (= 0.61.5)
  - React-RCTSettings (0.61.5):
    - React-Core/RCTSettingsHeaders (= 0.61.5)
  - React-RCTText (0.61.5):
    - React-Core/RCTTextHeaders (= 0.61.5)
  - React-RCTVibration (0.61.5):
    - React-Core/RCTVibrationHeaders (= 0.61.5)
  - ReactCommon (0.61.5):
    - ReactCommon/jscallinvoker (= 0.61.5)
    - ReactCommon/turbomodule (= 0.61.5)
  - ReactCommon/jscallinvoker (0.61.5):
    - DoubleConversion
    - Folly (= 2018.10.22.00)
    - glog
    - React-cxxreact (= 0.61.5)
  - ReactCommon/turbomodule (0.61.5):
    - DoubleConversion
    - Folly (= 2018.10.22.00)
    - glog
    - React-Core (= 0.61.5)
    - React-cxxreact (= 0.61.5)
    - React-jsi (= 0.61.5)
    - ReactCommon/jscallinvoker (= 0.61.5)
    - ReactCommon/turbomodule/core (= 0.61.5)
    - ReactCommon/turbomodule/samples (= 0.61.5)
  - ReactCommon/turbomodule/core (0.61.5):
    - DoubleConversion
    - Folly (= 2018.10.22.00)
    - glog
    - React-Core (= 0.61.5)
    - React-cxxreact (= 0.61.5)
    - React-jsi (= 0.61.5)
    - ReactCommon/jscallinvoker (= 0.61.5)
  - ReactCommon/turbomodule/samples (0.61.5):
    - DoubleConversion
    - Folly (= 2018.10.22.00)
    - glog
    - React-Core (= 0.61.5)
    - React-cxxreact (= 0.61.5)
    - React-jsi (= 0.61.5)
    - ReactCommon/jscallinvoker (= 0.61.5)
    - ReactCommon/turbomodule/core (= 0.61.5)
  - ReactNativeDarkMode (0.0.10):
    - React
  - RNCMaskedView (0.1.10-wp):
    - React
  - RNGestureHandler (1.6.1):
    - React
  - RNReanimated (1.9.0):
    - React
  - RNScreens (2.8.0):
    - React
  - RNSVG (9.13.6-gb):
    - React
  - RNTAztecView (1.46.0):
    - React-Core
    - WordPress-Aztec-iOS (~> 1.19.3)
  - Sentry (6.1.4):
    - Sentry/Core (= 6.1.4)
  - Sentry/Core (6.1.4)
  - Sodium (0.9.1)
  - Starscream (3.0.6)
  - SVProgressHUD (2.2.5)
  - UIDeviceIdentifier (1.6.0)
  - WordPress-Aztec-iOS (1.19.3)
  - WordPress-Editor-iOS (1.19.3):
    - WordPress-Aztec-iOS (= 1.19.3)
  - WordPressAuthenticator (1.34.0):
    - 1PasswordExtension (~> 1.8.6)
    - Alamofire (~> 4.8)
    - CocoaLumberjack (~> 3.5)
    - GoogleSignIn (~> 5.0.2)
    - Gridicons (~> 1.0)
    - lottie-ios (~> 3.1.6)
    - "NSURL+IDN (= 0.4)"
    - SVProgressHUD (~> 2.2.5)
    - WordPressKit (~> 4.18-beta)
    - WordPressShared (~> 1.12-beta)
    - WordPressUI (~> 1.7-beta)
  - WordPressKit (4.26.0-beta.10):
    - Alamofire (~> 4.8.0)
    - CocoaLumberjack (~> 3.4)
    - NSObject-SafeExpectations (= 0.0.4)
    - UIDeviceIdentifier (~> 1.4)
    - WordPressShared (~> 1.12)
    - wpxmlrpc (~> 0.9)
  - WordPressMocks (0.0.9)
  - WordPressShared (1.15.0-beta.1):
    - CocoaLumberjack (~> 3.4)
    - FormatterKit/TimeIntervalFormatter (~> 1.8)
  - WordPressUI (1.9.0)
  - WPMediaPicker (1.7.2)
  - wpxmlrpc (0.9.0)
  - Yoga (1.14.0)
  - ZendeskCommonUISDK (6.1.0)
  - ZendeskCoreSDK (2.4.1)
  - ZendeskMessagingAPISDK (3.8.1):
    - ZendeskSDKConfigurationsSDK (~> 1.1.7)
  - ZendeskMessagingSDK (3.8.1):
    - ZendeskCommonUISDK (~> 6.1.0)
    - ZendeskMessagingAPISDK (~> 3.8.1)
  - ZendeskSDKConfigurationsSDK (1.1.7)
  - ZendeskSupportProvidersSDK (5.1.1):
    - ZendeskCoreSDK (~> 2.4.1)
  - ZendeskSupportSDK (5.1.1):
    - ZendeskMessagingSDK (~> 3.8.0)
    - ZendeskSupportProvidersSDK (~> 5.1.1)
  - ZIPFoundation (0.9.11)

DEPENDENCIES:
  - Alamofire (= 4.8.0)
  - AlamofireImage (= 3.5.2)
  - AlamofireNetworkActivityIndicator (~> 2.4)
  - AMScrollingNavbar (= 5.6.0)
  - AppCenter (= 2.5.1)
  - AppCenter/Distribute (= 2.5.1)
  - Automattic-Tracks-iOS (~> 0.8.0)
  - Charts (~> 3.2.2)
  - CocoaLumberjack (~> 3.0)
  - CropViewController (= 2.5.3)
  - Down (~> 0.6.6)
  - FBLazyVector (from `https://raw.githubusercontent.com/wordpress-mobile/gutenberg-mobile/v1.46.0/third-party-podspecs/FBLazyVector.podspec.json`)
  - FBReactNativeSpec (from `https://raw.githubusercontent.com/wordpress-mobile/gutenberg-mobile/v1.46.0/third-party-podspecs/FBReactNativeSpec.podspec.json`)
  - Folly (from `https://raw.githubusercontent.com/wordpress-mobile/gutenberg-mobile/v1.46.0/third-party-podspecs/Folly.podspec.json`)
  - FSInteractiveMap (from `https://github.com/wordpress-mobile/FSInteractiveMap.git`, tag `0.2.0`)
  - Gifu (= 3.2.0)
  - glog (from `https://raw.githubusercontent.com/wordpress-mobile/gutenberg-mobile/v1.46.0/third-party-podspecs/glog.podspec.json`)
  - Gridicons (~> 1.1.0)
  - Gutenberg (from `http://github.com/wordpress-mobile/gutenberg-mobile/`, tag `v1.46.0`)
  - JTAppleCalendar (~> 8.0.2)
  - MediaEditor (~> 1.2.1)
  - MRProgress (= 0.8.3)
  - Nimble (~> 7.3.1)
  - NSObject-SafeExpectations (~> 0.0.4)
  - "NSURL+IDN (~> 0.4)"
  - OCMock (= 3.4.3)
  - OHHTTPStubs (= 6.1.0)
  - OHHTTPStubs/Swift (= 6.1.0)
  - RCTRequired (from `https://raw.githubusercontent.com/wordpress-mobile/gutenberg-mobile/v1.46.0/third-party-podspecs/RCTRequired.podspec.json`)
  - RCTTypeSafety (from `https://raw.githubusercontent.com/wordpress-mobile/gutenberg-mobile/v1.46.0/third-party-podspecs/RCTTypeSafety.podspec.json`)
  - Reachability (= 3.2)
  - React (from `https://raw.githubusercontent.com/wordpress-mobile/gutenberg-mobile/v1.46.0/third-party-podspecs/React.podspec.json`)
  - React-Core (from `https://raw.githubusercontent.com/wordpress-mobile/gutenberg-mobile/v1.46.0/third-party-podspecs/React-Core.podspec.json`)
  - React-CoreModules (from `https://raw.githubusercontent.com/wordpress-mobile/gutenberg-mobile/v1.46.0/third-party-podspecs/React-CoreModules.podspec.json`)
  - React-cxxreact (from `https://raw.githubusercontent.com/wordpress-mobile/gutenberg-mobile/v1.46.0/third-party-podspecs/React-cxxreact.podspec.json`)
  - React-jsi (from `https://raw.githubusercontent.com/wordpress-mobile/gutenberg-mobile/v1.46.0/third-party-podspecs/React-jsi.podspec.json`)
  - React-jsiexecutor (from `https://raw.githubusercontent.com/wordpress-mobile/gutenberg-mobile/v1.46.0/third-party-podspecs/React-jsiexecutor.podspec.json`)
  - React-jsinspector (from `https://raw.githubusercontent.com/wordpress-mobile/gutenberg-mobile/v1.46.0/third-party-podspecs/React-jsinspector.podspec.json`)
  - react-native-blur (from `https://raw.githubusercontent.com/wordpress-mobile/gutenberg-mobile/v1.46.0/third-party-podspecs/react-native-blur.podspec.json`)
  - react-native-get-random-values (from `https://raw.githubusercontent.com/wordpress-mobile/gutenberg-mobile/v1.46.0/third-party-podspecs/react-native-get-random-values.podspec.json`)
  - react-native-keyboard-aware-scroll-view (from `https://raw.githubusercontent.com/wordpress-mobile/gutenberg-mobile/v1.46.0/third-party-podspecs/react-native-keyboard-aware-scroll-view.podspec.json`)
  - react-native-linear-gradient (from `https://raw.githubusercontent.com/wordpress-mobile/gutenberg-mobile/v1.46.0/third-party-podspecs/react-native-linear-gradient.podspec.json`)
  - react-native-safe-area (from `https://raw.githubusercontent.com/wordpress-mobile/gutenberg-mobile/v1.46.0/third-party-podspecs/react-native-safe-area.podspec.json`)
  - react-native-safe-area-context (from `https://raw.githubusercontent.com/wordpress-mobile/gutenberg-mobile/v1.46.0/third-party-podspecs/react-native-safe-area-context.podspec.json`)
  - react-native-slider (from `https://raw.githubusercontent.com/wordpress-mobile/gutenberg-mobile/v1.46.0/third-party-podspecs/react-native-slider.podspec.json`)
  - react-native-video (from `https://raw.githubusercontent.com/wordpress-mobile/gutenberg-mobile/v1.46.0/third-party-podspecs/react-native-video.podspec.json`)
  - React-RCTActionSheet (from `https://raw.githubusercontent.com/wordpress-mobile/gutenberg-mobile/v1.46.0/third-party-podspecs/React-RCTActionSheet.podspec.json`)
  - React-RCTAnimation (from `https://raw.githubusercontent.com/wordpress-mobile/gutenberg-mobile/v1.46.0/third-party-podspecs/React-RCTAnimation.podspec.json`)
  - React-RCTBlob (from `https://raw.githubusercontent.com/wordpress-mobile/gutenberg-mobile/v1.46.0/third-party-podspecs/React-RCTBlob.podspec.json`)
  - React-RCTImage (from `https://raw.githubusercontent.com/wordpress-mobile/gutenberg-mobile/v1.46.0/third-party-podspecs/React-RCTImage.podspec.json`)
  - React-RCTLinking (from `https://raw.githubusercontent.com/wordpress-mobile/gutenberg-mobile/v1.46.0/third-party-podspecs/React-RCTLinking.podspec.json`)
  - React-RCTNetwork (from `https://raw.githubusercontent.com/wordpress-mobile/gutenberg-mobile/v1.46.0/third-party-podspecs/React-RCTNetwork.podspec.json`)
  - React-RCTSettings (from `https://raw.githubusercontent.com/wordpress-mobile/gutenberg-mobile/v1.46.0/third-party-podspecs/React-RCTSettings.podspec.json`)
  - React-RCTText (from `https://raw.githubusercontent.com/wordpress-mobile/gutenberg-mobile/v1.46.0/third-party-podspecs/React-RCTText.podspec.json`)
  - React-RCTVibration (from `https://raw.githubusercontent.com/wordpress-mobile/gutenberg-mobile/v1.46.0/third-party-podspecs/React-RCTVibration.podspec.json`)
  - ReactCommon (from `https://raw.githubusercontent.com/wordpress-mobile/gutenberg-mobile/v1.46.0/third-party-podspecs/ReactCommon.podspec.json`)
  - ReactNativeDarkMode (from `https://raw.githubusercontent.com/wordpress-mobile/gutenberg-mobile/v1.46.0/third-party-podspecs/ReactNativeDarkMode.podspec.json`)
  - RNCMaskedView (from `https://raw.githubusercontent.com/wordpress-mobile/gutenberg-mobile/v1.46.0/third-party-podspecs/RNCMaskedView.podspec.json`)
  - RNGestureHandler (from `https://raw.githubusercontent.com/wordpress-mobile/gutenberg-mobile/v1.46.0/third-party-podspecs/RNGestureHandler.podspec.json`)
  - RNReanimated (from `https://raw.githubusercontent.com/wordpress-mobile/gutenberg-mobile/v1.46.0/third-party-podspecs/RNReanimated.podspec.json`)
  - RNScreens (from `https://raw.githubusercontent.com/wordpress-mobile/gutenberg-mobile/v1.46.0/third-party-podspecs/RNScreens.podspec.json`)
  - RNSVG (from `https://raw.githubusercontent.com/wordpress-mobile/gutenberg-mobile/v1.46.0/third-party-podspecs/RNSVG.podspec.json`)
  - RNTAztecView (from `http://github.com/wordpress-mobile/gutenberg-mobile/`, tag `v1.46.0`)
  - Starscream (= 3.0.6)
  - SVProgressHUD (= 2.2.5)
  - WordPress-Editor-iOS (~> 1.19.3)
  - WordPressAuthenticator (~> 1.34.0)
  - WordPressKit (~> 4.26-beta)
  - WordPressMocks (~> 0.0.9)
  - WordPressShared (from `https://github.com/wordpress-mobile/WordPress-iOS-Shared.git`, branch `add/preview-device-mode-analytics`)
  - WordPressUI (~> 1.9.0)
  - WPMediaPicker (~> 1.7.2)
  - Yoga (from `https://raw.githubusercontent.com/wordpress-mobile/gutenberg-mobile/v1.46.0/third-party-podspecs/Yoga.podspec.json`)
  - ZendeskSupportSDK (= 5.1.1)
  - ZIPFoundation (~> 0.9.8)

SPEC REPOS:
  trunk:
    - 1PasswordExtension
    - Alamofire
    - AlamofireImage
    - AlamofireNetworkActivityIndicator
    - AMScrollingNavbar
    - AppAuth
    - AppCenter
    - Automattic-Tracks-iOS
    - boost-for-react-native
    - Charts
    - CocoaLumberjack
    - CropViewController
    - DoubleConversion
    - Down
    - FormatterKit
    - Gifu
    - GoogleSignIn
    - Gridicons
    - GTMAppAuth
    - GTMSessionFetcher
    - JTAppleCalendar
    - lottie-ios
    - MediaEditor
    - MRProgress
    - Nimble
    - NSObject-SafeExpectations
    - "NSURL+IDN"
    - OCMock
    - OHHTTPStubs
    - Reachability
    - Sentry
    - Sodium
    - Starscream
    - SVProgressHUD
    - UIDeviceIdentifier
    - WordPress-Aztec-iOS
    - WordPress-Editor-iOS
    - WordPressAuthenticator
    - WordPressKit
    - WordPressMocks
    - WordPressUI
    - WPMediaPicker
    - wpxmlrpc
    - ZendeskCommonUISDK
    - ZendeskCoreSDK
    - ZendeskMessagingAPISDK
    - ZendeskMessagingSDK
    - ZendeskSDKConfigurationsSDK
    - ZendeskSupportProvidersSDK
    - ZendeskSupportSDK
    - ZIPFoundation

EXTERNAL SOURCES:
  FBLazyVector:
    :podspec: https://raw.githubusercontent.com/wordpress-mobile/gutenberg-mobile/v1.46.0/third-party-podspecs/FBLazyVector.podspec.json
  FBReactNativeSpec:
    :podspec: https://raw.githubusercontent.com/wordpress-mobile/gutenberg-mobile/v1.46.0/third-party-podspecs/FBReactNativeSpec.podspec.json
  Folly:
    :podspec: https://raw.githubusercontent.com/wordpress-mobile/gutenberg-mobile/v1.46.0/third-party-podspecs/Folly.podspec.json
  FSInteractiveMap:
    :git: https://github.com/wordpress-mobile/FSInteractiveMap.git
    :tag: 0.2.0
  glog:
    :podspec: https://raw.githubusercontent.com/wordpress-mobile/gutenberg-mobile/v1.46.0/third-party-podspecs/glog.podspec.json
  Gutenberg:
    :git: http://github.com/wordpress-mobile/gutenberg-mobile/
    :submodules: true
    :tag: v1.46.0
  RCTRequired:
    :podspec: https://raw.githubusercontent.com/wordpress-mobile/gutenberg-mobile/v1.46.0/third-party-podspecs/RCTRequired.podspec.json
  RCTTypeSafety:
    :podspec: https://raw.githubusercontent.com/wordpress-mobile/gutenberg-mobile/v1.46.0/third-party-podspecs/RCTTypeSafety.podspec.json
  React:
    :podspec: https://raw.githubusercontent.com/wordpress-mobile/gutenberg-mobile/v1.46.0/third-party-podspecs/React.podspec.json
  React-Core:
    :podspec: https://raw.githubusercontent.com/wordpress-mobile/gutenberg-mobile/v1.46.0/third-party-podspecs/React-Core.podspec.json
  React-CoreModules:
    :podspec: https://raw.githubusercontent.com/wordpress-mobile/gutenberg-mobile/v1.46.0/third-party-podspecs/React-CoreModules.podspec.json
  React-cxxreact:
    :podspec: https://raw.githubusercontent.com/wordpress-mobile/gutenberg-mobile/v1.46.0/third-party-podspecs/React-cxxreact.podspec.json
  React-jsi:
    :podspec: https://raw.githubusercontent.com/wordpress-mobile/gutenberg-mobile/v1.46.0/third-party-podspecs/React-jsi.podspec.json
  React-jsiexecutor:
    :podspec: https://raw.githubusercontent.com/wordpress-mobile/gutenberg-mobile/v1.46.0/third-party-podspecs/React-jsiexecutor.podspec.json
  React-jsinspector:
    :podspec: https://raw.githubusercontent.com/wordpress-mobile/gutenberg-mobile/v1.46.0/third-party-podspecs/React-jsinspector.podspec.json
  react-native-blur:
    :podspec: https://raw.githubusercontent.com/wordpress-mobile/gutenberg-mobile/v1.46.0/third-party-podspecs/react-native-blur.podspec.json
  react-native-get-random-values:
    :podspec: https://raw.githubusercontent.com/wordpress-mobile/gutenberg-mobile/v1.46.0/third-party-podspecs/react-native-get-random-values.podspec.json
  react-native-keyboard-aware-scroll-view:
    :podspec: https://raw.githubusercontent.com/wordpress-mobile/gutenberg-mobile/v1.46.0/third-party-podspecs/react-native-keyboard-aware-scroll-view.podspec.json
  react-native-linear-gradient:
    :podspec: https://raw.githubusercontent.com/wordpress-mobile/gutenberg-mobile/v1.46.0/third-party-podspecs/react-native-linear-gradient.podspec.json
  react-native-safe-area:
    :podspec: https://raw.githubusercontent.com/wordpress-mobile/gutenberg-mobile/v1.46.0/third-party-podspecs/react-native-safe-area.podspec.json
  react-native-safe-area-context:
    :podspec: https://raw.githubusercontent.com/wordpress-mobile/gutenberg-mobile/v1.46.0/third-party-podspecs/react-native-safe-area-context.podspec.json
  react-native-slider:
    :podspec: https://raw.githubusercontent.com/wordpress-mobile/gutenberg-mobile/v1.46.0/third-party-podspecs/react-native-slider.podspec.json
  react-native-video:
    :podspec: https://raw.githubusercontent.com/wordpress-mobile/gutenberg-mobile/v1.46.0/third-party-podspecs/react-native-video.podspec.json
  React-RCTActionSheet:
    :podspec: https://raw.githubusercontent.com/wordpress-mobile/gutenberg-mobile/v1.46.0/third-party-podspecs/React-RCTActionSheet.podspec.json
  React-RCTAnimation:
    :podspec: https://raw.githubusercontent.com/wordpress-mobile/gutenberg-mobile/v1.46.0/third-party-podspecs/React-RCTAnimation.podspec.json
  React-RCTBlob:
    :podspec: https://raw.githubusercontent.com/wordpress-mobile/gutenberg-mobile/v1.46.0/third-party-podspecs/React-RCTBlob.podspec.json
  React-RCTImage:
    :podspec: https://raw.githubusercontent.com/wordpress-mobile/gutenberg-mobile/v1.46.0/third-party-podspecs/React-RCTImage.podspec.json
  React-RCTLinking:
    :podspec: https://raw.githubusercontent.com/wordpress-mobile/gutenberg-mobile/v1.46.0/third-party-podspecs/React-RCTLinking.podspec.json
  React-RCTNetwork:
    :podspec: https://raw.githubusercontent.com/wordpress-mobile/gutenberg-mobile/v1.46.0/third-party-podspecs/React-RCTNetwork.podspec.json
  React-RCTSettings:
    :podspec: https://raw.githubusercontent.com/wordpress-mobile/gutenberg-mobile/v1.46.0/third-party-podspecs/React-RCTSettings.podspec.json
  React-RCTText:
    :podspec: https://raw.githubusercontent.com/wordpress-mobile/gutenberg-mobile/v1.46.0/third-party-podspecs/React-RCTText.podspec.json
  React-RCTVibration:
    :podspec: https://raw.githubusercontent.com/wordpress-mobile/gutenberg-mobile/v1.46.0/third-party-podspecs/React-RCTVibration.podspec.json
  ReactCommon:
    :podspec: https://raw.githubusercontent.com/wordpress-mobile/gutenberg-mobile/v1.46.0/third-party-podspecs/ReactCommon.podspec.json
  ReactNativeDarkMode:
    :podspec: https://raw.githubusercontent.com/wordpress-mobile/gutenberg-mobile/v1.46.0/third-party-podspecs/ReactNativeDarkMode.podspec.json
  RNCMaskedView:
    :podspec: https://raw.githubusercontent.com/wordpress-mobile/gutenberg-mobile/v1.46.0/third-party-podspecs/RNCMaskedView.podspec.json
  RNGestureHandler:
    :podspec: https://raw.githubusercontent.com/wordpress-mobile/gutenberg-mobile/v1.46.0/third-party-podspecs/RNGestureHandler.podspec.json
  RNReanimated:
    :podspec: https://raw.githubusercontent.com/wordpress-mobile/gutenberg-mobile/v1.46.0/third-party-podspecs/RNReanimated.podspec.json
  RNScreens:
    :podspec: https://raw.githubusercontent.com/wordpress-mobile/gutenberg-mobile/v1.46.0/third-party-podspecs/RNScreens.podspec.json
  RNSVG:
    :podspec: https://raw.githubusercontent.com/wordpress-mobile/gutenberg-mobile/v1.46.0/third-party-podspecs/RNSVG.podspec.json
  RNTAztecView:
    :git: http://github.com/wordpress-mobile/gutenberg-mobile/
    :submodules: true
<<<<<<< HEAD
    :tag: v1.45.0
  WordPressShared:
    :branch: add/preview-device-mode-analytics
    :git: https://github.com/wordpress-mobile/WordPress-iOS-Shared.git
=======
    :tag: v1.46.0
>>>>>>> f8e3d4e4
  Yoga:
    :podspec: https://raw.githubusercontent.com/wordpress-mobile/gutenberg-mobile/v1.46.0/third-party-podspecs/Yoga.podspec.json

CHECKOUT OPTIONS:
  FSInteractiveMap:
    :git: https://github.com/wordpress-mobile/FSInteractiveMap.git
    :tag: 0.2.0
  Gutenberg:
    :git: http://github.com/wordpress-mobile/gutenberg-mobile/
    :submodules: true
    :tag: v1.46.0
  RNTAztecView:
    :git: http://github.com/wordpress-mobile/gutenberg-mobile/
    :submodules: true
<<<<<<< HEAD
    :tag: v1.45.0
  WordPressShared:
    :commit: ba14b44a55f730e4f171f6e781557e5c15878cd7
    :git: https://github.com/wordpress-mobile/WordPress-iOS-Shared.git
=======
    :tag: v1.46.0
>>>>>>> f8e3d4e4

SPEC CHECKSUMS:
  1PasswordExtension: f97cc80ae58053c331b2b6dc8843ba7103b33794
  Alamofire: 3ec537f71edc9804815215393ae2b1a8ea33a844
  AlamofireImage: 63cfe3baf1370be6c498149687cf6db3e3b00999
  AlamofireNetworkActivityIndicator: 9acc3de3ca6645bf0efed462396b0df13dd3e7b8
  AMScrollingNavbar: cf0ec5a5ee659d76ba2509f630bf14fba7e16dc3
  AppAuth: 31bcec809a638d7bd2f86ea8a52bd45f6e81e7c7
  AppCenter: fddcbac6e4baae3d93a196ceb0bfe0e4ce407dec
  Automattic-Tracks-iOS: b942ca6067f089660c75c96fd189599fd065f979
  boost-for-react-native: 39c7adb57c4e60d6c5479dd8623128eb5b3f0f2c
  Charts: f69cf0518b6d1d62608ca504248f1bbe0b6ae77e
  CocoaLumberjack: e8955b9d337ac307103b0a34fd141c32f27e53c5
  CropViewController: a5c143548a0fabcd6cc25f2d26e40460cfb8c78c
  DoubleConversion: e22e0762848812a87afd67ffda3998d9ef29170c
  Down: 71bf4af3c04fa093e65dffa25c4b64fa61287373
  FBLazyVector: 47798d43f20e85af0d3cef09928b6e2d16dbbe4c
  FBReactNativeSpec: 8d0bf8eca089153f4196975ca190cda8c2d5dbd2
  Folly: 30e7936e1c45c08d884aa59369ed951a8e68cf51
  FormatterKit: 184db51bf120b633693a73624a4cede89ec51a41
  FSInteractiveMap: a396f610f48b76cb540baa87139d056429abda86
  Gifu: 7bcb6427457d85e0b4dff5a84ec5947ac19a93ea
  glog: 1f3da668190260b06b429bb211bfbee5cd790c28
  GoogleSignIn: 7137d297ddc022a7e0aa4619c86d72c909fa7213
  Gridicons: 17d660b97ce4231d582101b02f8280628b141c9a
  GTMAppAuth: 197a8dabfea5d665224aa00d17f164fc2248dab9
  GTMSessionFetcher: b3503b20a988c4e20cc189aa798fd18220133f52
  Gutenberg: f283b145b3669f82ce13e6d8a6f0130172b19301
  JTAppleCalendar: 932cadea40b1051beab10f67843451d48ba16c99
  lottie-ios: 3a3758ef5a008e762faec9c9d50a39842f26d124
  MediaEditor: 20cdeb46bdecd040b8bc94467ac85a52b53b193a
  MRProgress: 16de7cc9f347e8846797a770db102a323fe7ef09
  Nimble: 051e3d8912d40138fa5591c78594f95fb172af37
  NSObject-SafeExpectations: ab8fe623d36b25aa1f150affa324e40a2f3c0374
  "NSURL+IDN": afc873e639c18138a1589697c3add197fe8679ca
  OCMock: 43565190abc78977ad44a61c0d20d7f0784d35ab
  OHHTTPStubs: 1e21c7d2c084b8153fc53d48400d8919d2d432d0
  RCTRequired: 3ca691422140f76f04fd2af6dc90914cf0f81ef1
  RCTTypeSafety: aab4e9679dbb3682bf0404fded7b9557d7306795
  Reachability: 33e18b67625424e47b6cde6d202dce689ad7af96
  React: 5a954890216a4493df5ab2149f70f18592b513ac
  React-Core: 865fa241faa644ff20cb5ec87787b32a5acc43b3
  React-CoreModules: 026fafece67a3802aa8bb1995d27227b0d95e0f5
  React-cxxreact: 9c76312456310d1b486e23edb9ce576a5397ebc2
  React-jsi: 6d6afac4873e8a3433334378589a0a8190d58070
  React-jsiexecutor: 9dfdcd0db23042623894dcbc02d61a772da8e3c1
  React-jsinspector: 89927b9ec6d75759882949d2043ba704565edaec
  react-native-blur: adb31865c20137dacb53c32e3423374ac2b8c5a0
  react-native-get-random-values: 8940331a943a46c165d3ed05802c09c392f8dd46
  react-native-keyboard-aware-scroll-view: ffa9152671fec9a571197ed2d02e0fcb90206e60
  react-native-linear-gradient: 258ba8c61848324b1f2019bed5f460e6396137b7
  react-native-safe-area: e8230b0017d76c00de6b01e2412dcf86b127c6a3
  react-native-safe-area-context: 52c73401424bae74fc89ca91b4ae5c4f2689d857
  react-native-slider: 2f186719b7ada773b78141b8dae62081d819b206
  react-native-video: d01ed7ff1e38fa7dcc6c15c94cf505e661b7bfd0
  React-RCTActionSheet: e8f642cfaa396b6b09fd38f53378506c2d63af35
  React-RCTAnimation: cec1abbcfb006978a288c5072e3d611d6ff76d4c
  React-RCTBlob: 7596eb2048150e429127a92a701e6cd40a8c0a74
  React-RCTImage: 03c7e36877a579ee51dcc33079cc8bc98658a722
  React-RCTLinking: cdc3f1aaff5f321bc954a98b7ffae3f864a6eaa3
  React-RCTNetwork: 33b3da6944786edea496a5fc6afea466633fd711
  React-RCTSettings: a3b7b3124315f8c91fad5d8aff08ee97d4b471cd
  React-RCTText: ee9c8b70180fb58d062483d9664cd921d14b5961
  React-RCTVibration: 20deb1f6f001000d1f2603722ec110c66c74796b
  ReactCommon: 48926fc48fcd7c8a629860049ffba9c23b4005dc
  ReactNativeDarkMode: f61376360c5d983907e5c316e8e1c853a8c2f348
  RNCMaskedView: 744eb642f5d96bd670ea93f59e7a1346ea50976a
  RNGestureHandler: 82a89b0fde0a37e633c6233418f7249e2f8e59b5
  RNReanimated: 13f7a6a22667c4f00aac217bc66f94e8560b3d59
  RNScreens: 6833ac5c29cf2f03eed12103140530bbd75b6aea
  RNSVG: 68a534a5db06dcbdaebfd5079349191598caef7b
  RNTAztecView: 66bb8e7b79392d521f309d4899e9d3d52a93e5ee
  Sentry: 9d055e2de30a77685e86b219acf02e59b82091fc
  Sodium: 23d11554ecd556196d313cf6130d406dfe7ac6da
  Starscream: ef3ece99d765eeccb67de105bfa143f929026cf5
  SVProgressHUD: 1428aafac632c1f86f62aa4243ec12008d7a51d6
  UIDeviceIdentifier: f4bf3b343581a1beacdbf5fb1a8825bd5f05a4a4
  WordPress-Aztec-iOS: b7ac8b30f746992e85d9668453ac87c2cdcecf4f
  WordPress-Editor-iOS: 1886f7fe464d79ee64ccfe7985281f8cf45f75eb
  WordPressAuthenticator: 7f9c41a084bfe691452bfcec8b2c9a12aed48f90
  WordPressKit: e5ec82ef0f94cf923a35e4edee447db07cf9e2ad
  WordPressMocks: 903d2410f41a09fb2e0a1b44ad36ad80310570fb
  WordPressShared: c014a047bf8a3f85c0a00aa7f5b570599b2adba7
  WordPressUI: 3b70cccc4c44cff09024ca3e94ae25a8768b26c1
  WPMediaPicker: d5ae9a83cd5cc0e4de46bfc1c59120aa86658bc3
  wpxmlrpc: bf55a43a7e710bd2a4fb8c02dfe83b1246f14f13
  Yoga: c920bf12bf8146aa5cd118063378c2cf5682d16c
  ZendeskCommonUISDK: 92ca6b16956430a2cb61c89aeaa6ca123d1f81fd
  ZendeskCoreSDK: 2dc9457ae01d024ca02f60f6134ad1ad90136c29
  ZendeskMessagingAPISDK: 986919a8f6f11a7019660d1ff798f1efb42fa572
  ZendeskMessagingSDK: bf9a06f0cbb219617d9cf60a46aba1b68c8f3b30
  ZendeskSDKConfigurationsSDK: 45fa87ec8418697f7fce5e56bec472052f0aedb5
  ZendeskSupportProvidersSDK: 51c9d4a826f7bd87e3109e5c801c602a6b62c762
  ZendeskSupportSDK: dcb2596ad05a63d662e8c7924357babbf327b421
  ZIPFoundation: b1f0de4eed33e74a676f76e12559ab6b75990197

<<<<<<< HEAD
PODFILE CHECKSUM: 534ea8cfdb3e63d5cbb1ff2e80de40a57cdb836c
=======
PODFILE CHECKSUM: 8856e79dc99cbd412af02188929297b20bea7276
>>>>>>> f8e3d4e4

COCOAPODS: 1.10.0<|MERGE_RESOLUTION|>--- conflicted
+++ resolved
@@ -506,7 +506,7 @@
   - WordPressAuthenticator (~> 1.34.0)
   - WordPressKit (~> 4.26-beta)
   - WordPressMocks (~> 0.0.9)
-  - WordPressShared (from `https://github.com/wordpress-mobile/WordPress-iOS-Shared.git`, branch `add/preview-device-mode-analytics`)
+  - WordPressShared (~> 1.15.0-beta.1)
   - WordPressUI (~> 1.9.0)
   - WPMediaPicker (~> 1.7.2)
   - Yoga (from `https://raw.githubusercontent.com/wordpress-mobile/gutenberg-mobile/v1.46.0/third-party-podspecs/Yoga.podspec.json`)
@@ -555,6 +555,7 @@
     - WordPressAuthenticator
     - WordPressKit
     - WordPressMocks
+    - WordPressShared
     - WordPressUI
     - WPMediaPicker
     - wpxmlrpc
@@ -652,14 +653,7 @@
   RNTAztecView:
     :git: http://github.com/wordpress-mobile/gutenberg-mobile/
     :submodules: true
-<<<<<<< HEAD
-    :tag: v1.45.0
-  WordPressShared:
-    :branch: add/preview-device-mode-analytics
-    :git: https://github.com/wordpress-mobile/WordPress-iOS-Shared.git
-=======
     :tag: v1.46.0
->>>>>>> f8e3d4e4
   Yoga:
     :podspec: https://raw.githubusercontent.com/wordpress-mobile/gutenberg-mobile/v1.46.0/third-party-podspecs/Yoga.podspec.json
 
@@ -674,14 +668,7 @@
   RNTAztecView:
     :git: http://github.com/wordpress-mobile/gutenberg-mobile/
     :submodules: true
-<<<<<<< HEAD
-    :tag: v1.45.0
-  WordPressShared:
-    :commit: ba14b44a55f730e4f171f6e781557e5c15878cd7
-    :git: https://github.com/wordpress-mobile/WordPress-iOS-Shared.git
-=======
     :tag: v1.46.0
->>>>>>> f8e3d4e4
 
 SPEC CHECKSUMS:
   1PasswordExtension: f97cc80ae58053c331b2b6dc8843ba7103b33794
@@ -778,10 +765,6 @@
   ZendeskSupportSDK: dcb2596ad05a63d662e8c7924357babbf327b421
   ZIPFoundation: b1f0de4eed33e74a676f76e12559ab6b75990197
 
-<<<<<<< HEAD
-PODFILE CHECKSUM: 534ea8cfdb3e63d5cbb1ff2e80de40a57cdb836c
-=======
-PODFILE CHECKSUM: 8856e79dc99cbd412af02188929297b20bea7276
->>>>>>> f8e3d4e4
+PODFILE CHECKSUM: f25edd5db789814bdac9e9f4c36a67a5e0a50f5a
 
 COCOAPODS: 1.10.0