--- conflicted
+++ resolved
@@ -226,11 +226,7 @@
   - Gifu (= 3.2.0)
   - GiphyCoreSDK (~> 1.4.0)
   - Gridicons (~> 0.16)
-<<<<<<< HEAD
-  - Gutenberg (from `http://github.com/wordpress-mobile/gutenberg-mobile/`, commit `ed088c61e3c589035457e561c350e17fdb7eb622`)
-=======
   - Gutenberg (from `http://github.com/wordpress-mobile/gutenberg-mobile/`, tag `v0.3.4`)
->>>>>>> ced2eef7
   - HockeySDK (= 5.1.4)
   - MGSwipeTableCell (= 1.6.8)
   - MRProgress (= 0.8.3)
@@ -245,11 +241,7 @@
   - react-native-keyboard-aware-scroll-view (from `https://raw.githubusercontent.com/wordpress-mobile/gutenberg-mobile/develop/react-native-gutenberg-bridge/third-party-podspecs/react-native-keyboard-aware-scroll-view.podspec.json`)
   - react-native-safe-area (from `https://raw.githubusercontent.com/wordpress-mobile/gutenberg-mobile/master/react-native-gutenberg-bridge/third-party-podspecs/react-native-safe-area.podspec.json`)
   - RNSVG (from `https://github.com/wordpress-mobile/react-native-svg.git`, tag `8.0.9-gb.0`)
-<<<<<<< HEAD
-  - RNTAztecView (from `http://github.com/wordpress-mobile/gutenberg-mobile/`, commit `ed088c61e3c589035457e561c350e17fdb7eb622`)
-=======
   - RNTAztecView (from `http://github.com/wordpress-mobile/gutenberg-mobile/`, tag `v0.3.4`)
->>>>>>> ced2eef7
   - SimulatorStatusMagic
   - Starscream (= 3.0.6)
   - SVProgressHUD (= 2.2.5)
@@ -310,10 +302,6 @@
   Folly:
     :podspec: https://raw.githubusercontent.com/wordpress-mobile/gutenberg-mobile/master/react-native-gutenberg-bridge/third-party-podspecs/Folly.podspec.json
   Gutenberg:
-<<<<<<< HEAD
-    :commit: ed088c61e3c589035457e561c350e17fdb7eb622
-=======
->>>>>>> ced2eef7
     :git: http://github.com/wordpress-mobile/gutenberg-mobile/
     :tag: v0.3.4
   React:
@@ -326,10 +314,6 @@
     :git: https://github.com/wordpress-mobile/react-native-svg.git
     :tag: 8.0.9-gb.0
   RNTAztecView:
-<<<<<<< HEAD
-    :commit: ed088c61e3c589035457e561c350e17fdb7eb622
-=======
->>>>>>> ced2eef7
     :git: http://github.com/wordpress-mobile/gutenberg-mobile/
     :tag: v0.3.4
   WordPressUI:
@@ -343,20 +327,12 @@
     :git: https://github.com/Automattic/Automattic-Tracks-iOS.git
     :tag: 0.3-beta.1
   Gutenberg:
-<<<<<<< HEAD
-    :commit: ed088c61e3c589035457e561c350e17fdb7eb622
-=======
->>>>>>> ced2eef7
     :git: http://github.com/wordpress-mobile/gutenberg-mobile/
     :tag: v0.3.4
   RNSVG:
     :git: https://github.com/wordpress-mobile/react-native-svg.git
     :tag: 8.0.9-gb.0
   RNTAztecView:
-<<<<<<< HEAD
-    :commit: ed088c61e3c589035457e561c350e17fdb7eb622
-=======
->>>>>>> ced2eef7
     :git: http://github.com/wordpress-mobile/gutenberg-mobile/
     :tag: v0.3.4
   WordPressUI:
@@ -413,10 +389,6 @@
   yoga: f37b1edbd68be803f1dc4d57d40d8a5b277d8e2c
   ZendeskSDK: 44ee00338dd718495f0364369420ae11b389c878
 
-<<<<<<< HEAD
-PODFILE CHECKSUM: f949672b83ba7d9c4d0b149c6fd3f9b5b4c166cc
-=======
 PODFILE CHECKSUM: b884248bdadc3d4984b8efc4fcb236cd78d26295
->>>>>>> ced2eef7
 
 COCOAPODS: 1.5.3