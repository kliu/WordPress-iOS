PODS:
  - Alamofire (4.8.0)
  - AlamofireImage (3.5.2):
    - Alamofire (~> 4.8)
  - AlamofireNetworkActivityIndicator (2.4.0):
    - Alamofire (~> 4.8)
  - AMScrollingNavbar (5.6.0)
  - AppAuth (1.5.0):
    - AppAuth/Core (= 1.5.0)
    - AppAuth/ExternalUserAgent (= 1.5.0)
  - AppAuth/Core (1.5.0)
  - AppAuth/ExternalUserAgent (1.5.0):
    - AppAuth/Core
  - AppCenter (4.4.1):
    - AppCenter/Analytics (= 4.4.1)
    - AppCenter/Crashes (= 4.4.1)
  - AppCenter/Analytics (4.4.1):
    - AppCenter/Core
  - AppCenter/Core (4.4.1)
  - AppCenter/Crashes (4.4.1):
    - AppCenter/Core
  - AppCenter/Distribute (4.4.1):
    - AppCenter/Core
  - Automattic-Tracks-iOS (0.11.1):
    - Sentry (~> 6)
    - Sodium (>= 0.9.1)
    - UIDeviceIdentifier (~> 2.0)
  - boost (1.76.0)
  - BVLinearGradient (2.5.6-wp-2):
    - React-Core
  - Charts (3.2.2):
    - Charts/Core (= 3.2.2)
  - Charts/Core (3.2.2)
  - CocoaLumberjack (3.7.4):
    - CocoaLumberjack/Core (= 3.7.4)
  - CocoaLumberjack/Core (3.7.4)
  - CropViewController (2.5.3)
  - DoubleConversion (1.1.5)
  - Down (0.6.6)
  - FBLazyVector (0.66.2)
  - FBReactNativeSpec (0.66.2):
    - RCT-Folly (= 2021.06.28.00-v2)
    - RCTRequired (= 0.66.2)
    - RCTTypeSafety (= 0.66.2)
    - React-Core (= 0.66.2)
    - React-jsi (= 0.66.2)
    - ReactCommon/turbomodule/core (= 0.66.2)
  - fmt (6.2.1)
  - FormatterKit/Resources (1.9.0)
  - FormatterKit/TimeIntervalFormatter (1.9.0):
    - FormatterKit/Resources
  - FSInteractiveMap (0.1.0)
  - Gifu (3.2.0)
  - glog (0.3.5)
  - GoogleSignIn (6.0.2):
    - AppAuth (~> 1.4)
    - GTMAppAuth (~> 1.0)
    - GTMSessionFetcher/Core (~> 1.1)
  - Gridicons (1.1.0)
  - GTMAppAuth (1.2.2):
    - AppAuth/Core (~> 1.4)
    - GTMSessionFetcher/Core (~> 1.5)
  - GTMSessionFetcher/Core (1.7.0)
  - Gutenberg (1.75.0):
    - React (= 0.66.2)
    - React-CoreModules (= 0.66.2)
    - React-RCTImage (= 0.66.2)
    - RNTAztecView
  - JTAppleCalendar (8.0.3)
  - Kanvas (1.2.8)
  - MediaEditor (1.2.1):
    - CropViewController (~> 2.5.3)
  - MRProgress (0.8.3):
    - MRProgress/ActivityIndicator (= 0.8.3)
    - MRProgress/Blur (= 0.8.3)
    - MRProgress/Circular (= 0.8.3)
    - MRProgress/Icons (= 0.8.3)
    - MRProgress/NavigationBarProgress (= 0.8.3)
    - MRProgress/Overlay (= 0.8.3)
  - MRProgress/ActivityIndicator (0.8.3):
    - MRProgress/Stopable
  - MRProgress/Blur (0.8.3):
    - MRProgress/Helper
  - MRProgress/Circular (0.8.3):
    - MRProgress/Helper
    - MRProgress/ProgressBaseClass
    - MRProgress/Stopable
  - MRProgress/Helper (0.8.3)
  - MRProgress/Icons (0.8.3)
  - MRProgress/NavigationBarProgress (0.8.3):
    - MRProgress/ProgressBaseClass
  - MRProgress/Overlay (0.8.3):
    - MRProgress/ActivityIndicator
    - MRProgress/Blur
    - MRProgress/Circular
    - MRProgress/Helper
    - MRProgress/Icons
  - MRProgress/ProgressBaseClass (0.8.3)
  - MRProgress/Stopable (0.8.3):
    - MRProgress/Helper
  - Nimble (9.0.1)
  - NSObject-SafeExpectations (0.0.4)
  - "NSURL+IDN (0.4)"
  - OCMock (3.4.3)
  - OHHTTPStubs/Core (9.1.0)
  - OHHTTPStubs/Default (9.1.0):
    - OHHTTPStubs/Core
    - OHHTTPStubs/JSON
    - OHHTTPStubs/NSURLSession
    - OHHTTPStubs/OHPathHelpers
  - OHHTTPStubs/JSON (9.1.0):
    - OHHTTPStubs/Core
  - OHHTTPStubs/NSURLSession (9.1.0):
    - OHHTTPStubs/Core
  - OHHTTPStubs/OHPathHelpers (9.1.0)
  - OHHTTPStubs/Swift (9.1.0):
    - OHHTTPStubs/Default
  - RCT-Folly (2021.06.28.00-v2):
    - boost
    - DoubleConversion
    - fmt (~> 6.2.1)
    - glog
    - RCT-Folly/Default (= 2021.06.28.00-v2)
  - RCT-Folly/Default (2021.06.28.00-v2):
    - boost
    - DoubleConversion
    - fmt (~> 6.2.1)
    - glog
  - RCTRequired (0.66.2)
  - RCTTypeSafety (0.66.2):
    - FBLazyVector (= 0.66.2)
    - RCT-Folly (= 2021.06.28.00-v2)
    - RCTRequired (= 0.66.2)
    - React-Core (= 0.66.2)
  - Reachability (3.2)
  - React (0.66.2):
    - React-Core (= 0.66.2)
    - React-Core/DevSupport (= 0.66.2)
    - React-Core/RCTWebSocket (= 0.66.2)
    - React-RCTActionSheet (= 0.66.2)
    - React-RCTAnimation (= 0.66.2)
    - React-RCTBlob (= 0.66.2)
    - React-RCTImage (= 0.66.2)
    - React-RCTLinking (= 0.66.2)
    - React-RCTNetwork (= 0.66.2)
    - React-RCTSettings (= 0.66.2)
    - React-RCTText (= 0.66.2)
    - React-RCTVibration (= 0.66.2)
  - React-callinvoker (0.66.2)
  - React-Core (0.66.2):
    - glog
    - RCT-Folly (= 2021.06.28.00-v2)
    - React-Core/Default (= 0.66.2)
    - React-cxxreact (= 0.66.2)
    - React-jsi (= 0.66.2)
    - React-jsiexecutor (= 0.66.2)
    - React-perflogger (= 0.66.2)
    - Yoga
  - React-Core/CoreModulesHeaders (0.66.2):
    - glog
    - RCT-Folly (= 2021.06.28.00-v2)
    - React-Core/Default
    - React-cxxreact (= 0.66.2)
    - React-jsi (= 0.66.2)
    - React-jsiexecutor (= 0.66.2)
    - React-perflogger (= 0.66.2)
    - Yoga
  - React-Core/Default (0.66.2):
    - glog
    - RCT-Folly (= 2021.06.28.00-v2)
    - React-cxxreact (= 0.66.2)
    - React-jsi (= 0.66.2)
    - React-jsiexecutor (= 0.66.2)
    - React-perflogger (= 0.66.2)
    - Yoga
  - React-Core/DevSupport (0.66.2):
    - glog
    - RCT-Folly (= 2021.06.28.00-v2)
    - React-Core/Default (= 0.66.2)
    - React-Core/RCTWebSocket (= 0.66.2)
    - React-cxxreact (= 0.66.2)
    - React-jsi (= 0.66.2)
    - React-jsiexecutor (= 0.66.2)
    - React-jsinspector (= 0.66.2)
    - React-perflogger (= 0.66.2)
    - Yoga
  - React-Core/RCTActionSheetHeaders (0.66.2):
    - glog
    - RCT-Folly (= 2021.06.28.00-v2)
    - React-Core/Default
    - React-cxxreact (= 0.66.2)
    - React-jsi (= 0.66.2)
    - React-jsiexecutor (= 0.66.2)
    - React-perflogger (= 0.66.2)
    - Yoga
  - React-Core/RCTAnimationHeaders (0.66.2):
    - glog
    - RCT-Folly (= 2021.06.28.00-v2)
    - React-Core/Default
    - React-cxxreact (= 0.66.2)
    - React-jsi (= 0.66.2)
    - React-jsiexecutor (= 0.66.2)
    - React-perflogger (= 0.66.2)
    - Yoga
  - React-Core/RCTBlobHeaders (0.66.2):
    - glog
    - RCT-Folly (= 2021.06.28.00-v2)
    - React-Core/Default
    - React-cxxreact (= 0.66.2)
    - React-jsi (= 0.66.2)
    - React-jsiexecutor (= 0.66.2)
    - React-perflogger (= 0.66.2)
    - Yoga
  - React-Core/RCTImageHeaders (0.66.2):
    - glog
    - RCT-Folly (= 2021.06.28.00-v2)
    - React-Core/Default
    - React-cxxreact (= 0.66.2)
    - React-jsi (= 0.66.2)
    - React-jsiexecutor (= 0.66.2)
    - React-perflogger (= 0.66.2)
    - Yoga
  - React-Core/RCTLinkingHeaders (0.66.2):
    - glog
    - RCT-Folly (= 2021.06.28.00-v2)
    - React-Core/Default
    - React-cxxreact (= 0.66.2)
    - React-jsi (= 0.66.2)
    - React-jsiexecutor (= 0.66.2)
    - React-perflogger (= 0.66.2)
    - Yoga
  - React-Core/RCTNetworkHeaders (0.66.2):
    - glog
    - RCT-Folly (= 2021.06.28.00-v2)
    - React-Core/Default
    - React-cxxreact (= 0.66.2)
    - React-jsi (= 0.66.2)
    - React-jsiexecutor (= 0.66.2)
    - React-perflogger (= 0.66.2)
    - Yoga
  - React-Core/RCTSettingsHeaders (0.66.2):
    - glog
    - RCT-Folly (= 2021.06.28.00-v2)
    - React-Core/Default
    - React-cxxreact (= 0.66.2)
    - React-jsi (= 0.66.2)
    - React-jsiexecutor (= 0.66.2)
    - React-perflogger (= 0.66.2)
    - Yoga
  - React-Core/RCTTextHeaders (0.66.2):
    - glog
    - RCT-Folly (= 2021.06.28.00-v2)
    - React-Core/Default
    - React-cxxreact (= 0.66.2)
    - React-jsi (= 0.66.2)
    - React-jsiexecutor (= 0.66.2)
    - React-perflogger (= 0.66.2)
    - Yoga
  - React-Core/RCTVibrationHeaders (0.66.2):
    - glog
    - RCT-Folly (= 2021.06.28.00-v2)
    - React-Core/Default
    - React-cxxreact (= 0.66.2)
    - React-jsi (= 0.66.2)
    - React-jsiexecutor (= 0.66.2)
    - React-perflogger (= 0.66.2)
    - Yoga
  - React-Core/RCTWebSocket (0.66.2):
    - glog
    - RCT-Folly (= 2021.06.28.00-v2)
    - React-Core/Default (= 0.66.2)
    - React-cxxreact (= 0.66.2)
    - React-jsi (= 0.66.2)
    - React-jsiexecutor (= 0.66.2)
    - React-perflogger (= 0.66.2)
    - Yoga
  - React-CoreModules (0.66.2):
    - FBReactNativeSpec (= 0.66.2)
    - RCT-Folly (= 2021.06.28.00-v2)
    - RCTTypeSafety (= 0.66.2)
    - React-Core/CoreModulesHeaders (= 0.66.2)
    - React-jsi (= 0.66.2)
    - React-RCTImage (= 0.66.2)
    - ReactCommon/turbomodule/core (= 0.66.2)
  - React-cxxreact (0.66.2):
    - boost (= 1.76.0)
    - DoubleConversion
    - glog
    - RCT-Folly (= 2021.06.28.00-v2)
    - React-callinvoker (= 0.66.2)
    - React-jsi (= 0.66.2)
    - React-jsinspector (= 0.66.2)
    - React-logger (= 0.66.2)
    - React-perflogger (= 0.66.2)
    - React-runtimeexecutor (= 0.66.2)
  - React-jsi (0.66.2):
    - boost (= 1.76.0)
    - DoubleConversion
    - glog
    - RCT-Folly (= 2021.06.28.00-v2)
    - React-jsi/Default (= 0.66.2)
  - React-jsi/Default (0.66.2):
    - boost (= 1.76.0)
    - DoubleConversion
    - glog
    - RCT-Folly (= 2021.06.28.00-v2)
  - React-jsiexecutor (0.66.2):
    - DoubleConversion
    - glog
    - RCT-Folly (= 2021.06.28.00-v2)
    - React-cxxreact (= 0.66.2)
    - React-jsi (= 0.66.2)
    - React-perflogger (= 0.66.2)
  - React-jsinspector (0.66.2)
  - React-logger (0.66.2):
    - glog
  - react-native-blur (3.6.1):
    - React-Core
  - react-native-get-random-values (1.4.0):
    - React-Core
  - react-native-keyboard-aware-scroll-view (0.8.8-wp-1):
    - React-Core
  - react-native-safe-area (0.5.1):
    - React-Core
  - react-native-safe-area-context (3.2.0):
    - React-Core
  - react-native-slider (3.0.2-wp-2):
    - React-Core
  - react-native-video (5.2.0-wp-2):
    - React-Core
    - react-native-video/Video (= 5.2.0-wp-2)
  - react-native-video/Video (5.2.0-wp-2):
    - React-Core
  - react-native-webview (11.6.2):
    - React-Core
  - React-perflogger (0.66.2)
  - React-RCTActionSheet (0.66.2):
    - React-Core/RCTActionSheetHeaders (= 0.66.2)
  - React-RCTAnimation (0.66.2):
    - FBReactNativeSpec (= 0.66.2)
    - RCT-Folly (= 2021.06.28.00-v2)
    - RCTTypeSafety (= 0.66.2)
    - React-Core/RCTAnimationHeaders (= 0.66.2)
    - React-jsi (= 0.66.2)
    - ReactCommon/turbomodule/core (= 0.66.2)
  - React-RCTBlob (0.66.2):
    - FBReactNativeSpec (= 0.66.2)
    - RCT-Folly (= 2021.06.28.00-v2)
    - React-Core/RCTBlobHeaders (= 0.66.2)
    - React-Core/RCTWebSocket (= 0.66.2)
    - React-jsi (= 0.66.2)
    - React-RCTNetwork (= 0.66.2)
    - ReactCommon/turbomodule/core (= 0.66.2)
  - React-RCTImage (0.66.2):
    - FBReactNativeSpec (= 0.66.2)
    - RCT-Folly (= 2021.06.28.00-v2)
    - RCTTypeSafety (= 0.66.2)
    - React-Core/RCTImageHeaders (= 0.66.2)
    - React-jsi (= 0.66.2)
    - React-RCTNetwork (= 0.66.2)
    - ReactCommon/turbomodule/core (= 0.66.2)
  - React-RCTLinking (0.66.2):
    - FBReactNativeSpec (= 0.66.2)
    - React-Core/RCTLinkingHeaders (= 0.66.2)
    - React-jsi (= 0.66.2)
    - ReactCommon/turbomodule/core (= 0.66.2)
  - React-RCTNetwork (0.66.2):
    - FBReactNativeSpec (= 0.66.2)
    - RCT-Folly (= 2021.06.28.00-v2)
    - RCTTypeSafety (= 0.66.2)
    - React-Core/RCTNetworkHeaders (= 0.66.2)
    - React-jsi (= 0.66.2)
    - ReactCommon/turbomodule/core (= 0.66.2)
  - React-RCTSettings (0.66.2):
    - FBReactNativeSpec (= 0.66.2)
    - RCT-Folly (= 2021.06.28.00-v2)
    - RCTTypeSafety (= 0.66.2)
    - React-Core/RCTSettingsHeaders (= 0.66.2)
    - React-jsi (= 0.66.2)
    - ReactCommon/turbomodule/core (= 0.66.2)
  - React-RCTText (0.66.2):
    - React-Core/RCTTextHeaders (= 0.66.2)
  - React-RCTVibration (0.66.2):
    - FBReactNativeSpec (= 0.66.2)
    - RCT-Folly (= 2021.06.28.00-v2)
    - React-Core/RCTVibrationHeaders (= 0.66.2)
    - React-jsi (= 0.66.2)
    - ReactCommon/turbomodule/core (= 0.66.2)
  - React-runtimeexecutor (0.66.2):
    - React-jsi (= 0.66.2)
  - ReactCommon (0.66.2):
    - React-logger (= 0.66.2)
    - ReactCommon/react_debug_core (= 0.66.2)
    - ReactCommon/turbomodule (= 0.66.2)
  - ReactCommon/react_debug_core (0.66.2):
    - React-logger (= 0.66.2)
  - ReactCommon/turbomodule (0.66.2):
    - DoubleConversion
    - glog
    - RCT-Folly (= 2021.06.28.00-v2)
    - React-callinvoker (= 0.66.2)
    - React-Core (= 0.66.2)
    - React-cxxreact (= 0.66.2)
    - React-jsi (= 0.66.2)
    - React-logger (= 0.66.2)
    - React-perflogger (= 0.66.2)
    - ReactCommon/turbomodule/core (= 0.66.2)
    - ReactCommon/turbomodule/samples (= 0.66.2)
  - ReactCommon/turbomodule/core (0.66.2):
    - DoubleConversion
    - glog
    - RCT-Folly (= 2021.06.28.00-v2)
    - React-callinvoker (= 0.66.2)
    - React-Core (= 0.66.2)
    - React-cxxreact (= 0.66.2)
    - React-jsi (= 0.66.2)
    - React-logger (= 0.66.2)
    - React-perflogger (= 0.66.2)
  - ReactCommon/turbomodule/samples (0.66.2):
    - DoubleConversion
    - glog
    - RCT-Folly (= 2021.06.28.00-v2)
    - React-callinvoker (= 0.66.2)
    - React-Core (= 0.66.2)
    - React-cxxreact (= 0.66.2)
    - React-jsi (= 0.66.2)
    - React-logger (= 0.66.2)
    - React-perflogger (= 0.66.2)
    - ReactCommon/turbomodule/core (= 0.66.2)
  - RNCClipboard (1.9.0):
    - React-Core
  - RNCMaskedView (0.2.6):
    - React-Core
  - RNGestureHandler (2.2.0-wp-4):
    - React-Core
  - RNReanimated (2.4.1-wp-1):
    - DoubleConversion
    - FBLazyVector
    - FBReactNativeSpec
    - glog
    - RCT-Folly
    - RCTRequired
    - RCTTypeSafety
    - React-callinvoker
    - React-Core
    - React-Core/DevSupport
    - React-Core/RCTWebSocket
    - React-CoreModules
    - React-cxxreact
    - React-jsi
    - React-jsiexecutor
    - React-jsinspector
    - React-RCTActionSheet
    - React-RCTAnimation
    - React-RCTBlob
    - React-RCTImage
    - React-RCTLinking
    - React-RCTNetwork
    - React-RCTSettings
    - React-RCTText
    - ReactCommon/turbomodule/core
    - Yoga
  - RNScreens (2.9.0):
    - React-Core
  - RNSVG (9.13.6):
    - React-Core
  - RNTAztecView (1.75.0):
    - React-Core
    - WordPress-Aztec-iOS (~> 1.19.8)
  - Sentry (6.2.1):
    - Sentry/Core (= 6.2.1)
  - Sentry/Core (6.2.1)
  - Sodium (0.9.1)
  - Starscream (3.0.6)
  - SVProgressHUD (2.2.5)
  - UIDeviceIdentifier (2.0.0)
  - WordPress-Aztec-iOS (1.19.8)
  - WordPress-Editor-iOS (1.19.8):
    - WordPress-Aztec-iOS (= 1.19.8)
  - WordPressAuthenticator (2.0.0):
    - Alamofire (~> 4.8)
    - CocoaLumberjack (~> 3.5)
    - GoogleSignIn (~> 6.0.1)
    - Gridicons (~> 1.0)
    - "NSURL+IDN (= 0.4)"
    - SVProgressHUD (~> 2.2.5)
    - WordPressKit (~> 4.18-beta)
    - WordPressShared (~> 1.12-beta)
    - WordPressUI (~> 1.7-beta)
  - WordPressKit (4.50.0):
    - Alamofire (~> 4.8.0)
    - CocoaLumberjack (~> 3.4)
    - NSObject-SafeExpectations (= 0.0.4)
    - UIDeviceIdentifier (~> 2.0)
    - WordPressShared (~> 1.15-beta)
    - wpxmlrpc (~> 0.9)
  - WordPressMocks (0.0.15)
  - WordPressShared (1.17.1):
    - CocoaLumberjack (~> 3.4)
    - FormatterKit/TimeIntervalFormatter (~> 1.8)
  - WordPressUI (1.12.5)
  - WPMediaPicker (1.8.3)
  - wpxmlrpc (0.9.0)
  - Yoga (1.14.0)
  - ZendeskCommonUISDK (6.1.2)
  - ZendeskCoreSDK (2.5.1)
  - ZendeskMessagingAPISDK (3.8.3):
    - ZendeskSDKConfigurationsSDK (= 1.1.9)
  - ZendeskMessagingSDK (3.8.3):
    - ZendeskCommonUISDK (= 6.1.2)
    - ZendeskMessagingAPISDK (= 3.8.3)
  - ZendeskSDKConfigurationsSDK (1.1.9)
  - ZendeskSupportProvidersSDK (5.3.0):
    - ZendeskCoreSDK (~> 2.5.1)
  - ZendeskSupportSDK (5.3.0):
    - ZendeskMessagingSDK (~> 3.8.2)
    - ZendeskSupportProvidersSDK (~> 5.3.0)
  - ZIPFoundation (0.9.13)

DEPENDENCIES:
  - Alamofire (= 4.8.0)
  - AlamofireImage (= 3.5.2)
  - AlamofireNetworkActivityIndicator (~> 2.4)
  - AMScrollingNavbar (= 5.6.0)
  - AppCenter (~> 4.1)
  - AppCenter/Distribute (~> 4.1)
  - Automattic-Tracks-iOS (~> 0.11.1)
  - boost (from `https://raw.githubusercontent.com/wordpress-mobile/gutenberg-mobile/v1.75.0/third-party-podspecs/boost.podspec.json`)
  - BVLinearGradient (from `https://raw.githubusercontent.com/wordpress-mobile/gutenberg-mobile/v1.75.0/third-party-podspecs/BVLinearGradient.podspec.json`)
  - Charts (~> 3.2.2)
  - CocoaLumberjack (~> 3.0)
  - CropViewController (= 2.5.3)
  - Down (~> 0.6.6)
  - FBLazyVector (from `https://raw.githubusercontent.com/wordpress-mobile/gutenberg-mobile/v1.75.0/third-party-podspecs/FBLazyVector.podspec.json`)
  - FBReactNativeSpec (from `https://raw.githubusercontent.com/wordpress-mobile/gutenberg-mobile/v1.75.0/third-party-podspecs/FBReactNativeSpec/FBReactNativeSpec.podspec.json`)
  - FSInteractiveMap (from `https://github.com/wordpress-mobile/FSInteractiveMap.git`, tag `0.2.0`)
  - Gifu (= 3.2.0)
  - glog (from `https://raw.githubusercontent.com/wordpress-mobile/gutenberg-mobile/v1.75.0/third-party-podspecs/glog.podspec.json`)
  - Gridicons (~> 1.1.0)
  - Gutenberg (from `https://github.com/wordpress-mobile/gutenberg-mobile.git`, tag `v1.75.0`)
  - JTAppleCalendar (~> 8.0.2)
  - Kanvas (~> 1.2.7)
  - MediaEditor (~> 1.2.1)
  - MRProgress (= 0.8.3)
  - Nimble (~> 9.0.0)
  - NSObject-SafeExpectations (~> 0.0.4)
  - "NSURL+IDN (~> 0.4)"
  - OCMock (~> 3.4.3)
  - OHHTTPStubs/Swift (~> 9.1.0)
  - RCT-Folly (from `https://raw.githubusercontent.com/wordpress-mobile/gutenberg-mobile/v1.75.0/third-party-podspecs/RCT-Folly.podspec.json`)
  - RCTRequired (from `https://raw.githubusercontent.com/wordpress-mobile/gutenberg-mobile/v1.75.0/third-party-podspecs/RCTRequired.podspec.json`)
  - RCTTypeSafety (from `https://raw.githubusercontent.com/wordpress-mobile/gutenberg-mobile/v1.75.0/third-party-podspecs/RCTTypeSafety.podspec.json`)
  - Reachability (= 3.2)
  - React (from `https://raw.githubusercontent.com/wordpress-mobile/gutenberg-mobile/v1.75.0/third-party-podspecs/React.podspec.json`)
  - React-callinvoker (from `https://raw.githubusercontent.com/wordpress-mobile/gutenberg-mobile/v1.75.0/third-party-podspecs/React-callinvoker.podspec.json`)
  - React-Core (from `https://raw.githubusercontent.com/wordpress-mobile/gutenberg-mobile/v1.75.0/third-party-podspecs/React-Core.podspec.json`)
  - React-CoreModules (from `https://raw.githubusercontent.com/wordpress-mobile/gutenberg-mobile/v1.75.0/third-party-podspecs/React-CoreModules.podspec.json`)
  - React-cxxreact (from `https://raw.githubusercontent.com/wordpress-mobile/gutenberg-mobile/v1.75.0/third-party-podspecs/React-cxxreact.podspec.json`)
  - React-jsi (from `https://raw.githubusercontent.com/wordpress-mobile/gutenberg-mobile/v1.75.0/third-party-podspecs/React-jsi.podspec.json`)
  - React-jsiexecutor (from `https://raw.githubusercontent.com/wordpress-mobile/gutenberg-mobile/v1.75.0/third-party-podspecs/React-jsiexecutor.podspec.json`)
  - React-jsinspector (from `https://raw.githubusercontent.com/wordpress-mobile/gutenberg-mobile/v1.75.0/third-party-podspecs/React-jsinspector.podspec.json`)
  - React-logger (from `https://raw.githubusercontent.com/wordpress-mobile/gutenberg-mobile/v1.75.0/third-party-podspecs/React-logger.podspec.json`)
  - react-native-blur (from `https://raw.githubusercontent.com/wordpress-mobile/gutenberg-mobile/v1.75.0/third-party-podspecs/react-native-blur.podspec.json`)
  - react-native-get-random-values (from `https://raw.githubusercontent.com/wordpress-mobile/gutenberg-mobile/v1.75.0/third-party-podspecs/react-native-get-random-values.podspec.json`)
  - react-native-keyboard-aware-scroll-view (from `https://raw.githubusercontent.com/wordpress-mobile/gutenberg-mobile/v1.75.0/third-party-podspecs/react-native-keyboard-aware-scroll-view.podspec.json`)
  - react-native-safe-area (from `https://raw.githubusercontent.com/wordpress-mobile/gutenberg-mobile/v1.75.0/third-party-podspecs/react-native-safe-area.podspec.json`)
  - react-native-safe-area-context (from `https://raw.githubusercontent.com/wordpress-mobile/gutenberg-mobile/v1.75.0/third-party-podspecs/react-native-safe-area-context.podspec.json`)
  - react-native-slider (from `https://raw.githubusercontent.com/wordpress-mobile/gutenberg-mobile/v1.75.0/third-party-podspecs/react-native-slider.podspec.json`)
  - react-native-video (from `https://raw.githubusercontent.com/wordpress-mobile/gutenberg-mobile/v1.75.0/third-party-podspecs/react-native-video.podspec.json`)
  - react-native-webview (from `https://raw.githubusercontent.com/wordpress-mobile/gutenberg-mobile/v1.75.0/third-party-podspecs/react-native-webview.podspec.json`)
  - React-perflogger (from `https://raw.githubusercontent.com/wordpress-mobile/gutenberg-mobile/v1.75.0/third-party-podspecs/React-perflogger.podspec.json`)
  - React-RCTActionSheet (from `https://raw.githubusercontent.com/wordpress-mobile/gutenberg-mobile/v1.75.0/third-party-podspecs/React-RCTActionSheet.podspec.json`)
  - React-RCTAnimation (from `https://raw.githubusercontent.com/wordpress-mobile/gutenberg-mobile/v1.75.0/third-party-podspecs/React-RCTAnimation.podspec.json`)
  - React-RCTBlob (from `https://raw.githubusercontent.com/wordpress-mobile/gutenberg-mobile/v1.75.0/third-party-podspecs/React-RCTBlob.podspec.json`)
  - React-RCTImage (from `https://raw.githubusercontent.com/wordpress-mobile/gutenberg-mobile/v1.75.0/third-party-podspecs/React-RCTImage.podspec.json`)
  - React-RCTLinking (from `https://raw.githubusercontent.com/wordpress-mobile/gutenberg-mobile/v1.75.0/third-party-podspecs/React-RCTLinking.podspec.json`)
  - React-RCTNetwork (from `https://raw.githubusercontent.com/wordpress-mobile/gutenberg-mobile/v1.75.0/third-party-podspecs/React-RCTNetwork.podspec.json`)
  - React-RCTSettings (from `https://raw.githubusercontent.com/wordpress-mobile/gutenberg-mobile/v1.75.0/third-party-podspecs/React-RCTSettings.podspec.json`)
  - React-RCTText (from `https://raw.githubusercontent.com/wordpress-mobile/gutenberg-mobile/v1.75.0/third-party-podspecs/React-RCTText.podspec.json`)
  - React-RCTVibration (from `https://raw.githubusercontent.com/wordpress-mobile/gutenberg-mobile/v1.75.0/third-party-podspecs/React-RCTVibration.podspec.json`)
  - React-runtimeexecutor (from `https://raw.githubusercontent.com/wordpress-mobile/gutenberg-mobile/v1.75.0/third-party-podspecs/React-runtimeexecutor.podspec.json`)
  - ReactCommon (from `https://raw.githubusercontent.com/wordpress-mobile/gutenberg-mobile/v1.75.0/third-party-podspecs/ReactCommon.podspec.json`)
  - RNCClipboard (from `https://raw.githubusercontent.com/wordpress-mobile/gutenberg-mobile/v1.75.0/third-party-podspecs/RNCClipboard.podspec.json`)
  - RNCMaskedView (from `https://raw.githubusercontent.com/wordpress-mobile/gutenberg-mobile/v1.75.0/third-party-podspecs/RNCMaskedView.podspec.json`)
  - RNGestureHandler (from `https://raw.githubusercontent.com/wordpress-mobile/gutenberg-mobile/v1.75.0/third-party-podspecs/RNGestureHandler.podspec.json`)
  - RNReanimated (from `https://raw.githubusercontent.com/wordpress-mobile/gutenberg-mobile/v1.75.0/third-party-podspecs/RNReanimated.podspec.json`)
  - RNScreens (from `https://raw.githubusercontent.com/wordpress-mobile/gutenberg-mobile/v1.75.0/third-party-podspecs/RNScreens.podspec.json`)
  - RNSVG (from `https://raw.githubusercontent.com/wordpress-mobile/gutenberg-mobile/v1.75.0/third-party-podspecs/RNSVG.podspec.json`)
  - RNTAztecView (from `https://github.com/wordpress-mobile/gutenberg-mobile.git`, tag `v1.75.0`)
  - Starscream (= 3.0.6)
  - SVProgressHUD (= 2.2.5)
  - WordPress-Editor-iOS (~> 1.19.8)
  - WordPressAuthenticator (~> 2.0.0)
  - WordPressKit (from `https://github.com/wordpress-mobile/WordPressKit-iOS.git`, branch `feature/stats-last-post-insight-featured-image`)
  - WordPressMocks (~> 0.0.15)
  - WordPressShared (~> 1.17.1)
  - WordPressUI (~> 1.12.5)
  - WPMediaPicker (~> 1.8.3)
  - Yoga (from `https://raw.githubusercontent.com/wordpress-mobile/gutenberg-mobile/v1.75.0/third-party-podspecs/Yoga.podspec.json`)
  - ZendeskSupportSDK (= 5.3.0)
  - ZIPFoundation (~> 0.9.8)

SPEC REPOS:
  https://github.com/wordpress-mobile/cocoapods-specs.git:
    - WordPressAuthenticator
  trunk:
    - Alamofire
    - AlamofireImage
    - AlamofireNetworkActivityIndicator
    - AMScrollingNavbar
    - AppAuth
    - AppCenter
    - Automattic-Tracks-iOS
    - Charts
    - CocoaLumberjack
    - CropViewController
    - DoubleConversion
    - Down
    - fmt
    - FormatterKit
    - Gifu
    - GoogleSignIn
    - Gridicons
    - GTMAppAuth
    - GTMSessionFetcher
    - JTAppleCalendar
    - Kanvas
    - MediaEditor
    - MRProgress
    - Nimble
    - NSObject-SafeExpectations
    - "NSURL+IDN"
    - OCMock
    - OHHTTPStubs
    - Reachability
    - Sentry
    - Sodium
    - Starscream
    - SVProgressHUD
    - UIDeviceIdentifier
    - WordPress-Aztec-iOS
    - WordPress-Editor-iOS
    - WordPressMocks
    - WordPressShared
    - WordPressUI
    - WPMediaPicker
    - wpxmlrpc
    - ZendeskCommonUISDK
    - ZendeskCoreSDK
    - ZendeskMessagingAPISDK
    - ZendeskMessagingSDK
    - ZendeskSDKConfigurationsSDK
    - ZendeskSupportProvidersSDK
    - ZendeskSupportSDK
    - ZIPFoundation

EXTERNAL SOURCES:
  boost:
    :podspec: https://raw.githubusercontent.com/wordpress-mobile/gutenberg-mobile/v1.75.0/third-party-podspecs/boost.podspec.json
  BVLinearGradient:
    :podspec: https://raw.githubusercontent.com/wordpress-mobile/gutenberg-mobile/v1.75.0/third-party-podspecs/BVLinearGradient.podspec.json
  FBLazyVector:
    :podspec: https://raw.githubusercontent.com/wordpress-mobile/gutenberg-mobile/v1.75.0/third-party-podspecs/FBLazyVector.podspec.json
  FBReactNativeSpec:
    :podspec: https://raw.githubusercontent.com/wordpress-mobile/gutenberg-mobile/v1.75.0/third-party-podspecs/FBReactNativeSpec/FBReactNativeSpec.podspec.json
  FSInteractiveMap:
    :git: https://github.com/wordpress-mobile/FSInteractiveMap.git
    :tag: 0.2.0
  glog:
    :podspec: https://raw.githubusercontent.com/wordpress-mobile/gutenberg-mobile/v1.75.0/third-party-podspecs/glog.podspec.json
  Gutenberg:
    :git: https://github.com/wordpress-mobile/gutenberg-mobile.git
    :submodules: true
    :tag: v1.75.0
  RCT-Folly:
    :podspec: https://raw.githubusercontent.com/wordpress-mobile/gutenberg-mobile/v1.75.0/third-party-podspecs/RCT-Folly.podspec.json
  RCTRequired:
    :podspec: https://raw.githubusercontent.com/wordpress-mobile/gutenberg-mobile/v1.75.0/third-party-podspecs/RCTRequired.podspec.json
  RCTTypeSafety:
    :podspec: https://raw.githubusercontent.com/wordpress-mobile/gutenberg-mobile/v1.75.0/third-party-podspecs/RCTTypeSafety.podspec.json
  React:
    :podspec: https://raw.githubusercontent.com/wordpress-mobile/gutenberg-mobile/v1.75.0/third-party-podspecs/React.podspec.json
  React-callinvoker:
    :podspec: https://raw.githubusercontent.com/wordpress-mobile/gutenberg-mobile/v1.75.0/third-party-podspecs/React-callinvoker.podspec.json
  React-Core:
    :podspec: https://raw.githubusercontent.com/wordpress-mobile/gutenberg-mobile/v1.75.0/third-party-podspecs/React-Core.podspec.json
  React-CoreModules:
    :podspec: https://raw.githubusercontent.com/wordpress-mobile/gutenberg-mobile/v1.75.0/third-party-podspecs/React-CoreModules.podspec.json
  React-cxxreact:
    :podspec: https://raw.githubusercontent.com/wordpress-mobile/gutenberg-mobile/v1.75.0/third-party-podspecs/React-cxxreact.podspec.json
  React-jsi:
    :podspec: https://raw.githubusercontent.com/wordpress-mobile/gutenberg-mobile/v1.75.0/third-party-podspecs/React-jsi.podspec.json
  React-jsiexecutor:
    :podspec: https://raw.githubusercontent.com/wordpress-mobile/gutenberg-mobile/v1.75.0/third-party-podspecs/React-jsiexecutor.podspec.json
  React-jsinspector:
    :podspec: https://raw.githubusercontent.com/wordpress-mobile/gutenberg-mobile/v1.75.0/third-party-podspecs/React-jsinspector.podspec.json
  React-logger:
    :podspec: https://raw.githubusercontent.com/wordpress-mobile/gutenberg-mobile/v1.75.0/third-party-podspecs/React-logger.podspec.json
  react-native-blur:
    :podspec: https://raw.githubusercontent.com/wordpress-mobile/gutenberg-mobile/v1.75.0/third-party-podspecs/react-native-blur.podspec.json
  react-native-get-random-values:
    :podspec: https://raw.githubusercontent.com/wordpress-mobile/gutenberg-mobile/v1.75.0/third-party-podspecs/react-native-get-random-values.podspec.json
  react-native-keyboard-aware-scroll-view:
    :podspec: https://raw.githubusercontent.com/wordpress-mobile/gutenberg-mobile/v1.75.0/third-party-podspecs/react-native-keyboard-aware-scroll-view.podspec.json
  react-native-safe-area:
    :podspec: https://raw.githubusercontent.com/wordpress-mobile/gutenberg-mobile/v1.75.0/third-party-podspecs/react-native-safe-area.podspec.json
  react-native-safe-area-context:
    :podspec: https://raw.githubusercontent.com/wordpress-mobile/gutenberg-mobile/v1.75.0/third-party-podspecs/react-native-safe-area-context.podspec.json
  react-native-slider:
    :podspec: https://raw.githubusercontent.com/wordpress-mobile/gutenberg-mobile/v1.75.0/third-party-podspecs/react-native-slider.podspec.json
  react-native-video:
    :podspec: https://raw.githubusercontent.com/wordpress-mobile/gutenberg-mobile/v1.75.0/third-party-podspecs/react-native-video.podspec.json
  react-native-webview:
    :podspec: https://raw.githubusercontent.com/wordpress-mobile/gutenberg-mobile/v1.75.0/third-party-podspecs/react-native-webview.podspec.json
  React-perflogger:
    :podspec: https://raw.githubusercontent.com/wordpress-mobile/gutenberg-mobile/v1.75.0/third-party-podspecs/React-perflogger.podspec.json
  React-RCTActionSheet:
    :podspec: https://raw.githubusercontent.com/wordpress-mobile/gutenberg-mobile/v1.75.0/third-party-podspecs/React-RCTActionSheet.podspec.json
  React-RCTAnimation:
    :podspec: https://raw.githubusercontent.com/wordpress-mobile/gutenberg-mobile/v1.75.0/third-party-podspecs/React-RCTAnimation.podspec.json
  React-RCTBlob:
    :podspec: https://raw.githubusercontent.com/wordpress-mobile/gutenberg-mobile/v1.75.0/third-party-podspecs/React-RCTBlob.podspec.json
  React-RCTImage:
    :podspec: https://raw.githubusercontent.com/wordpress-mobile/gutenberg-mobile/v1.75.0/third-party-podspecs/React-RCTImage.podspec.json
  React-RCTLinking:
    :podspec: https://raw.githubusercontent.com/wordpress-mobile/gutenberg-mobile/v1.75.0/third-party-podspecs/React-RCTLinking.podspec.json
  React-RCTNetwork:
    :podspec: https://raw.githubusercontent.com/wordpress-mobile/gutenberg-mobile/v1.75.0/third-party-podspecs/React-RCTNetwork.podspec.json
  React-RCTSettings:
    :podspec: https://raw.githubusercontent.com/wordpress-mobile/gutenberg-mobile/v1.75.0/third-party-podspecs/React-RCTSettings.podspec.json
  React-RCTText:
    :podspec: https://raw.githubusercontent.com/wordpress-mobile/gutenberg-mobile/v1.75.0/third-party-podspecs/React-RCTText.podspec.json
  React-RCTVibration:
    :podspec: https://raw.githubusercontent.com/wordpress-mobile/gutenberg-mobile/v1.75.0/third-party-podspecs/React-RCTVibration.podspec.json
  React-runtimeexecutor:
    :podspec: https://raw.githubusercontent.com/wordpress-mobile/gutenberg-mobile/v1.75.0/third-party-podspecs/React-runtimeexecutor.podspec.json
  ReactCommon:
    :podspec: https://raw.githubusercontent.com/wordpress-mobile/gutenberg-mobile/v1.75.0/third-party-podspecs/ReactCommon.podspec.json
  RNCClipboard:
    :podspec: https://raw.githubusercontent.com/wordpress-mobile/gutenberg-mobile/v1.75.0/third-party-podspecs/RNCClipboard.podspec.json
  RNCMaskedView:
    :podspec: https://raw.githubusercontent.com/wordpress-mobile/gutenberg-mobile/v1.75.0/third-party-podspecs/RNCMaskedView.podspec.json
  RNGestureHandler:
    :podspec: https://raw.githubusercontent.com/wordpress-mobile/gutenberg-mobile/v1.75.0/third-party-podspecs/RNGestureHandler.podspec.json
  RNReanimated:
    :podspec: https://raw.githubusercontent.com/wordpress-mobile/gutenberg-mobile/v1.75.0/third-party-podspecs/RNReanimated.podspec.json
  RNScreens:
    :podspec: https://raw.githubusercontent.com/wordpress-mobile/gutenberg-mobile/v1.75.0/third-party-podspecs/RNScreens.podspec.json
  RNSVG:
    :podspec: https://raw.githubusercontent.com/wordpress-mobile/gutenberg-mobile/v1.75.0/third-party-podspecs/RNSVG.podspec.json
  RNTAztecView:
    :git: https://github.com/wordpress-mobile/gutenberg-mobile.git
    :submodules: true
<<<<<<< HEAD
    :tag: v1.74.0
  WordPressKit:
    :branch: feature/stats-last-post-insight-featured-image
    :git: https://github.com/wordpress-mobile/WordPressKit-iOS.git
=======
    :tag: v1.75.0
>>>>>>> 9b8ea10a
  Yoga:
    :podspec: https://raw.githubusercontent.com/wordpress-mobile/gutenberg-mobile/v1.75.0/third-party-podspecs/Yoga.podspec.json

CHECKOUT OPTIONS:
  FSInteractiveMap:
    :git: https://github.com/wordpress-mobile/FSInteractiveMap.git
    :tag: 0.2.0
  Gutenberg:
    :git: https://github.com/wordpress-mobile/gutenberg-mobile.git
    :submodules: true
    :tag: v1.75.0
  RNTAztecView:
    :git: https://github.com/wordpress-mobile/gutenberg-mobile.git
    :submodules: true
<<<<<<< HEAD
    :tag: v1.74.0
  WordPressKit:
    :commit: c15dbc12344806f53d0e33b827dba85370196221
    :git: https://github.com/wordpress-mobile/WordPressKit-iOS.git
=======
    :tag: v1.75.0
>>>>>>> 9b8ea10a

SPEC CHECKSUMS:
  Alamofire: 3ec537f71edc9804815215393ae2b1a8ea33a844
  AlamofireImage: 63cfe3baf1370be6c498149687cf6db3e3b00999
  AlamofireNetworkActivityIndicator: 9acc3de3ca6645bf0efed462396b0df13dd3e7b8
  AMScrollingNavbar: cf0ec5a5ee659d76ba2509f630bf14fba7e16dc3
  AppAuth: 80317d99ac7ff2801a2f18ff86b48cd315ed465d
  AppCenter: b0b6f1190215b5f983c42934db718f3b46fff3c0
  Automattic-Tracks-iOS: 5cd49d3acf76c26b92b4094d34ba84e6b55e5425
  boost: 32a63928ef0a5bf8b60f6b930c8864113fa28779
  BVLinearGradient: 9373b32b8f749c00fe59e3482b45091eeacec08b
  Charts: f69cf0518b6d1d62608ca504248f1bbe0b6ae77e
  CocoaLumberjack: 543c79c114dadc3b1aba95641d8738b06b05b646
  CropViewController: a5c143548a0fabcd6cc25f2d26e40460cfb8c78c
  DoubleConversion: e22e0762848812a87afd67ffda3998d9ef29170c
  Down: 71bf4af3c04fa093e65dffa25c4b64fa61287373
  FBLazyVector: 2bf7b5e351f8e33867210ff6eb9c5c178a035522
  FBReactNativeSpec: 16a9f79d4f7700be883fbed663947595aa6c21c4
  fmt: ff9d55029c625d3757ed641535fd4a75fedc7ce9
  FormatterKit: 184db51bf120b633693a73624a4cede89ec51a41
  FSInteractiveMap: a396f610f48b76cb540baa87139d056429abda86
  Gifu: 7bcb6427457d85e0b4dff5a84ec5947ac19a93ea
  glog: 67060cb66a7ea4b1e8947dc9936d7fce11b100b0
  GoogleSignIn: fd381840dbe7c1137aa6dc30849a5c3e070c034a
  Gridicons: 17d660b97ce4231d582101b02f8280628b141c9a
  GTMAppAuth: ad5c2b70b9a8689e1a04033c9369c4915bfcbe89
  GTMSessionFetcher: 43748f93435c2aa068b1cbe39655aaf600652e91
  Gutenberg: fad4baac1a8fb2474bab90c65b6069f5cf71162c
  JTAppleCalendar: 932cadea40b1051beab10f67843451d48ba16c99
  Kanvas: 9eab00cc89669b38858d42d5f30c810876b31344
  MediaEditor: 20cdeb46bdecd040b8bc94467ac85a52b53b193a
  MRProgress: 16de7cc9f347e8846797a770db102a323fe7ef09
  Nimble: 7bed62ffabd6dbfe05f5925cbc43722533248990
  NSObject-SafeExpectations: ab8fe623d36b25aa1f150affa324e40a2f3c0374
  "NSURL+IDN": afc873e639c18138a1589697c3add197fe8679ca
  OCMock: 43565190abc78977ad44a61c0d20d7f0784d35ab
  OHHTTPStubs: 90eac6d8f2c18317baeca36698523dc67c513831
  RCT-Folly: 048c033f600f0332cc56ed44b08b57b4a52fdacc
  RCTRequired: 4fa0ded506b57e3d028102ed7faebd62bce22c93
  RCTTypeSafety: f28017f651282108a363695ac144c00e54159d16
  Reachability: 33e18b67625424e47b6cde6d202dce689ad7af96
  React: c06052e1d7dc6eb53bdfa47585433639c0132ed5
  React-callinvoker: 52cffd58374de75446aa7f21ea4b5afc52ee6d5e
  React-Core: edbff05d6946161260a787152b8eda3bdad63371
  React-CoreModules: 8edb7ef1659a7f096eaf46ec0fab767a7a0e3952
  React-cxxreact: 11a929b7655ad35f3bc8bb01605610fd3c695f45
  React-jsi: 1873930d7c1b4b928d3e12725e4dba9adcbaea27
  React-jsiexecutor: e3304ac371f23230f7272e42d0b0034190b7e204
  React-jsinspector: 87ab4eb6cba6d92a1c276af265be38835b30e51f
  React-logger: ccd14c7a8d56252713323254671fbfcd2798b6b4
  react-native-blur: 7f21bce1eeae924f28a4cefc7b23ce035c015ea5
  react-native-get-random-values: 2869478c635a6e33080b917ce33f2803cb69262c
  react-native-keyboard-aware-scroll-view: 042fe86d8358780b9697cadf5f8cefbf8f8c7378
  react-native-safe-area: e3de9e959c7baaae8db9bcb015d99ed1da25c9d5
  react-native-safe-area-context: 1e501ec30c260422def56e95e11edb103caa5bf2
  react-native-slider: b7f5c5b918a126b0908dc3c02851cf86a80f9451
  react-native-video: 12b1e5df2798f6838259a977ae76022c2496e664
  react-native-webview: fca2337b045c6554b4209ab5073e922fabac8e17
  React-perflogger: 856f259ce772005558db593687ea754f86e33ceb
  React-RCTActionSheet: ee28ed286367e18f90dc4510e83bd67f328ff213
  React-RCTAnimation: 4448ec82f56c268c00e1ba94ab793493c215bbb8
  React-RCTBlob: cbf7168e4b27049608bbbf7140fdcfb6f0a0424e
  React-RCTImage: 1df537459875f67332630db8ae7f20dd965d2db7
  React-RCTLinking: 7a0992bf5d1f07cbe875b2f4beb8b6b3385c0541
  React-RCTNetwork: d9b2d50708d4b66baaa5ffc1df6fcd626f81539f
  React-RCTSettings: 720e092efaddd7816eb8d954b0477447c7cc3f4a
  React-RCTText: da3907af53e21aecb1f92dbaaf49179749872357
  React-RCTVibration: ba532a2ca244b53ad666e151a85be870f0bcccdb
  React-runtimeexecutor: ee14e3cee632c2472cbb10e2b4c18d5e785d9b5f
  ReactCommon: 47b4a3cdfd27b3aae8d8399b9b2c4c658543ce6d
  RNCClipboard: e2298216e12d730c3c2eb9484095e1f2e1679cce
  RNCMaskedView: b467479e450f13e5dcee04423fefd2534f08c3eb
  RNGestureHandler: e3d4da67c1c353ce98c34083c994761965aad6fb
  RNReanimated: ce406e6a3de52d00d2a1c3a0b2bb5e09227d8ba5
  RNScreens: bd1f43d7dfcd435bc11d4ee5c60086717c45a113
  RNSVG: 259ef12cbec2591a45fc7c5f09d7aa09e6692533
  RNTAztecView: 097a8d12a7cb1566ce3a384983906e5994086eed
  Sentry: 9b922b396b0e0bca8516a10e36b0ea3ebea5faf7
  Sodium: 23d11554ecd556196d313cf6130d406dfe7ac6da
  Starscream: ef3ece99d765eeccb67de105bfa143f929026cf5
  SVProgressHUD: 1428aafac632c1f86f62aa4243ec12008d7a51d6
  UIDeviceIdentifier: af4e11e25a2ea670078e2bd677bb0e8144f9f063
  WordPress-Aztec-iOS: 7d11d598f14c82c727c08b56bd35fbeb7dafb504
  WordPress-Editor-iOS: 9eb9f12f21a5209cb837908d81ffe1e31cb27345
  WordPressAuthenticator: 5163f732e4e529781f931f158f54b1a1545bc536
  WordPressKit: b5d9b13e7e627134c583d7c6736efa720b306615
  WordPressMocks: 6b52b0764d9939408151367dd9c6e8a910877f4d
  WordPressShared: 0c4bc5e25765732fcf5d07f28c81970ab28493fb
  WordPressUI: c5be816f6c7b3392224ac21de9e521e89fa108ac
  WPMediaPicker: 0f4f20c7f661b46d33283f1ac2adceb98718fffa
  wpxmlrpc: bf55a43a7e710bd2a4fb8c02dfe83b1246f14f13
  Yoga: 2ca978c40e0fd6d7f54bcb1602bc0cbbc79454a7
  ZendeskCommonUISDK: 5f0a83f412e07ae23701f18c412fe783b3249ef5
  ZendeskCoreSDK: 19a18e5ef2edcb18f4dbc0ea0d12bd31f515712a
  ZendeskMessagingAPISDK: db91be0c5cb88229d22f0e560ed99ba6e1dce02e
  ZendeskMessagingSDK: ce2750c0a3dbd40918ea2e2d44dd0dbe34d21bc8
  ZendeskSDKConfigurationsSDK: f91f54f3b41aa36ffbc43a37af9956752a062055
  ZendeskSupportProvidersSDK: 2bdf8544f7cd0fd4c002546f5704b813845beb2a
  ZendeskSupportSDK: 3a8e508ab1d9dd22dc038df6c694466414e037ba
  ZIPFoundation: ae5b4b813d216d3bf0a148773267fff14bd51d37

<<<<<<< HEAD
PODFILE CHECKSUM: 5035f62216a911f40cb4476d9190e9c0bde583fd
=======
PODFILE CHECKSUM: a7ae8e10cd04d593d0975e33ff124062b1306f1c
>>>>>>> 9b8ea10a

COCOAPODS: 1.11.2<|MERGE_RESOLUTION|>--- conflicted
+++ resolved
@@ -487,7 +487,7 @@
     - WordPressKit (~> 4.18-beta)
     - WordPressShared (~> 1.12-beta)
     - WordPressUI (~> 1.7-beta)
-  - WordPressKit (4.50.0):
+  - WordPressKit (4.51.0-beta.1):
     - Alamofire (~> 4.8.0)
     - CocoaLumberjack (~> 3.4)
     - NSObject-SafeExpectations (= 0.0.4)
@@ -751,14 +751,10 @@
   RNTAztecView:
     :git: https://github.com/wordpress-mobile/gutenberg-mobile.git
     :submodules: true
-<<<<<<< HEAD
-    :tag: v1.74.0
+    :tag: v1.75.0
   WordPressKit:
     :branch: feature/stats-last-post-insight-featured-image
     :git: https://github.com/wordpress-mobile/WordPressKit-iOS.git
-=======
-    :tag: v1.75.0
->>>>>>> 9b8ea10a
   Yoga:
     :podspec: https://raw.githubusercontent.com/wordpress-mobile/gutenberg-mobile/v1.75.0/third-party-podspecs/Yoga.podspec.json
 
@@ -773,14 +769,10 @@
   RNTAztecView:
     :git: https://github.com/wordpress-mobile/gutenberg-mobile.git
     :submodules: true
-<<<<<<< HEAD
-    :tag: v1.74.0
+    :tag: v1.75.0
   WordPressKit:
-    :commit: c15dbc12344806f53d0e33b827dba85370196221
+    :commit: e2a9e16c9a9b2a6c7f46d22ed8187ea42a16244b
     :git: https://github.com/wordpress-mobile/WordPressKit-iOS.git
-=======
-    :tag: v1.75.0
->>>>>>> 9b8ea10a
 
 SPEC CHECKSUMS:
   Alamofire: 3ec537f71edc9804815215393ae2b1a8ea33a844
@@ -866,7 +858,7 @@
   WordPress-Aztec-iOS: 7d11d598f14c82c727c08b56bd35fbeb7dafb504
   WordPress-Editor-iOS: 9eb9f12f21a5209cb837908d81ffe1e31cb27345
   WordPressAuthenticator: 5163f732e4e529781f931f158f54b1a1545bc536
-  WordPressKit: b5d9b13e7e627134c583d7c6736efa720b306615
+  WordPressKit: 516b88d84ea79503435747fd2ad14f9b0aa8c1f4
   WordPressMocks: 6b52b0764d9939408151367dd9c6e8a910877f4d
   WordPressShared: 0c4bc5e25765732fcf5d07f28c81970ab28493fb
   WordPressUI: c5be816f6c7b3392224ac21de9e521e89fa108ac
@@ -882,10 +874,6 @@
   ZendeskSupportSDK: 3a8e508ab1d9dd22dc038df6c694466414e037ba
   ZIPFoundation: ae5b4b813d216d3bf0a148773267fff14bd51d37
 
-<<<<<<< HEAD
-PODFILE CHECKSUM: 5035f62216a911f40cb4476d9190e9c0bde583fd
-=======
-PODFILE CHECKSUM: a7ae8e10cd04d593d0975e33ff124062b1306f1c
->>>>>>> 9b8ea10a
+PODFILE CHECKSUM: f6b719c1a9c508e666b7af6b8a7da70cf4bec256
 
 COCOAPODS: 1.11.2