--- conflicted
+++ resolved
@@ -233,17 +233,11 @@
   #
   desc 'Updates the AppStoreStrings.po file for the Jetpack app with the latest data'
   lane :update_jetpack_appstore_strings do |options|
-<<<<<<< HEAD
-    source_metadata_folder = File.join(PROJECT_ROOT_FOLDER, 'fastlane', 'jetpack_metadata', 'default')
-    custom_metadata_folder = File.join(PROJECT_ROOT_FOLDER, 'fastlane', 'appstoreres', 'jetpack_metadata', 'source')
-    version = options.fetch(:version, release_version_current)
-=======
     # Commented out to silence RuboCop about unused vars.
     # See details below for why that was done and why we should keep the definition in the codebase for future use.
     # source_metadata_folder = File.join(PROJECT_ROOT_FOLDER, 'fastlane', 'jetpack_metadata', 'default')
     # custom_metadata_folder = File.join(PROJECT_ROOT_FOLDER, 'fastlane', 'appstoreres', 'jetpack_metadata', 'source')
-    version = options.fetch(:version, get_app_version)
->>>>>>> 222d7381
+    version = options.fetch(:version, release_version_current)
 
     files = {
       whats_new: JETPACK_RELEASE_NOTES_PATH
