19.9
-----
<<<<<<< HEAD
[*] Site Settings: we fixed an issue that prevented the site title to be updated when it changed in Site Settings [#18543]
=======
* [*] Media Picker: Fixed an issue where the empty state view was being displayed incorrectly. [#18471]
>>>>>>> 361b4dcc

19.8
-----
* [**] Self hosted sites are not restricted by video length during media uploads [https://github.com/wordpress-mobile/WordPress-iOS/pull/18414]
* [*] [internal] My Site Dashboard: Made some changes to the code architecture of the dashboard. The majority of the changes are related to the posts cards. It should have no visible changes but could cause regressions. Please test it by creating/trashing drafts and scheduled posts and testing that they appear correctly on the dashboard. [#18405]
* [*] Quick Start: Updated the Stats tour. The tour can now be accessed from either the dashboard or the menu tab. [#18413]
* [*] Quick Start: Updated the Reader tour. The tour now highlights the Discover tab and guides users to follow topics via the Settings screen. [#18450]
* [*] [internal] Quick Start: Deleted the Edit your homepage tour. [#18469]
* [*] [internal] Quick Start: Refactored some code related to the tasks displayed in the Quick Start Card and the Quick Start modal. It should have no visible changes but could cause regressions. [#18395]
* [**] Follow Conversation flow now enables in-app notifications by default. They were updated to be opt-out rather than opt-in. [#18449]
* [*] Block Editor: Latest Posts block: Add featured image settings [https://github.com/WordPress/gutenberg/pull/39257]
* [*] Block Editor: Prevent incorrect notices displaying when switching between HTML-Visual mode quickly [https://github.com/WordPress/gutenberg/pull/40415]
* [*] Block Editor: Embed block: Fix inline preview cut-off when editing URL [https://github.com/WordPress/gutenberg/pull/35326]
* [*] Block Editor: Prevent gaps shown around floating toolbar when using external keyboard [https://github.com/WordPress/gutenberg/pull/40266]
* [**] We'll now ask users logging in which area of the app they'd like to focus on to build towards a more personalized experience. [#18385]

19.7
-----
* [*] a11y: VoiceOver has been improved on the Menus view and now announces changes to ordering. [#18155]
* [*] Notifications list: remove comment Trash swipe action. [#18349]
* [*] Web previews now abide by safe areas when a toolbar is shown [#18127]
* [*] Site creation: Adds a new screen asking the user the intent of the site [#18367]
* [**] Block Editor: Quote block: Adds support for V2 behind a feature flag [https://github.com/WordPress/gutenberg/pull/40133]
* [**] Block Editor: Update "add block" button's style in default editor view [https://github.com/WordPress/gutenberg/pull/39726]
* [*] Block Editor: Remove banner error notification on upload failure [https://github.com/WordPress/gutenberg/pull/39694]
* [*] My Site: display site name in My Site screen nav title [#18373]
* [*] [internal] Site creation: Adds a new screen asking the user the name of the site [#18280]

19.6
-----
* [*] Enhances the exit animation of notices. [#18182]
* [*] Media Permissions: display error message when using camera to capture photos and media permission not given [https://github.com/wordpress-mobile/WordPress-iOS/pull/18139]
* [***] My Site: your My Site screen now has two tabs, "Menu" and "Home". Under "Home", you'll find contextual cards with some highlights of whats going on with your site. Check your drafts or scheduled posts, your today's stats or go directly to another section of the app. [#18240]
* [*] [internal] Site creation: Adds a new screen asking the user the intent of the site [#18270]

19.5
-----
* [*] Improves the error message shown when trying to create a new site with non-English characters in the domain name [https://github.com/wordpress-mobile/WordPress-iOS/pull/17985]
* [*] Quick Start: updated the design for the Quick Start cell on My Site [#18095]
* [*] Reader: Fixed a bug where comment replies are misplaced after its parent comment is moderated [#18094]
* [*] Bug fix: Allow keyboard to be dismissed when the password field is focused during WP.com account creation.
* [*] iPad: Fixed a bug where the current displayed section wasn't selected on the menu [#18118]
* [**] Comment Notifications: updated UI and functionality to match My Site Comments. [#18141]
* [*] Block Editor: Add GIF badge for animated GIFs uploaded to Image blocks [https://github.com/WordPress/gutenberg/pull/38996]
* [*] Block Editor: Small refinement to media upload errors, including centering and tweaking copy. [https://github.com/wordpress-mobile/gutenberg-mobile/pull/4597]
* [*] Block Editor: Fix issue with list's starting index and the order [https://github.com/WordPress/gutenberg/pull/39354]
* [*] Quick Start: Fixed a bug where a user creating a new site is displayed a quick start tour containing data from their presviously active site.

19.4
-----
* [*] Site Creation: Fixed layout of domain input field for RTL languages. [#18006]
* [*] [internal] The FAB (blue button to create posts/stories/pages) creation/life cycle was changed [#18026]
* [*] Stats: we fixed a variety of performance issues in the Insight screen. [#17926, #17936, #18017]
* [*] Stats: we re-organized the default view in Insights, presenting more interesting data at a glance [#18072]
* [*] Push notifications will now display rich media when long pressed. [#18048]
* [*] Weekly Roundup: We made some further changes to try and ensure that Weekly Roundup notifications are showing up for everybody who's enabled them [#18029]
* [*] Block editor: Autocorrected Headings no longer apply bold formatting if they weren't already bold. [#17844]
* [***] Block editor: Support for multiple color palettes [https://github.com/wordpress-mobile/gutenberg-mobile/pull/4588]
* [**] User profiles: Fixed issue where the app wasn't displaying any of the device photos which the user had granted the app access to.

19.3
-----
* [*] Site previews: Reduced visual flickering when previewing sites and templates. [#17861]
* [*] Stats: Scroll to new Insights card when added. [#17894]
* [*] Add "Copy Link" functionality to Posts List and Pages List [#17911]
* [*] [Jetpack-only] Enables the ability to use and create WordPress.com sites, and enables the Reader tab. [#17914, #17948]
* [*] Block editor: Additional error messages for media upload failures. [#17971]
* [**] Adds animated Gif support in notifications and comments [#17981]

19.2
-----
* [*] Site creation: Fixed bug where sites created within the app were not given the correct time zone, leading to post scheduling issues. [#17821]
* [*] Block editor: Replacing the media for an image set as featured prompts to update the featured image [https://github.com/wordpress-mobile/gutenberg-mobile/pull/3930]
* [***] Block editor: Font size and line-height support for text-based blocks used in block-based themes [https://github.com/wordpress-mobile/gutenberg-mobile/pull/4519]
* [**] Some of the screens of the app has a new, fresh and more modern visual, including the initial one: My Site. [#17812]
* [**] Notifications: added a button to mark all notifications in the selected filter as read. [#17840]
* [**] People: you can now manage Email Followers on the People section! [#17854]
* [*] Stats: fix navigation between Stats tab. [#17856]
* [*] Quick Start: Fixed a bug where a user logging in via a self-hosted site not connected to Jetpack would see Quick Start when selecting "No thanks" on the Quick Start prompt. [#17855]
* [**] Threaded comments: comments can now be moderated via a drop-down menu on each comment. [#17888]
* [*] Stats: Users can now add a new Insights card from the navigation bar. [#17867]
* [*] Site creation: The checkbox that appears when choosing a design no longer flickers when toggled. [#17868]

19.1
-----
* [*] Signup: Fixed bug where username selection screen could be pushed twice. [#17624]
* [**] Reader post details Comments snippet: added ability to manage conversation subscription and notifications. [#17749]
* [**] Accessibility: VoiceOver and Dynamic Type improvements on Activity Log and Schedule Post calendars [#17756, #17761, #17780]
* [*] Weekly Roundup: Fix a crash which was preventing weekly roundup notifications from appearing [#17765]
* [*] Self-hosted login: Improved error messages. [#17724]
* [*] Share Sheet from Photos: Fix an issue where certain filenames would not upload or render in Post [#16773]
* [*] Block editor: Fixed an issue where video thumbnails could show when selecting images, and vice versa. [#17670]
* [**] Media: If a user has only enabled limited device media access, we now show a prompt to allow the user to change their selection. [#17795]
* [**] Block editor: Fix content justification attribute in Buttons block [https://github.com/wordpress-mobile/gutenberg-mobile/pull/4451]
* [*] Block editor: Hide help button from Unsupported Block Editor. [https://github.com/wordpress-mobile/gutenberg-mobile/pull/4352]
* [*] Block editor: Add contrast checker to text-based blocks [https://github.com/wordpress-mobile/gutenberg-mobile/pull/4357]
* [*] Block editor: Fix missing translations of color settings [https://github.com/wordpress-mobile/gutenberg-mobile/pull/4479]
* [*] Block editor: Highlight text: fix applying formatting for non-selected text [https://github.com/wordpress-mobile/gutenberg-mobile/pull/4471]
* [***] Self-hosted sites: Fixed a crash when saving media and no Internet connection was available. [#17759]
* [*] Publicize: Fixed an issue where a successful login was not automatically detected when connecting a Facebook account to Publicize. [#17803]

19.0
-----
* [**] Video uploads: video upload is now limited to 5 minutes per video on free plans. [#17689]
* [*] Block editor: Give multi-line block names central alignment in inserter [https://github.com/wordpress-mobile/gutenberg-mobile/pull/4343]
* [**] Block editor: Fix missing translations by refactoring the editor initialization code [https://github.com/wordpress-mobile/gutenberg-mobile/pull/4332]
* [**] Block editor: Add Jetpack and Layout Grid translations [https://github.com/wordpress-mobile/gutenberg-mobile/pull/4359]
* [**] Block editor: Fix text formatting mode lost after backspace is used [https://github.com/wordpress-mobile/gutenberg-mobile/pull/4423]
* [*] Block editor: Add missing translations of unsupported block editor modal [https://github.com/wordpress-mobile/gutenberg-mobile/pull/4410]
* [**] Time zone suggester: we have a new time zone selection screen that suggests the time zone based on the device, and improves search. [#17699]
* [*] Added the "Share WordPress with a friend" row back to the Me screen. [#17748]
* [***] Updated default app icon. [#17793]

18.9
-----
* [***] Reader Comments: Updated comment threads with a new design and some new capabilities. [#17659]
* [**] Block editor: Fix issue where editor doesn't auto-scroll so you can see what is being typed. [https://github.com/wordpress-mobile/gutenberg-mobile/pull/4299]
* [*] Block editor: Preformatted block: Fix an issue where the background color is not showing up for standard themes. [https://github.com/wordpress-mobile/gutenberg-mobile/pull/4292]
* [**] Block editor: Update Gallery Block to default to the new format and auto-convert old galleries to the new format. [https://github.com/wordpress-mobile/gutenberg-mobile/pull/4315]
* [***] Block editor: Highlight text: Enables color customization for specific text within a Paragraph block. [https://github.com/wordpress-mobile/gutenberg-mobile/pull/4175]
* [**] Reader post details: a Comments snippet is now displayed after the post content. [#17650]

18.8
-----
* [*] Added a new About screen, with links to rate the app, share it with others, visit our Twitter profile, view our other apps, and more. [https://github.com/orgs/wordpress-mobile/projects/107]
* [*] Editor: Show a compact notice when switching between HTML or Visual mode. [https://github.com/wordpress-mobile/WordPress-iOS/pull/17521]
* [*] Onboarding Improvements: Need a little help after login? We're here for you. We've made a few changes to the login flow that will make it easier for you to start managing your site or create a new one. [#17564]
* [***] Fixed crash where uploading image when offline crashes iOS app. [#17488]
* [***] Fixed crash that was sometimes triggered when deleting media. [#17559]
* [***] Fixes a crasher that was sometimes triggered when seeing the details for like notifications. [#17529]
* [**] Block editor: Add clipboard link suggestion to image block and button block. [https://github.com/WordPress/gutenberg/pull/35972]
* [*] Block editor: Embed block: Include link in block settings. [https://github.com/wordpress-mobile/gutenberg-mobile/pull/4189]
* [**] Block editor: Fix tab titles translation of inserter menu. [https://github.com/wordpress-mobile/gutenberg-mobile/pull/4248]
* [**] Block editor: Gallery block: When a gallery block is added, the media options are auto opened for v2 of the Gallery block. [https://github.com/wordpress-mobile/gutenberg-mobile/pull/4277]
* [*] Block editor: Media & Text block: Fix an issue where the text font size would be bigger than expected in some cases. [https://github.com/wordpress-mobile/gutenberg-mobile/pull/4252]

18.7
-----
* [*] Comment Reply: updated UI. [#17443, #17445]
* [***] Two-step Authentication notifications now require an unlocked device to approve or deny them.
* [***] Site Comments: Updated comment details with a fresh new look and capability to display rich contents. [#17466]
* [**] Block editor: Image block: Add ability to quickly link images to Media Files and Attachment Pages [https://github.com/wordpress-mobile/gutenberg-mobile/pull/3971]
* [**] Block editor: Fixed a crash that could occur when copying lists from Microsoft Word. [https://github.com/wordpress-mobile/gutenberg-mobile/pull/4174]
* [***] Fixed an issue where trying to upload an image while offline crashes the app. [#17488]

18.6
-----
* [**] Comments: Users can now follow conversation via notifications, in addition to emails. [#17363]
* [**] Block editor: Block inserter indicates newly available block types [https://github.com/wordpress-mobile/gutenberg-mobile/pull/4047]
* [*] Reader post comments: fixed an issue that prevented all comments from displaying. [#17373]
* [**] Stats: added Reader Discover nudge for sites with low traffic in order to increase it. [#17349, #17352, #17354, #17377]
* [**] Block editor: Search block - Text and background color support [https://github.com/wordpress-mobile/gutenberg-mobile/pull/4127]
* [*] Block editor: Fix Embed Block loading glitch with resolver resolution approach [https://github.com/wordpress-mobile/gutenberg-mobile/pull/4146]
* [*] Block editor: Fixed an issue where the Help screens may not respect an iOS device's notch. [https://github.com/wordpress-mobile/gutenberg-mobile/pull/4110]
* [**] Block editor: Block inserter indicates newly available block types [https://github.com/wordpress-mobile/gutenberg-mobile/pull/4047]
* [*] Block editor: Add support for the Mark HTML tag [https://github.com/wordpress-mobile/gutenberg-mobile/pull/4162]
* [*] Stats Insights: HTML tags no longer display in post titles. [#17380]

18.5
-----
* [**] Block editor: Embed block: Include Jetpack embed variants. [https://github.com/wordpress-mobile/gutenberg-mobile/pull/4008]
* [*] Fixed a minor visual glitch on the pre-publishing nudge bottom sheet. [https://github.com/wordpress-mobile/WordPress-iOS/pull/17300]
* [*] Improved support for larger text sizes when choosing a homepage layout or page layout. [#17325]
* [*] Site Comments: fixed an issue that caused the lists to not refresh. [#17303]
* [*] Block editor: Embed block: Fix inline preview cut-off when editing URL [https://github.com/wordpress-mobile/gutenberg-mobile/pull/4072]
* [*] Block editor: Embed block: Fix URL not editable after dismissing the edit URL bottom sheet with empty value [https://github.com/wordpress-mobile/gutenberg-mobile/pull/4094]
* [**] Block editor: Embed block: Detect when an embeddable URL is pasted into an empty paragraph. [https://github.com/wordpress-mobile/gutenberg-mobile/pull/4048]
* [**] Block editor: Pullquote block - Added support for text and background color customization [https://github.com/WordPress/gutenberg/pull/34451]
* [**] Block editor: Preformatted block - Added support for text and background color customization [https://github.com/wordpress-mobile/gutenberg-mobile/pull/4071]
* [**] Stats: added Publicize and Blogging Reminders nudges for sites with low traffic in order to increase it. [#17142, #17261, #17294, #17312, #17323]
* [**] Fixed an issue that made it impossible to log in when emails had an apostrophe. [#17334]

18.4
-----
* [*] Improves our user images download logic to avoid synchronization issues. [#17197]
* [*] Fixed an issue where images point to local URLs in the editor when saving a post with ongoing uploads. [#17157]
* [**] Embed block: Add the top 5 specific embed blocks to the Block inserter list. [https://github.com/wordpress-mobile/gutenberg-mobile/pull/3995]
* [*] Embed block: Fix URL update when edited after setting a bad URL of a provider. [https://github.com/wordpress-mobile/gutenberg-mobile/pull/4002]
* [**] Users can now contact support from inside the block editor screen. [https://github.com/wordpress-mobile/gutenberg-mobile/pull/3975]
* [**] Block editor: Help menu with guides about how to work with blocks [#17265]

18.3
-----
* [*] Fixed a bug on Reader that prevented Saved posts to be removed
* [*] Share Extension: Allow creation of Pages in addition to Posts. [#16084]
* [*] Updated the wording for the "Posts" and "Pages" entries in My Site screen [https://github.com/wordpress-mobile/WordPress-iOS/pull/17156]
* [**] Fixed a bug that prevented sharing images and videos out of your site's media library. [#17164]
* [*] Fixed an issue that caused `Follow conversation by email` to not appear on some post's comments. [#17159]
* [**] Block editor: Embed block: Enable WordPress embed preview [https://github.com/wordpress-mobile/gutenberg-mobile/pull/3853]
* [**] Block editor: Embed block: Add error bottom sheet with retry and convert to link actions. [https://github.com/wordpress-mobile/gutenberg-mobile/pull/3921]
* [**] Block editor: Embed block: Implemented the No Preview UI when an embed is successful, but we're unable to show an inline preview [https://github.com/wordpress-mobile/gutenberg-mobile/pull/3927]
* [*] Block editor: Embed block: Add device's locale to preview content [https://github.com/wordpress-mobile/gutenberg-mobile/pull/3788]
* [*] Block editor: Column block: Translate column width's control labels [https://github.com/wordpress-mobile/gutenberg-mobile/pull/3952]
* [**] Block editor: Embed block: Enable embed preview for Instagram and Vimeo providers. [https://github.com/wordpress-mobile/gutenberg-mobile/pull/3918]

18.2
-----
* [internal] Fixed an issue where source and platform tags were not added to a Zendesk ticket if the account has no blogs. [#17084]
* [*] Set the post formats to have 'Standard' first and then alphabetized the remaining items. [#17074]
* [*] Fixed wording of theme customization screen's menu bar by using "Activate" on inactive themes. [#17060]
* [*] Added pull-to-refresh to My Site. [#17089]
* [***] Weekly Roundup: users will receive a weekly notification that presents a summary of the activity on their most used sites [#17066, #17116]
* [**] Site Comments: when editing a Comment, the author's name, email address, and web address can now be changed. [#17111]
* [**] Block editor: Enable embed preview for a list of providers (for now only YouTube and Twitter) [https://github.com/WordPress/gutenberg/pull/34446]
* [***] Block editor: Add Inserter Block Search [https://github.com/WordPress/gutenberg/pull/33237]

18.1
-----
* [*] Reader: Fixes an issue where the top of an article could be cropped after rotating a device. [#17041]
* [*] Posts Settings: Removed deprecated Location feature. [#17052]
* [**] Added a time selection feature to Blogging Reminders: users can now choose at what time they will receive the reminders [#17024, #17033]
* [**] Block editor: Embed block: Add "Resize for smaller devices" setting. [https://github.com/wordpress-mobile/gutenberg-mobile/pull/3753]
* [**] Account Settings: added the ability to close user account.
* [*] Users can now share WordPress app with friends. Accessible from Me and About screen. [#16995]

18.0
-----
* [*] Fixed a bug that would make it impossible to scroll the plugins the first time the plugin section was opened.
* [*] Resolved an issue where authentication tokens weren't be regenerated when disabled on the server. [#16920]
* [*] Updated the header text sizes to better support large texts on Choose a Domain and Choose a Design flows. [#16923]
* [internal] Made a change to how Comment content is displayed. Should be no visible changes, but could cause regressions. [#16933]
* [internal] Converted Comment model properties to Swift. Should be no functional changes, but could cause regressions. [#16969, #16980]
* [internal] Updated GoogleSignIn to 6.0.1 through WordPressAuthenticator. Should be no visible changes, but could cause regression in Google sign in flow. [#16974]
* [internal] Converted Comment model properties to Swift. Should be no functional changes, but could cause regressions. [#16969]
* [*] Posts: Ampersands are correctly decoded in publishing notices instead of showing as HTML entites. [#16972]
* [***] Adjusted the image size of Theme Images for more optimal download speeds. [#16914]
* [*] Comments and Notifications list are now displayed with a unified design. [#16985]
* [*] Block editor: Add a "featured" banner and ability to set or remove an image as featured. [https://github.com/wordpress-mobile/gutenberg-mobile/pull/3449]

17.9
-----
* [internal] Redirect Terms and service to open the page in an external web view [#16907]
* [internal] Converted Comment model methods to Swift. Should be no functional changes, but could cause regressions. [#16898, #16905, #16908, #16913]
* [*] Enables Support for Global Style Colors with Full Site Editing Themes [#16823]
* [***] Block editor: New Block: Embed block. [https://github.com/wordpress-mobile/gutenberg-mobile/pull/3727]

17.8
-----
* [*] Authors and Contributors can now view a site's Comments via My Site > Comments. [#16783]
* [*] [Jetpack-only] Fix bugs when tapping to notifications
* [*] Fixed some refresh issues with the site follow buttons in the reader. [#16819]
* [*] Block editor: Update loading and failed screens for web version of the editor [https://github.com/wordpress-mobile/gutenberg-mobile/pull/3573]
* [*] Block editor: Handle floating keyboard case - Fix issue with the block selector on iPad. [https://github.com/wordpress-mobile/gutenberg-mobile/pull/3687]
* [**] Block editor: Added color/background customization for text blocks. [https://github.com/WordPress/gutenberg/pull/33250]

17.7
-----
* [***] Added blogging reminders. Choose which days you'd like to be reminded, and we'll send you a notification prompting you to post on your site
* [** Does not apply to Jetpack app] Self hosted sites that do not use Jetpack can now manage (install, uninstall, activate, and deactivate) their plugins [#16675]
* [*] Upgraded the Zendesk SDK to version 5.3.0
* [*] You can now subscribe to conversations by email from Reader lists and articles. [#16599]
* [*] Block editor: Tablet view fixes for inserter button. [https://github.com/wordpress-mobile/gutenberg-mobile/pull/3602]
* [*] Block editor: Tweaks to the badge component's styling, including change of background color and reduced padding. [https://github.com/wordpress-mobile/gutenberg-mobile/pull/3642]
* [***] Block editor: New block Layout grid. [https://github.com/wordpress-mobile/gutenberg-mobile/pull/3513]
* [*] Fixed an issue where the SignUp flow could not be dismissed sometimes. [#16824]

17.6
-----
* [**] Reader Post details: now shows a summary of Likes for the post. Tapping it displays the full list of Likes. [#16628]
* [*] Fix notice overlapping the ActionSheet that displays the Site Icon controls. [#16579]
* [*] Fix login error for WordPress.org sites to show inline. [#16614]
* [*] Disables the ability to open the editor for Post Pages [#16369]
* [*] Fixed an issue that could cause a crash when moderating Comments. [#16645]
* [*] Fix notice overlapping the ActionSheet that displays the QuickStart Removal. [#16609]
* [*] Site Pages: when setting a parent, placeholder text is now displayed for pages with blank titles. [#16661]
* [***] Block Editor: Audio block now available on WP.com sites on the free plan. [https://github.com/wordpress-mobile/gutenberg-mobile/pull/3523]
* [**] You can now create a Site Icon for your site using an emoji. [#16670]
* [*] Fix notice overlapping the ActionSheet that displays the More Actions in the Editor. [#16658]
* [*] The quick action buttons will be hidden when iOS is using a accessibility font sizes. [#16701]
* [*] Block Editor: Improve unsupported block message for reusable block. [https://github.com/wordpress-mobile/gutenberg-mobile/pull/3621]
* [**] Block Editor: Fix incorrect block insertion point after blurring the post title field. [https://github.com/wordpress-mobile/gutenberg-mobile/pull/3640]
* [*] Fixed a crash when sharing photos to WordPress [#16737]

17.5
-----
* [*] Fixed a crash when rendering the Noticons font in rich notification. [#16525]
* [**] Block Editor: Audio block: Add Insert from URL functionality. [https://github.com/wordpress-mobile/gutenberg-mobile/pull/3031]
* [***] Block Editor: Slash command to insert new blocks. [https://github.com/wordpress-mobile/gutenberg-mobile/pull/3250]
* [**] Like Notifications: now displays all users who liked a post or comment. [#15662]
* [*] Fixed a bug that was causing some fonts to become enormous when large text was enabled.
* [*] Fixed scrolling and item selection in the Plugins directory. [#16087]
* [*] Improved large text support in the blog details header in My Sites. [#16521]
* [***] Block Editor: New Block: Reusable block. [https://github.com/wordpress-mobile/gutenberg-mobile/pull/3490]
* [***] Block Editor: Add reusable blocks to the block inserter menu. [https://github.com/wordpress-mobile/gutenberg-mobile/pull/3054]
* [*] Fixed a bug where the web version of the editor did not load when using an account created before December 2018. [#16586]

17.4
-----
* [**] A new author can be chosen for Posts and Pages on multi-author sites. [#16281]
* [*] Fixed the Follow Sites Quick Start Tour so that Reader Search is highlighted. [#16391]
* [*] Enabled approving login authentication requests via push notification while the app is in the foreground. [#16075]
* [**] Added pull-to-refresh to the My Site screen when a user has no sites. [#16241]
* [***] Fixed a bug that was causing uploaded videos to not be viewable in other platforms. [#16548]

17.3
-----
* [**] Fix issue where deleting a post and selecting undo would sometimes convert the content to the classic editor. [#16342]
* [**] Fix issue where restoring a post left the restored post in the published list even though it has been converted to a draft. [#16358]
* [**] Fix issue where trashing a post converted it to Classic content. [#16367]
* [**] Fix issue where users could not leave the username selection screen due to styling issues. [#16380]
* [*] Comments can be filtered to show the most recent unreplied comments from other users. [#16215]
* [*] Fixed the background color of search fields. [#16365]
* [*] Fixed the navigation bar color in dark mode. [#16348]
* [*] Fix translation issues for templates fetched on the site creation design selection screen. [#16404]
* [*] Fix translation issues for templates fetched on the page creation design selection screen. [#16404]
* [*] Fix translation issue for the Choose button on the template preview in the site creation flow. [#16404]
* [***]  Block Editor: New Block: Search Block [#https://github.com/wordpress-mobile/gutenberg-mobile/pull/3210]
* [**]  Block Editor: The media upload options of the Image, Video and Gallery block automatically opens when the respective block is inserted. [https://github.com/wordpress-mobile/gutenberg-mobile/pull/2700]
* [**]  Block Editor: The media upload options of the File and Audio block automatically opens when the respective block is inserted. [https://github.com/wordpress-mobile/gutenberg-mobile/pull/3399]
* [*]  Block Editor: Remove visual feedback from non-interactive bottom-sheet cell sections [https://github.com/wordpress-mobile/gutenberg-mobile/pull/3404]
* [*]  Block Editor: Fixed an issue that was causing the featured image badge to be shown on images in an incorrect manner. [https://github.com/wordpress-mobile/gutenberg-mobile/pull/3494]


17.2
-----

* [**] Added transform block capability [https://github.com/wordpress-mobile/gutenberg-mobile/pull/3321]
* [*] Fixed an issue where some author display names weren't visible for self-hosted sites. [#16297]
* [***] Updated custom app icons. [#16261]
* [**] Removed Site Switcher in the Editor
* [*] a11y: Bug fix: Allow stepper cell to be selected by screenreader [https://github.com/wordpress-mobile/gutenberg-mobile/pull/3362]
* [*] Image block: Improve text entry for long alt text. [https://github.com/WordPress/gutenberg/pull/29670]
* [***] New Block: Jetpack contact info. [https://github.com/wordpress-mobile/gutenberg-mobile/pull/3340]

17.1
-----

* [*] Reordered categories in page layout picker [#16156]
* [*] Added preview device mode selector in the page layout previews [#16141]
* [***] Block Editor: Improved the accessibility of range and step-type block settings. [https://github.com/wordpress-mobile/gutenberg-mobile/pull/3255]
* [**] Block Editor: Added Contact Info block to sites on WPcom or with Jetpack version >= 8.5.
* [**] We updated the app's color scheme with a brighter new blue used throughout. [#16213, #16207]
* [**] We updated the login prologue with brand new content and graphics. [#16159, #16177, #16185, #16187, #16200, #16217, #16219, #16221, #16222]
* [**] We updated the app's color scheme with a brighter new blue used throughout. [#16213, #16207]
* [**] Updated the app icon to match the new color scheme within the app. [#16220]
* [*] Fixed an issue where some webview navigation bar controls weren't visible. [#16257]

17.0
-----
* [internal] Updated Zendesk to latest version. Should be no functional changes. [#16051]
* [*] Reader: fixed an issue that caused unfollowing external sites to fail. [#16060]
* [*] Stats: fixed an issue where an error was displayed for Latest Post Summary if the site had no posts. [#16074]
* [*] Fixed an issue where password text on Post Settings was showing as black in dark mode. [#15768]
* [*] Added a thumbnail device mode selector in the page layout, and use a default setting based on the current device. [#16019]
* [**] Comments can now be filtered by status (All, Pending, Approved, Trashed, or Spam). [#15955, #16110]
* [*] Notifications: Enabled the new view milestone notifications [#16144]
* [***] We updated the app's design, with fresh new headers throughout and a new site switcher in My Site. [#15750]

16.9
-----
* [*] Adds helper UI to Choose a Domain screen to provide a hint of what a domain is. [#15962]
* [**] Site Creation: Adds filterable categories to the site design picker when creating a WordPress.com site, and includes single-page site designs [#15933]
* [**] The classic editor will no longer be available for new posts soon, but this won’t affect editing any existing posts or pages. Users should consider switching over to the Block Editor now. [#16008]
* [**] Reader: Added related posts to the bottom of reader posts
* [*] Reader: We redesigned the recommended topics section of Discover
* [*] Reader: Added a way to discover new topics from the Manage Topics view
* [*] P2 users can create and share group invite links via the Invite Person screen under the People Management feature. [#16005]
* [*] Fixed an issue that prevented searching for plugins and the Popular Plugins section from appearing: [#16070]
* [**] Stories: Fixed a video playback issue when recording on iPhone 7, 8, and SE devices. [#16109]
* [*] Stories: Fixed a video playback issue when selecting an exported Story video from a site's library. [#16109]

16.8.1
-----

* [**] Stories: Fixed an issue which could remove content from a post when a new Story block was edited. [#16059]

16.8
-----
* [**] Prevent deleting published homepages which would have the effect of breaking a site. [#15797]
* [**] Prevent converting published homepage to a draft in the page list and settings which would have the effect of breaking a site. [#15797]
* [*] Fix app crash when device is offline and user visits Notification or Reader screens [#15916]
* [*] Under-the-hood improvements to the Reader Stream, People Management, and Sharing Buttons [#15849, #15861, #15862]
* [*] Block Editor: Fixed block mover title wording for better clarity from 'Move block position' to 'Change block position'. [https://github.com/wordpress-mobile/gutenberg-mobile/pull/3049]
* [**] Block Editor: Add support for setting Cover block focal point. [https://github.com/wordpress-mobile/gutenberg-mobile/pull/3028]
* [**] Prevent converting published homepage to a draft in the page list and editor's status settings which would have the effect of breaking a site. [#15797]
* [*] Prevent selection of unpublished homepages the homepage settings which would have the effect of breaking a site. [#15885]
* [*] Quick Start: Completing a step outside of a tour now automatically marks it as complete. [#15712]
* [internal] Site Comments: updated UI. Should be no functional changes. [#15944]
* [***] iOS 14 Widgets: new This Week Widgets to display This Week Stats in your home screen. [#15844]
* [***] Stories: There is now a new Story post type available to quickly and conveniently post images and videos to your blog.

16.7
-----
* [**] Site Creation: Adds the option to choose between mobile, tablet or desktop thumbnails and previews in the home page design picker when creating a WordPress.com site [https://github.com/wordpress-mobile/WordPress-iOS/pull/15688]
* [*] Block Editor: Fix issue with uploading media after exiting the editor multiple times [https://github.com/wordpress-mobile/WordPress-iOS/pull/15656].
* [**] Site Creation: Enables dot blog subdomains for each site design. [#15736]
* [**] Reader post card and post details: added ability to mark a followed post as seen/unseen. [#15638, #15645, #15676]
* [**] Reader site filter: show unseen post count. [#15581]
* [***] Block Editor: New Block: Audio [https://github.com/wordpress-mobile/gutenberg-mobile/pull/2854, https://github.com/wordpress-mobile/gutenberg-mobile/pull/3070]
* [**] Block Editor: Add support for setting heading anchors [https://github.com/wordpress-mobile/gutenberg-mobile/pull/2947]
* [**] Block Editor: Disable Unsupported Block Editor for Reusable blocks [https://github.com/wordpress-mobile/gutenberg-mobile/pull/3067]
* [**] Block Editor: Add proper handling for single use blocks such as the more block [https://github.com/wordpress-mobile/gutenberg-mobile/pull/3042]
* [*] Reader post options: fixed an issue where the options in post details did not match those on post cards. [#15778]
* [***] iOS 14 Widgets: new All Time Widgets to display All Time Stats in your home screen. [#15771, #15794]
* [***] Jetpack: Backup and Restore is now available, depending on your sites plan you can now restore your site to a point in time, or download a backup file. [https://github.com/wordpress-mobile/WordPress-iOS/issues/15191]
* [***] Jetpack: For sites that have Jetpack Scan enabled you will now see a new section that allows you to scan your site for threats, as well as fix or ignore them. [https://github.com/wordpress-mobile/WordPress-iOS/issues/15190]
* [**] Block Editor: Make inserter long-press options "add to beginning" and "add to end" always available. [https://github.com/wordpress-mobile/gutenberg-mobile/pull/3074]
* [*] Block Editor: Fix crash when Column block width attribute was empty. [https://github.com/WordPress/gutenberg/pull/29015]

16.6
-----
* [**] Activity Log: adds support for Date Range and Activity Type filters. [https://github.com/wordpress-mobile/WordPress-iOS/issues/15192]
* [*] Quick Start: Removed the Browse theme step and added guidance for reviewing pages and editing your Homepage. [#15680]
* [**] iOS 14 Widgets: new Today Widgets to display your Today Stats in your home screen.
* [*] Fixes an issue where the submit button was invisible during the domain registration flow.

16.5
-----

* [*] In the Pages screen, the options to delete posts are styled to reflect that they are destructive actions, and show confirmation alerts. [#15622]
* [*] In the Comments view, overly-large twemoji are sized the same as Apple's emoji. [#15503]
* [*] Reader 'P2s': added ability to filter by site. [#15484]
* [**] Choose a Domain will now return more options in the search results, sort the results to have exact matches first, and let you know if no exact matches were found. [#15482]
* [**] Page List: Adds duplicate page functionality [#15515]
* [*] Invite People: add link to user roles definition web page. [#15530]
* [***] Block Editor: Cross-post suggestions are now available by typing the + character (or long-pressing the toolbar button labelled with an @-symbol) in a post on a P2 site [#15139]
* [***] Block Editor: Full-width and wide alignment support for Columns (https://github.com/wordpress-mobile/gutenberg-mobile/pull/2919)
* [**] Block Editor: Image block - Add link picker to the block settings and enhance link settings with auto-hide options (https://github.com/wordpress-mobile/gutenberg-mobile/pull/2841)
* [*] Block Editor: Fix button link setting, rel link will not be overwritten if modified by the user (https://github.com/wordpress-mobile/gutenberg-mobile/pull/2894)
* [**] Block Editor: Added move to top/bottom when long pressing on respective block movers (https://github.com/wordpress-mobile/gutenberg-mobile/pull/2872)
* [**] Reader: Following now only shows non-P2 sites. [#15585]
* [**] Reader site filter: selected filters now persist while in app.[#15594]
* [**] Block Editor: Fix crash in text-based blocks with custom font size [https://github.com/WordPress/gutenberg/pull/28121]

16.4
-----

* [internal] Removed unused Reader files. Should be no functional changes. [#15414]
* [*] Adjusted the search box background color in dark mode on Choose a domain screen to be full width. [https://github.com/wordpress-mobile/WordPress-iOS/pull/15419]
* [**] Added shadow to thumbnail cells on Site Creation and Page Creation design pickers to add better contrast [https://github.com/wordpress-mobile/WordPress-iOS/pull/15418]
* [*] For DotCom and Jetpack sites, you can now subscribe to comments by tapping the "Follow conversation" button in the Comments view. [#15424]
* [**] Reader: Added 'P2s' stream. [#15442]
* [*] Add a new P2 default site icon to replace the generic default site icon. [#15430]
* [*] Block Editor: Fix Gallery block uploads when the editor is closed. [#15457]
* [*] Reader: Removes gray tint from site icons that contain transparency (located in Reader > Settings > Followed sites). [#15474]
* [*] Prologue: updates site address button to say "Enter your existing site address" to reduce confusion with site creation actions. [#15481]
* [**] Posts List: Adds duplicate post functionality [#15460]
* [***] Block Editor: New Block: File [https://github.com/wordpress-mobile/gutenberg-mobile/pull/2835]
* [*] Reader: Removes gray tint from site icons that contain transparency (located in Reader > Settings > Followed sites).
* [*] Block Editor: Remove popup informing user that they will be using the block editor by default [#15492]
* [**] Fixed an issue where the Prepublishing Nudges Publish button could be cut off smaller devices [#15525]

16.3
-----
* [***] Login: Updated to new iOS 14 pasteboard APIs for 2FA auto-fill. Pasteboard prompts should be less intrusive now! [#15454]
* [***] Site Creation: Adds an option to pick a home page design when creating a WordPress.com site. [multiple PRs](https://github.com/search?q=repo%3Awordpress-mobile%2FWordPress-iOS+++repo%3Awordpress-mobile%2FWordPress-iOS-Shared+repo%3Awordpress-mobile%2FWordPressUI-iOS+repo%3Awordpress-mobile%2FWordPressKit-iOS+repo%3Awordpress-mobile%2FAztecEditor-iOS+is%3Apr+closed%3A%3C2020-11-17+%22Home+Page+Picker%22&type=Issues)

* [**] Fixed a bug where @-mentions didn't work on WordPress.com sites with plugins enabled [#14844]
* [***] Site Creation: Adds an option to pick a home page design when creating a WordPress.com site. [multiple PRs](https://github.com/search?q=repo%3Awordpress-mobile%2FWordPress-iOS+++repo%3Awordpress-mobile%2FWordPress-iOS-Shared+repo%3Awordpress-mobile%2FWordPressUI-iOS+repo%3Awordpress-mobile%2FWordPressKit-iOS+repo%3Awordpress-mobile%2FAztecEditor-iOS+is%3Apr+closed%3A%3C2020-11-30+%22Home+Page+Picker%22&type=Issues)
* [*] Fixed an issue where `tel:` and `mailto:` links weren't launching actions in the webview found in Reader > post > more > Visit. [#15310]
* [*] Reader bug fix: tapping a telephone, sms or email link in a detail post in Reader will now respond with the correct action. [#15307]
* [**] Block Editor: Button block - Add link picker to the block settings [https://github.com/WordPress/gutenberg/pull/26206]
* [***] Block Editor: Adding support for selecting different unit of value in Cover and Columns blocks [https://github.com/WordPress/gutenberg/pull/26161]
* [*] Block Editor: Fix theme colors syncing with the editor [https://github.com/WordPress/gutenberg/pull/26821]
* [*] My Site > Settings > Start Over. Correcting a translation error in the detailed instructions on the Start Over view. [#15358]

16.2
-----
* [**] Support contact email: fixed issue that prevented non-alpha characters from being entered. [#15210]
* [*] Support contact information prompt: fixed issue that could cause the app to crash when entering email address. [#15210]
* [*] Fixed an issue where comments viewed in the Reader would always be italicized.
* [**] Jetpack Section - Added quick and easy access for all the Jetpack features (Stats, Activity Log, Jetpack and Settings) [#15287].
* [*] Fixed a display issue with the time picker when scheduling posts on iOS 14. [#15392]

16.1
-----
* [***] Block Editor: Adds new option to select from a variety of predefined page templates when creating a new page for a Gutenberg site.
* [*] Fixed an issue that was causing the refresh control to show up on top of the list of sites. [https://github.com/wordpress-mobile/WordPress-iOS/pull/15136]
* [***] The "Floating Action Button" now appears on the list of posts and pages for quick and convenient creation. [https://github.com/wordpress-mobile/WordPress-iOS/pull/15149l]

16.0
-----
* [***] Block Editor: Full-width and wide alignment support for Video, Latest-posts, Gallery, Media & text, and Pullquote block. [https://github.com/wordpress-mobile/gutenberg-mobile/pull/2605]
* [***] Block Editor: Fix unsupported block bottom sheet is triggered when device is rotated. [https://github.com/wordpress-mobile/gutenberg-mobile/pull/2710]
* [***] Block Editor: Unsupported Block Editor: Fixed issue when cannot view or interact with the classic block on Jetpack site. [https://github.com/wordpress-mobile/gutenberg-mobile/pull/2709]
* [**] Reader: Select interests is now displayed under the Discover tab. [#15097]
* [**] Reader: The reader now displays site recommendations in the Discover feed [#15116]
* [***] Reader: The new redesigned Reader detail shows your post as beautiful as ever. And if you add a featured image it would be twice as beautiful! [#15107]

15.9
-----
* [*] Fixed issue that caused duplicate views to be displayed when requesting a login link. [#14975]
* [internal] Modified feature flags that show unified Site Address, Google, Apple, WordPress views and iCloud keychain login. Could cause regressions. [#14954, #14969, #14970, #14971, #14972]
* [*] Fixed an issue that caused page editor to become an invisible overlay. [#15012]
* [**] Block Editor: Increase tap-target of primary action on unsupported blocks. [https://github.com/wordpress-mobile/gutenberg-mobile/pull/2608]
* [***] Block Editor: On Jetpack connected sites, Unsupported Block Editor can be enabled via enabling Jetpack SSO setting directly from within the missing block alert. [https://github.com/wordpress-mobile/gutenberg-mobile/pull/2610]
* [***] Block Editor: Add support for selecting user's post when configuring the link [https://github.com/wordpress-mobile/gutenberg-mobile/pull/2484]
* [*] Reader: Fixed an issue that resulted in no action when tapping a link with an anchor. [#15027]
* [***] Block Editor: Unsupported Block Editor: Fixed issue when cannot view or interact with the classic block on Jetpack sites [https://github.com/wordpress-mobile/gutenberg-mobile/issues/2695]

15.8
-----
* [*] Image Preview: Fixes an issue where an image would be incorrectly positioned after changing device orientation.
* [***] Block Editor: Full-width and wide alignment support for Group, Cover and Image block [https://github.com/wordpress-mobile/gutenberg-mobile/pull/2559]
* [**] Block Editor: Add support for rounded style in Image block [https://github.com/wordpress-mobile/gutenberg-mobile/pull/2591]
* [*] Fixed an issue where the username didn't display on the Signup Epilogue after signing up with Apple and hiding the email address. [#14882]
* [*] Login: display correct error message when the max number of failed login attempts is reached. [#14914]
* [**] Block Editor: Fixed a case where adding a block made the toolbar jump [https://github.com/WordPress/gutenberg/pull/24573]

15.7
-----
* [**] Updated UI when connecting a self-hosted site from Login Epilogue, My Sites, and Post Signup Interstitial. (#14742)
* [**] You can now follow conversations for P2 sites
* [**] Block Editor: Block settings now immediately reflect changes from menu sliders.
* [**] Simplified authentication and updated UI.(#14845, #14831, #14825, #14817).
       Now when an email address is entered, the app automatically determines the next step and directs the user accordingly. (i.e. signup or login with the appropriate login view).
* [**] Added iCloud Keychain login functionality. (#14770)
* [***] Reader: We’re introducing a new Reader experience that allows users to tailor their Discover feed to their chosen interests.
* [*] Media editing: Reduced memory usage when marking up an image, which could cause a crash.
* [**] Block Editor: Fixed Dark Mode transition for editor menus.

15.6
-----
* [***] Block Editor: Fixed empty text fields on RTL layout. Now they are selectable and placeholders are visible.
* [**] Block Editor: Add settings to allow changing column widths
* [**] Block Editor: Media editing support in Gallery block.
* [**] Updated UI when logging in with a Site Address.
* [**] Updated UI when logging in/signing up with Apple.
* [**] Updated UI when logging in/signing up with Google.
* [**] Simplified Google authentication. If signup is attempted with an existing WordPress account, automatically redirects to login. If login is attempted without a matching WordPress account, automatically redirects to signup.
* [**] Fixes issue where the stats were not updating when switching between sites in My Sites.
* [*] Block Editor: Improved logic for creating undo levels.
* [*] Social account login: Fixed an issue that could have inadvertently linked two social accounts.

15.5
-----
* [*] Reader: revamped UI for your site header.
* [***] Block Editor: New feature for WordPress.com and Jetpack sites: auto-complete username mentions. An auto-complete popup will show up when the user types the @ character in the block editor.
* [*] Block Editor: Media editing support in Cover block.
* [*] Block Editor: Fixed a bug on the Heading block, where a heading with a link and string formatting showed a white shadow in dark mode.

15.4
-----
 * [**] Fixes issue where the new page editor wouldn't always show when selected from the "My Site" page on iOS versions 12.4 and below.
 * [***] Block Editor: Media editing support in Media & Text block.
 * [***] Block Editor: New block: Social Icons
 * [*] Block Editor: Cover block placeholder is updated to allow users to start the block with a background color
 * [**] Improved support for the Classic block to give folks a smooth transition from the classic editor to the block editor

15.3
-----
* [***] Block Editor: Adds Copy, Cut, Paste, and Duplicate functionality to blocks
* [***] Block Editor: Users can now individually edit unsupported blocks found in posts or pages. Not available on selfhosted sites or sites defaulting to classic editor.
* [*] Block Editor: Improved editor loading experience with Ghost Effect.

15.2
----
* [*] Block editor: Display content metrics information (blocks, words, characters count).
* [*] Fixed a crash that results in navigating to the block editor quickly after logging out and immediately back in.
* [***] Reader content improved: a lot of fixes in how the content appears when you're reading a post.
* [**] A site's title can now be changed by tapping on the title in the site detail screen.
* [**] Added a new Quick Start task to set a title for a new site.
* [**] Block editor: Add support for customizing gradient type and angle in Buttons and Cover blocks.

-----

15.1
-----
* [**] Block Editor: Add support to upload videos to Cover Blocks after the editor has closed.
* [*] Block Editor: Display the animation of animated GIFs while editing image blocks.
* [**] Block editor: Adds support for theme colors and gradients.
* [*] App Settings: Added an app-level toggle for light or dark appearance.
* [*] Fix a bug where the Latest Post date on Insights Stats was being calculated incorrectly.
* Block editor: [*] Support for breaking out of captions/citation authors by pressing enter on the following blocks: image, video, gallery, quote, and pullquote.
* Block editor: [**] Adds editor support for theme defined colors and theme defined gradients on cover and button blocks.
* [*] Fixed a bug where "Follow another site" was using the wrong steps in the "Grow Your Audience" Quick Start tour.
* [*] Fix a bug where Quick Start completed tasks were not communicated to VoiceOver users.
* [**] Quick Start: added VoiceOver support to the Next Steps section.
* [*] Fixed a bug where the "Publish a post" Quick Start tour didn't reflect the app's new information architecture
* [***] Free GIFs can now be added to the media library, posts, and pages.
* [**] You can now set pages as your site's homepage or posts page directly from the Pages list.
* [**] Fixed a bug that prevented some logins via 'Continue with Apple'.
* [**] Reader: Fixed a bug where tapping on the more menu may not present the menu
* [*] Block editor: Fix 'Take a Photo' option failing after adding an image to gallery block

15.0
-----
* [**] Block editor: Fix media upload progress when there's no connection.
* [*] Fix a bug where taking a photo for your user gravatar got you blocked in the crop screen.
* Reader: Updated card design
* [internal] Logging in via 'Continue with Google' has changes that can cause regressions. See https://git.io/Jf2LF for full testing details.
* [***] Block Editor: New block: Verse
* [***] Block Editor: Trash icon that is used to remove blocks is moved to the new menu reachable via ellipsis button in the block toolbar
* [**] Block Editor: Add support for changing overlay color settings in Cover block
* [**] Block Editor: Add enter/exit animation in FloatingToolbar
* [**] Block Editor: Block toolbar can now collapse when the block width is smaller than the toolbar content
* [**] Block Editor: Tooltip for page template selection buttons
* [*] Block Editor: Fix merging of text blocks when text had active formatting (bold, italic, strike, link)
* [*] Block Editor: Fix button alignment in page templates and make strings consistent
* [*] Block Editor: Add support for displaying radial gradients in Buttons and Cover blocks
* [*] Block Editor: Fix a bug where it was not possible to add a second image after previewing a post
* [internal] Signing up via 'Continue with Google' has changes that can cause regressions. See https://git.io/JfwjX for full testing details.
* My Site: Add support for setting the Homepage and Posts Page for a site.

14.9
-----
* Streamlined navigation: now there are fewer and better organized tabs, posting shortcuts and more, so you can find what you need fast.
* My Site: the "Add Posts and Pages" features has been moved. There is a new "Floating Action Button" in "My Site" that lets you create a new post or page without having to navigate to another screen.
* My Site: the "Me" section has been moved. There is a new button on the top right of "My Site" that lets you access the "Me" section from there.
* Reader: revamped UI with a tab bar that lets you quickly switch between sections, and filtering and settings panes to easily access and manage your favorite content.
* [internal] the "Change Username" on the Signup Epilogue screen has navigation changes that can cause regressions. See https://git.io/JfGnv for testing details.
* [internal] the "3 button view" (WP.com email, Google, SIWA, Site Address) presented after pressing the "Log In" button has navigation changes that can cause regressions. See https://git.io/JfZUV for testing details.
* [**] Support the superscript and subscript HTML formatting on the Block Editor and Classic Editor.
* [**] Block editor: Support for the pullquote block.
* [**] Block editor: Fix the icons and buttons in Gallery, Paragraph, List and MediaText block on RTL mode.
* [**] Block editor: Update page templates to use new blocks.
* [**] Block editor: Fix a crash when uploading new videos on a video block.
* [**] Block Editor: Add support for changing background and text color in Buttons block
* [internal] the "enter your password" screen has navigation changes that can cause regressions. See https://git.io/Jfl1C for full testing details.
* Support the superscript and subscript HTML formatting on the Block Editor and Classic Editor.
* [***] You can now draw on images to annotate them using the Edit image feature in the post editor.
* [*] Fixed a bug on the editors where changing a featured image didn't trigger that the post/page changed.

14.8.1
-----
* Fix adding and removing of featured images to posts.

14.8
-----
* Block editor: Prefill caption for image blocks when available on the Media library
* Block editor: New block: Buttons. From now you’ll be able to add the individual Button block only inside the Buttons block
* Block editor: Fix bug where whitespaces at start of text blocks were being removed
* Block editor: Add support for upload options in Cover block
* Block editor: Floating toolbar, previously located above nested blocks, is now placed at the bottom of the screen
* Block editor: Fix the icons in FloatingToolbar on RTL mode
* Block editor: Fix Quote block so it visually reflects selected alignment
* Block editor: Fix bug where buttons in page templates were not rendering correctly on web
* Block editor: Remove Subscription Button from the Blog template since it didn't have an initial functionality and it is hard to configure for users.
* [internal] the "send magic link" screen has navigation changes that can cause regressions. See https://git.io/Jfqiz for testing details.
* Updated UI for Login and Signup epilogues.
* Fixes delayed split view resizing while rotating your device.

14.7
-----
* Classic Editor: Fixed action sheet position for additional Media sources picker on iPad
* [internal] the signup flow using email has code changes that can cause regressions. See https://git.io/JvALZ for testing details.
* [internal] Notifications tab should pop to the root of the navigation stack when tapping on the tab from within a notification detail screen. See https://git.io/Jvxka for testing details.
* Classic and Block editor: Prefill caption for image blocks when available on the Media library.
* [internal] the "login by email" flow and the self-hosted login flow have code changes that can cause regressions. See https://git.io/JfeFN for testing details.
* Block editor: Disable ripple effect in all BottomSheet's controls.
* Block editor: New block: Columns
* Block editor: New starter page template: Blog
* Block editor: Make Starter Page Template picker buttons visible only when the screen height is enough
* Block editor: Fix a bug which caused to show URL settings modal randomly when changing the device orientation multiple times during the time Starter Page Template Preview is open
* [internal] the login by email flow and the self-hosted login flow have code changes that can cause regressions. See https://git.io/JfeFN for testing details.
* Updated the appearance of the login and signup buttons to make signup more prominent.
* [internal] the navigation to the "login by site address" flow has code changes that can cause regressions. See https://git.io/JfvP9 for testing details.
* Updated site details screen title to My Site, to avoid duplicating the title of the current site which is displayed in the screen's header area.
* You can now schedule your post, add tags or change the visibility before hitting "Publish Now" — and you don't have to go to the Post Settings for this!

* Login Epilogue: fixed issue where account information never stopped loading for some self-hosted sites.
* Updated site details screen title to My Site, to avoid duplicating the title of the current site which is displayed in the screen's header area.

14.6
-----
* [internal] the login flow with 2-factor authentication enabled has code changes that can cause regressions. See https://git.io/Jvdil for testing details.
* [internal] the login and signup Magic Link flows have code changes that could cause regressions. See https://git.io/JvSD6 and https://git.io/Jvy4P for testing details.
* [internal] the login and signup Magic Link flows have code changes that can cause regressions. See https://git.io/Jvy4P for testing details.
* [internal] the login and signup Continue with Google flows have code changes that can cause regressions. See https://git.io/JvypB for testing details.
* Notifications: Fix layout on screens with a notch.
* Post Commenting: fixed issue that prevented selecting an @ mention suggestion.
* Fixed an issue that could have caused the app to crash when accessing Site Pages.
* Site Creation: faster site creation, removed intermediate steps. Just select what kind of site you'd like, enter the domain name and the site will be created.
* Post Preview: Increase Post and Page Preview size on iPads running iOS 13.
* Block editor: Added the Cover block
* Block editor: Removed the dimming effect on unselected blocks
* Block editor: Add alignment options for Heading block
* Block editor: Implemented dropdown toolbar for alignment toolbar in Heading, Paragraph, Image, MediaText blocks
* Block Editor: When editing link settings, tapping the keyboard return button now closes the settings panel as well as closing the keyboard.
* Fixed a crash when a blog's URL became `nil` from a Core Data operation.
* Added Share action to the more menu in the Posts list
* Period Stats: fix colors when switching between light and dark modes.
* Media uploads from "Other Apps": Fixed an issue where the Cancel button on the document picker/browser was not showing up in Light Mode.
* Fix a crash when accessing Blog Posts from the Quick Actions button on iPads running iOS 12 and below.
* Reader post detail: fix colors when switching between light and dark modes.
* Fixed an issue where Continue with Apple button wouldn't respond after Jetpack Setup > Sign up flow completed.


14.5
-----
* Block editor: New block: Latest Posts
* Block editor: Fix Quote block's left border not being visible in Dark Mode
* Block editor: Added Starter Page Templates: when you create a new page, we now show you a few templates to get started more quickly.
* Block editor: Fix crash when pasting HTML content with embeded images on paragraphs
* Post Settings: Fix issue where the status of a post showed "Scheduled" instead of "Published" after scheduling before the current date.
* Stats: Fix background color in Dark Mode on wider screen sizes.
* Post Settings: Fix issue where the calendar selection may not match the selected date when site timezone differs from device timezone.
* Dark Mode fixes:
  - Border color on Search bars.
  - Stats background color on wider screen sizes.
  - Media Picker action bar background color.
  - Login and Signup button colors.
  - Reader comments colors.
  - Jetpack install flow colors.
* Reader: Fix toolbar and search bar width on wider screen sizes.
* Updated the Signup and Login Magic Link confirmation screen advising the user to check their spam/junk folder.
* Updated appearance of Google login/signup button.
* Updated appearance of Apple login/signup button.

14.4.1
-----
* Block Editor: Fix crash when inserting a Button Block.

14.4
-----
* Post Settings: Fixes the displayed publish date of posts which are to be immediately published.

14.3
-----
* Aztec and Block Editor: Fix the presentation of ordered lists with large numbers.
* Added Quick Action buttons on the Site Details page to access the most frequently used parts of a site.
* Block editor: Add support for changing image sizes in Image blocks
* Block editor: Add support for upload options in Gallery block
* Block editor: Added the Button block
* Block editor: Added the Group block
* Block editor: Add scroll support inside block picker and block settings
* Block editor: Fix issue where adding emojis to the post title added strong HTML elements to the title of the post
* Block editor: Fix issue where alignment of paragraph blocks was not always being respected when splitting the paragraph or reading the post's html content.
* Block editor: We’ve introduced a new toolbar that floats above the block you’re editing, which makes navigating your blocks easier — especially complex ones.

* Block editor: Add support for upload options in Gallery block
* Aztec and Block Editor: Fix the presentation of ordered lists with large numbers.
* Added Quick Action buttons on the Site Details page to access the most frequently used parts of a site.
* Post Settings: Adjusts the weekday symbols in the calendar depending on Regional settings.


14.2
-----
* Comment Editing: Fixed a bug that could cause the text selection to be on the wrong line
* Comments: Fixed an bug that could cause HTML markup to be displayed in the comment content
* Media editing: You can now crop, zoom in/out and rotate images that are inserted or being inserted in a post.
* Post Preview: Added a new Desktop preview mode on iPhone and Mobile preview on iPad when previewing posts or pages.
* Post Preview: Added new navigation, "Open in Safari" and Share options when previewing posts or pages.
* Block editor: Long-press Inserter icon to show options to add before/after
* Block editor: Retry displaying image when connectivity restores
* Block editor: Show an "Edit" button overlay on selected image blocks
* Block editor: Add support for image size options in the gallery block
* Signup and Login: signup or login via magic link now supports multiple email clients.
                    Tapping on the "Open Email" button will present a list of installed email client to choose from.
* Posts: Fixed a bug that could disable comments on a draft post when previewing that post.
* Reader: Fixed an issue where a new comment may not appear.
* Reader: Added Post Reblogging feature. You can now reblog a post from the reader to your site(s). There is a new "reblog" button in the post action bar.
          Tapping on it allows to choose the site where to post, and opens the editor of your choice with pre-populated content from the original post.
* Fixed a bug that was causing the app to crash when the user tapped "Retry" on Post List

14.1
-----
* Fixes a bug that could cause some web page previews to remain unauthenticated even after logging in.
* Stats: added a This Week widget to display Views for the past week.
* Block Editor: Reduced padding around text on Rich Text based blocks.
* Block Editor: New block "Shortcode". You can now create and edit Shortcode blocks in the editor.
* Publicize: connecting with Facebook is working again.
* Web Views: the title and button colors in the header of web views was grey, and is now white.

14.0
-----
* Stats: Updated default cards for the Insights view.
* Fixed a bug that displayed incorrect time stamps for scheduled posts.
* Post Settings: Added a new Calendar picker to select a Post's publish date
* Fixed bugs with the "Save as Draft" action extension's navigation bar colors and iPad sizing in iOS 13.
* Fixes appearance issues with navigation bar colors when logged out of the app.
* Fixed a bug that was causing the App to crash when the user tapped on certain notifications.
* Block Editor: Hide image size selection options when image is a url
* Block Editor: Fix displaying placeholder for images
* Block Editor: Fix crash on undo
* Block Editor: Fix styling on navigation UI
* Block Editor: Fix a focus issue
* Fixed a bug that displayed incorrect time stamps for scheduled posts.
* Post Settings: Added a new Calendar picker to select a Post's publish date
* Comment: Add ability to comment in fullscreen
* Stats: fixed issue that could cause incorrect Stats to be displayed when viewing Stats from a widget.
* Stats Today widgets: large numbers are now abbreviated.
* Fixed a bug where files imported from other apps were being renamed to a random name.
* Fixes a crash that could happen in the notifications tab.

13.9
-----
* Stats: added a Today widget to display All-Time stats.
* Block Editor: New block "Gallery". You can now create image galleries using WordPress Media library.
* Block Editor: Fix crash dismissing bottom-sheet after device rotation.
* Block Editor: Add support for changing Settings in the List Block.
* Block Editor: Add support for Video block settings.
* Quick Start: fixed issue that caused 'Follow other sites' tour to not be marked complete.
* Fixed a bug that was causing the App to crash when the user tapped on certain notifications.

13.8
-----
* When a post has an autosave, the autosave version can be loaded into the editor.
* Support: Fix issue that caused 'Message failed to send' error.
* WebView: Fix iOS 13 crash with popover.
* Fixed an issue where the Me screen would sometimes be blank.
* Block editor: New Spacer block to create white space between two blocks.
* Block editor: Images from Image Block can now be previewed full screen by tapping on them.
* Fixed an issue that caused logging in with a 2FA Google account to fail.
* Sign in with Apple: now supports logging in with 2FA enabled on linked WordPress accounts.
* Stats: Fixed issue that caused incorrect data to be displayed.

13.7
-----
* Updated the mobile apps blog address to a non-retired blog.
* Block editor: Added option to insert images from "Free Photo Library".
* Block editor: Fix issue where the keyboard would not capitalize sentences correctly on some cases
* Block editor: Add alignment to paragraph blocks
* Fixed a bug that made comment moderation fail on the first attempt for self-hosted sites.
* Stats Refresh: Stats will reload when the application will move to foreground state.
* Stats: each Period and Post stat now loads independently.
* Block editor: Added support for the preformatted block.
* Stats Today widget: updated design and enabled expanding.

* Block editor: Added option to insert images from "Free Photo Library" and "Other Apps".

13.6
-----
* Fixed a bug that was not submiting posts for review
* Better support for creating or editing posts while offline. Posts can be saved while offline and they will be automatically uploaded (or published) when the device is back online.
* Support: fix issue where issues could be created via Help Center search without setting a contact email.

* Me view: fix issue where view was blank when logging in with a self-hosted site.
* Block Editor: Added support for image alignment options.

13.5
-----
* Block editor: Fix issue when "New Photo Post" shortcut won't add the selected photo to the post.
* Block editor: Add Link Target (Open in new tab) to Image Block settings.
* Block editor: DarkMode improvements.
* Block editor: New block "Media & Text".
* Block Editor: Fix issue where the block inserter layout wasn't correct after device rotation.
* Dark Mode: General improvements
* Stats: each Insight stat now loads independently.
* Stats: added ability to customize Insights.

13.4.1
-----
Post Settings: Fixed a crash with featured image.
Removed Giphy as a media source due to changes in their SDK.

13.4
-----
* Sign In With Apple: if the Apple ID has been disconnected from the WordPress app, log out the account.
* Sign In With Apple: if the Apple ID has been disconnected from the WordPress app, log out the account on app launch.
* Dark Mode: General improvements
* Share Extension: Fixed the text view content inset

* Universal links: Pass back to Safari if we can't handle a URL.
* Sign In With Apple: fixed issue with re-logging in on an existing WP account.
* Block editor: Fix a bug on iOS 13.0 were tapping on a link opens Safari
* Block editor: Fix a link editing issue, where trying to add a empty link at the start of another link would remove the existing link.

13.3
-----
* Block editor: Add rich text styling to video captions
* Block editor: Blocks that would be replaced are now hidden when add block bottom sheet displays
* Block editor: Tapping on empty editor area now always inserts new block at end of post
* Block editor: Fixed a performance issue that caused a freeze in the editor with long text content.
* Dark Mode: Fixed colors in rich notifications
* Reader: Fixed issue with links opening while scrolling in reader posts and comments.

13.2
-----
* When Log In is selected, all available options are displayed.
* Shows an alert instead of showing a new screen for facebook publicize error.

13.1
-----
* Moved Notification Settings from the Me tab to the Notifications tab.
* Account Settings: added the ability to change the username.
* Stats: added File Downloads to period stats.
* Stats Periods: Fixed an issue that made the Post stats title button unable.
* Adds a Publish Now action to posts in the posts list.
* Stats Periods: Fixed a bug that affected the header date when the site and the device timezones were different.
* My Sites: Fixed a problem where some sites would appear duplicated.

* Stats Periods: Fixed an issue that made the Post stats title button unable.
* Stats Periods: Fixed a bug that affected the header date when the site and the device timezones were different.
* Adds a Publish Now action to posts in the posts list.
* My Sites: Fixed a problem where some sites would appear duplicated.

13.0
-----
* Stats: now use site timezone instead of device.
* Improved color scheme consistency.
* Post Stats: date bar no longer goes prior to earliest date available.
* Block editor: Adding a block from the post title now shows the add block here indicator.
* Block editor: Deselect post title any time a block is added
* Block editor: Auto-enabled upon first open of a block post, unless opted out in v12.9.
* Block editor: You can now enable and disable the block editor on a per-site basis.

12.9
-----
* Offline support: Create Post is now available from empty results view in offline mode.
* Post Preview: Displaying preview generation status in navigation bar instead of a
                blocking spinner.
* Block editor: Tapping on an empty editor area will create a new paragraph block
* Block editor: Fix content loss issue when loading unsupported blocks containing inner blocks.
* Block editor: Adding a block from the Post Title now inserts the block at the top of the Post.
* Stats Insights: Fixed issue that prevented some stats from showing for low volume sites.

12.8
-----
* Stats Insights: New two-column layout for Follower Totals stats.
* Stats Periods: Countries Map added in countries section.
* Updated copy for preview unavailable screen
* Stats Insights: New two-column layout for This Year stats.
* Stats Insights: added details option for This Year stats.
* Stats Insights: New two-column layout for Most Popular Time stats.
* Stats: modified appearance of empty charts.
* Stats Insights: Fixed issue where refreshing would sometimes clear the stats.
* Stats overview chart: Fixed issue with legend location on iOS 11.
* Stats Periods: Fixed crash when the Countries map displayed one country only
* Added a selection of user customizable app icons. Change it via Me > App Settings > App Icon.
* Update the app's colors using the Muriel color palette.
* Stats Periods detail views: Fixed an issue where rotation would truncate data.
* Stats Periods: Fixed an issue when a period interval was selected.

12.7
-----
* Block Editor: Video, Quote and More blocks are available now.
* Post Settings: Setting a Featured Image on a Post/Site should now work better in poor network conditions.
* Offline Improvements: Posts that failed to upload due to connectivity issues will be auto-uploaded.
* Block Editor: Copy/Paste of text with attributes( bold, italic, ...) will be respected on the editor.
* Block Editor: Updated color scheme.
* Block Editor: Nested lists are now available on the toolbar.
* Post Settings: Setting a Featured Image on a Post/Site should now work better in poor netowrk conditions.
* Stats Insights: New two-column layout for All-Time stats.
* Stats Insights: New two-column layout for Today stats.
* Post preview: Fixed issue with preview for self hosted sites not working.

12.6
-----
* Block Editor: Added UI to display a warning when a block has invalid content.
* Block Editor: Fixed issue with link settings where “Open in New Tab” was always OFF on open.
* Removed the limit of number of photos that can be shared from other apps.
* Account Settings Primary Site now shows the site domain if the site has no name.
* The app now launches a bit more quickly.
* Added a list of third-party library acknowledgements.
* Updated messaging experience for a reply upload result.
* Stats: Fixed an issue where chart axes may be formatted incorrectly in some locales.

12.5
-----
* Fixed Notices sometimes showing behind the keyboard
* Implemented Domain Credit feature
* Implemented auto saving a post on preview
* The app now launches a bit more quickly.
* Fixed broken images in posts created by the share extension.
* Deprecated local previews

12.4.1
------
* Copy/Paste from post contents to other apps is working again.

12.4
-----
* You can now mark notifications as unread with just a swipe.
* Fixed crash when searching Free Photo Library.
* Better URL validation when logging in with a self hosted site.
* Account Settings Primary Site now shows the site URL if the site has no name.
* Implemented incremental improvements to accessibility experience across the app.
* Updated error message when tag loading failed.

12.3
-----
* Images are now imported from TextBundle and TextPack files shared from other apps
* Added support for importing Markdown files shared from other apps
* Resolved a crash that might occur during the new Site Creation flow.
* Improved connectivity errors messaging in sharing screen.
* Quotes in Reader are now easier to read, thanks to a vertical bar on the left making them more visually distinct
* Fixed an issue where some text in Activity Log would show up in a wrong language
* Jetpack Remote Install: enabled the native feature to install and activate Jetpack on a self-hosted site

12.2
-----
* Draft preview now shows the remote version of the post.
* Initial support for importing TextBundle and TextPack from other apps.
* Support for lists in Gutenberg posts.
* Several UI details were polished in the Site Creation flow.

12.1
-----
* Improve messages when updates to user account details fail because of server logic, for exanple email being used for another account.
* Improved text import from other apps, such as Bear or Ulysses 🥰
* Added support on the editor for video elements that use the source elements. For example:
```<video alt="Another video with bunnies">
<source src="https://videos.files.wordpress.com/kUJmAcSf/bbb_sunflower_1080p_30fps_normal.mp4" type="video/mp4">
</video>```
* Block editor now supports the creation of posts with pre-inserted photos and the the 3touch action of starting a post with photo.

12.1
-----
* Improve messages when updates to user account details fail because of server logic, for exanple email being used for another account.
* Improved text import from other apps, such as Bear or Ulysses 🥰
* Reader: fixed issue where empty state buttons were not functional.

12.0
-----
* Redesigned Notices
* Changed offline error messages to be less disruptive.
* Resolved a defect in the new Site Creation flow where the site preview address bar could be edited.
* Made it easier to find a domain for your new site, by moving the best match to the top of the search results.

11.9
------
* Quick Start v2: After creating a new site with WordPress.com there are more tutorials available, now including tips to improve growth.
* Quick Start will also be suggested less often, but when it's more likely to be helpful.
* Added connection error alert in Sharing screen.
* Increased padding at the bottom of the share extension's editor, to make typing a longer post a bit more comfortable.
* Removes the white background color applied to the site icon on the site details screen.
* Updated No Results View illustration and copy displayed on connectivity issue.
* Enhanced Site Creation flow for smarter, more personalized sites.<|MERGE_RESOLUTION|>--- conflicted
+++ resolved
@@ -1,10 +1,7 @@
 19.9
 -----
-<<<<<<< HEAD
-[*] Site Settings: we fixed an issue that prevented the site title to be updated when it changed in Site Settings [#18543]
-=======
+* [*] Site Settings: we fixed an issue that prevented the site title to be updated when it changed in Site Settings [#18543]
 * [*] Media Picker: Fixed an issue where the empty state view was being displayed incorrectly. [#18471]
->>>>>>> 361b4dcc
 
 19.8
 -----
