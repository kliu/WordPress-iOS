--- conflicted
+++ resolved
@@ -20,14 +20,11 @@
 * [**] Block Editor: Media uploads that failed due to lack of internet connectivity automatically retry once a connection is re-established [https://github.com/wordpress-mobile/WordPress-iOS/pull/22238]
 * [**] Block Editor: Manually retrying a single failed media upload will retry all failed media uploads in a post [https://github.com/wordpress-mobile/WordPress-iOS/pull/22240]
 * [*] [internal] Drop iOS 14 Support: Remove deprecated UIDocumentPickerViewController API [#22286]
-<<<<<<< HEAD
 * [**] [internal] Site creation is re-enabled for WordPress users with no sites. [#22415]
-=======
 * [***] [internal] Refactor WP.com sign in API requests [#22421]
 * [*] Add In-App Feedback Prompt. [#22050]
 * [**] Disabled the ability of creating new Story posts. [#22453]
 * [**] Disabled Story block [#22449]
->>>>>>> e5600c61
 
 24.0
 -----
