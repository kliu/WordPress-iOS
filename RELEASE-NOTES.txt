--- conflicted
+++ resolved
@@ -1,10 +1,7 @@
 13.8
 -----
-<<<<<<< HEAD
 * Block editor: Images from Image Block can now be previewed full screen by tapping on them.
-=======
 * Support: Fix issue that caused 'Message failed to send' error.
->>>>>>> 929aa42e
 
 13.7
 -----
