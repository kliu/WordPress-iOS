19.8
-----
* [**] Self hosted sites are not restricted by video length during media uploads [https://github.com/wordpress-mobile/WordPress-iOS/pull/18414]
* [*] [internal] My Site Dashboard: Made some changes to the code architecture of the dashboard. The majority of the changes are related to the posts cards. It should have no visible changes but could cause regressions. Please test it by creating/trashing drafts and scheduled posts and testing that they appear correctly on the dashboard. [#18405]
* [*] Quick Start: Updated the Stats tour. The tour can now be accessed from either the dashboard or the menu tab. [#18413]
* [*] Quick Start: Updated the Reader tour. The tour now highlights the Discover tab and guides users to follow topics via the Settings screen. [#18450]
* [*] [internal] Quick Start: Refactored some code related to the tasks displayed in the Quick Start Card and the Quick Start modal. It should have no visible changes but could cause regressions. [#18395]
<<<<<<< HEAD
* [**] Follow Conversation flow now enables in-app notifications by default. They were updated to be opt-out rather than opt-in.
=======
* [**] We'll now ask users logging in which area of the app they'd like to focus on to build towards a more personalized experience. [#18385]
>>>>>>> 5ef12d7f

19.7
-----
* [*] a11y: VoiceOver has been improved on the Menus view and now announces changes to ordering. [#18155]
* [*] Notifications list: remove comment Trash swipe action. [#18349]
* [*] Web previews now abide by safe areas when a toolbar is shown [#18127]
* [*] Site creation: Adds a new screen asking the user the intent of the site [#18367]
* [**] Block Editor: Quote block: Adds support for V2 behind a feature flag [https://github.com/WordPress/gutenberg/pull/40133]
* [**] Block Editor: Update "add block" button's style in default editor view [https://github.com/WordPress/gutenberg/pull/39726]
* [*] Block Editor: Remove banner error notification on upload failure [https://github.com/WordPress/gutenberg/pull/39694]
* [*] My Site: display site name in My Site screen nav title [#18373]
* [*] [internal] Site creation: Adds a new screen asking the user the name of the site [#18280]

19.6
-----
* [*] Enhances the exit animation of notices. [#18182]
* [*] Media Permissions: display error message when using camera to capture photos and media permission not given [https://github.com/wordpress-mobile/WordPress-iOS/pull/18139]
* [***] My Site: your My Site screen now has two tabs, "Menu" and "Home". Under "Home", you'll find contextual cards with some highlights of whats going on with your site. Check your drafts or scheduled posts, your today's stats or go directly to another section of the app. [#18240]
* [*] [internal] Site creation: Adds a new screen asking the user the intent of the site [#18270]

19.5
-----
* [*] Improves the error message shown when trying to create a new site with non-English characters in the domain name [https://github.com/wordpress-mobile/WordPress-iOS/pull/17985]
* [*] Quick Start: updated the design for the Quick Start cell on My Site [#18095]
* [*] Reader: Fixed a bug where comment replies are misplaced after its parent comment is moderated [#18094]
* [*] Bug fix: Allow keyboard to be dismissed when the password field is focused during WP.com account creation.
* [*] iPad: Fixed a bug where the current displayed section wasn't selected on the menu [#18118]
* [**] Comment Notifications: updated UI and functionality to match My Site Comments. [#18141]
* [*] Block Editor: Add GIF badge for animated GIFs uploaded to Image blocks [https://github.com/WordPress/gutenberg/pull/38996]
* [*] Block Editor: Small refinement to media upload errors, including centering and tweaking copy. [https://github.com/wordpress-mobile/gutenberg-mobile/pull/4597]
* [*] Block Editor: Fix issue with list's starting index and the order [https://github.com/WordPress/gutenberg/pull/39354]
* [*] Quick Start: Fixed a bug where a user creating a new site is displayed a quick start tour containing data from their presviously active site.

19.4
-----
* [*] Site Creation: Fixed layout of domain input field for RTL languages. [#18006]
* [*] [internal] The FAB (blue button to create posts/stories/pages) creation/life cycle was changed [#18026]
* [*] Stats: we fixed a variety of performance issues in the Insight screen. [#17926, #17936, #18017]
* [*] Stats: we re-organized the default view in Insights, presenting more interesting data at a glance [#18072]
* [*] Push notifications will now display rich media when long pressed. [#18048]
* [*] Weekly Roundup: We made some further changes to try and ensure that Weekly Roundup notifications are showing up for everybody who's enabled them [#18029]
* [*] Block editor: Autocorrected Headings no longer apply bold formatting if they weren't already bold. [#17844]
* [***] Block editor: Support for multiple color palettes [https://github.com/wordpress-mobile/gutenberg-mobile/pull/4588]
* [**] User profiles: Fixed issue where the app wasn't displaying any of the device photos which the user had granted the app access to.

19.3
-----
* [*] Site previews: Reduced visual flickering when previewing sites and templates. [#17861]
* [*] Stats: Scroll to new Insights card when added. [#17894]
* [*] Add "Copy Link" functionality to Posts List and Pages List [#17911]
* [*] [Jetpack-only] Enables the ability to use and create WordPress.com sites, and enables the Reader tab. [#17914, #17948]
* [*] Block editor: Additional error messages for media upload failures. [#17971]
* [**] Adds animated Gif support in notifications and comments [#17981]

19.2
-----
* [*] Site creation: Fixed bug where sites created within the app were not given the correct time zone, leading to post scheduling issues. [#17821]
* [*] Block editor: Replacing the media for an image set as featured prompts to update the featured image [https://github.com/wordpress-mobile/gutenberg-mobile/pull/3930]
* [***] Block editor: Font size and line-height support for text-based blocks used in block-based themes [https://github.com/wordpress-mobile/gutenberg-mobile/pull/4519]
* [**] Some of the screens of the app has a new, fresh and more modern visual, including the initial one: My Site. [#17812]
* [**] Notifications: added a button to mark all notifications in the selected filter as read. [#17840]
* [**] People: you can now manage Email Followers on the People section! [#17854]
* [*] Stats: fix navigation between Stats tab. [#17856]
* [*] Quick Start: Fixed a bug where a user logging in via a self-hosted site not connected to Jetpack would see Quick Start when selecting "No thanks" on the Quick Start prompt. [#17855]
* [**] Threaded comments: comments can now be moderated via a drop-down menu on each comment. [#17888]
* [*] Stats: Users can now add a new Insights card from the navigation bar. [#17867]
* [*] Site creation: The checkbox that appears when choosing a design no longer flickers when toggled. [#17868]

19.1
-----
* [*] Signup: Fixed bug where username selection screen could be pushed twice. [#17624]
* [**] Reader post details Comments snippet: added ability to manage conversation subscription and notifications. [#17749]
* [**] Accessibility: VoiceOver and Dynamic Type improvements on Activity Log and Schedule Post calendars [#17756, #17761, #17780]
* [*] Weekly Roundup: Fix a crash which was preventing weekly roundup notifications from appearing [#17765]
* [*] Self-hosted login: Improved error messages. [#17724]
* [*] Share Sheet from Photos: Fix an issue where certain filenames would not upload or render in Post [#16773]
* [*] Block editor: Fixed an issue where video thumbnails could show when selecting images, and vice versa. [#17670]
* [**] Media: If a user has only enabled limited device media access, we now show a prompt to allow the user to change their selection. [#17795]
* [**] Block editor: Fix content justification attribute in Buttons block [https://github.com/wordpress-mobile/gutenberg-mobile/pull/4451]
* [*] Block editor: Hide help button from Unsupported Block Editor. [https://github.com/wordpress-mobile/gutenberg-mobile/pull/4352]
* [*] Block editor: Add contrast checker to text-based blocks [https://github.com/wordpress-mobile/gutenberg-mobile/pull/4357]
* [*] Block editor: Fix missing translations of color settings [https://github.com/wordpress-mobile/gutenberg-mobile/pull/4479]
* [*] Block editor: Highlight text: fix applying formatting for non-selected text [https://github.com/wordpress-mobile/gutenberg-mobile/pull/4471]
* [***] Self-hosted sites: Fixed a crash when saving media and no Internet connection was available. [#17759]
* [*] Publicize: Fixed an issue where a successful login was not automatically detected when connecting a Facebook account to Publicize. [#17803]

19.0
-----
* [**] Video uploads: video upload is now limited to 5 minutes per video on free plans. [#17689]
* [*] Block editor: Give multi-line block names central alignment in inserter [https://github.com/wordpress-mobile/gutenberg-mobile/pull/4343]
* [**] Block editor: Fix missing translations by refactoring the editor initialization code [https://github.com/wordpress-mobile/gutenberg-mobile/pull/4332]
* [**] Block editor: Add Jetpack and Layout Grid translations [https://github.com/wordpress-mobile/gutenberg-mobile/pull/4359]
* [**] Block editor: Fix text formatting mode lost after backspace is used [https://github.com/wordpress-mobile/gutenberg-mobile/pull/4423]
* [*] Block editor: Add missing translations of unsupported block editor modal [https://github.com/wordpress-mobile/gutenberg-mobile/pull/4410]
* [**] Time zone suggester: we have a new time zone selection screen that suggests the time zone based on the device, and improves search. [#17699]
* [*] Added the "Share WordPress with a friend" row back to the Me screen. [#17748]
* [***] Updated default app icon. [#17793]

18.9
-----
* [***] Reader Comments: Updated comment threads with a new design and some new capabilities. [#17659]
* [**] Block editor: Fix issue where editor doesn't auto-scroll so you can see what is being typed. [https://github.com/wordpress-mobile/gutenberg-mobile/pull/4299]
* [*] Block editor: Preformatted block: Fix an issue where the background color is not showing up for standard themes. [https://github.com/wordpress-mobile/gutenberg-mobile/pull/4292]
* [**] Block editor: Update Gallery Block to default to the new format and auto-convert old galleries to the new format. [https://github.com/wordpress-mobile/gutenberg-mobile/pull/4315]
* [***] Block editor: Highlight text: Enables color customization for specific text within a Paragraph block. [https://github.com/wordpress-mobile/gutenberg-mobile/pull/4175]
* [**] Reader post details: a Comments snippet is now displayed after the post content. [#17650]

18.8
-----
* [*] Added a new About screen, with links to rate the app, share it with others, visit our Twitter profile, view our other apps, and more. [https://github.com/orgs/wordpress-mobile/projects/107]
* [*] Editor: Show a compact notice when switching between HTML or Visual mode. [https://github.com/wordpress-mobile/WordPress-iOS/pull/17521]
* [*] Onboarding Improvements: Need a little help after login? We're here for you. We've made a few changes to the login flow that will make it easier for you to start managing your site or create a new one. [#17564]
* [***] Fixed crash where uploading image when offline crashes iOS app. [#17488]
* [***] Fixed crash that was sometimes triggered when deleting media. [#17559]
* [***] Fixes a crasher that was sometimes triggered when seeing the details for like notifications. [#17529]
* [**] Block editor: Add clipboard link suggestion to image block and button block. [https://github.com/WordPress/gutenberg/pull/35972]
* [*] Block editor: Embed block: Include link in block settings. [https://github.com/wordpress-mobile/gutenberg-mobile/pull/4189]
* [**] Block editor: Fix tab titles translation of inserter menu. [https://github.com/wordpress-mobile/gutenberg-mobile/pull/4248]
* [**] Block editor: Gallery block: When a gallery block is added, the media options are auto opened for v2 of the Gallery block. [https://github.com/wordpress-mobile/gutenberg-mobile/pull/4277]
* [*] Block editor: Media & Text block: Fix an issue where the text font size would be bigger than expected in some cases. [https://github.com/wordpress-mobile/gutenberg-mobile/pull/4252]

18.7
-----
* [*] Comment Reply: updated UI. [#17443, #17445]
* [***] Two-step Authentication notifications now require an unlocked device to approve or deny them.
* [***] Site Comments: Updated comment details with a fresh new look and capability to display rich contents. [#17466]
* [**] Block editor: Image block: Add ability to quickly link images to Media Files and Attachment Pages [https://github.com/wordpress-mobile/gutenberg-mobile/pull/3971]
* [**] Block editor: Fixed a crash that could occur when copying lists from Microsoft Word. [https://github.com/wordpress-mobile/gutenberg-mobile/pull/4174]
* [***] Fixed an issue where trying to upload an image while offline crashes the app. [#17488]

18.6
-----
* [**] Comments: Users can now follow conversation via notifications, in addition to emails. [#17363]
* [**] Block editor: Block inserter indicates newly available block types [https://github.com/wordpress-mobile/gutenberg-mobile/pull/4047]
* [*] Reader post comments: fixed an issue that prevented all comments from displaying. [#17373]
* [**] Stats: added Reader Discover nudge for sites with low traffic in order to increase it. [#17349, #17352, #17354, #17377]
* [**] Block editor: Search block - Text and background color support [https://github.com/wordpress-mobile/gutenberg-mobile/pull/4127]
* [*] Block editor: Fix Embed Block loading glitch with resolver resolution approach [https://github.com/wordpress-mobile/gutenberg-mobile/pull/4146]
* [*] Block editor: Fixed an issue where the Help screens may not respect an iOS device's notch. [https://github.com/wordpress-mobile/gutenberg-mobile/pull/4110]
* [**] Block editor: Block inserter indicates newly available block types [https://github.com/wordpress-mobile/gutenberg-mobile/pull/4047]
* [*] Block editor: Add support for the Mark HTML tag [https://github.com/wordpress-mobile/gutenberg-mobile/pull/4162]
* [*] Stats Insights: HTML tags no longer display in post titles. [#17380]

18.5
-----
* [**] Block editor: Embed block: Include Jetpack embed variants. [https://github.com/wordpress-mobile/gutenberg-mobile/pull/4008]
* [*] Fixed a minor visual glitch on the pre-publishing nudge bottom sheet. [https://github.com/wordpress-mobile/WordPress-iOS/pull/17300]
* [*] Improved support for larger text sizes when choosing a homepage layout or page layout. [#17325]
* [*] Site Comments: fixed an issue that caused the lists to not refresh. [#17303]
* [*] Block editor: Embed block: Fix inline preview cut-off when editing URL [https://github.com/wordpress-mobile/gutenberg-mobile/pull/4072]
* [*] Block editor: Embed block: Fix URL not editable after dismissing the edit URL bottom sheet with empty value [https://github.com/wordpress-mobile/gutenberg-mobile/pull/4094]
* [**] Block editor: Embed block: Detect when an embeddable URL is pasted into an empty paragraph. [https://github.com/wordpress-mobile/gutenberg-mobile/pull/4048]
* [**] Block editor: Pullquote block - Added support for text and background color customization [https://github.com/WordPress/gutenberg/pull/34451]
* [**] Block editor: Preformatted block - Added support for text and background color customization [https://github.com/wordpress-mobile/gutenberg-mobile/pull/4071]
* [**] Stats: added Publicize and Blogging Reminders nudges for sites with low traffic in order to increase it. [#17142, #17261, #17294, #17312, #17323]
* [**] Fixed an issue that made it impossible to log in when emails had an apostrophe. [#17334]

18.4
-----
* [*] Improves our user images download logic to avoid synchronization issues. [#17197]
* [*] Fixed an issue where images point to local URLs in the editor when saving a post with ongoing uploads. [#17157]
* [**] Embed block: Add the top 5 specific embed blocks to the Block inserter list. [https://github.com/wordpress-mobile/gutenberg-mobile/pull/3995]
* [*] Embed block: Fix URL update when edited after setting a bad URL of a provider. [https://github.com/wordpress-mobile/gutenberg-mobile/pull/4002]
* [**] Users can now contact support from inside the block editor screen. [https://github.com/wordpress-mobile/gutenberg-mobile/pull/3975]
* [**] Block editor: Help menu with guides about how to work with blocks [#17265]

18.3
-----
* [*] Fixed a bug on Reader that prevented Saved posts to be removed
* [*] Share Extension: Allow creation of Pages in addition to Posts. [#16084]
* [*] Updated the wording for the "Posts" and "Pages" entries in My Site screen [https://github.com/wordpress-mobile/WordPress-iOS/pull/17156]
* [**] Fixed a bug that prevented sharing images and videos out of your site's media library. [#17164]
* [*] Fixed an issue that caused `Follow conversation by email` to not appear on some post's comments. [#17159]
* [**] Block editor: Embed block: Enable WordPress embed preview [https://github.com/wordpress-mobile/gutenberg-mobile/pull/3853]
* [**] Block editor: Embed block: Add error bottom sheet with retry and convert to link actions. [https://github.com/wordpress-mobile/gutenberg-mobile/pull/3921]
* [**] Block editor: Embed block: Implemented the No Preview UI when an embed is successful, but we're unable to show an inline preview [https://github.com/wordpress-mobile/gutenberg-mobile/pull/3927]
* [*] Block editor: Embed block: Add device's locale to preview content [https://github.com/wordpress-mobile/gutenberg-mobile/pull/3788]
* [*] Block editor: Column block: Translate column width's control labels [https://github.com/wordpress-mobile/gutenberg-mobile/pull/3952]
* [**] Block editor: Embed block: Enable embed preview for Instagram and Vimeo providers. [https://github.com/wordpress-mobile/gutenberg-mobile/pull/3918]

18.2
-----
* [internal] Fixed an issue where source and platform tags were not added to a Zendesk ticket if the account has no blogs. [#17084]
* [*] Set the post formats to have 'Standard' first and then alphabetized the remaining items. [#17074]
* [*] Fixed wording of theme customization screen's menu bar by using "Activate" on inactive themes. [#17060]
* [*] Added pull-to-refresh to My Site. [#17089]
* [***] Weekly Roundup: users will receive a weekly notification that presents a summary of the activity on their most used sites [#17066, #17116]
* [**] Site Comments: when editing a Comment, the author's name, email address, and web address can now be changed. [#17111]
* [**] Block editor: Enable embed preview for a list of providers (for now only YouTube and Twitter) [https://github.com/WordPress/gutenberg/pull/34446]
* [***] Block editor: Add Inserter Block Search [https://github.com/WordPress/gutenberg/pull/33237]

18.1
-----
* [*] Reader: Fixes an issue where the top of an article could be cropped after rotating a device. [#17041]
* [*] Posts Settings: Removed deprecated Location feature. [#17052]
* [**] Added a time selection feature to Blogging Reminders: users can now choose at what time they will receive the reminders [#17024, #17033]
* [**] Block editor: Embed block: Add "Resize for smaller devices" setting. [https://github.com/wordpress-mobile/gutenberg-mobile/pull/3753]
* [**] Account Settings: added the ability to close user account.
* [*] Users can now share WordPress app with friends. Accessible from Me and About screen. [#16995]

18.0
-----
* [*] Fixed a bug that would make it impossible to scroll the plugins the first time the plugin section was opened.
* [*] Resolved an issue where authentication tokens weren't be regenerated when disabled on the server. [#16920]
* [*] Updated the header text sizes to better support large texts on Choose a Domain and Choose a Design flows. [#16923]
* [internal] Made a change to how Comment content is displayed. Should be no visible changes, but could cause regressions. [#16933]
* [internal] Converted Comment model properties to Swift. Should be no functional changes, but could cause regressions. [#16969, #16980]
* [internal] Updated GoogleSignIn to 6.0.1 through WordPressAuthenticator. Should be no visible changes, but could cause regression in Google sign in flow. [#16974]
* [internal] Converted Comment model properties to Swift. Should be no functional changes, but could cause regressions. [#16969]
* [*] Posts: Ampersands are correctly decoded in publishing notices instead of showing as HTML entites. [#16972]
* [***] Adjusted the image size of Theme Images for more optimal download speeds. [#16914]
* [*] Comments and Notifications list are now displayed with a unified design. [#16985]
* [*] Block editor: Add a "featured" banner and ability to set or remove an image as featured. [https://github.com/wordpress-mobile/gutenberg-mobile/pull/3449]

17.9
-----
* [internal] Redirect Terms and service to open the page in an external web view [#16907]
* [internal] Converted Comment model methods to Swift. Should be no functional changes, but could cause regressions. [#16898, #16905, #16908, #16913]
* [*] Enables Support for Global Style Colors with Full Site Editing Themes [#16823]
* [***] Block editor: New Block: Embed block. [https://github.com/wordpress-mobile/gutenberg-mobile/pull/3727]

17.8
-----
* [*] Authors and Contributors can now view a site's Comments via My Site > Comments. [#16783]
* [*] [Jetpack-only] Fix bugs when tapping to notifications
* [*] Fixed some refresh issues with the site follow buttons in the reader. [#16819]
* [*] Block editor: Update loading and failed screens for web version of the editor [https://github.com/wordpress-mobile/gutenberg-mobile/pull/3573]
* [*] Block editor: Handle floating keyboard case - Fix issue with the block selector on iPad. [https://github.com/wordpress-mobile/gutenberg-mobile/pull/3687]
* [**] Block editor: Added color/background customization for text blocks. [https://github.com/WordPress/gutenberg/pull/33250]

17.7
-----
* [***] Added blogging reminders. Choose which days you'd like to be reminded, and we'll send you a notification prompting you to post on your site
* [** Does not apply to Jetpack app] Self hosted sites that do not use Jetpack can now manage (install, uninstall, activate, and deactivate) their plugins [#16675]
* [*] Upgraded the Zendesk SDK to version 5.3.0
* [*] You can now subscribe to conversations by email from Reader lists and articles. [#16599]
* [*] Block editor: Tablet view fixes for inserter button. [https://github.com/wordpress-mobile/gutenberg-mobile/pull/3602]
* [*] Block editor: Tweaks to the badge component's styling, including change of background color and reduced padding. [https://github.com/wordpress-mobile/gutenberg-mobile/pull/3642]
* [***] Block editor: New block Layout grid. [https://github.com/wordpress-mobile/gutenberg-mobile/pull/3513]
* [*] Fixed an issue where the SignUp flow could not be dismissed sometimes. [#16824]

17.6
-----
* [**] Reader Post details: now shows a summary of Likes for the post. Tapping it displays the full list of Likes. [#16628]
* [*] Fix notice overlapping the ActionSheet that displays the Site Icon controls. [#16579]
* [*] Fix login error for WordPress.org sites to show inline. [#16614]
* [*] Disables the ability to open the editor for Post Pages [#16369]
* [*] Fixed an issue that could cause a crash when moderating Comments. [#16645]
* [*] Fix notice overlapping the ActionSheet that displays the QuickStart Removal. [#16609]
* [*] Site Pages: when setting a parent, placeholder text is now displayed for pages with blank titles. [#16661]
* [***] Block Editor: Audio block now available on WP.com sites on the free plan. [https://github.com/wordpress-mobile/gutenberg-mobile/pull/3523]
* [**] You can now create a Site Icon for your site using an emoji. [#16670]
* [*] Fix notice overlapping the ActionSheet that displays the More Actions in the Editor. [#16658]
* [*] The quick action buttons will be hidden when iOS is using a accessibility font sizes. [#16701]
* [*] Block Editor: Improve unsupported block message for reusable block. [https://github.com/wordpress-mobile/gutenberg-mobile/pull/3621]
* [**] Block Editor: Fix incorrect block insertion point after blurring the post title field. [https://github.com/wordpress-mobile/gutenberg-mobile/pull/3640]
* [*] Fixed a crash when sharing photos to WordPress [#16737]

17.5
-----
* [*] Fixed a crash when rendering the Noticons font in rich notification. [#16525]
* [**] Block Editor: Audio block: Add Insert from URL functionality. [https://github.com/wordpress-mobile/gutenberg-mobile/pull/3031]
* [***] Block Editor: Slash command to insert new blocks. [https://github.com/wordpress-mobile/gutenberg-mobile/pull/3250]
* [**] Like Notifications: now displays all users who liked a post or comment. [#15662]
* [*] Fixed a bug that was causing some fonts to become enormous when large text was enabled.
* [*] Fixed scrolling and item selection in the Plugins directory. [#16087]
* [*] Improved large text support in the blog details header in My Sites. [#16521]
* [***] Block Editor: New Block: Reusable block. [https://github.com/wordpress-mobile/gutenberg-mobile/pull/3490]
* [***] Block Editor: Add reusable blocks to the block inserter menu. [https://github.com/wordpress-mobile/gutenberg-mobile/pull/3054]
* [*] Fixed a bug where the web version of the editor did not load when using an account created before December 2018. [#16586]

17.4
-----
* [**] A new author can be chosen for Posts and Pages on multi-author sites. [#16281]
* [*] Fixed the Follow Sites Quick Start Tour so that Reader Search is highlighted. [#16391]
* [*] Enabled approving login authentication requests via push notification while the app is in the foreground. [#16075]
* [**] Added pull-to-refresh to the My Site screen when a user has no sites. [#16241]
* [***] Fixed a bug that was causing uploaded videos to not be viewable in other platforms. [#16548]

17.3
-----
* [**] Fix issue where deleting a post and selecting undo would sometimes convert the content to the classic editor. [#16342]
* [**] Fix issue where restoring a post left the restored post in the published list even though it has been converted to a draft. [#16358]
* [**] Fix issue where trashing a post converted it to Classic content. [#16367]
* [**] Fix issue where users could not leave the username selection screen due to styling issues. [#16380]
* [*] Comments can be filtered to show the most recent unreplied comments from other users. [#16215]
* [*] Fixed the background color of search fields. [#16365]
* [*] Fixed the navigation bar color in dark mode. [#16348]
* [*] Fix translation issues for templates fetched on the site creation design selection screen. [#16404]
* [*] Fix translation issues for templates fetched on the page creation design selection screen. [#16404]
* [*] Fix translation issue for the Choose button on the template preview in the site creation flow. [#16404]
* [***]  Block Editor: New Block: Search Block [#https://github.com/wordpress-mobile/gutenberg-mobile/pull/3210]
* [**]  Block Editor: The media upload options of the Image, Video and Gallery block automatically opens when the respective block is inserted. [https://github.com/wordpress-mobile/gutenberg-mobile/pull/2700]
* [**]  Block Editor: The media upload options of the File and Audio block automatically opens when the respective block is inserted. [https://github.com/wordpress-mobile/gutenberg-mobile/pull/3399]
* [*]  Block Editor: Remove visual feedback from non-interactive bottom-sheet cell sections [https://github.com/wordpress-mobile/gutenberg-mobile/pull/3404]
* [*]  Block Editor: Fixed an issue that was causing the featured image badge to be shown on images in an incorrect manner. [https://github.com/wordpress-mobile/gutenberg-mobile/pull/3494]


17.2
-----

* [**] Added transform block capability [https://github.com/wordpress-mobile/gutenberg-mobile/pull/3321]
* [*] Fixed an issue where some author display names weren't visible for self-hosted sites. [#16297]
* [***] Updated custom app icons. [#16261]
* [**] Removed Site Switcher in the Editor
* [*] a11y: Bug fix: Allow stepper cell to be selected by screenreader [https://github.com/wordpress-mobile/gutenberg-mobile/pull/3362]
* [*] Image block: Improve text entry for long alt text. [https://github.com/WordPress/gutenberg/pull/29670]
* [***] New Block: Jetpack contact info. [https://github.com/wordpress-mobile/gutenberg-mobile/pull/3340]

17.1
-----

* [*] Reordered categories in page layout picker [#16156]
* [*] Added preview device mode selector in the page layout previews [#16141]
* [***] Block Editor: Improved the accessibility of range and step-type block settings. [https://github.com/wordpress-mobile/gutenberg-mobile/pull/3255]
* [**] Block Editor: Added Contact Info block to sites on WPcom or with Jetpack version >= 8.5.
* [**] We updated the app's color scheme with a brighter new blue used throughout. [#16213, #16207]
* [**] We updated the login prologue with brand new content and graphics. [#16159, #16177, #16185, #16187, #16200, #16217, #16219, #16221, #16222]
* [**] We updated the app's color scheme with a brighter new blue used throughout. [#16213, #16207]
* [**] Updated the app icon to match the new color scheme within the app. [#16220]
* [*] Fixed an issue where some webview navigation bar controls weren't visible. [#16257]

17.0
-----
* [internal] Updated Zendesk to latest version. Should be no functional changes. [#16051]
* [*] Reader: fixed an issue that caused unfollowing external sites to fail. [#16060]
* [*] Stats: fixed an issue where an error was displayed for Latest Post Summary if the site had no posts. [#16074]
* [*] Fixed an issue where password text on Post Settings was showing as black in dark mode. [#15768]
* [*] Added a thumbnail device mode selector in the page layout, and use a default setting based on the current device. [#16019]
* [**] Comments can now be filtered by status (All, Pending, Approved, Trashed, or Spam). [#15955, #16110]
* [*] Notifications: Enabled the new view milestone notifications [#16144]
* [***] We updated the app's design, with fresh new headers throughout and a new site switcher in My Site. [#15750]

16.9
-----
* [*] Adds helper UI to Choose a Domain screen to provide a hint of what a domain is. [#15962]
* [**] Site Creation: Adds filterable categories to the site design picker when creating a WordPress.com site, and includes single-page site designs [#15933]
* [**] The classic editor will no longer be available for new posts soon, but this won’t affect editing any existing posts or pages. Users should consider switching over to the Block Editor now. [#16008]
* [**] Reader: Added related posts to the bottom of reader posts
* [*] Reader: We redesigned the recommended topics section of Discover
* [*] Reader: Added a way to discover new topics from the Manage Topics view
* [*] P2 users can create and share group invite links via the Invite Person screen under the People Management feature. [#16005]
* [*] Fixed an issue that prevented searching for plugins and the Popular Plugins section from appearing: [#16070]
* [**] Stories: Fixed a video playback issue when recording on iPhone 7, 8, and SE devices. [#16109]
* [*] Stories: Fixed a video playback issue when selecting an exported Story video from a site's library. [#16109]

16.8.1
-----

* [**] Stories: Fixed an issue which could remove content from a post when a new Story block was edited. [#16059]

16.8
-----
* [**] Prevent deleting published homepages which would have the effect of breaking a site. [#15797]
* [**] Prevent converting published homepage to a draft in the page list and settings which would have the effect of breaking a site. [#15797]
* [*] Fix app crash when device is offline and user visits Notification or Reader screens [#15916]
* [*] Under-the-hood improvements to the Reader Stream, People Management, and Sharing Buttons [#15849, #15861, #15862]
* [*] Block Editor: Fixed block mover title wording for better clarity from 'Move block position' to 'Change block position'. [https://github.com/wordpress-mobile/gutenberg-mobile/pull/3049]
* [**] Block Editor: Add support for setting Cover block focal point. [https://github.com/wordpress-mobile/gutenberg-mobile/pull/3028]
* [**] Prevent converting published homepage to a draft in the page list and editor's status settings which would have the effect of breaking a site. [#15797]
* [*] Prevent selection of unpublished homepages the homepage settings which would have the effect of breaking a site. [#15885]
* [*] Quick Start: Completing a step outside of a tour now automatically marks it as complete. [#15712]
* [internal] Site Comments: updated UI. Should be no functional changes. [#15944]
* [***] iOS 14 Widgets: new This Week Widgets to display This Week Stats in your home screen. [#15844]
* [***] Stories: There is now a new Story post type available to quickly and conveniently post images and videos to your blog.

16.7
-----
* [**] Site Creation: Adds the option to choose between mobile, tablet or desktop thumbnails and previews in the home page design picker when creating a WordPress.com site [https://github.com/wordpress-mobile/WordPress-iOS/pull/15688]
* [*] Block Editor: Fix issue with uploading media after exiting the editor multiple times [https://github.com/wordpress-mobile/WordPress-iOS/pull/15656].
* [**] Site Creation: Enables dot blog subdomains for each site design. [#15736]
* [**] Reader post card and post details: added ability to mark a followed post as seen/unseen. [#15638, #15645, #15676]
* [**] Reader site filter: show unseen post count. [#15581]
* [***] Block Editor: New Block: Audio [https://github.com/wordpress-mobile/gutenberg-mobile/pull/2854, https://github.com/wordpress-mobile/gutenberg-mobile/pull/3070]
* [**] Block Editor: Add support for setting heading anchors [https://github.com/wordpress-mobile/gutenberg-mobile/pull/2947]
* [**] Block Editor: Disable Unsupported Block Editor for Reusable blocks [https://github.com/wordpress-mobile/gutenberg-mobile/pull/3067]
* [**] Block Editor: Add proper handling for single use blocks such as the more block [https://github.com/wordpress-mobile/gutenberg-mobile/pull/3042]
* [*] Reader post options: fixed an issue where the options in post details did not match those on post cards. [#15778]
* [***] iOS 14 Widgets: new All Time Widgets to display All Time Stats in your home screen. [#15771, #15794]
* [***] Jetpack: Backup and Restore is now available, depending on your sites plan you can now restore your site to a point in time, or download a backup file. [https://github.com/wordpress-mobile/WordPress-iOS/issues/15191]
* [***] Jetpack: For sites that have Jetpack Scan enabled you will now see a new section that allows you to scan your site for threats, as well as fix or ignore them. [https://github.com/wordpress-mobile/WordPress-iOS/issues/15190]
* [**] Block Editor: Make inserter long-press options "add to beginning" and "add to end" always available. [https://github.com/wordpress-mobile/gutenberg-mobile/pull/3074]
* [*] Block Editor: Fix crash when Column block width attribute was empty. [https://github.com/WordPress/gutenberg/pull/29015]

16.6
-----
* [**] Activity Log: adds support for Date Range and Activity Type filters. [https://github.com/wordpress-mobile/WordPress-iOS/issues/15192]
* [*] Quick Start: Removed the Browse theme step and added guidance for reviewing pages and editing your Homepage. [#15680]
* [**] iOS 14 Widgets: new Today Widgets to display your Today Stats in your home screen.
* [*] Fixes an issue where the submit button was invisible during the domain registration flow.

16.5
-----

* [*] In the Pages screen, the options to delete posts are styled to reflect that they are destructive actions, and show confirmation alerts. [#15622]
* [*] In the Comments view, overly-large twemoji are sized the same as Apple's emoji. [#15503]
* [*] Reader 'P2s': added ability to filter by site. [#15484]
* [**] Choose a Domain will now return more options in the search results, sort the results to have exact matches first, and let you know if no exact matches were found. [#15482]
* [**] Page List: Adds duplicate page functionality [#15515]
* [*] Invite People: add link to user roles definition web page. [#15530]
* [***] Block Editor: Cross-post suggestions are now available by typing the + character (or long-pressing the toolbar button labelled with an @-symbol) in a post on a P2 site [#15139]
* [***] Block Editor: Full-width and wide alignment support for Columns (https://github.com/wordpress-mobile/gutenberg-mobile/pull/2919)
* [**] Block Editor: Image block - Add link picker to the block settings and enhance link settings with auto-hide options (https://github.com/wordpress-mobile/gutenberg-mobile/pull/2841)
* [*] Block Editor: Fix button link setting, rel link will not be overwritten if modified by the user (https://github.com/wordpress-mobile/gutenberg-mobile/pull/2894)
* [**] Block Editor: Added move to top/bottom when long pressing on respective block movers (https://github.com/wordpress-mobile/gutenberg-mobile/pull/2872)
* [**] Reader: Following now only shows non-P2 sites. [#15585]
* [**] Reader site filter: selected filters now persist while in app.[#15594]
* [**] Block Editor: Fix crash in text-based blocks with custom font size [https://github.com/WordPress/gutenberg/pull/28121]

16.4
-----

* [internal] Removed unused Reader files. Should be no functional changes. [#15414]
* [*] Adjusted the search box background color in dark mode on Choose a domain screen to be full width. [https://github.com/wordpress-mobile/WordPress-iOS/pull/15419]
* [**] Added shadow to thumbnail cells on Site Creation and Page Creation design pickers to add better contrast [https://github.com/wordpress-mobile/WordPress-iOS/pull/15418]
* [*] For DotCom and Jetpack sites, you can now subscribe to comments by tapping the "Follow conversation" button in the Comments view. [#15424]
* [**] Reader: Added 'P2s' stream. [#15442]
* [*] Add a new P2 default site icon to replace the generic default site icon. [#15430]
* [*] Block Editor: Fix Gallery block uploads when the editor is closed. [#15457]
* [*] Reader: Removes gray tint from site icons that contain transparency (located in Reader > Settings > Followed sites). [#15474]
* [*] Prologue: updates site address button to say "Enter your existing site address" to reduce confusion with site creation actions. [#15481]
* [**] Posts List: Adds duplicate post functionality [#15460]
* [***] Block Editor: New Block: File [https://github.com/wordpress-mobile/gutenberg-mobile/pull/2835]
* [*] Reader: Removes gray tint from site icons that contain transparency (located in Reader > Settings > Followed sites).
* [*] Block Editor: Remove popup informing user that they will be using the block editor by default [#15492]
* [**] Fixed an issue where the Prepublishing Nudges Publish button could be cut off smaller devices [#15525]

16.3
-----
* [***] Login: Updated to new iOS 14 pasteboard APIs for 2FA auto-fill. Pasteboard prompts should be less intrusive now! [#15454]
* [***] Site Creation: Adds an option to pick a home page design when creating a WordPress.com site. [multiple PRs](https://github.com/search?q=repo%3Awordpress-mobile%2FWordPress-iOS+++repo%3Awordpress-mobile%2FWordPress-iOS-Shared+repo%3Awordpress-mobile%2FWordPressUI-iOS+repo%3Awordpress-mobile%2FWordPressKit-iOS+repo%3Awordpress-mobile%2FAztecEditor-iOS+is%3Apr+closed%3A%3C2020-11-17+%22Home+Page+Picker%22&type=Issues)

* [**] Fixed a bug where @-mentions didn't work on WordPress.com sites with plugins enabled [#14844]
* [***] Site Creation: Adds an option to pick a home page design when creating a WordPress.com site. [multiple PRs](https://github.com/search?q=repo%3Awordpress-mobile%2FWordPress-iOS+++repo%3Awordpress-mobile%2FWordPress-iOS-Shared+repo%3Awordpress-mobile%2FWordPressUI-iOS+repo%3Awordpress-mobile%2FWordPressKit-iOS+repo%3Awordpress-mobile%2FAztecEditor-iOS+is%3Apr+closed%3A%3C2020-11-30+%22Home+Page+Picker%22&type=Issues)
* [*] Fixed an issue where `tel:` and `mailto:` links weren't launching actions in the webview found in Reader > post > more > Visit. [#15310]
* [*] Reader bug fix: tapping a telephone, sms or email link in a detail post in Reader will now respond with the correct action. [#15307]
* [**] Block Editor: Button block - Add link picker to the block settings [https://github.com/WordPress/gutenberg/pull/26206]
* [***] Block Editor: Adding support for selecting different unit of value in Cover and Columns blocks [https://github.com/WordPress/gutenberg/pull/26161]
* [*] Block Editor: Fix theme colors syncing with the editor [https://github.com/WordPress/gutenberg/pull/26821]
* [*] My Site > Settings > Start Over. Correcting a translation error in the detailed instructions on the Start Over view. [#15358]

16.2
-----
* [**] Support contact email: fixed issue that prevented non-alpha characters from being entered. [#15210]
* [*] Support contact information prompt: fixed issue that could cause the app to crash when entering email address. [#15210]
* [*] Fixed an issue where comments viewed in the Reader would always be italicized.
* [**] Jetpack Section - Added quick and easy access for all the Jetpack features (Stats, Activity Log, Jetpack and Settings) [#15287].
* [*] Fixed a display issue with the time picker when scheduling posts on iOS 14. [#15392]

16.1
-----
* [***] Block Editor: Adds new option to select from a variety of predefined page templates when creating a new page for a Gutenberg site.
* [*] Fixed an issue that was causing the refresh control to show up on top of the list of sites. [https://github.com/wordpress-mobile/WordPress-iOS/pull/15136]
* [***] The "Floating Action Button" now appears on the list of posts and pages for quick and convenient creation. [https://github.com/wordpress-mobile/WordPress-iOS/pull/15149l]

16.0
-----
* [***] Block Editor: Full-width and wide alignment support for Video, Latest-posts, Gallery, Media & text, and Pullquote block. [https://github.com/wordpress-mobile/gutenberg-mobile/pull/2605]
* [***] Block Editor: Fix unsupported block bottom sheet is triggered when device is rotated. [https://github.com/wordpress-mobile/gutenberg-mobile/pull/2710]
* [***] Block Editor: Unsupported Block Editor: Fixed issue when cannot view or interact with the classic block on Jetpack site. [https://github.com/wordpress-mobile/gutenberg-mobile/pull/2709]
* [**] Reader: Select interests is now displayed under the Discover tab. [#15097]
* [**] Reader: The reader now displays site recommendations in the Discover feed [#15116]
* [***] Reader: The new redesigned Reader detail shows your post as beautiful as ever. And if you add a featured image it would be twice as beautiful! [#15107]

15.9
-----
* [*] Fixed issue that caused duplicate views to be displayed when requesting a login link. [#14975]
* [internal] Modified feature flags that show unified Site Address, Google, Apple, WordPress views and iCloud keychain login. Could cause regressions. [#14954, #14969, #14970, #14971, #14972]
* [*] Fixed an issue that caused page editor to become an invisible overlay. [#15012]
* [**] Block Editor: Increase tap-target of primary action on unsupported blocks. [https://github.com/wordpress-mobile/gutenberg-mobile/pull/2608]
* [***] Block Editor: On Jetpack connected sites, Unsupported Block Editor can be enabled via enabling Jetpack SSO setting directly from within the missing block alert. [https://github.com/wordpress-mobile/gutenberg-mobile/pull/2610]
* [***] Block Editor: Add support for selecting user's post when configuring the link [https://github.com/wordpress-mobile/gutenberg-mobile/pull/2484]
* [*] Reader: Fixed an issue that resulted in no action when tapping a link with an anchor. [#15027]
* [***] Block Editor: Unsupported Block Editor: Fixed issue when cannot view or interact with the classic block on Jetpack sites [https://github.com/wordpress-mobile/gutenberg-mobile/issues/2695]

15.8
-----
* [*] Image Preview: Fixes an issue where an image would be incorrectly positioned after changing device orientation.
* [***] Block Editor: Full-width and wide alignment support for Group, Cover and Image block [https://github.com/wordpress-mobile/gutenberg-mobile/pull/2559]
* [**] Block Editor: Add support for rounded style in Image block [https://github.com/wordpress-mobile/gutenberg-mobile/pull/2591]
* [*] Fixed an issue where the username didn't display on the Signup Epilogue after signing up with Apple and hiding the email address. [#14882]
* [*] Login: display correct error message when the max number of failed login attempts is reached. [#14914]
* [**] Block Editor: Fixed a case where adding a block made the toolbar jump [https://github.com/WordPress/gutenberg/pull/24573]

15.7
-----
* [**] Updated UI when connecting a self-hosted site from Login Epilogue, My Sites, and Post Signup Interstitial. (#14742)
* [**] You can now follow conversations for P2 sites
* [**] Block Editor: Block settings now immediately reflect changes from menu sliders.
* [**] Simplified authentication and updated UI.(#14845, #14831, #14825, #14817).
       Now when an email address is entered, the app automatically determines the next step and directs the user accordingly. (i.e. signup or login with the appropriate login view).
* [**] Added iCloud Keychain login functionality. (#14770)
* [***] Reader: We’re introducing a new Reader experience that allows users to tailor their Discover feed to their chosen interests.
* [*] Media editing: Reduced memory usage when marking up an image, which could cause a crash.
* [**] Block Editor: Fixed Dark Mode transition for editor menus.

15.6
-----
* [***] Block Editor: Fixed empty text fields on RTL layout. Now they are selectable and placeholders are visible.
* [**] Block Editor: Add settings to allow changing column widths
* [**] Block Editor: Media editing support in Gallery block.
* [**] Updated UI when logging in with a Site Address.
* [**] Updated UI when logging in/signing up with Apple.
* [**] Updated UI when logging in/signing up with Google.
* [**] Simplified Google authentication. If signup is attempted with an existing WordPress account, automatically redirects to login. If login is attempted without a matching WordPress account, automatically redirects to signup.
* [**] Fixes issue where the stats were not updating when switching between sites in My Sites.
* [*] Block Editor: Improved logic for creating undo levels.
* [*] Social account login: Fixed an issue that could have inadvertently linked two social accounts.

15.5
-----
* [*] Reader: revamped UI for your site header.
* [***] Block Editor: New feature for WordPress.com and Jetpack sites: auto-complete username mentions. An auto-complete popup will show up when the user types the @ character in the block editor.
* [*] Block Editor: Media editing support in Cover block.
* [*] Block Editor: Fixed a bug on the Heading block, where a heading with a link and string formatting showed a white shadow in dark mode.

15.4
-----
 * [**] Fixes issue where the new page editor wouldn't always show when selected from the "My Site" page on iOS versions 12.4 and below.
 * [***] Block Editor: Media editing support in Media & Text block.
 * [***] Block Editor: New block: Social Icons
 * [*] Block Editor: Cover block placeholder is updated to allow users to start the block with a background color
 * [**] Improved support for the Classic block to give folks a smooth transition from the classic editor to the block editor

15.3
-----
* [***] Block Editor: Adds Copy, Cut, Paste, and Duplicate functionality to blocks
* [***] Block Editor: Users can now individually edit unsupported blocks found in posts or pages. Not available on selfhosted sites or sites defaulting to classic editor.
* [*] Block Editor: Improved editor loading experience with Ghost Effect.

15.2
----
* [*] Block editor: Display content metrics information (blocks, words, characters count).
* [*] Fixed a crash that results in navigating to the block editor quickly after logging out and immediately back in.
* [***] Reader content improved: a lot of fixes in how the content appears when you're reading a post.
* [**] A site's title can now be changed by tapping on the title in the site detail screen.
* [**] Added a new Quick Start task to set a title for a new site.
* [**] Block editor: Add support for customizing gradient type and angle in Buttons and Cover blocks.

-----

15.1
-----
* [**] Block Editor: Add support to upload videos to Cover Blocks after the editor has closed.
* [*] Block Editor: Display the animation of animated GIFs while editing image blocks.
* [**] Block editor: Adds support for theme colors and gradients.
* [*] App Settings: Added an app-level toggle for light or dark appearance.
* [*] Fix a bug where the Latest Post date on Insights Stats was being calculated incorrectly.
* Block editor: [*] Support for breaking out of captions/citation authors by pressing enter on the following blocks: image, video, gallery, quote, and pullquote.
* Block editor: [**] Adds editor support for theme defined colors and theme defined gradients on cover and button blocks.
* [*] Fixed a bug where "Follow another site" was using the wrong steps in the "Grow Your Audience" Quick Start tour.
* [*] Fix a bug where Quick Start completed tasks were not communicated to VoiceOver users.
* [**] Quick Start: added VoiceOver support to the Next Steps section.
* [*] Fixed a bug where the "Publish a post" Quick Start tour didn't reflect the app's new information architecture
* [***] Free GIFs can now be added to the media library, posts, and pages.
* [**] You can now set pages as your site's homepage or posts page directly from the Pages list.
* [**] Fixed a bug that prevented some logins via 'Continue with Apple'.
* [**] Reader: Fixed a bug where tapping on the more menu may not present the menu
* [*] Block editor: Fix 'Take a Photo' option failing after adding an image to gallery block

15.0
-----
* [**] Block editor: Fix media upload progress when there's no connection.
* [*] Fix a bug where taking a photo for your user gravatar got you blocked in the crop screen.
* Reader: Updated card design
* [internal] Logging in via 'Continue with Google' has changes that can cause regressions. See https://git.io/Jf2LF for full testing details.
* [***] Block Editor: New block: Verse
* [***] Block Editor: Trash icon that is used to remove blocks is moved to the new menu reachable via ellipsis button in the block toolbar
* [**] Block Editor: Add support for changing overlay color settings in Cover block
* [**] Block Editor: Add enter/exit animation in FloatingToolbar
* [**] Block Editor: Block toolbar can now collapse when the block width is smaller than the toolbar content
* [**] Block Editor: Tooltip for page template selection buttons
* [*] Block Editor: Fix merging of text blocks when text had active formatting (bold, italic, strike, link)
* [*] Block Editor: Fix button alignment in page templates and make strings consistent
* [*] Block Editor: Add support for displaying radial gradients in Buttons and Cover blocks
* [*] Block Editor: Fix a bug where it was not possible to add a second image after previewing a post
* [internal] Signing up via 'Continue with Google' has changes that can cause regressions. See https://git.io/JfwjX for full testing details.
* My Site: Add support for setting the Homepage and Posts Page for a site.

14.9
-----
* Streamlined navigation: now there are fewer and better organized tabs, posting shortcuts and more, so you can find what you need fast.
* My Site: the "Add Posts and Pages" features has been moved. There is a new "Floating Action Button" in "My Site" that lets you create a new post or page without having to navigate to another screen.
* My Site: the "Me" section has been moved. There is a new button on the top right of "My Site" that lets you access the "Me" section from there.
* Reader: revamped UI with a tab bar that lets you quickly switch between sections, and filtering and settings panes to easily access and manage your favorite content.
* [internal] the "Change Username" on the Signup Epilogue screen has navigation changes that can cause regressions. See https://git.io/JfGnv for testing details.
* [internal] the "3 button view" (WP.com email, Google, SIWA, Site Address) presented after pressing the "Log In" button has navigation changes that can cause regressions. See https://git.io/JfZUV for testing details.
* [**] Support the superscript and subscript HTML formatting on the Block Editor and Classic Editor.
* [**] Block editor: Support for the pullquote block.
* [**] Block editor: Fix the icons and buttons in Gallery, Paragraph, List and MediaText block on RTL mode.
* [**] Block editor: Update page templates to use new blocks.
* [**] Block editor: Fix a crash when uploading new videos on a video block.
* [**] Block Editor: Add support for changing background and text color in Buttons block
* [internal] the "enter your password" screen has navigation changes that can cause regressions. See https://git.io/Jfl1C for full testing details.
* Support the superscript and subscript HTML formatting on the Block Editor and Classic Editor.
* [***] You can now draw on images to annotate them using the Edit image feature in the post editor.
* [*] Fixed a bug on the editors where changing a featured image didn't trigger that the post/page changed.

14.8.1
-----
* Fix adding and removing of featured images to posts.

14.8
-----
* Block editor: Prefill caption for image blocks when available on the Media library
* Block editor: New block: Buttons. From now you’ll be able to add the individual Button block only inside the Buttons block
* Block editor: Fix bug where whitespaces at start of text blocks were being removed
* Block editor: Add support for upload options in Cover block
* Block editor: Floating toolbar, previously located above nested blocks, is now placed at the bottom of the screen
* Block editor: Fix the icons in FloatingToolbar on RTL mode
* Block editor: Fix Quote block so it visually reflects selected alignment
* Block editor: Fix bug where buttons in page templates were not rendering correctly on web
* Block editor: Remove Subscription Button from the Blog template since it didn't have an initial functionality and it is hard to configure for users.
* [internal] the "send magic link" screen has navigation changes that can cause regressions. See https://git.io/Jfqiz for testing details.
* Updated UI for Login and Signup epilogues.
* Fixes delayed split view resizing while rotating your device.

14.7
-----
* Classic Editor: Fixed action sheet position for additional Media sources picker on iPad
* [internal] the signup flow using email has code changes that can cause regressions. See https://git.io/JvALZ for testing details.
* [internal] Notifications tab should pop to the root of the navigation stack when tapping on the tab from within a notification detail screen. See https://git.io/Jvxka for testing details.
* Classic and Block editor: Prefill caption for image blocks when available on the Media library.
* [internal] the "login by email" flow and the self-hosted login flow have code changes that can cause regressions. See https://git.io/JfeFN for testing details.
* Block editor: Disable ripple effect in all BottomSheet's controls.
* Block editor: New block: Columns
* Block editor: New starter page template: Blog
* Block editor: Make Starter Page Template picker buttons visible only when the screen height is enough
* Block editor: Fix a bug which caused to show URL settings modal randomly when changing the device orientation multiple times during the time Starter Page Template Preview is open
* [internal] the login by email flow and the self-hosted login flow have code changes that can cause regressions. See https://git.io/JfeFN for testing details.
* Updated the appearance of the login and signup buttons to make signup more prominent.
* [internal] the navigation to the "login by site address" flow has code changes that can cause regressions. See https://git.io/JfvP9 for testing details.
* Updated site details screen title to My Site, to avoid duplicating the title of the current site which is displayed in the screen's header area.
* You can now schedule your post, add tags or change the visibility before hitting "Publish Now" — and you don't have to go to the Post Settings for this!

* Login Epilogue: fixed issue where account information never stopped loading for some self-hosted sites.
* Updated site details screen title to My Site, to avoid duplicating the title of the current site which is displayed in the screen's header area.

14.6
-----
* [internal] the login flow with 2-factor authentication enabled has code changes that can cause regressions. See https://git.io/Jvdil for testing details.
* [internal] the login and signup Magic Link flows have code changes that could cause regressions. See https://git.io/JvSD6 and https://git.io/Jvy4P for testing details.
* [internal] the login and signup Magic Link flows have code changes that can cause regressions. See https://git.io/Jvy4P for testing details.
* [internal] the login and signup Continue with Google flows have code changes that can cause regressions. See https://git.io/JvypB for testing details.
* Notifications: Fix layout on screens with a notch.
* Post Commenting: fixed issue that prevented selecting an @ mention suggestion.
* Fixed an issue that could have caused the app to crash when accessing Site Pages.
* Site Creation: faster site creation, removed intermediate steps. Just select what kind of site you'd like, enter the domain name and the site will be created.
* Post Preview: Increase Post and Page Preview size on iPads running iOS 13.
* Block editor: Added the Cover block
* Block editor: Removed the dimming effect on unselected blocks
* Block editor: Add alignment options for Heading block
* Block editor: Implemented dropdown toolbar for alignment toolbar in Heading, Paragraph, Image, MediaText blocks
* Block Editor: When editing link settings, tapping the keyboard return button now closes the settings panel as well as closing the keyboard.
* Fixed a crash when a blog's URL became `nil` from a Core Data operation.
* Added Share action to the more menu in the Posts list
* Period Stats: fix colors when switching between light and dark modes.
* Media uploads from "Other Apps": Fixed an issue where the Cancel button on the document picker/browser was not showing up in Light Mode.
* Fix a crash when accessing Blog Posts from the Quick Actions button on iPads running iOS 12 and below.
* Reader post detail: fix colors when switching between light and dark modes.
* Fixed an issue where Continue with Apple button wouldn't respond after Jetpack Setup > Sign up flow completed.


14.5
-----
* Block editor: New block: Latest Posts
* Block editor: Fix Quote block's left border not being visible in Dark Mode
* Block editor: Added Starter Page Templates: when you create a new page, we now show you a few templates to get started more quickly.
* Block editor: Fix crash when pasting HTML content with embeded images on paragraphs
* Post Settings: Fix issue where the status of a post showed "Scheduled" instead of "Published" after scheduling before the current date.
* Stats: Fix background color in Dark Mode on wider screen sizes.
* Post Settings: Fix issue where the calendar selection may not match the selected date when site timezone differs from device timezone.
* Dark Mode fixes:
  - Border color on Search bars.
  - Stats background color on wider screen sizes.
  - Media Picker action bar background color.
  - Login and Signup button colors.
  - Reader comments colors.
  - Jetpack install flow colors.
* Reader: Fix toolbar and search bar width on wider screen sizes.
* Updated the Signup and Login Magic Link confirmation screen advising the user to check their spam/junk folder.
* Updated appearance of Google login/signup button.
* Updated appearance of Apple login/signup button.

14.4.1
-----
* Block Editor: Fix crash when inserting a Button Block.

14.4
-----
* Post Settings: Fixes the displayed publish date of posts which are to be immediately published.

14.3
-----
* Aztec and Block Editor: Fix the presentation of ordered lists with large numbers.
* Added Quick Action buttons on the Site Details page to access the most frequently used parts of a site.
* Block editor: Add support for changing image sizes in Image blocks
* Block editor: Add support for upload options in Gallery block
* Block editor: Added the Button block
* Block editor: Added the Group block
* Block editor: Add scroll support inside block picker and block settings
* Block editor: Fix issue where adding emojis to the post title added strong HTML elements to the title of the post
* Block editor: Fix issue where alignment of paragraph blocks was not always being respected when splitting the paragraph or reading the post's html content.
* Block editor: We’ve introduced a new toolbar that floats above the block you’re editing, which makes navigating your blocks easier — especially complex ones.

* Block editor: Add support for upload options in Gallery block
* Aztec and Block Editor: Fix the presentation of ordered lists with large numbers.
* Added Quick Action buttons on the Site Details page to access the most frequently used parts of a site.
* Post Settings: Adjusts the weekday symbols in the calendar depending on Regional settings.


14.2
-----
* Comment Editing: Fixed a bug that could cause the text selection to be on the wrong line
* Comments: Fixed an bug that could cause HTML markup to be displayed in the comment content
* Media editing: You can now crop, zoom in/out and rotate images that are inserted or being inserted in a post.
* Post Preview: Added a new Desktop preview mode on iPhone and Mobile preview on iPad when previewing posts or pages.
* Post Preview: Added new navigation, "Open in Safari" and Share options when previewing posts or pages.
* Block editor: Long-press Inserter icon to show options to add before/after
* Block editor: Retry displaying image when connectivity restores
* Block editor: Show an "Edit" button overlay on selected image blocks
* Block editor: Add support for image size options in the gallery block
* Signup and Login: signup or login via magic link now supports multiple email clients.
                    Tapping on the "Open Email" button will present a list of installed email client to choose from.
* Posts: Fixed a bug that could disable comments on a draft post when previewing that post.
* Reader: Fixed an issue where a new comment may not appear.
* Reader: Added Post Reblogging feature. You can now reblog a post from the reader to your site(s). There is a new "reblog" button in the post action bar.
          Tapping on it allows to choose the site where to post, and opens the editor of your choice with pre-populated content from the original post.
* Fixed a bug that was causing the app to crash when the user tapped "Retry" on Post List

14.1
-----
* Fixes a bug that could cause some web page previews to remain unauthenticated even after logging in.
* Stats: added a This Week widget to display Views for the past week.
* Block Editor: Reduced padding around text on Rich Text based blocks.
* Block Editor: New block "Shortcode". You can now create and edit Shortcode blocks in the editor.
* Publicize: connecting with Facebook is working again.
* Web Views: the title and button colors in the header of web views was grey, and is now white.

14.0
-----
* Stats: Updated default cards for the Insights view.
* Fixed a bug that displayed incorrect time stamps for scheduled posts.
* Post Settings: Added a new Calendar picker to select a Post's publish date
* Fixed bugs with the "Save as Draft" action extension's navigation bar colors and iPad sizing in iOS 13.
* Fixes appearance issues with navigation bar colors when logged out of the app.
* Fixed a bug that was causing the App to crash when the user tapped on certain notifications.
* Block Editor: Hide image size selection options when image is a url
* Block Editor: Fix displaying placeholder for images
* Block Editor: Fix crash on undo
* Block Editor: Fix styling on navigation UI
* Block Editor: Fix a focus issue
* Fixed a bug that displayed incorrect time stamps for scheduled posts.
* Post Settings: Added a new Calendar picker to select a Post's publish date
* Comment: Add ability to comment in fullscreen
* Stats: fixed issue that could cause incorrect Stats to be displayed when viewing Stats from a widget.
* Stats Today widgets: large numbers are now abbreviated.
* Fixed a bug where files imported from other apps were being renamed to a random name.
* Fixes a crash that could happen in the notifications tab.

13.9
-----
* Stats: added a Today widget to display All-Time stats.
* Block Editor: New block "Gallery". You can now create image galleries using WordPress Media library.
* Block Editor: Fix crash dismissing bottom-sheet after device rotation.
* Block Editor: Add support for changing Settings in the List Block.
* Block Editor: Add support for Video block settings.
* Quick Start: fixed issue that caused 'Follow other sites' tour to not be marked complete.
* Fixed a bug that was causing the App to crash when the user tapped on certain notifications.

13.8
-----
* When a post has an autosave, the autosave version can be loaded into the editor.
* Support: Fix issue that caused 'Message failed to send' error.
* WebView: Fix iOS 13 crash with popover.
* Fixed an issue where the Me screen would sometimes be blank.
* Block editor: New Spacer block to create white space between two blocks.
* Block editor: Images from Image Block can now be previewed full screen by tapping on them.
* Fixed an issue that caused logging in with a 2FA Google account to fail.
* Sign in with Apple: now supports logging in with 2FA enabled on linked WordPress accounts.
* Stats: Fixed issue that caused incorrect data to be displayed.

13.7
-----
* Updated the mobile apps blog address to a non-retired blog.
* Block editor: Added option to insert images from "Free Photo Library".
* Block editor: Fix issue where the keyboard would not capitalize sentences correctly on some cases
* Block editor: Add alignment to paragraph blocks
* Fixed a bug that made comment moderation fail on the first attempt for self-hosted sites.
* Stats Refresh: Stats will reload when the application will move to foreground state.
* Stats: each Period and Post stat now loads independently.
* Block editor: Added support for the preformatted block.
* Stats Today widget: updated design and enabled expanding.

* Block editor: Added option to insert images from "Free Photo Library" and "Other Apps".

13.6
-----
* Fixed a bug that was not submiting posts for review
* Better support for creating or editing posts while offline. Posts can be saved while offline and they will be automatically uploaded (or published) when the device is back online.
* Support: fix issue where issues could be created via Help Center search without setting a contact email.

* Me view: fix issue where view was blank when logging in with a self-hosted site.
* Block Editor: Added support for image alignment options.

13.5
-----
* Block editor: Fix issue when "New Photo Post" shortcut won't add the selected photo to the post.
* Block editor: Add Link Target (Open in new tab) to Image Block settings.
* Block editor: DarkMode improvements.
* Block editor: New block "Media & Text".
* Block Editor: Fix issue where the block inserter layout wasn't correct after device rotation.
* Dark Mode: General improvements
* Stats: each Insight stat now loads independently.
* Stats: added ability to customize Insights.

13.4.1
-----
Post Settings: Fixed a crash with featured image.
Removed Giphy as a media source due to changes in their SDK.

13.4
-----
* Sign In With Apple: if the Apple ID has been disconnected from the WordPress app, log out the account.
* Sign In With Apple: if the Apple ID has been disconnected from the WordPress app, log out the account on app launch.
* Dark Mode: General improvements
* Share Extension: Fixed the text view content inset

* Universal links: Pass back to Safari if we can't handle a URL.
* Sign In With Apple: fixed issue with re-logging in on an existing WP account.
* Block editor: Fix a bug on iOS 13.0 were tapping on a link opens Safari
* Block editor: Fix a link editing issue, where trying to add a empty link at the start of another link would remove the existing link.

13.3
-----
* Block editor: Add rich text styling to video captions
* Block editor: Blocks that would be replaced are now hidden when add block bottom sheet displays
* Block editor: Tapping on empty editor area now always inserts new block at end of post
* Block editor: Fixed a performance issue that caused a freeze in the editor with long text content.
* Dark Mode: Fixed colors in rich notifications
* Reader: Fixed issue with links opening while scrolling in reader posts and comments.

13.2
-----
* When Log In is selected, all available options are displayed.
* Shows an alert instead of showing a new screen for facebook publicize error.

13.1
-----
* Moved Notification Settings from the Me tab to the Notifications tab.
* Account Settings: added the ability to change the username.
* Stats: added File Downloads to period stats.
* Stats Periods: Fixed an issue that made the Post stats title button unable.
* Adds a Publish Now action to posts in the posts list.
* Stats Periods: Fixed a bug that affected the header date when the site and the device timezones were different.
* My Sites: Fixed a problem where some sites would appear duplicated.

* Stats Periods: Fixed an issue that made the Post stats title button unable.
* Stats Periods: Fixed a bug that affected the header date when the site and the device timezones were different.
* Adds a Publish Now action to posts in the posts list.
* My Sites: Fixed a problem where some sites would appear duplicated.

13.0
-----
* Stats: now use site timezone instead of device.
* Improved color scheme consistency.
* Post Stats: date bar no longer goes prior to earliest date available.
* Block editor: Adding a block from the post title now shows the add block here indicator.
* Block editor: Deselect post title any time a block is added
* Block editor: Auto-enabled upon first open of a block post, unless opted out in v12.9.
* Block editor: You can now enable and disable the block editor on a per-site basis.

12.9
-----
* Offline support: Create Post is now available from empty results view in offline mode.
* Post Preview: Displaying preview generation status in navigation bar instead of a
                blocking spinner.
* Block editor: Tapping on an empty editor area will create a new paragraph block
* Block editor: Fix content loss issue when loading unsupported blocks containing inner blocks.
* Block editor: Adding a block from the Post Title now inserts the block at the top of the Post.
* Stats Insights: Fixed issue that prevented some stats from showing for low volume sites.

12.8
-----
* Stats Insights: New two-column layout for Follower Totals stats.
* Stats Periods: Countries Map added in countries section.
* Updated copy for preview unavailable screen
* Stats Insights: New two-column layout for This Year stats.
* Stats Insights: added details option for This Year stats.
* Stats Insights: New two-column layout for Most Popular Time stats.
* Stats: modified appearance of empty charts.
* Stats Insights: Fixed issue where refreshing would sometimes clear the stats.
* Stats overview chart: Fixed issue with legend location on iOS 11.
* Stats Periods: Fixed crash when the Countries map displayed one country only
* Added a selection of user customizable app icons. Change it via Me > App Settings > App Icon.
* Update the app's colors using the Muriel color palette.
* Stats Periods detail views: Fixed an issue where rotation would truncate data.
* Stats Periods: Fixed an issue when a period interval was selected.

12.7
-----
* Block Editor: Video, Quote and More blocks are available now.
* Post Settings: Setting a Featured Image on a Post/Site should now work better in poor network conditions.
* Offline Improvements: Posts that failed to upload due to connectivity issues will be auto-uploaded.
* Block Editor: Copy/Paste of text with attributes( bold, italic, ...) will be respected on the editor.
* Block Editor: Updated color scheme.
* Block Editor: Nested lists are now available on the toolbar.
* Post Settings: Setting a Featured Image on a Post/Site should now work better in poor netowrk conditions.
* Stats Insights: New two-column layout for All-Time stats.
* Stats Insights: New two-column layout for Today stats.
* Post preview: Fixed issue with preview for self hosted sites not working.

12.6
-----
* Block Editor: Added UI to display a warning when a block has invalid content.
* Block Editor: Fixed issue with link settings where “Open in New Tab” was always OFF on open.
* Removed the limit of number of photos that can be shared from other apps.
* Account Settings Primary Site now shows the site domain if the site has no name.
* The app now launches a bit more quickly.
* Added a list of third-party library acknowledgements.
* Updated messaging experience for a reply upload result.
* Stats: Fixed an issue where chart axes may be formatted incorrectly in some locales.

12.5
-----
* Fixed Notices sometimes showing behind the keyboard
* Implemented Domain Credit feature
* Implemented auto saving a post on preview
* The app now launches a bit more quickly.
* Fixed broken images in posts created by the share extension.
* Deprecated local previews

12.4.1
------
* Copy/Paste from post contents to other apps is working again.

12.4
-----
* You can now mark notifications as unread with just a swipe.
* Fixed crash when searching Free Photo Library.
* Better URL validation when logging in with a self hosted site.
* Account Settings Primary Site now shows the site URL if the site has no name.
* Implemented incremental improvements to accessibility experience across the app.
* Updated error message when tag loading failed.

12.3
-----
* Images are now imported from TextBundle and TextPack files shared from other apps
* Added support for importing Markdown files shared from other apps
* Resolved a crash that might occur during the new Site Creation flow.
* Improved connectivity errors messaging in sharing screen.
* Quotes in Reader are now easier to read, thanks to a vertical bar on the left making them more visually distinct
* Fixed an issue where some text in Activity Log would show up in a wrong language
* Jetpack Remote Install: enabled the native feature to install and activate Jetpack on a self-hosted site

12.2
-----
* Draft preview now shows the remote version of the post.
* Initial support for importing TextBundle and TextPack from other apps.
* Support for lists in Gutenberg posts.
* Several UI details were polished in the Site Creation flow.

12.1
-----
* Improve messages when updates to user account details fail because of server logic, for exanple email being used for another account.
* Improved text import from other apps, such as Bear or Ulysses 🥰
* Added support on the editor for video elements that use the source elements. For example:
```<video alt="Another video with bunnies">
<source src="https://videos.files.wordpress.com/kUJmAcSf/bbb_sunflower_1080p_30fps_normal.mp4" type="video/mp4">
</video>```
* Block editor now supports the creation of posts with pre-inserted photos and the the 3touch action of starting a post with photo.

12.1
-----
* Improve messages when updates to user account details fail because of server logic, for exanple email being used for another account.
* Improved text import from other apps, such as Bear or Ulysses 🥰
* Reader: fixed issue where empty state buttons were not functional.

12.0
-----
* Redesigned Notices
* Changed offline error messages to be less disruptive.
* Resolved a defect in the new Site Creation flow where the site preview address bar could be edited.
* Made it easier to find a domain for your new site, by moving the best match to the top of the search results.

11.9
------
* Quick Start v2: After creating a new site with WordPress.com there are more tutorials available, now including tips to improve growth.
* Quick Start will also be suggested less often, but when it's more likely to be helpful.
* Added connection error alert in Sharing screen.
* Increased padding at the bottom of the share extension's editor, to make typing a longer post a bit more comfortable.
* Removes the white background color applied to the site icon on the site details screen.
* Updated No Results View illustration and copy displayed on connectivity issue.
* Enhanced Site Creation flow for smarter, more personalized sites.<|MERGE_RESOLUTION|>--- conflicted
+++ resolved
@@ -5,11 +5,8 @@
 * [*] Quick Start: Updated the Stats tour. The tour can now be accessed from either the dashboard or the menu tab. [#18413]
 * [*] Quick Start: Updated the Reader tour. The tour now highlights the Discover tab and guides users to follow topics via the Settings screen. [#18450]
 * [*] [internal] Quick Start: Refactored some code related to the tasks displayed in the Quick Start Card and the Quick Start modal. It should have no visible changes but could cause regressions. [#18395]
-<<<<<<< HEAD
 * [**] Follow Conversation flow now enables in-app notifications by default. They were updated to be opt-out rather than opt-in.
-=======
 * [**] We'll now ask users logging in which area of the app they'd like to focus on to build towards a more personalized experience. [#18385]
->>>>>>> 5ef12d7f
 
 19.7
 -----
