19.8
-----
* [*] [internal] My Site Dashboard: Made some changes to the code architecture of the dashboard. The majority of the changes are related to the posts cards. It should have no visible changes but could cause regressions. Please test it by creating/trashing drafts and scheduled posts and testing that they appear correctly on the dashboard. [#18405]
<<<<<<< HEAD
* [*] Quick Start: Updated the Stats tour. The tour can now be accessed from either the dashboard or the menu tab. [#18413]
=======
* [*] [internal] Quick Start: Refactored some code related to the tasks displayed in the Quick Start Card and the Quick Start modal. It should have no visible changes but could cause regressions. [#18395]
>>>>>>> 7d266128

19.7
-----
* [*] a11y: VoiceOver has been improved on the Menus view and now announces changes to ordering. [#18155]
* [*] Notifications list: remove comment Trash swipe action. [#18349]
* [*] Web previews now abide by safe areas when a toolbar is shown [#18127]
* [*] Site creation: Adds a new screen asking the user the intent of the site [#18367]
* [**] Block Editor: Quote block: Adds support for V2 behind a feature flag [https://github.com/WordPress/gutenberg/pull/40133]
* [**] Block Editor: Update "add block" button's style in default editor view [https://github.com/WordPress/gutenberg/pull/39726]
* [*] Block Editor: Remove banner error notification on upload failure [https://github.com/WordPress/gutenberg/pull/39694]
* [*] My Site: display site name in My Site screen nav title [#18373]
* [*] [internal] Site creation: Adds a new screen asking the user the name of the site [#18280]

19.6
-----
* [*] Enhances the exit animation of notices. [#18182]
* [*] Media Permissions: display error message when using camera to capture photos and media permission not given [https://github.com/wordpress-mobile/WordPress-iOS/pull/18139]
* [***] My Site: your My Site screen now has two tabs, "Menu" and "Home". Under "Home", you'll find contextual cards with some highlights of whats going on with your site. Check your drafts or scheduled posts, your today's stats or go directly to another section of the app. [#18240]
* [*] [internal] Site creation: Adds a new screen asking the user the intent of the site [#18270]

19.5
-----
* [*] Improves the error message shown when trying to create a new site with non-English characters in the domain name [https://github.com/wordpress-mobile/WordPress-iOS/pull/17985]
* [*] Quick Start: updated the design for the Quick Start cell on My Site [#18095]
* [*] Reader: Fixed a bug where comment replies are misplaced after its parent comment is moderated [#18094]
* [*] Bug fix: Allow keyboard to be dismissed when the password field is focused during WP.com account creation.
* [*] iPad: Fixed a bug where the current displayed section wasn't selected on the menu [#18118]
* [**] Comment Notifications: updated UI and functionality to match My Site Comments. [#18141]
* [*] Block Editor: Add GIF badge for animated GIFs uploaded to Image blocks [https://github.com/WordPress/gutenberg/pull/38996]
* [*] Block Editor: Small refinement to media upload errors, including centering and tweaking copy. [https://github.com/wordpress-mobile/gutenberg-mobile/pull/4597]
* [*] Block Editor: Fix issue with list's starting index and the order [https://github.com/WordPress/gutenberg/pull/39354]
* [*] Quick Start: Fixed a bug where a user creating a new site is displayed a quick start tour containing data from their presviously active site.

19.4
-----
* [*] Site Creation: Fixed layout of domain input field for RTL languages. [#18006]
* [*] [internal] The FAB (blue button to create posts/stories/pages) creation/life cycle was changed [#18026]
* [*] Stats: we fixed a variety of performance issues in the Insight screen. [#17926, #17936, #18017]
* [*] Stats: we re-organized the default view in Insights, presenting more interesting data at a glance [#18072]
* [*] Push notifications will now display rich media when long pressed. [#18048]
* [*] Weekly Roundup: We made some further changes to try and ensure that Weekly Roundup notifications are showing up for everybody who's enabled them [#18029]
* [*] Block editor: Autocorrected Headings no longer apply bold formatting if they weren't already bold. [#17844]
* [***] Block editor: Support for multiple color palettes [https://github.com/wordpress-mobile/gutenberg-mobile/pull/4588]
* [**] User profiles: Fixed issue where the app wasn't displaying any of the device photos which the user had granted the app access to.

19.3
-----
* [*] Site previews: Reduced visual flickering when previewing sites and templates. [#17861]
* [*] Stats: Scroll to new Insights card when added. [#17894]
* [*] Add "Copy Link" functionality to Posts List and Pages List [#17911]
* [*] [Jetpack-only] Enables the ability to use and create WordPress.com sites, and enables the Reader tab. [#17914, #17948]
* [*] Block editor: Additional error messages for media upload failures. [#17971]
* [**] Adds animated Gif support in notifications and comments [#17981]

19.2
-----
* [*] Site creation: Fixed bug where sites created within the app were not given the correct time zone, leading to post scheduling issues. [#17821]
* [*] Block editor: Replacing the media for an image set as featured prompts to update the featured image [https://github.com/wordpress-mobile/gutenberg-mobile/pull/3930]
* [***] Block editor: Font size and line-height support for text-based blocks used in block-based themes [https://github.com/wordpress-mobile/gutenberg-mobile/pull/4519]
* [**] Some of the screens of the app has a new, fresh and more modern visual, including the initial one: My Site. [#17812]
* [**] Notifications: added a button to mark all notifications in the selected filter as read. [#17840]
* [**] People: you can now manage Email Followers on the People section! [#17854]
* [*] Stats: fix navigation between Stats tab. [#17856]
* [*] Quick Start: Fixed a bug where a user logging in via a self-hosted site not connected to Jetpack would see Quick Start when selecting "No thanks" on the Quick Start prompt. [#17855]
* [**] Threaded comments: comments can now be moderated via a drop-down menu on each comment. [#17888]
* [*] Stats: Users can now add a new Insights card from the navigation bar. [#17867]
* [*] Site creation: The checkbox that appears when choosing a design no longer flickers when toggled. [#17868]

19.1
-----
* [*] Signup: Fixed bug where username selection screen could be pushed twice. [#17624]
* [**] Reader post details Comments snippet: added ability to manage conversation subscription and notifications. [#17749]
* [**] Accessibility: VoiceOver and Dynamic Type improvements on Activity Log and Schedule Post calendars [#17756, #17761, #17780]
* [*] Weekly Roundup: Fix a crash which was preventing weekly roundup notifications from appearing [#17765]
* [*] Self-hosted login: Improved error messages. [#17724]
* [*] Share Sheet from Photos: Fix an issue where certain filenames would not upload or render in Post [#16773]
* [*] Block editor: Fixed an issue where video thumbnails could show when selecting images, and vice versa. [#17670]
* [**] Media: If a user has only enabled limited device media access, we now show a prompt to allow the user to change their selection. [#17795]
* [**] Block editor: Fix content justification attribute in Buttons block [https://github.com/wordpress-mobile/gutenberg-mobile/pull/4451]
* [*] Block editor: Hide help button from Unsupported Block Editor. [https://github.com/wordpress-mobile/gutenberg-mobile/pull/4352]
* [*] Block editor: Add contrast checker to text-based blocks [https://github.com/wordpress-mobile/gutenberg-mobile/pull/4357]
* [*] Block editor: Fix missing translations of color settings [https://github.com/wordpress-mobile/gutenberg-mobile/pull/4479]
* [*] Block editor: Highlight text: fix applying formatting for non-selected text [https://github.com/wordpress-mobile/gutenberg-mobile/pull/4471]
* [***] Self-hosted sites: Fixed a crash when saving media and no Internet connection was available. [#17759]
* [*] Publicize: Fixed an issue where a successful login was not automatically detected when connecting a Facebook account to Publicize. [#17803]

19.0
-----
* [**] Video uploads: video upload is now limited to 5 minutes per video on free plans. [#17689]
* [*] Block editor: Give multi-line block names central alignment in inserter [https://github.com/wordpress-mobile/gutenberg-mobile/pull/4343]
* [**] Block editor: Fix missing translations by refactoring the editor initialization code [https://github.com/wordpress-mobile/gutenberg-mobile/pull/4332]
* [**] Block editor: Add Jetpack and Layout Grid translations [https://github.com/wordpress-mobile/gutenberg-mobile/pull/4359]
* [**] Block editor: Fix text formatting mode lost after backspace is used [https://github.com/wordpress-mobile/gutenberg-mobile/pull/4423]
* [*] Block editor: Add missing translations of unsupported block editor modal [https://github.com/wordpress-mobile/gutenberg-mobile/pull/4410]
* [**] Time zone suggester: we have a new time zone selection screen that suggests the time zone based on the device, and improves search. [#17699]
* [*] Added the "Share WordPress with a friend" row back to the Me screen. [#17748]
* [***] Updated default app icon. [#17793]

18.9
-----
* [***] Reader Comments: Updated comment threads with a new design and some new capabilities. [#17659]
* [**] Block editor: Fix issue where editor doesn't auto-scroll so you can see what is being typed. [https://github.com/wordpress-mobile/gutenberg-mobile/pull/4299]
* [*] Block editor: Preformatted block: Fix an issue where the background color is not showing up for standard themes. [https://github.com/wordpress-mobile/gutenberg-mobile/pull/4292]
* [**] Block editor: Update Gallery Block to default to the new format and auto-convert old galleries to the new format. [https://github.com/wordpress-mobile/gutenberg-mobile/pull/4315]
* [***] Block editor: Highlight text: Enables color customization for specific text within a Paragraph block. [https://github.com/wordpress-mobile/gutenberg-mobile/pull/4175]
* [**] Reader post details: a Comments snippet is now displayed after the post content. [#17650]

18.8
-----
* [*] Added a new About screen, with links to rate the app, share it with others, visit our Twitter profile, view our other apps, and more. [https://github.com/orgs/wordpress-mobile/projects/107]
* [*] Editor: Show a compact notice when switching between HTML or Visual mode. [https://github.com/wordpress-mobile/WordPress-iOS/pull/17521]
* [*] Onboarding Improvements: Need a little help after login? We're here for you. We've made a few changes to the login flow that will make it easier for you to start managing your site or create a new one. [#17564]
* [***] Fixed crash where uploading image when offline crashes iOS app. [#17488]
* [***] Fixed crash that was sometimes triggered when deleting media. [#17559]
* [***] Fixes a crasher that was sometimes triggered when seeing the details for like notifications. [#17529]
* [**] Block editor: Add clipboard link suggestion to image block and button block. [https://github.com/WordPress/gutenberg/pull/35972]
* [*] Block editor: Embed block: Include link in block settings. [https://github.com/wordpress-mobile/gutenberg-mobile/pull/4189]
* [**] Block editor: Fix tab titles translation of inserter menu. [https://github.com/wordpress-mobile/gutenberg-mobile/pull/4248]
* [**] Block editor: Gallery block: When a gallery block is added, the media options are auto opened for v2 of the Gallery block. [https://github.com/wordpress-mobile/gutenberg-mobile/pull/4277]
* [*] Block editor: Media & Text block: Fix an issue where the text font size would be bigger than expected in some cases. [https://github.com/wordpress-mobile/gutenberg-mobile/pull/4252]

18.7
-----
* [*] Comment Reply: updated UI. [#17443, #17445]
* [***] Two-step Authentication notifications now require an unlocked device to approve or deny them.
* [***] Site Comments: Updated comment details with a fresh new look and capability to display rich contents. [#17466]
* [**] Block editor: Image block: Add ability to quickly link images to Media Files and Attachment Pages [https://github.com/wordpress-mobile/gutenberg-mobile/pull/3971]
* [**] Block editor: Fixed a crash that could occur when copying lists from Microsoft Word. [https://github.com/wordpress-mobile/gutenberg-mobile/pull/4174]
* [***] Fixed an issue where trying to upload an image while offline crashes the app. [#17488]

18.6
-----
* [**] Comments: Users can now follow conversation via notifications, in addition to emails. [#17363]
* [**] Block editor: Block inserter indicates newly available block types [https://github.com/wordpress-mobile/gutenberg-mobile/pull/4047]
* [*] Reader post comments: fixed an issue that prevented all comments from displaying. [#17373]
* [**] Stats: added Reader Discover nudge for sites with low traffic in order to increase it. [#17349, #17352, #17354, #17377]
* [**] Block editor: Search block - Text and background color support [https://github.com/wordpress-mobile/gutenberg-mobile/pull/4127]
* [*] Block editor: Fix Embed Block loading glitch with resolver resolution approach [https://github.com/wordpress-mobile/gutenberg-mobile/pull/4146]
* [*] Block editor: Fixed an issue where the Help screens may not respect an iOS device's notch. [https://github.com/wordpress-mobile/gutenberg-mobile/pull/4110]
* [**] Block editor: Block inserter indicates newly available block types [https://github.com/wordpress-mobile/gutenberg-mobile/pull/4047]
* [*] Block editor: Add support for the Mark HTML tag [https://github.com/wordpress-mobile/gutenberg-mobile/pull/4162]
* [*] Stats Insights: HTML tags no longer display in post titles. [#17380]

18.5
-----
* [**] Block editor: Embed block: Include Jetpack embed variants. [https://github.com/wordpress-mobile/gutenberg-mobile/pull/4008]
* [*] Fixed a minor visual glitch on the pre-publishing nudge bottom sheet. [https://github.com/wordpress-mobile/WordPress-iOS/pull/17300]
* [*] Improved support for larger text sizes when choosing a homepage layout or page layout. [#17325]
* [*] Site Comments: fixed an issue that caused the lists to not refresh. [#17303]
* [*] Block editor: Embed block: Fix inline preview cut-off when editing URL [https://github.com/wordpress-mobile/gutenberg-mobile/pull/4072]
* [*] Block editor: Embed block: Fix URL not editable after dismissing the edit URL bottom sheet with empty value [https://github.com/wordpress-mobile/gutenberg-mobile/pull/4094]
* [**] Block editor: Embed block: Detect when an embeddable URL is pasted into an empty paragraph. [https://github.com/wordpress-mobile/gutenberg-mobile/pull/4048]
* [**] Block editor: Pullquote block - Added support for text and background color customization [https://github.com/WordPress/gutenberg/pull/34451]
* [**] Block editor: Preformatted block - Added support for text and background color customization [https://github.com/wordpress-mobile/gutenberg-mobile/pull/4071]
* [**] Stats: added Publicize and Blogging Reminders nudges for sites with low traffic in order to increase it. [#17142, #17261, #17294, #17312, #17323]
* [**] Fixed an issue that made it impossible to log in when emails had an apostrophe. [#17334]

18.4
-----
* [*] Improves our user images download logic to avoid synchronization issues. [#17197]
* [*] Fixed an issue where images point to local URLs in the editor when saving a post with ongoing uploads. [#17157]
* [**] Embed block: Add the top 5 specific embed blocks to the Block inserter list. [https://github.com/wordpress-mobile/gutenberg-mobile/pull/3995]
* [*] Embed block: Fix URL update when edited after setting a bad URL of a provider. [https://github.com/wordpress-mobile/gutenberg-mobile/pull/4002]
* [**] Users can now contact support from inside the block editor screen. [https://github.com/wordpress-mobile/gutenberg-mobile/pull/3975]
* [**] Block editor: Help menu with guides about how to work with blocks [#17265]

18.3
-----
* [*] Fixed a bug on Reader that prevented Saved posts to be removed
* [*] Share Extension: Allow creation of Pages in addition to Posts. [#16084]
* [*] Updated the wording for the "Posts" and "Pages" entries in My Site screen [https://github.com/wordpress-mobile/WordPress-iOS/pull/17156]
* [**] Fixed a bug that prevented sharing images and videos out of your site's media library. [#17164]
* [*] Fixed an issue that caused `Follow conversation by email` to not appear on some post's comments. [#17159]
* [**] Block editor: Embed block: Enable WordPress embed preview [https://github.com/wordpress-mobile/gutenberg-mobile/pull/3853]
* [**] Block editor: Embed block: Add error bottom sheet with retry and convert to link actions. [https://github.com/wordpress-mobile/gutenberg-mobile/pull/3921]
* [**] Block editor: Embed block: Implemented the No Preview UI when an embed is successful, but we're unable to show an inline preview [https://github.com/wordpress-mobile/gutenberg-mobile/pull/3927]
* [*] Block editor: Embed block: Add device's locale to preview content [https://github.com/wordpress-mobile/gutenberg-mobile/pull/3788]
* [*] Block editor: Column block: Translate column width's control labels [https://github.com/wordpress-mobile/gutenberg-mobile/pull/3952]
* [**] Block editor: Embed block: Enable embed preview for Instagram and Vimeo providers. [https://github.com/wordpress-mobile/gutenberg-mobile/pull/3918]

18.2
-----
* [internal] Fixed an issue where source and platform tags were not added to a Zendesk ticket if the account has no blogs. [#17084]
* [*] Set the post formats to have 'Standard' first and then alphabetized the remaining items. [#17074]
* [*] Fixed wording of theme customization screen's menu bar by using "Activate" on inactive themes. [#17060]
* [*] Added pull-to-refresh to My Site. [#17089]
* [***] Weekly Roundup: users will receive a weekly notification that presents a summary of the activity on their most used sites [#17066, #17116]
* [**] Site Comments: when editing a Comment, the author's name, email address, and web address can now be changed. [#17111]
* [**] Block editor: Enable embed preview for a list of providers (for now only YouTube and Twitter) [https://github.com/WordPress/gutenberg/pull/34446]
* [***] Block editor: Add Inserter Block Search [https://github.com/WordPress/gutenberg/pull/33237]

18.1
-----
* [*] Reader: Fixes an issue where the top of an article could be cropped after rotating a device. [#17041]
* [*] Posts Settings: Removed deprecated Location feature. [#17052]
* [**] Added a time selection feature to Blogging Reminders: users can now choose at what time they will receive the reminders [#17024, #17033]
* [**] Block editor: Embed block: Add "Resize for smaller devices" setting. [https://github.com/wordpress-mobile/gutenberg-mobile/pull/3753]
* [**] Account Settings: added the ability to close user account.
* [*] Users can now share WordPress app with friends. Accessible from Me and About screen. [#16995]

18.0
-----
* [*] Fixed a bug that would make it impossible to scroll the plugins the first time the plugin section was opened.
* [*] Resolved an issue where authentication tokens weren't be regenerated when disabled on the server. [#16920]
* [*] Updated the header text sizes to better support large texts on Choose a Domain and Choose a Design flows. [#16923]
* [internal] Made a change to how Comment content is displayed. Should be no visible changes, but could cause regressions. [#16933]
* [internal] Converted Comment model properties to Swift. Should be no functional changes, but could cause regressions. [#16969, #16980]
* [internal] Updated GoogleSignIn to 6.0.1 through WordPressAuthenticator. Should be no visible changes, but could cause regression in Google sign in flow. [#16974]
* [internal] Converted Comment model properties to Swift. Should be no functional changes, but could cause regressions. [#16969]
* [*] Posts: Ampersands are correctly decoded in publishing notices instead of showing as HTML entites. [#16972]
* [***] Adjusted the image size of Theme Images for more optimal download speeds. [#16914]
* [*] Comments and Notifications list are now displayed with a unified design. [#16985]
* [*] Block editor: Add a "featured" banner and ability to set or remove an image as featured. [https://github.com/wordpress-mobile/gutenberg-mobile/pull/3449]

17.9
-----
* [internal] Redirect Terms and service to open the page in an external web view [#16907]
* [internal] Converted Comment model methods to Swift. Should be no functional changes, but could cause regressions. [#16898, #16905, #16908, #16913]
* [*] Enables Support for Global Style Colors with Full Site Editing Themes [#16823]
* [***] Block editor: New Block: Embed block. [https://github.com/wordpress-mobile/gutenberg-mobile/pull/3727]

17.8
-----
* [*] Authors and Contributors can now view a site's Comments via My Site > Comments. [#16783]
* [*] [Jetpack-only] Fix bugs when tapping to notifications
* [*] Fixed some refresh issues with the site follow buttons in the reader. [#16819]
* [*] Block editor: Update loading and failed screens for web version of the editor [https://github.com/wordpress-mobile/gutenberg-mobile/pull/3573]
* [*] Block editor: Handle floating keyboard case - Fix issue with the block selector on iPad. [https://github.com/wordpress-mobile/gutenberg-mobile/pull/3687]
* [**] Block editor: Added color/background customization for text blocks. [https://github.com/WordPress/gutenberg/pull/33250]

17.7
-----
* [***] Added blogging reminders. Choose which days you'd like to be reminded, and we'll send you a notification prompting you to post on your site
* [** Does not apply to Jetpack app] Self hosted sites that do not use Jetpack can now manage (install, uninstall, activate, and deactivate) their plugins [#16675]
* [*] Upgraded the Zendesk SDK to version 5.3.0
* [*] You can now subscribe to conversations by email from Reader lists and articles. [#16599]
* [*] Block editor: Tablet view fixes for inserter button. [https://github.com/wordpress-mobile/gutenberg-mobile/pull/3602]
* [*] Block editor: Tweaks to the badge component's styling, including change of background color and reduced padding. [https://github.com/wordpress-mobile/gutenberg-mobile/pull/3642]
* [***] Block editor: New block Layout grid. [https://github.com/wordpress-mobile/gutenberg-mobile/pull/3513]
* [*] Fixed an issue where the SignUp flow could not be dismissed sometimes. [#16824]

17.6
-----
* [**] Reader Post details: now shows a summary of Likes for the post. Tapping it displays the full list of Likes. [#16628]
* [*] Fix notice overlapping the ActionSheet that displays the Site Icon controls. [#16579]
* [*] Fix login error for WordPress.org sites to show inline. [#16614]
* [*] Disables the ability to open the editor for Post Pages [#16369]
* [*] Fixed an issue that could cause a crash when moderating Comments. [#16645]
* [*] Fix notice overlapping the ActionSheet that displays the QuickStart Removal. [#16609]
* [*] Site Pages: when setting a parent, placeholder text is now displayed for pages with blank titles. [#16661]
* [***] Block Editor: Audio block now available on WP.com sites on the free plan. [https://github.com/wordpress-mobile/gutenberg-mobile/pull/3523]
* [**] You can now create a Site Icon for your site using an emoji. [#16670]
* [*] Fix notice overlapping the ActionSheet that displays the More Actions in the Editor. [#16658]
* [*] The quick action buttons will be hidden when iOS is using a accessibility font sizes. [#16701]
* [*] Block Editor: Improve unsupported block message for reusable block. [https://github.com/wordpress-mobile/gutenberg-mobile/pull/3621]
* [**] Block Editor: Fix incorrect block insertion point after blurring the post title field. [https://github.com/wordpress-mobile/gutenberg-mobile/pull/3640]
* [*] Fixed a crash when sharing photos to WordPress [#16737]

17.5
-----
* [*] Fixed a crash when rendering the Noticons font in rich notification. [#16525]
* [**] Block Editor: Audio block: Add Insert from URL functionality. [https://github.com/wordpress-mobile/gutenberg-mobile/pull/3031]
* [***] Block Editor: Slash command to insert new blocks. [https://github.com/wordpress-mobile/gutenberg-mobile/pull/3250]
* [**] Like Notifications: now displays all users who liked a post or comment. [#15662]
* [*] Fixed a bug that was causing some fonts to become enormous when large text was enabled.
* [*] Fixed scrolling and item selection in the Plugins directory. [#16087]
* [*] Improved large text support in the blog details header in My Sites. [#16521]
* [***] Block Editor: New Block: Reusable block. [https://github.com/wordpress-mobile/gutenberg-mobile/pull/3490]
* [***] Block Editor: Add reusable blocks to the block inserter menu. [https://github.com/wordpress-mobile/gutenberg-mobile/pull/3054]
* [*] Fixed a bug where the web version of the editor did not load when using an account created before December 2018. [#16586]

17.4
-----
* [**] A new author can be chosen for Posts and Pages on multi-author sites. [#16281]
* [*] Fixed the Follow Sites Quick Start Tour so that Reader Search is highlighted. [#16391]
* [*] Enabled approving login authentication requests via push notification while the app is in the foreground. [#16075]
* [**] Added pull-to-refresh to the My Site screen when a user has no sites. [#16241]
* [***] Fixed a bug that was causing uploaded videos to not be viewable in other platforms. [#16548]

17.3
-----
* [**] Fix issue where deleting a post and selecting undo would sometimes convert the content to the classic editor. [#16342]
* [**] Fix issue where restoring a post left the restored post in the published list even though it has been converted to a draft. [#16358]
* [**] Fix issue where trashing a post converted it to Classic content. [#16367]
* [**] Fix issue where users could not leave the username selection screen due to styling issues. [#16380]
* [*] Comments can be filtered to show the most recent unreplied comments from other users. [#16215]
* [*] Fixed the background color of search fields. [#16365]
* [*] Fixed the navigation bar color in dark mode. [#16348]
* [*] Fix translation issues for templates fetched on the site creation design selection screen. [#16404]
* [*] Fix translation issues for templates fetched on the page creation design selection screen. [#16404]
* [*] Fix translation issue for the Choose button on the template preview in the site creation flow. [#16404]
* [***]  Block Editor: New Block: Search Block [#https://github.com/wordpress-mobile/gutenberg-mobile/pull/3210]
* [**]  Block Editor: The media upload options of the Image, Video and Gallery block automatically opens when the respective block is inserted. [https://github.com/wordpress-mobile/gutenberg-mobile/pull/2700]
* [**]  Block Editor: The media upload options of the File and Audio block automatically opens when the respective block is inserted. [https://github.com/wordpress-mobile/gutenberg-mobile/pull/3399]
* [*]  Block Editor: Remove visual feedback from non-interactive bottom-sheet cell sections [https://github.com/wordpress-mobile/gutenberg-mobile/pull/3404]
* [*]  Block Editor: Fixed an issue that was causing the featured image badge to be shown on images in an incorrect manner. [https://github.com/wordpress-mobile/gutenberg-mobile/pull/3494]


17.2
-----

* [**] Added transform block capability [https://github.com/wordpress-mobile/gutenberg-mobile/pull/3321]
* [*] Fixed an issue where some author display names weren't visible for self-hosted sites. [#16297]
* [***] Updated custom app icons. [#16261]
* [**] Removed Site Switcher in the Editor
* [*] a11y: Bug fix: Allow stepper cell to be selected by screenreader [https://github.com/wordpress-mobile/gutenberg-mobile/pull/3362]
* [*] Image block: Improve text entry for long alt text. [https://github.com/WordPress/gutenberg/pull/29670]
* [***] New Block: Jetpack contact info. [https://github.com/wordpress-mobile/gutenberg-mobile/pull/3340]

17.1
-----

* [*] Reordered categories in page layout picker [#16156]
* [*] Added preview device mode selector in the page layout previews [#16141]
* [***] Block Editor: Improved the accessibility of range and step-type block settings. [https://github.com/wordpress-mobile/gutenberg-mobile/pull/3255]
* [**] Block Editor: Added Contact Info block to sites on WPcom or with Jetpack version >= 8.5.
* [**] We updated the app's color scheme with a brighter new blue used throughout. [#16213, #16207]
* [**] We updated the login prologue with brand new content and graphics. [#16159, #16177, #16185, #16187, #16200, #16217, #16219, #16221, #16222]
* [**] We updated the app's color scheme with a brighter new blue used throughout. [#16213, #16207]
* [**] Updated the app icon to match the new color scheme within the app. [#16220]
* [*] Fixed an issue where some webview navigation bar controls weren't visible. [#16257]

17.0
-----
* [internal] Updated Zendesk to latest version. Should be no functional changes. [#16051]
* [*] Reader: fixed an issue that caused unfollowing external sites to fail. [#16060]
* [*] Stats: fixed an issue where an error was displayed for Latest Post Summary if the site had no posts. [#16074]
* [*] Fixed an issue where password text on Post Settings was showing as black in dark mode. [#15768]
* [*] Added a thumbnail device mode selector in the page layout, and use a default setting based on the current device. [#16019]
* [**] Comments can now be filtered by status (All, Pending, Approved, Trashed, or Spam). [#15955, #16110]
* [*] Notifications: Enabled the new view milestone notifications [#16144]
* [***] We updated the app's design, with fresh new headers throughout and a new site switcher in My Site. [#15750]

16.9
-----
* [*] Adds helper UI to Choose a Domain screen to provide a hint of what a domain is. [#15962]
* [**] Site Creation: Adds filterable categories to the site design picker when creating a WordPress.com site, and includes single-page site designs [#15933]
* [**] The classic editor will no longer be available for new posts soon, but this won’t affect editing any existing posts or pages. Users should consider switching over to the Block Editor now. [#16008]
* [**] Reader: Added related posts to the bottom of reader posts
* [*] Reader: We redesigned the recommended topics section of Discover
* [*] Reader: Added a way to discover new topics from the Manage Topics view
* [*] P2 users can create and share group invite links via the Invite Person screen under the People Management feature. [#16005]
* [*] Fixed an issue that prevented searching for plugins and the Popular Plugins section from appearing: [#16070]
* [**] Stories: Fixed a video playback issue when recording on iPhone 7, 8, and SE devices. [#16109]
* [*] Stories: Fixed a video playback issue when selecting an exported Story video from a site's library. [#16109]

16.8.1
-----

* [**] Stories: Fixed an issue which could remove content from a post when a new Story block was edited. [#16059]

16.8
-----
* [**] Prevent deleting published homepages which would have the effect of breaking a site. [#15797]
* [**] Prevent converting published homepage to a draft in the page list and settings which would have the effect of breaking a site. [#15797]
* [*] Fix app crash when device is offline and user visits Notification or Reader screens [#15916]
* [*] Under-the-hood improvements to the Reader Stream, People Management, and Sharing Buttons [#15849, #15861, #15862]
* [*] Block Editor: Fixed block mover title wording for better clarity from 'Move block position' to 'Change block position'. [https://github.com/wordpress-mobile/gutenberg-mobile/pull/3049]
* [**] Block Editor: Add support for setting Cover block focal point. [https://github.com/wordpress-mobile/gutenberg-mobile/pull/3028]
* [**] Prevent converting published homepage to a draft in the page list and editor's status settings which would have the effect of breaking a site. [#15797]
* [*] Prevent selection of unpublished homepages the homepage settings which would have the effect of breaking a site. [#15885]
* [*] Quick Start: Completing a step outside of a tour now automatically marks it as complete. [#15712]
* [internal] Site Comments: updated UI. Should be no functional changes. [#15944]
* [***] iOS 14 Widgets: new This Week Widgets to display This Week Stats in your home screen. [#15844]
* [***] Stories: There is now a new Story post type available to quickly and conveniently post images and videos to your blog.

16.7
-----
* [**] Site Creation: Adds the option to choose between mobile, tablet or desktop thumbnails and previews in the home page design picker when creating a WordPress.com site [https://github.com/wordpress-mobile/WordPress-iOS/pull/15688]
* [*] Block Editor: Fix issue with uploading media after exiting the editor multiple times [https://github.com/wordpress-mobile/WordPress-iOS/pull/15656].
* [**] Site Creation: Enables dot blog subdomains for each site design. [#15736]
* [**] Reader post card and post details: added ability to mark a followed post as seen/unseen. [#15638, #15645, #15676]
* [**] Reader site filter: show unseen post count. [#15581]
* [***] Block Editor: New Block: Audio [https://github.com/wordpress-mobile/gutenberg-mobile/pull/2854, https://github.com/wordpress-mobile/gutenberg-mobile/pull/3070]
* [**] Block Editor: Add support for setting heading anchors [https://github.com/wordpress-mobile/gutenberg-mobile/pull/2947]
* [**] Block Editor: Disable Unsupported Block Editor for Reusable blocks [https://github.com/wordpress-mobile/gutenberg-mobile/pull/3067]
* [**] Block Editor: Add proper handling for single use blocks such as the more block [https://github.com/wordpress-mobile/gutenberg-mobile/pull/3042]
* [*] Reader post options: fixed an issue where the options in post details did not match those on post cards. [#15778]
* [***] iOS 14 Widgets: new All Time Widgets to display All Time Stats in your home screen. [#15771, #15794]
* [***] Jetpack: Backup and Restore is now available, depending on your sites plan you can now restore your site to a point in time, or download a backup file. [https://github.com/wordpress-mobile/WordPress-iOS/issues/15191]
* [***] Jetpack: For sites that have Jetpack Scan enabled you will now see a new section that allows you to scan your site for threats, as well as fix or ignore them. [https://github.com/wordpress-mobile/WordPress-iOS/issues/15190]
* [**] Block Editor: Make inserter long-press options "add to beginning" and "add to end" always available. [https://github.com/wordpress-mobile/gutenberg-mobile/pull/3074]
* [*] Block Editor: Fix crash when Column block width attribute was empty. [https://github.com/WordPress/gutenberg/pull/29015]

16.6
-----
* [**] Activity Log: adds support for Date Range and Activity Type filters. [https://github.com/wordpress-mobile/WordPress-iOS/issues/15192]
* [*] Quick Start: Removed the Browse theme step and added guidance for reviewing pages and editing your Homepage. [#15680]
* [**] iOS 14 Widgets: new Today Widgets to display your Today Stats in your home screen.
* [*] Fixes an issue where the submit button was invisible during the domain registration flow.

16.5
-----

* [*] In the Pages screen, the options to delete posts are styled to reflect that they are destructive actions, and show confirmation alerts. [#15622]
* [*] In the Comments view, overly-large twemoji are sized the same as Apple's emoji. [#15503]
* [*] Reader 'P2s': added ability to filter by site. [#15484]
* [**] Choose a Domain will now return more options in the search results, sort the results to have exact matches first, and let you know if no exact matches were found. [#15482]
* [**] Page List: Adds duplicate page functionality [#15515]
* [*] Invite People: add link to user roles definition web page. [#15530]
* [***] Block Editor: Cross-post suggestions are now available by typing the + character (or long-pressing the toolbar button labelled with an @-symbol) in a post on a P2 site [#15139]
* [***] Block Editor: Full-width and wide alignment support for Columns (https://github.com/wordpress-mobile/gutenberg-mobile/pull/2919)
* [**] Block Editor: Image block - Add link picker to the block settings and enhance link settings with auto-hide options (https://github.com/wordpress-mobile/gutenberg-mobile/pull/2841)
* [*] Block Editor: Fix button link setting, rel link will not be overwritten if modified by the user (https://github.com/wordpress-mobile/gutenberg-mobile/pull/2894)
* [**] Block Editor: Added move to top/bottom when long pressing on respective block movers (https://github.com/wordpress-mobile/gutenberg-mobile/pull/2872)
* [**] Reader: Following now only shows non-P2 sites. [#15585]
* [**] Reader site filter: selected filters now persist while in app.[#15594]
* [**] Block Editor: Fix crash in text-based blocks with custom font size [https://github.com/WordPress/gutenberg/pull/28121]

16.4
-----

* [internal] Removed unused Reader files. Should be no functional changes. [#15414]
* [*] Adjusted the search box background color in dark mode on Choose a domain screen to be full width. [https://github.com/wordpress-mobile/WordPress-iOS/pull/15419]
* [**] Added shadow to thumbnail cells on Site Creation and Page Creation design pickers to add better contrast [https://github.com/wordpress-mobile/WordPress-iOS/pull/15418]
* [*] For DotCom and Jetpack sites, you can now subscribe to comments by tapping the "Follow conversation" button in the Comments view. [#15424]
* [**] Reader: Added 'P2s' stream. [#15442]
* [*] Add a new P2 default site icon to replace the generic default site icon. [#15430]
* [*] Block Editor: Fix Gallery block uploads when the editor is closed. [#15457]
* [*] Reader: Removes gray tint from site icons that contain transparency (located in Reader > Settings > Followed sites). [#15474]
* [*] Prologue: updates site address button to say "Enter your existing site address" to reduce confusion with site creation actions. [#15481]
* [**] Posts List: Adds duplicate post functionality [#15460]
* [***] Block Editor: New Block: File [https://github.com/wordpress-mobile/gutenberg-mobile/pull/2835]
* [*] Reader: Removes gray tint from site icons that contain transparency (located in Reader > Settings > Followed sites).
* [*] Block Editor: Remove popup informing user that they will be using the block editor by default [#15492]
* [**] Fixed an issue where the Prepublishing Nudges Publish button could be cut off smaller devices [#15525]

16.3
-----
* [***] Login: Updated to new iOS 14 pasteboard APIs for 2FA auto-fill. Pasteboard prompts should be less intrusive now! [#15454]
* [***] Site Creation: Adds an option to pick a home page design when creating a WordPress.com site. [multiple PRs](https://github.com/search?q=repo%3Awordpress-mobile%2FWordPress-iOS+++repo%3Awordpress-mobile%2FWordPress-iOS-Shared+repo%3Awordpress-mobile%2FWordPressUI-iOS+repo%3Awordpress-mobile%2FWordPressKit-iOS+repo%3Awordpress-mobile%2FAztecEditor-iOS+is%3Apr+closed%3A%3C2020-11-17+%22Home+Page+Picker%22&type=Issues)

* [**] Fixed a bug where @-mentions didn't work on WordPress.com sites with plugins enabled [#14844]
* [***] Site Creation: Adds an option to pick a home page design when creating a WordPress.com site. [multiple PRs](https://github.com/search?q=repo%3Awordpress-mobile%2FWordPress-iOS+++repo%3Awordpress-mobile%2FWordPress-iOS-Shared+repo%3Awordpress-mobile%2FWordPressUI-iOS+repo%3Awordpress-mobile%2FWordPressKit-iOS+repo%3Awordpress-mobile%2FAztecEditor-iOS+is%3Apr+closed%3A%3C2020-11-30+%22Home+Page+Picker%22&type=Issues)
* [*] Fixed an issue where `tel:` and `mailto:` links weren't launching actions in the webview found in Reader > post > more > Visit. [#15310]
* [*] Reader bug fix: tapping a telephone, sms or email link in a detail post in Reader will now respond with the correct action. [#15307]
* [**] Block Editor: Button block - Add link picker to the block settings [https://github.com/WordPress/gutenberg/pull/26206]
* [***] Block Editor: Adding support for selecting different unit of value in Cover and Columns blocks [https://github.com/WordPress/gutenberg/pull/26161]
* [*] Block Editor: Fix theme colors syncing with the editor [https://github.com/WordPress/gutenberg/pull/26821]
* [*] My Site > Settings > Start Over. Correcting a translation error in the detailed instructions on the Start Over view. [#15358]

16.2
-----
* [**] Support contact email: fixed issue that prevented non-alpha characters from being entered. [#15210]
* [*] Support contact information prompt: fixed issue that could cause the app to crash when entering email address. [#15210]
* [*] Fixed an issue where comments viewed in the Reader would always be italicized.
* [**] Jetpack Section - Added quick and easy access for all the Jetpack features (Stats, Activity Log, Jetpack and Settings) [#15287].
* [*] Fixed a display issue with the time picker when scheduling posts on iOS 14. [#15392]

16.1
-----
* [***] Block Editor: Adds new option to select from a variety of predefined page templates when creating a new page for a Gutenberg site.
* [*] Fixed an issue that was causing the refresh control to show up on top of the list of sites. [https://github.com/wordpress-mobile/WordPress-iOS/pull/15136]
* [***] The "Floating Action Button" now appears on the list of posts and pages for quick and convenient creation. [https://github.com/wordpress-mobile/WordPress-iOS/pull/15149l]

16.0
-----
* [***] Block Editor: Full-width and wide alignment support for Video, Latest-posts, Gallery, Media & text, and Pullquote block. [https://github.com/wordpress-mobile/gutenberg-mobile/pull/2605]
* [***] Block Editor: Fix unsupported block bottom sheet is triggered when device is rotated. [https://github.com/wordpress-mobile/gutenberg-mobile/pull/2710]
* [***] Block Editor: Unsupported Block Editor: Fixed issue when cannot view or interact with the classic block on Jetpack site. [https://github.com/wordpress-mobile/gutenberg-mobile/pull/2709]
* [**] Reader: Select interests is now displayed under the Discover tab. [#15097]
* [**] Reader: The reader now displays site recommendations in the Discover feed [#15116]
* [***] Reader: The new redesigned Reader detail shows your post as beautiful as ever. And if you add a featured image it would be twice as beautiful! [#15107]

15.9
-----
* [*] Fixed issue that caused duplicate views to be displayed when requesting a login link. [#14975]
* [internal] Modified feature flags that show unified Site Address, Google, Apple, WordPress views and iCloud keychain login. Could cause regressions. [#14954, #14969, #14970, #14971, #14972]
* [*] Fixed an issue that caused page editor to become an invisible overlay. [#15012]
* [**] Block Editor: Increase tap-target of primary action on unsupported blocks. [https://github.com/wordpress-mobile/gutenberg-mobile/pull/2608]
* [***] Block Editor: On Jetpack connected sites, Unsupported Block Editor can be enabled via enabling Jetpack SSO setting directly from within the missing block alert. [https://github.com/wordpress-mobile/gutenberg-mobile/pull/2610]
* [***] Block Editor: Add support for selecting user's post when configuring the link [https://github.com/wordpress-mobile/gutenberg-mobile/pull/2484]
* [*] Reader: Fixed an issue that resulted in no action when tapping a link with an anchor. [#15027]
* [***] Block Editor: Unsupported Block Editor: Fixed issue when cannot view or interact with the classic block on Jetpack sites [https://github.com/wordpress-mobile/gutenberg-mobile/issues/2695]

15.8
-----
* [*] Image Preview: Fixes an issue where an image would be incorrectly positioned after changing device orientation.
* [***] Block Editor: Full-width and wide alignment support for Group, Cover and Image block [https://github.com/wordpress-mobile/gutenberg-mobile/pull/2559]
* [**] Block Editor: Add support for rounded style in Image block [https://github.com/wordpress-mobile/gutenberg-mobile/pull/2591]
* [*] Fixed an issue where the username didn't display on the Signup Epilogue after signing up with Apple and hiding the email address. [#14882]
* [*] Login: display correct error message when the max number of failed login attempts is reached. [#14914]
* [**] Block Editor: Fixed a case where adding a block made the toolbar jump [https://github.com/WordPress/gutenberg/pull/24573]

15.7
-----
* [**] Updated UI when connecting a self-hosted site from Login Epilogue, My Sites, and Post Signup Interstitial. (#14742)
* [**] You can now follow conversations for P2 sites
* [**] Block Editor: Block settings now immediately reflect changes from menu sliders.
* [**] Simplified authentication and updated UI.(#14845, #14831, #14825, #14817).
       Now when an email address is entered, the app automatically determines the next step and directs the user accordingly. (i.e. signup or login with the appropriate login view).
* [**] Added iCloud Keychain login functionality. (#14770)
* [***] Reader: We’re introducing a new Reader experience that allows users to tailor their Discover feed to their chosen interests.
* [*] Media editing: Reduced memory usage when marking up an image, which could cause a crash.
* [**] Block Editor: Fixed Dark Mode transition for editor menus.

15.6
-----
* [***] Block Editor: Fixed empty text fields on RTL layout. Now they are selectable and placeholders are visible.
* [**] Block Editor: Add settings to allow changing column widths
* [**] Block Editor: Media editing support in Gallery block.
* [**] Updated UI when logging in with a Site Address.
* [**] Updated UI when logging in/signing up with Apple.
* [**] Updated UI when logging in/signing up with Google.
* [**] Simplified Google authentication. If signup is attempted with an existing WordPress account, automatically redirects to login. If login is attempted without a matching WordPress account, automatically redirects to signup.
* [**] Fixes issue where the stats were not updating when switching between sites in My Sites.
* [*] Block Editor: Improved logic for creating undo levels.
* [*] Social account login: Fixed an issue that could have inadvertently linked two social accounts.

15.5
-----
* [*] Reader: revamped UI for your site header.
* [***] Block Editor: New feature for WordPress.com and Jetpack sites: auto-complete username mentions. An auto-complete popup will show up when the user types the @ character in the block editor.
* [*] Block Editor: Media editing support in Cover block.
* [*] Block Editor: Fixed a bug on the Heading block, where a heading with a link and string formatting showed a white shadow in dark mode.

15.4
-----
 * [**] Fixes issue where the new page editor wouldn't always show when selected from the "My Site" page on iOS versions 12.4 and below.
 * [***] Block Editor: Media editing support in Media & Text block.
 * [***] Block Editor: New block: Social Icons
 * [*] Block Editor: Cover block placeholder is updated to allow users to start the block with a background color
 * [**] Improved support for the Classic block to give folks a smooth transition from the classic editor to the block editor

15.3
-----
* [***] Block Editor: Adds Copy, Cut, Paste, and Duplicate functionality to blocks
* [***] Block Editor: Users can now individually edit unsupported blocks found in posts or pages. Not available on selfhosted sites or sites defaulting to classic editor.
* [*] Block Editor: Improved editor loading experience with Ghost Effect.

15.2
----
* [*] Block editor: Display content metrics information (blocks, words, characters count).
* [*] Fixed a crash that results in navigating to the block editor quickly after logging out and immediately back in.
* [***] Reader content improved: a lot of fixes in how the content appears when you're reading a post.
* [**] A site's title can now be changed by tapping on the title in the site detail screen.
* [**] Added a new Quick Start task to set a title for a new site.
* [**] Block editor: Add support for customizing gradient type and angle in Buttons and Cover blocks.

-----

15.1
-----
* [**] Block Editor: Add support to upload videos to Cover Blocks after the editor has closed.
* [*] Block Editor: Display the animation of animated GIFs while editing image blocks.
* [**] Block editor: Adds support for theme colors and gradients.
* [*] App Settings: Added an app-level toggle for light or dark appearance.
* [*] Fix a bug where the Latest Post date on Insights Stats was being calculated incorrectly.
* Block editor: [*] Support for breaking out of captions/citation authors by pressing enter on the following blocks: image, video, gallery, quote, and pullquote.
* Block editor: [**] Adds editor support for theme defined colors and theme defined gradients on cover and button blocks.
* [*] Fixed a bug where "Follow another site" was using the wrong steps in the "Grow Your Audience" Quick Start tour.
* [*] Fix a bug where Quick Start completed tasks were not communicated to VoiceOver users.
* [**] Quick Start: added VoiceOver support to the Next Steps section.
* [*] Fixed a bug where the "Publish a post" Quick Start tour didn't reflect the app's new information architecture
* [***] Free GIFs can now be added to the media library, posts, and pages.
* [**] You can now set pages as your site's homepage or posts page directly from the Pages list.
* [**] Fixed a bug that prevented some logins via 'Continue with Apple'.
* [**] Reader: Fixed a bug where tapping on the more menu may not present the menu
* [*] Block editor: Fix 'Take a Photo' option failing after adding an image to gallery block

15.0
-----
* [**] Block editor: Fix media upload progress when there's no connection.
* [*] Fix a bug where taking a photo for your user gravatar got you blocked in the crop screen.
* Reader: Updated card design
* [internal] Logging in via 'Continue with Google' has changes that can cause regressions. See https://git.io/Jf2LF for full testing details.
* [***] Block Editor: New block: Verse
* [***] Block Editor: Trash icon that is used to remove blocks is moved to the new menu reachable via ellipsis button in the block toolbar
* [**] Block Editor: Add support for changing overlay color settings in Cover block
* [**] Block Editor: Add enter/exit animation in FloatingToolbar
* [**] Block Editor: Block toolbar can now collapse when the block width is smaller than the toolbar content
* [**] Block Editor: Tooltip for page template selection buttons
* [*] Block Editor: Fix merging of text blocks when text had active formatting (bold, italic, strike, link)
* [*] Block Editor: Fix button alignment in page templates and make strings consistent
* [*] Block Editor: Add support for displaying radial gradients in Buttons and Cover blocks
* [*] Block Editor: Fix a bug where it was not possible to add a second image after previewing a post
* [internal] Signing up via 'Continue with Google' has changes that can cause regressions. See https://git.io/JfwjX for full testing details.
* My Site: Add support for setting the Homepage and Posts Page for a site.

14.9
-----
* Streamlined navigation: now there are fewer and better organized tabs, posting shortcuts and more, so you can find what you need fast.
* My Site: the "Add Posts and Pages" features has been moved. There is a new "Floating Action Button" in "My Site" that lets you create a new post or page without having to navigate to another screen.
* My Site: the "Me" section has been moved. There is a new button on the top right of "My Site" that lets you access the "Me" section from there.
* Reader: revamped UI with a tab bar that lets you quickly switch between sections, and filtering and settings panes to easily access and manage your favorite content.
* [internal] the "Change Username" on the Signup Epilogue screen has navigation changes that can cause regressions. See https://git.io/JfGnv for testing details.
* [internal] the "3 button view" (WP.com email, Google, SIWA, Site Address) presented after pressing the "Log In" button has navigation changes that can cause regressions. See https://git.io/JfZUV for testing details.
* [**] Support the superscript and subscript HTML formatting on the Block Editor and Classic Editor.
* [**] Block editor: Support for the pullquote block.
* [**] Block editor: Fix the icons and buttons in Gallery, Paragraph, List and MediaText block on RTL mode.
* [**] Block editor: Update page templates to use new blocks.
* [**] Block editor: Fix a crash when uploading new videos on a video block.
* [**] Block Editor: Add support for changing background and text color in Buttons block
* [internal] the "enter your password" screen has navigation changes that can cause regressions. See https://git.io/Jfl1C for full testing details.
* Support the superscript and subscript HTML formatting on the Block Editor and Classic Editor.
* [***] You can now draw on images to annotate them using the Edit image feature in the post editor.
* [*] Fixed a bug on the editors where changing a featured image didn't trigger that the post/page changed.

14.8.1
-----
* Fix adding and removing of featured images to posts.

14.8
-----
* Block editor: Prefill caption for image blocks when available on the Media library
* Block editor: New block: Buttons. From now you’ll be able to add the individual Button block only inside the Buttons block
* Block editor: Fix bug where whitespaces at start of text blocks were being removed
* Block editor: Add support for upload options in Cover block
* Block editor: Floating toolbar, previously located above nested blocks, is now placed at the bottom of the screen
* Block editor: Fix the icons in FloatingToolbar on RTL mode
* Block editor: Fix Quote block so it visually reflects selected alignment
* Block editor: Fix bug where buttons in page templates were not rendering correctly on web
* Block editor: Remove Subscription Button from the Blog template since it didn't have an initial functionality and it is hard to configure for users.
* [internal] the "send magic link" screen has navigation changes that can cause regressions. See https://git.io/Jfqiz for testing details.
* Updated UI for Login and Signup epilogues.
* Fixes delayed split view resizing while rotating your device.

14.7
-----
* Classic Editor: Fixed action sheet position for additional Media sources picker on iPad
* [internal] the signup flow using email has code changes that can cause regressions. See https://git.io/JvALZ for testing details.
* [internal] Notifications tab should pop to the root of the navigation stack when tapping on the tab from within a notification detail screen. See https://git.io/Jvxka for testing details.
* Classic and Block editor: Prefill caption for image blocks when available on the Media library.
* [internal] the "login by email" flow and the self-hosted login flow have code changes that can cause regressions. See https://git.io/JfeFN for testing details.
* Block editor: Disable ripple effect in all BottomSheet's controls.
* Block editor: New block: Columns
* Block editor: New starter page template: Blog
* Block editor: Make Starter Page Template picker buttons visible only when the screen height is enough
* Block editor: Fix a bug which caused to show URL settings modal randomly when changing the device orientation multiple times during the time Starter Page Template Preview is open
* [internal] the login by email flow and the self-hosted login flow have code changes that can cause regressions. See https://git.io/JfeFN for testing details.
* Updated the appearance of the login and signup buttons to make signup more prominent.
* [internal] the navigation to the "login by site address" flow has code changes that can cause regressions. See https://git.io/JfvP9 for testing details.
* Updated site details screen title to My Site, to avoid duplicating the title of the current site which is displayed in the screen's header area.
* You can now schedule your post, add tags or change the visibility before hitting "Publish Now" — and you don't have to go to the Post Settings for this!

* Login Epilogue: fixed issue where account information never stopped loading for some self-hosted sites.
* Updated site details screen title to My Site, to avoid duplicating the title of the current site which is displayed in the screen's header area.

14.6
-----
* [internal] the login flow with 2-factor authentication enabled has code changes that can cause regressions. See https://git.io/Jvdil for testing details.
* [internal] the login and signup Magic Link flows have code changes that could cause regressions. See https://git.io/JvSD6 and https://git.io/Jvy4P for testing details.
* [internal] the login and signup Magic Link flows have code changes that can cause regressions. See https://git.io/Jvy4P for testing details.
* [internal] the login and signup Continue with Google flows have code changes that can cause regressions. See https://git.io/JvypB for testing details.
* Notifications: Fix layout on screens with a notch.
* Post Commenting: fixed issue that prevented selecting an @ mention suggestion.
* Fixed an issue that could have caused the app to crash when accessing Site Pages.
* Site Creation: faster site creation, removed intermediate steps. Just select what kind of site you'd like, enter the domain name and the site will be created.
* Post Preview: Increase Post and Page Preview size on iPads running iOS 13.
* Block editor: Added the Cover block
* Block editor: Removed the dimming effect on unselected blocks
* Block editor: Add alignment options for Heading block
* Block editor: Implemented dropdown toolbar for alignment toolbar in Heading, Paragraph, Image, MediaText blocks
* Block Editor: When editing link settings, tapping the keyboard return button now closes the settings panel as well as closing the keyboard.
* Fixed a crash when a blog's URL became `nil` from a Core Data operation.
* Added Share action to the more menu in the Posts list
* Period Stats: fix colors when switching between light and dark modes.
* Media uploads from "Other Apps": Fixed an issue where the Cancel button on the document picker/browser was not showing up in Light Mode.
* Fix a crash when accessing Blog Posts from the Quick Actions button on iPads running iOS 12 and below.
* Reader post detail: fix colors when switching between light and dark modes.
* Fixed an issue where Continue with Apple button wouldn't respond after Jetpack Setup > Sign up flow completed.


14.5
-----
* Block editor: New block: Latest Posts
* Block editor: Fix Quote block's left border not being visible in Dark Mode
* Block editor: Added Starter Page Templates: when you create a new page, we now show you a few templates to get started more quickly.
* Block editor: Fix crash when pasting HTML content with embeded images on paragraphs
* Post Settings: Fix issue where the status of a post showed "Scheduled" instead of "Published" after scheduling before the current date.
* Stats: Fix background color in Dark Mode on wider screen sizes.
* Post Settings: Fix issue where the calendar selection may not match the selected date when site timezone differs from device timezone.
* Dark Mode fixes:
  - Border color on Search bars.
  - Stats background color on wider screen sizes.
  - Media Picker action bar background color.
  - Login and Signup button colors.
  - Reader comments colors.
  - Jetpack install flow colors.
* Reader: Fix toolbar and search bar width on wider screen sizes.
* Updated the Signup and Login Magic Link confirmation screen advising the user to check their spam/junk folder.
* Updated appearance of Google login/signup button.
* Updated appearance of Apple login/signup button.

14.4.1
-----
* Block Editor: Fix crash when inserting a Button Block.

14.4
-----
* Post Settings: Fixes the displayed publish date of posts which are to be immediately published.

14.3
-----
* Aztec and Block Editor: Fix the presentation of ordered lists with large numbers.
* Added Quick Action buttons on the Site Details page to access the most frequently used parts of a site.
* Block editor: Add support for changing image sizes in Image blocks
* Block editor: Add support for upload options in Gallery block
* Block editor: Added the Button block
* Block editor: Added the Group block
* Block editor: Add scroll support inside block picker and block settings
* Block editor: Fix issue where adding emojis to the post title added strong HTML elements to the title of the post
* Block editor: Fix issue where alignment of paragraph blocks was not always being respected when splitting the paragraph or reading the post's html content.
* Block editor: We’ve introduced a new toolbar that floats above the block you’re editing, which makes navigating your blocks easier — especially complex ones.

* Block editor: Add support for upload options in Gallery block
* Aztec and Block Editor: Fix the presentation of ordered lists with large numbers.
* Added Quick Action buttons on the Site Details page to access the most frequently used parts of a site.
* Post Settings: Adjusts the weekday symbols in the calendar depending on Regional settings.


14.2
-----
* Comment Editing: Fixed a bug that could cause the text selection to be on the wrong line
* Comments: Fixed an bug that could cause HTML markup to be displayed in the comment content
* Media editing: You can now crop, zoom in/out and rotate images that are inserted or being inserted in a post.
* Post Preview: Added a new Desktop preview mode on iPhone and Mobile preview on iPad when previewing posts or pages.
* Post Preview: Added new navigation, "Open in Safari" and Share options when previewing posts or pages.
* Block editor: Long-press Inserter icon to show options to add before/after
* Block editor: Retry displaying image when connectivity restores
* Block editor: Show an "Edit" button overlay on selected image blocks
* Block editor: Add support for image size options in the gallery block
* Signup and Login: signup or login via magic link now supports multiple email clients.
                    Tapping on the "Open Email" button will present a list of installed email client to choose from.
* Posts: Fixed a bug that could disable comments on a draft post when previewing that post.
* Reader: Fixed an issue where a new comment may not appear.
* Reader: Added Post Reblogging feature. You can now reblog a post from the reader to your site(s). There is a new "reblog" button in the post action bar.
          Tapping on it allows to choose the site where to post, and opens the editor of your choice with pre-populated content from the original post.
* Fixed a bug that was causing the app to crash when the user tapped "Retry" on Post List

14.1
-----
* Fixes a bug that could cause some web page previews to remain unauthenticated even after logging in.
* Stats: added a This Week widget to display Views for the past week.
* Block Editor: Reduced padding around text on Rich Text based blocks.
* Block Editor: New block "Shortcode". You can now create and edit Shortcode blocks in the editor.
* Publicize: connecting with Facebook is working again.
* Web Views: the title and button colors in the header of web views was grey, and is now white.

14.0
-----
* Stats: Updated default cards for the Insights view.
* Fixed a bug that displayed incorrect time stamps for scheduled posts.
* Post Settings: Added a new Calendar picker to select a Post's publish date
* Fixed bugs with the "Save as Draft" action extension's navigation bar colors and iPad sizing in iOS 13.
* Fixes appearance issues with navigation bar colors when logged out of the app.
* Fixed a bug that was causing the App to crash when the user tapped on certain notifications.
* Block Editor: Hide image size selection options when image is a url
* Block Editor: Fix displaying placeholder for images
* Block Editor: Fix crash on undo
* Block Editor: Fix styling on navigation UI
* Block Editor: Fix a focus issue
* Fixed a bug that displayed incorrect time stamps for scheduled posts.
* Post Settings: Added a new Calendar picker to select a Post's publish date
* Comment: Add ability to comment in fullscreen
* Stats: fixed issue that could cause incorrect Stats to be displayed when viewing Stats from a widget.
* Stats Today widgets: large numbers are now abbreviated.
* Fixed a bug where files imported from other apps were being renamed to a random name.
* Fixes a crash that could happen in the notifications tab.

13.9
-----
* Stats: added a Today widget to display All-Time stats.
* Block Editor: New block "Gallery". You can now create image galleries using WordPress Media library.
* Block Editor: Fix crash dismissing bottom-sheet after device rotation.
* Block Editor: Add support for changing Settings in the List Block.
* Block Editor: Add support for Video block settings.
* Quick Start: fixed issue that caused 'Follow other sites' tour to not be marked complete.
* Fixed a bug that was causing the App to crash when the user tapped on certain notifications.

13.8
-----
* When a post has an autosave, the autosave version can be loaded into the editor.
* Support: Fix issue that caused 'Message failed to send' error.
* WebView: Fix iOS 13 crash with popover.
* Fixed an issue where the Me screen would sometimes be blank.
* Block editor: New Spacer block to create white space between two blocks.
* Block editor: Images from Image Block can now be previewed full screen by tapping on them.
* Fixed an issue that caused logging in with a 2FA Google account to fail.
* Sign in with Apple: now supports logging in with 2FA enabled on linked WordPress accounts.
* Stats: Fixed issue that caused incorrect data to be displayed.

13.7
-----
* Updated the mobile apps blog address to a non-retired blog.
* Block editor: Added option to insert images from "Free Photo Library".
* Block editor: Fix issue where the keyboard would not capitalize sentences correctly on some cases
* Block editor: Add alignment to paragraph blocks
* Fixed a bug that made comment moderation fail on the first attempt for self-hosted sites.
* Stats Refresh: Stats will reload when the application will move to foreground state.
* Stats: each Period and Post stat now loads independently.
* Block editor: Added support for the preformatted block.
* Stats Today widget: updated design and enabled expanding.

* Block editor: Added option to insert images from "Free Photo Library" and "Other Apps".

13.6
-----
* Fixed a bug that was not submiting posts for review
* Better support for creating or editing posts while offline. Posts can be saved while offline and they will be automatically uploaded (or published) when the device is back online.
* Support: fix issue where issues could be created via Help Center search without setting a contact email.

* Me view: fix issue where view was blank when logging in with a self-hosted site.
* Block Editor: Added support for image alignment options.

13.5
-----
* Block editor: Fix issue when "New Photo Post" shortcut won't add the selected photo to the post.
* Block editor: Add Link Target (Open in new tab) to Image Block settings.
* Block editor: DarkMode improvements.
* Block editor: New block "Media & Text".
* Block Editor: Fix issue where the block inserter layout wasn't correct after device rotation.
* Dark Mode: General improvements
* Stats: each Insight stat now loads independently.
* Stats: added ability to customize Insights.

13.4.1
-----
Post Settings: Fixed a crash with featured image.
Removed Giphy as a media source due to changes in their SDK.

13.4
-----
* Sign In With Apple: if the Apple ID has been disconnected from the WordPress app, log out the account.
* Sign In With Apple: if the Apple ID has been disconnected from the WordPress app, log out the account on app launch.
* Dark Mode: General improvements
* Share Extension: Fixed the text view content inset

* Universal links: Pass back to Safari if we can't handle a URL.
* Sign In With Apple: fixed issue with re-logging in on an existing WP account.
* Block editor: Fix a bug on iOS 13.0 were tapping on a link opens Safari
* Block editor: Fix a link editing issue, where trying to add a empty link at the start of another link would remove the existing link.

13.3
-----
* Block editor: Add rich text styling to video captions
* Block editor: Blocks that would be replaced are now hidden when add block bottom sheet displays
* Block editor: Tapping on empty editor area now always inserts new block at end of post
* Block editor: Fixed a performance issue that caused a freeze in the editor with long text content.
* Dark Mode: Fixed colors in rich notifications
* Reader: Fixed issue with links opening while scrolling in reader posts and comments.

13.2
-----
* When Log In is selected, all available options are displayed.
* Shows an alert instead of showing a new screen for facebook publicize error.

13.1
-----
* Moved Notification Settings from the Me tab to the Notifications tab.
* Account Settings: added the ability to change the username.
* Stats: added File Downloads to period stats.
* Stats Periods: Fixed an issue that made the Post stats title button unable.
* Adds a Publish Now action to posts in the posts list.
* Stats Periods: Fixed a bug that affected the header date when the site and the device timezones were different.
* My Sites: Fixed a problem where some sites would appear duplicated.

* Stats Periods: Fixed an issue that made the Post stats title button unable.
* Stats Periods: Fixed a bug that affected the header date when the site and the device timezones were different.
* Adds a Publish Now action to posts in the posts list.
* My Sites: Fixed a problem where some sites would appear duplicated.

13.0
-----
* Stats: now use site timezone instead of device.
* Improved color scheme consistency.
* Post Stats: date bar no longer goes prior to earliest date available.
* Block editor: Adding a block from the post title now shows the add block here indicator.
* Block editor: Deselect post title any time a block is added
* Block editor: Auto-enabled upon first open of a block post, unless opted out in v12.9.
* Block editor: You can now enable and disable the block editor on a per-site basis.

12.9
-----
* Offline support: Create Post is now available from empty results view in offline mode.
* Post Preview: Displaying preview generation status in navigation bar instead of a
                blocking spinner.
* Block editor: Tapping on an empty editor area will create a new paragraph block
* Block editor: Fix content loss issue when loading unsupported blocks containing inner blocks.
* Block editor: Adding a block from the Post Title now inserts the block at the top of the Post.
* Stats Insights: Fixed issue that prevented some stats from showing for low volume sites.

12.8
-----
* Stats Insights: New two-column layout for Follower Totals stats.
* Stats Periods: Countries Map added in countries section.
* Updated copy for preview unavailable screen
* Stats Insights: New two-column layout for This Year stats.
* Stats Insights: added details option for This Year stats.
* Stats Insights: New two-column layout for Most Popular Time stats.
* Stats: modified appearance of empty charts.
* Stats Insights: Fixed issue where refreshing would sometimes clear the stats.
* Stats overview chart: Fixed issue with legend location on iOS 11.
* Stats Periods: Fixed crash when the Countries map displayed one country only
* Added a selection of user customizable app icons. Change it via Me > App Settings > App Icon.
* Update the app's colors using the Muriel color palette.
* Stats Periods detail views: Fixed an issue where rotation would truncate data.
* Stats Periods: Fixed an issue when a period interval was selected.

12.7
-----
* Block Editor: Video, Quote and More blocks are available now.
* Post Settings: Setting a Featured Image on a Post/Site should now work better in poor network conditions.
* Offline Improvements: Posts that failed to upload due to connectivity issues will be auto-uploaded.
* Block Editor: Copy/Paste of text with attributes( bold, italic, ...) will be respected on the editor.
* Block Editor: Updated color scheme.
* Block Editor: Nested lists are now available on the toolbar.
* Post Settings: Setting a Featured Image on a Post/Site should now work better in poor netowrk conditions.
* Stats Insights: New two-column layout for All-Time stats.
* Stats Insights: New two-column layout for Today stats.
* Post preview: Fixed issue with preview for self hosted sites not working.

12.6
-----
* Block Editor: Added UI to display a warning when a block has invalid content.
* Block Editor: Fixed issue with link settings where “Open in New Tab” was always OFF on open.
* Removed the limit of number of photos that can be shared from other apps.
* Account Settings Primary Site now shows the site domain if the site has no name.
* The app now launches a bit more quickly.
* Added a list of third-party library acknowledgements.
* Updated messaging experience for a reply upload result.
* Stats: Fixed an issue where chart axes may be formatted incorrectly in some locales.

12.5
-----
* Fixed Notices sometimes showing behind the keyboard
* Implemented Domain Credit feature
* Implemented auto saving a post on preview
* The app now launches a bit more quickly.
* Fixed broken images in posts created by the share extension.
* Deprecated local previews

12.4.1
------
* Copy/Paste from post contents to other apps is working again.

12.4
-----
* You can now mark notifications as unread with just a swipe.
* Fixed crash when searching Free Photo Library.
* Better URL validation when logging in with a self hosted site.
* Account Settings Primary Site now shows the site URL if the site has no name.
* Implemented incremental improvements to accessibility experience across the app.
* Updated error message when tag loading failed.

12.3
-----
* Images are now imported from TextBundle and TextPack files shared from other apps
* Added support for importing Markdown files shared from other apps
* Resolved a crash that might occur during the new Site Creation flow.
* Improved connectivity errors messaging in sharing screen.
* Quotes in Reader are now easier to read, thanks to a vertical bar on the left making them more visually distinct
* Fixed an issue where some text in Activity Log would show up in a wrong language
* Jetpack Remote Install: enabled the native feature to install and activate Jetpack on a self-hosted site

12.2
-----
* Draft preview now shows the remote version of the post.
* Initial support for importing TextBundle and TextPack from other apps.
* Support for lists in Gutenberg posts.
* Several UI details were polished in the Site Creation flow.

12.1
-----
* Improve messages when updates to user account details fail because of server logic, for exanple email being used for another account.
* Improved text import from other apps, such as Bear or Ulysses 🥰
* Added support on the editor for video elements that use the source elements. For example:
```<video alt="Another video with bunnies">
<source src="https://videos.files.wordpress.com/kUJmAcSf/bbb_sunflower_1080p_30fps_normal.mp4" type="video/mp4">
</video>```
* Block editor now supports the creation of posts with pre-inserted photos and the the 3touch action of starting a post with photo.

12.1
-----
* Improve messages when updates to user account details fail because of server logic, for exanple email being used for another account.
* Improved text import from other apps, such as Bear or Ulysses 🥰
* Reader: fixed issue where empty state buttons were not functional.

12.0
-----
* Redesigned Notices
* Changed offline error messages to be less disruptive.
* Resolved a defect in the new Site Creation flow where the site preview address bar could be edited.
* Made it easier to find a domain for your new site, by moving the best match to the top of the search results.

11.9
------
* Quick Start v2: After creating a new site with WordPress.com there are more tutorials available, now including tips to improve growth.
* Quick Start will also be suggested less often, but when it's more likely to be helpful.
* Added connection error alert in Sharing screen.
* Increased padding at the bottom of the share extension's editor, to make typing a longer post a bit more comfortable.
* Removes the white background color applied to the site icon on the site details screen.
* Updated No Results View illustration and copy displayed on connectivity issue.
* Enhanced Site Creation flow for smarter, more personalized sites.<|MERGE_RESOLUTION|>--- conflicted
+++ resolved
@@ -1,11 +1,8 @@
 19.8
 -----
 * [*] [internal] My Site Dashboard: Made some changes to the code architecture of the dashboard. The majority of the changes are related to the posts cards. It should have no visible changes but could cause regressions. Please test it by creating/trashing drafts and scheduled posts and testing that they appear correctly on the dashboard. [#18405]
-<<<<<<< HEAD
 * [*] Quick Start: Updated the Stats tour. The tour can now be accessed from either the dashboard or the menu tab. [#18413]
-=======
 * [*] [internal] Quick Start: Refactored some code related to the tasks displayed in the Quick Start Card and the Quick Start modal. It should have no visible changes but could cause regressions. [#18395]
->>>>>>> 7d266128
 
 19.7
 -----
