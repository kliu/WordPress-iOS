--- conflicted
+++ resolved
@@ -1,10 +1,7 @@
 21.5
 -----
-<<<<<<< HEAD
 * [***] [internal] A significant refactor to the app’s architecture was made to allow for the new simplified UI. Regression testing on the app’s main flows is needed. [#19817]
-=======
-
->>>>>>> 7b7fcb63
+
 
 21.4
 -----
