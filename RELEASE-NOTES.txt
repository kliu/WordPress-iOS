23.6
-----

* [***] [internal][Jetpack-only] [***] Added paid domain selection, plan selection, and checkout screens in site creation flow [#21688]
* [*] Site Domains: Fixed an issue where the message shared while adding a domain was inaccurate. [#21827]
<<<<<<< HEAD
* [*] Fix an issue where login with site address is blocked after failing the first attempt. [#21848]
=======
* [*] Fix an issue with an issue [#16999] with HTML not being stripped from post titles [#21846]
>>>>>>> 3118023f

23.5
-----
* [*] Fix a crash when the blog's blogging prompt settings contain invalid JSON [#21677]
* [*] [WordPress-only] Fixes an issue where users would land on the Reader after signup while it should not be accessible. [#21751]
* [*] Block Editor: Split formatted text on triple Enter [https://github.com/WordPress/gutenberg/pull/53354]
* [*] Block Editor: Quote block: Ensure border is visible with block-based themes in dark [https://github.com/WordPress/gutenberg/pull/54964]
* [*] (Internal) Remove .nativePhotoPicker feature flag and the disabled code [#21681](https://github.com/wordpress-mobile/WordPress-iOS/pull/21681)
* [*] [WordPress-only] fixes an issue where users attempting to create a .com site in the post-sign-up flow are presented with two consecutive overlays. [#21752]
* [**] [Jetpack-only] Reader: Improvement of core UI elements, including feed cards, tag and site headers, buttons and recommendation sections. [#21772]

23.4
-----
* [*] Resolve the unresponsiveness of the compliance popover on iPhone SE devices when large fonts are enabled. [#21609]
* [*] Fix an issue with a New Page action visible for Contributors [https://github.com/wordpress-mobile/WordPress-iOS/pull/21659]
* [*] Block Editor: Prevent crash from invalid media URLs [https://github.com/WordPress/gutenberg/pull/54834]
* [*] Fix an issue with contributors seeing pre-publishing popup and a wrong confirmation message after submitting a post for review [https://github.com/wordpress-mobile/WordPress-iOS/pull/21658]
* [*] Block Editor: Limit inner blocks nesting depth to avoid call stack size exceeded crash [https://github.com/WordPress/gutenberg/pull/54382]
* [*] Fix an issue with non-admins being able to see the plugin menu on the Atomic sites [https://github.com/wordpress-mobile/WordPress-iOS/pull/21657]
* [**] Block Editor: Fallback to Twitter provider when embedding X URLs [https://github.com/WordPress/gutenberg/pull/54876]

23.3.1
-----
* [*] Resolve the unresponsiveness of the compliance popover on iPhone SE devices when large fonts are enabled. [#21609]

23.3
-----
* [***] [Jetpack-only] Lock Screen Widgets are now available on Jetpack. Quickly view your site stats without unlocking your phone. [#21535]
* [*] Block editor: Fix the obscurred "Insert from URL" input for media blocks when using a device in landscape orientation. [https://github.com/wordpress-mobile/gutenberg-mobile/pull/6143]
* [**] Block editor: Updated placeholder text colors for block-based themes [https://github.com/wordpress-mobile/gutenberg-mobile/pull/6182]
* [**] Update the main site navigation on the My Site screen, making it easier to access the common site sections. The new shortcuts can be modified using the Personalize Home Tab screen. [21502](https://github.com/wordpress-mobile/WordPress-iOS/pull/21502)
* [**] [internal] Refactor fetching one single media item. [#21567]
* [**] [internal] Refactored how the total number of WordPress Media is fetched. [#21568]
* [**] [internal] Refactor fetching metadata of VideoPress videos. [#21569]

23.2
-----
* [**] Integrate the native media picker (`PHPickerViewController`), which is familiar to all Apple Photos users. It has a powerful search; you can filter by favorites, zoom in, filter by different media types, and more. And it doesn't require any access permissions or dialogs to work and handles large Photos libaries with ease. [#21190](https://github.com/wordpress-mobile/WordPress-iOS/issues/21190).
* [*] Remove the "New Photo Post" app quick action [#21369](https://github.com/wordpress-mobile/WordPress-iOS/pull/21369)
* [*] (Internal) Fix unbounded growth of number media observers in Post Editor (performance issue) [#21352](https://github.com/wordpress-mobile/WordPress-iOS/pull/21352)
* [**] [internal] Fix a crash when disconnecting the app from the "Connected Applications" on WordPress.com. [#21375]
* [*] Fix an issue where the "Take Photo" flow was not working without the "All Photos" access [#21398](https://github.com/wordpress-mobile/WordPress-iOS/pull/21398)
* [*] Fix a couple of small issues with media uploads error handling [#21411](https://github.com/wordpress-mobile/WordPress-iOS/pull/21411)
* [*] [internal] Change how a post is fetched when selecting a post in Spotlight search result. [#21439]
* [*] [internal] Change how a post's revision is fetched from the post history screen. [#21440]
* [**] [internal] Replace the progress indicator implementation in uploading featured image from "Post Settings" [#21438]
* [**] [Jetpack-only] Block Editor: Add basic support to view, relocate, and remove the Jetpack Paywall block. [https://github.com/wordpress-mobile/gutenberg-mobile/pull/6076]
* [*] Block Editor: Columns block - Fix transforming into a Group block crash [https://github.com/wordpress-mobile/gutenberg-mobile/pull/6129]
* [**] Block Editor: Add block outline to all Social Link blocks when selected [https://github.com/WordPress/gutenberg/pull/54011]
* [***] [Jetpack-only] Contact Support: Add a new chat-based support channel where users can get answers from a bot trained to help app users. Users can still create a support ticket to talk to a Happiness Engineer if they don't find the answer they're looking for [#21467]
* [*] Fix a crash on the pages list when the authentication token is invalid. [#21471]
* [**] Me tab: move Me to the bottom tab bar [https://github.com/wordpress-mobile/WordPress-iOS/pull/21348]
* [*] Fix Stats menu option not visible for self-hosted sites without a Jetpack connection. [#21548]

23.0.1
-----
 * [**] Fix Voice Over and assistive keyboards [https://github.com/WordPress/gutenberg/pull/53895]

23.1
-----
* [*] Block editor: Hide undo/redo buttons when using the HTML editor [#21253]
* [*] Block editor: Display custom color value in mobile Cover Block color picker [https://github.com/WordPress/gutenberg/pull/51414]
* [**] Block editor: Display outline around selected Social Link block [https://github.com/WordPress/gutenberg/pull/53377]
* [**] Block editor: Fix font customization not getting updated. [https://github.com/WordPress/gutenberg/pull/53391]
* [*] [internal] Fix Core Data multithreaded access exception in Blogging Reminders [#21232]
* [*] [internal] Remove one of the image loading subsystems for avatars and consolidate the cache [#21259]
* [*] Fixed a crash that could occur when following sites in Reader. [#21341]
* [**] [Jetpack-only] Add a "Domain Focus" Card to the Dashboard that opens a screen that allows tranfer of Google Domains. This card can also be hidden across all sites of the account by accesing the More button. [#21368]
* [**] Fix Voice Over and assistive keyboards [https://github.com/WordPress/gutenberg/pull/53895]
* [*] Fix an issue with widget data sometimes showing zeros [https://github.com/wordpress-mobile/WordPress-iOS/pull/21430]

23.0
-----
* [***] [Jetpack-only] Jetpack Social: UI improvements to access and control your social sharing from more locations throughout the app [#21258]
* [**] [Jetpack-only] Blaze Manage Campaigns: Added a dashboard card that displays the most recent campaign, a campaigns list screen, and a campaign details screen. [#20821, #20977, #20950]
* [**] [Jetpack-only] Made significant performance improvements for Total Likes stats card. [#21168]
* [**] [internal] Upgrade React Native to 0.71.11 [#20956]
* [*] Fix incorrect WordPress Media images count in Media Picker. [#21181]
* [*] [Jetpack-only] Fix app hangs on the Stats screen [#21067]
* [*] Fix an issue with the size of the thumbnails in the media picker so it now loads faster and uses less memory [#21204]
* [*] Fix an issue with unstable order of assets on the media screen [#21210]
* [*] Fix an issue with media screen flashing when opened [#21211]
* [*] Block editor: Remove visual gap in mobile toolbar when a Gallery block is selected [https://github.com/WordPress/gutenberg/pull/52966]
* [*] Block editor: Remove Gallery caption button on mobile [https://github.com/WordPress/gutenberg/pull/53010]
* [*] Block editor: Fix Gallery block selection when adding media [https://github.com/WordPress/gutenberg/pull/53127]
* [*] [internal] Fix an issue with some media pickers not deallocating after selection in post editor [#21225]
* [*] Fix occasional crashes when updating Notification, Posts, and Reader content [#21250]
* [*] Fix an issue in Reader topics cleanup that could cause the app to crash. [#21243]
* [*] [internal] Fix incorrectly terminated background task [#21254]
* [**] [internal] Refactor how image is downloaded in Gutenberg Editor and Aztec Editor. [#21227]
* [**] Fixed an occassional crash when reloading Media picker. [#21337]

22.9
-----
* [*] [internal] Fix multiple memory leaks after logging in and logging out. [#21047, #21092]
* [**] Block editor: Move undo/redo buttons to the navigation bar. [#20930]
* [*] Fixed an issue that caused the UI to be briefly unresponsive in certain case when opening the app. [#21065]
* [**] Blogging Prompts: Fixed a crash in Reader after tapping on a blogging prompt multiple times. [#21112]
* [*] [internal] Update calls to use UserDefaults singleton. [#21088]
* [*] Fix memory leaks in setting up Jetpack connection. [#21052]
* [*] Fix a memory leak caused by the theme customization web view. [#21051]
* [**] [internal] Updated the code that enables Gutenberg editor in all blogs when the user is in the Gutenberg rollout group. [#21146]
* [**] [internal] Fix a few potential Core Data issues in Blogging Prompts & Reminders. [#21016]
* [*] [Jetpack-only] Made performance improvements for Posting Activity stats. [#21136]
* [*] Fixed a crash that could occur when following sites in Reader. [#21140]
* [*] Fix an issue with avatars not loading in mentions [#21169]
* [*] [Jetpack-only] Fixed a crash that could occur when the user deletes the WordPress app upon a successful migration. [#21167]
* [*] Fixed a crash that occurs in Weekly Roundup Background task due to a Core Data Concurrency violation. [#21076]
* [***] Block editor: Editor UX improvements with new icons, colors and additional design enhancements. [https://github.com/wordpress-mobile/gutenberg-mobile/pull/5985]
* [**] Fixed an occassional crash when opening Media picker. [#21231]

22.8
-----
* [*] Blogging Reminders: Disabled prompt for self-hosted sites not connected to Jetpack. [#20970]
* [**] [internal] Do not save synced blogs if the app has signed out. [#20959]
* [**] [internal] Make sure synced posts are saved before calling completion block. [#20960]
* [**] [internal] Fix observing Quick Start notifications. [#20997]
* [**] [internal] Fixed an issue that was causing a memory leak in the domain selection flow. [#20813]
* [*] [Jetpack-only] Block editor: Rename "Reusable blocks" to "Synced patterns", aligning with the web editor. [https://github.com/wordpress-mobile/gutenberg-mobile/pull/5885]
* [**] [internal] Block editor: Fix a crash related to Reanimated when closing the editor [https://github.com/wordpress-mobile/gutenberg-mobile/pull/5938]

22.7
-----
* [**] [internal] Blaze: Switch to using new canBlaze property to determine Blaze eligiblity. [#20916]
* [**] Fixed crash issue when accessing drafts that are mid-upload from the Home 'Work on a Draft Post' card. [#20872]
* [**] [internal] Make sure media-related features function correctly. [#20889], [20887]
* [*] [internal] Posts list: Disable action bar/menu button when a post is being uploaded [#20885]
* [*] Block editor: Image block - Fix issue where in some cases the image doesn't display the right aspect ratio [https://github.com/wordpress-mobile/gutenberg-mobile/pull/5869]
* [*] Block editor: Fix cursor positioning when dictating text on iOS [https://github.com/WordPress/gutenberg/issues/51227]

22.6
-----
* [**] [internal] Check required WordPress version to set "galleryWithImageBlocks" flag [#20736]
* [**] [Jetpack-only] Add a "Personalize Home Tab" button to the bottom of the My Site Dashboard that opens a new screen where you can customize which dashboard cards are visible. You can now also hide any of the dashboard cards directly from My Site Dashboard using the "more" menu. [#20296]
* [*] [Jetpack-only] Domains selection: Show error message when selecting unsupported domains. [#20786]
* [***] [Jetpack-only] Plans: Bringing WPCOM plans to Jetpack app. [#20822]
* [**] Block editor: [iOS] Fix dictation regression, in which typing/dictating at the same time caused content loss. [https://github.com/WordPress/gutenberg/pull/49452]
* [*] Block editor: Display lock icon in disabled state of `Cell` component [https://github.com/wordpress-mobile/gutenberg-mobile/pull/5798]
* [*] Block editor: Show "No title"/"No description" placeholder for not belonged videos in VideoPress block [https://github.com/wordpress-mobile/gutenberg-mobile/pull/5840]

22.5.1
-----
* [*] Resolve an issue that was causing the app crash when `CrashLogging.logError` is called from a background thread. [#20846]
* [**] [internal] Make sure a database tidy-up task (null blog property sanitizer) is completed before any other Core Data queries. [#20867]

22.5
-----
* [*] [Jetpack-only] Reader: Fix the display of the followed topics in the filter sheet when they're written in non-latin languages. [#20702]
* [*] [Jetpack-only] Reader: Fixed an issue that was causing the Report and Block actions to be missing from Post Menu actions sheet. [#20705]
* [***] Enables editing of the site homepage for sites using block-based themes directly from the pages list. [#20713]
* [*] Block editor: Add disabled style to `Cell` component [https://github.com/WordPress/gutenberg/pull/50665]
* [**] Block editor: Fix undo/redo history when inserting a link configured to open in a new tab [https://github.com/WordPress/gutenberg/pull/50460]
* [**] [Jetpack-only] Block editor: Disable details settings for not belonged VideoPress videos [https://github.com/wordpress-mobile/gutenberg-mobile/pull/5782]
* [*] Block editor: [List block] Fix an issue when merging a list item into a Paragraph would remove its nested list items [https://github.com/wordpress-mobile/gutenberg-mobile/pull/5785]
* [**] Block editor: Tapping any type of nested block moves focus to the nested block directly, rather than requiring multiple taps to navigate down each nesting levels. [https://github.com/wordpress-mobile/gutenberg-mobile/pull/5781]

22.4
-----
* [*] [internal] [Jetpack-only] Domains Dashboard Card: Immediately opening domains search after tapping the card. [#20638]
* [**] [Jetpack-only] Adds a dashboard card for viewing activity log. [#20569]
* [**] [Jetpack-only] Adds a dashboard card for viewing pages. [#20524]
* [*] [Jetpack-only] Block editor: Fix crash when trying to convert to regular blocks an undefined/deleted reusable block [https://github.com/WordPress/gutenberg/pull/50475]
* [**] Block editor: Tapping on a nested block now gets focus directly instead of having to tap multiple times depending on the nesting levels. [https://github.com/WordPress/gutenberg/pull/50108]
* [*] [Jetpack-only] Block editor: Use host app namespace in reusable block message [https://github.com/WordPress/gutenberg/pull/50478]
* [*] [internal] [Jetpack-only] Enables domain purchases in site creation A/B experiment. [#20670]
* [*] Classic Block: Fixes a crash that happens when attempting to add media to a classic block while the library permissions are missing. [#20666]

22.3
-----
* [*] [internal] Allow updating specific fields when updating media details. [#20606]
* [**] Block Editor: Enable VideoPress block (only on Simple WPCOM sites) [#20580]
* [**] [internal] Attempt to fix an image loading crash in post editor. [#20633]

22.2
-----
* [**] [Jetpack-only] Added a dashboard card for purchasing domains. [#20424]
* [*] [internal] [Jetpack-only] Redesigned the migration success card. [#20515]
* [**] [internal] Refactored Google SignIn implementation to not use the Google SDK [#20128]
* [***] Block Editor: Resolved scroll-jump issues and enhanced caret focus management [https://github.com/WordPress/gutenberg/pull/48791]
* [**] [Jetpack-only] Blogging Prompts: adds the ability to view other users' responses to a prompt. [#20540]

22.1
-----
* [**] [internal] Refactor updating account related Core Data operations, which ususally happens during log in and out of the app. [#20394]
* [***] [internal] Refactor uploading photos (from the device photo, the Free Photo library, and other sources) to the WordPress Media Library. Affected areas are where you can choose a photo and upload, including the "Media" screen, adding images to a post, updating site icon, etc. [#20322]
* [**] [WordPress-only] Warns user about sites with only individual plugins not supporting core app features and offers the option to switch to the Jetpack app. [#20408]
* [*] [Reader] Fix an issue that was causing the app to crash when tapping the More or Share buttons in Reader Detail screen. [#20490]
* [*] Block editor: Avoid empty Gallery block error [https://github.com/WordPress/gutenberg/pull/49557]

22.0
-----
* [*] Remove large title in Reader and Notifications tabs. [#20271]
* [*] Reader: Change the following button cog icon. [#20274]
* [*] [Jetpack-only] Change the dark background color of toolbars and top tabs across the whole app. [#20278]
* [*] Change the Reader's navigation bar background color to match other screens. [#20278]
* [*] Tweak My Site Dashboard Cards UI. [#20303]
* [*] [Jetpack-only] Change My Sites tab bar icon. [#20310]
* [*] [internal] Refactored the Core Data operations (saving the site data) after a new site is created. [#20270]
* [*] [internal] Refactored updating user role in the "People" screen on the "My Sites" tab. [#20244]
* [*] [internal] Refactor managing social connections and social buttons in the "Sharing" screen. [#20265]
* [*] [internal] Refactor uploading media assets. [#20294]
* [*] Block editor: Allow new block transforms for most blocks. [https://github.com/WordPress/gutenberg/pull/48792]
* [*] Visual improvements were made to the in-app survey along with updated text to differentiate between the WordPress and Jetpack apps. [#20276]
* [*] Reader: Resolve an issue that could cause the app to crash when blocking a post author. [#20421]

21.9
-----
* [*] [internal] Refactored fetching posts in the Reader tab, including post related operations (i.e. like/unlike, save for later, etc.) [#20197]
* [**] Reader: Add a button in the post menu to block an author and stop seeing their posts. [#20193]
* [**] [Jetpack-only] Jetpack individual plugin support: Warns user about sites with only individual plugins not supporting all features of the app yet and gives the ability to install the full Jetpack plugin. [#20223]
* [**] [Jetpack-only] Help: Display the Jetpack app FAQ card on Help screen when switching from the WordPress app to the Jetpack app is complete. [#20232]
* [***] [Jetpack-only] Blaze: We added support for Blaze in the app. The user can now promote a post or page from the app to reach new audiences. [#20253]

21.8.1
-----
* [**] [internal] Fixes a crash that happens in the background when the weekly roundup notification is being processed. [#20275]

21.8
-----
* [*] [WordPress-only] We have redesigned and simplified the landing screen. [#20061]
* [*] [internal] Refactored account related operations (i.e. log in and out of the app). [#19893]
* [*] [internal] Refactored comment related operations (i.e. like a comment, reply to a post or comment).
* [*] [internal] Refactored how reader topics are fetched from the database. [#20129]
* [*] [internal] Refactored blog related operations (i.e. loading blogs of the logged in account, updating blog settings). [#20047]
* [*] Reader: Add ability to block a followed site. [#20053]
* [*] Reader: Add ability to report a post's author. [#20064]
* [*] [internal] Refactored the topic related features in the Reader tab (i.e. following, unfollowing, and search). [#20150]
* [*] Fix inaccessible block settings within the unsupported block editor [https://github.com/WordPress/gutenberg/pull/48435]

21.7
-----
* [*] [Jetpack-only] Fixed an issue where stats were not displaying latest data when the system date rolls over to the next day while the app is in background. [#19989]
* [*] [Jetpack-only] Hide Scan Login Code when logged into an account with 2FA. [#19567]
* [**] [Jetpack-only] Blogging Prompts: add the ability to answer previous prompts, disable prompts, and other minor enhancements. [#20055]

21.6
-----
* [*] Fix a layout issue impacting the "No media matching your search" empty state message of the Media Picker screen.  [#19820]
* [**] [internal] Refactor saving changes in the "Account Settings" page. [#19910]
* [*] The Migration flow doesn't complete automatically if the user interrupts the migration mid flow. [#19888]
* [**] [internal] Refactored fetching blog editor settings. [#19915]
* [*] [Jetpack-only] The Migration flow doesn't complete automatically if the user interrupts the migration mid flow. [#19888]
* [***] [Jetpack-only] Stats Insights Update. Helps you understand how your content is performing and what’s resonating with your audience. [#19909]
* [***] [internal] Delete all the activity logs after logging out. [#19930]
* [*] [Jetpack-only] Fixed an issue where Stats Followers details did not update on Pull-to-refresh in the Stats Followers Details screen [#19935]
* [**] Refactored loading WP.com plans. [#19949]
* [*] Resolve an edge case that was causing the user to be stuck in the "Onboading Questions" screen. [#19791]
* [*] [Jetpack-only] Tweak Migration Screens UI when fonts are enlarged. [#19944]

21.5.1
-----
* [*] [Jetpack-only] Fixed a bug where the Login flow was restarting every time the app enters the foreground. [#19961]

21.5
-----
* [***] [internal] A significant refactor to the app’s architecture was made to allow for the new simplified UI. Regression testing on the app’s main flows is needed. [#19817]
* [**] [internal] Disable Story posts when Jetpack features are removed [#19823]
* [*] [internal] Editor: Only register core blocks when `onlyCoreBlocks` capability is enabled [https://github.com/wordpress-mobile/gutenberg-mobile/pull/5293]
* [**] [internal] Disable StockPhoto and Tenor media sources when Jetpack features are removed [#19826]
* [*] [Jetpack-only] Fixed a bug where analytics calls weren't synced to the user account. [#19926]

21.4
-----
* [*] Fixed an issue where publishing Posts and Pages could fail under certain conditions. [#19717]
* [*] Share extension navigation bar is no longer transparent [#19700]
* [***] [Jetpack-only] Adds a smooth, opt-in transition to the Jetpack app for users migrating from the WordPress app. [#19759]
* [***] You can now migrate your site content to the Jetpack app without a hitch. [#19759]
* [**] [internal] Upgrade React Native from 0.66.2 to 0.69.4 [https://github.com/wordpress-mobile/gutenberg-mobile/pull/5193]
* [*] [internal] When a user migrates to the Jetpack app and allows notifications, WordPress app notifications are disabled. [#19616, #19611, #19590]
* [*] Reader now scrolls to the top if the tab bar button is tapped. [#19769]
* [*] [Internal] Update WordPressShared, WordPressKit, and WordPressAuthenticator to their latest versions. [#19643]

21.3
-----
* [*] Fixed a minor UI issue where the segmented control under My SIte was being clipped when "Home" is selected. [#19595]
* [*] Fixed an issue where the site wasn't removed and the app wasn't refreshed after disconnecting the site from WordPress.com. [#19634]
* [*] [internal] Fixed an issue where Jetpack extensions were conflicting with WordPress extensions. [#19665]

21.2
-----
* [*] [internal] Refactored fetching posts in the Reader tab. [#19539]
* [*] Fixed an issue where the message "No media matching your search" for the media picker is not visible [#19555]

21.1
-----
* [**] [Jetpack-only] We added a new landing screen with a cool animation that responds to device motion! [#19251, #19264, #19277, #19381, #19404, #19410, #19432, #19434, #19442, #19443, #19468, #19469]
* [*] [internal] Database access change: the 'new Core Data context structure' feature flag is turned on by default. [#19433]
* [***] [Jetpack-only] Widgets are now on Jetpack. Find Today, This Week, and All Time Widgets to display your Stats on your home screen. [#19479]
* [*] Block Editor: Fixed iOS Voice Control support within Image block captions. [https://github.com/WordPress/gutenberg/pull/44850]
* [***] Dropped support for iOS 13. Now supporting iOS 14.0 and above. [#19509]

21.0
-----
* [*] Fixed an issue where the cached notifications are retained after logging out of WordPress.com account [#19360]
* [**] [Jetpack-only] Added a share extension. Now users can share content to Jetpack through iOS's share sheet. This was previously only available on the WordPress app. [#19383]
* [*] Update launch screen. [#19341]
* [*] [Jetpack-only] Add ability to set custom app icon for Jetpack app. [#19378]
* [**] [Jetpack-only] Added a "Save as Draft" extension. Now users can save content to Jetpack through iOS's share sheet. This was previously only available on the WordPress app. [#19414]
* [**] [Jetpack-only] Enables Rich Notifications for the Jetpack app. Now we display more details on most of the push notifications. This was previously only available on the WordPress app. [#19415]
* [*] Reader: Comment Details have been redesigned. [#19387]
* [*] [internal] A refactor in weekly roundup notification scheduler. [#19422]
* [*] [internal] A low level database refactor around fetching cards in the Reader tab. [#19427]
* [*] Stories: Fixed an issue where the keyboard would overlap with the publish dialog in landscape. [#19350]
* [*] [internal] A refactor in fetch Reader posts and their comments. [#19458]
* [*] Fixed an issue where the navigation bar becomes invisible when swiping back to Login Prologue screen.  [#19461]

20.9
-----
* [*] Login Flow: Provide ability for user to cancel login WP.com flow when already logged in to a self-hosted site [#19349]
* [*] [WordPress-only] Powered by Jetpack banner: Fixed an edge case where some scroll views could momentarily become unresponsive to touch. [#19369]
* [*] [Jetpack-only] Weekly roundup: Adds support for weekly roundup notifications to the Jetpack app. [#19364]
* [*] Fixed an issue where the push notifications prompt button would overlap on iPad. [#19304]
* [*] Story Post: Fixed an issue where deleting one image in a story draft would cause the following image not to load. [#16966]
* [*] Fixed an issue where the no result label on the side menu is oversize on iPad. [#19305]
* [*] [internal] Various low level database refactors around posts, pages, and comments. [#19353, #19363, #19386]

20.8
-----
* [*] User Mention: When replying to a post or a comment, sort user-mentions suggestions by prefix first then alphabetically. [#19218]
* [*] User Mention: Fixed an issue where the user-mentions suggestions were disappearing after expanding/collapsing the reply field. [#19248]
* [***] [internal] Update Sentry, our crash monitoring tool, to its latest major version [#19315]

20.7
-----
* [*] [Jetpack-only] Block Editor: Update link colors in action sheets from green to blue [https://github.com/WordPress/gutenberg/pull/42996]
* [*] Jetpack Social: Rebrand Publicize to Jetpack Social [https://github.com/wordpress-mobile/WordPress-iOS/pull/19262]

20.6
-----
* [*] [Jetpack-only] Recommend App: you can now share the Jetpack app with your friends. [#19174]
* [*] [Jetpack-only] Feature Announcements: new features are highlighted via the What's New modals. [#19176]
* [**] [Jetpack-only] Self-hosted sites: enables logging in via a self-hosted site / adding a self-hosted site [#19194]
* [*] Pages List: Fixed an issue where the app would freeze when opening the pages list if one of the featured images is a GIF. [#19184]
* [*] Stats: Fixed an issue where File Downloads section was being displayed for Jetpack sites even though it's not supported. [#19200]

20.5
-----
* [*] [Jetpack-only] Block Editor: Makes some small changes to the editor's accent colours for consistency. [#19113]
* [*] User Mention: Split the suggestions list into a prominent section and a regular section. [#19064]
* [*] Use larger thumbnail previews for recommended themes during site creation [https://github.com/wordpress-mobile/WordPress-iOS/pull/18972]
* [***] [internal] Block Editor: List block: Adds support for V2 behind a feature flag [https://github.com/WordPress/gutenberg/pull/42702]
* [**] Fix for Referrers Card Not Showing Search Engine Details [https://github.com/wordpress-mobile/WordPress-iOS/pull/19158]
* [*] WeeklyRoundupBackgroundTask - format notification body [https://github.com/wordpress-mobile/WordPress-iOS/pull/19144]

20.4
-----
* [*] Site Creation: Fixed a bug in the design picker where the horizontal position of designs could be reset. [#19020]
* [*] [internal] Block Editor: Add React Native FastImage [https://github.com/WordPress/gutenberg/pull/42009]
* [*] Block Editor: Inserter displays block collections [https://github.com/WordPress/gutenberg/pull/42405]
* [*] Block Editor: Fix incorrect spacing within Image alt text footnote [https://github.com/WordPress/gutenberg/pull/42504]
* [***] Block Editor: Gallery and Image block - Performance improvements [https://github.com/WordPress/gutenberg/pull/42178]
* [**] [WP.com and Jetpack sites with VideoPress] Prevent validation error when viewing VideoPress markup within app [https://github.com/Automattic/jetpack/pull/24548]
* [*] [internal] Add Jetpack branding elements (badges and banners) [#19007, #19040, #19049, #19059, #19062, #19065, #19071, #19073, #19103, #19074, #19085, #19094, #19102, #19104]

20.3
-----
* [*] Stories: Fixed a crash that could occur when adding multiple items to a Story post. [#18967]
* [*] User Mention: When replying to a post or a comment, the post author or comment author shows up at the top of the suggestions list. [#18979]
* [*] Block Editor: Fixed an issue where the media picker search query was being retained after dismissing the picker and opening it again. [#18980]
* [*] Block Editor: Add 'Insert from URL' option to Video block [https://github.com/WordPress/gutenberg/pull/41493]
* [*] Block Editor: Image block copies the alt text from the media library when selecting an item [https://github.com/WordPress/gutenberg/pull/41839]
* [*] Block Editor: Introduce "block recovery" option for invalid blocks [https://github.com/WordPress/gutenberg/pull/41988]

20.2
-----
* [*] Preview: Post preview now resizes to account for device orientation change. [#18921]
* [***] [Jetpack-only] Enables QR Code Login scanning from the Me menu. [#18904]
* [*] Reverted the app icon back to Cool Blue. Users can reselect last month's icon in Me > App Settings > App Icon if they'd like. [#18934]

20.1
-----
* [*] Notifications: Fixed an issue where the first notification opened in landscape mode was not scrollable. [#18823]
* [*] Site Creation: Enhances the design selection screen with recommended designs. [#18740]
* [***] [Jetpack-only] Introducing blogging prompts. Build a writing habit and support creativity with a periodic prompt for inspiration. [#18860]
* [**] Follow Conversation: A tooltip has been added to highlight the follow conversation feature. [#18848]
* [*] [internal] Block Editor: Bump react-native-gesture-handler to version 2.3.2. [#18742]
* [*] People Management: Fixed a crash that can occur when loading the People view. [#18907]

20.0
-----
* [*] Quick Start: The "Get to know the WordPress app" card has a fresh new look [#18688, #18747]
* [*] Block Editor: A11y: Improve text read by screen readers for BottomSheetSelectControl [https://github.com/WordPress/gutenberg/pull/41036]
* [*] Block Editor: Add 'Insert from URL' option to Image block [https://github.com/WordPress/gutenberg/pull/40334]
* [*] App Settings: refreshed the UI with updated colors for Media Cache Size controls, Clear Spot Index row button, and Clear Siri Shortcut Suggestions row button. From destructive (red color) to standard and brand colors. [#18636]
* [*] [internal] Quick Start: Fixed an issue where the Quick Start modal was not displayed after login if the user's default tab is Home. [#18721]
* [*] Quick Start: The Next Steps modal has a fresh new look [#18711]
* [*] [internal] Quick Start: Fixed a couple of layout issues with the Quick Start notices when rotating the device. [#18758]

19.9
-----
* [*] Site Settings: we fixed an issue that prevented the site title to be updated when it changed in Site Settings [#18543]
* [*] Media Picker: Fixed an issue where the empty state view was being displayed incorrectly. [#18471]
* [*] Quick Start: We are now showing a different set of Quick Start tasks for existing sites and new sites. The existing sites checklist includes new tours such as: "Check your notifications" and "Upload photos or videos".  [#18395, #18412, #18443, #18471]
* [*] Site Creation: we fixed an issue where the navigation buttons were not scaling when large fonts were selected on the device [#18559]
* [**] Block Editor: Cover Block: Improve color contrast between background and text [https://github.com/wordpress-mobile/gutenberg-mobile/pull/4808]
* [***] Block Editor: Add drag & drop blocks feature [https://github.com/wordpress-mobile/gutenberg-mobile/pull/4832]
* [*] Block Editor: Gallery block: Fix broken "Link To" settings and add "Image Size" settings [https://github.com/wordpress-mobile/gutenberg-mobile/pull/4841]
* [*] Block Editor: Unsupported Block Editor: Prevent WordPress.com tour banner from displaying. [https://github.com/wordpress-mobile/gutenberg-mobile/pull/4820]
* [*] Widgets: we fixed an issue where text appeared flipped in rtl languages [#18567]
* [*] Stats: we fixed a crash that occurred sometimes in Stats [#18613]
* [*] Posts list: we fixed an issue where the create button was not shown on iPad in split screen [#18609]

19.8
-----
* [**] Self hosted sites are not restricted by video length during media uploads [https://github.com/wordpress-mobile/WordPress-iOS/pull/18414]
* [*] [internal] My Site Dashboard: Made some changes to the code architecture of the dashboard. The majority of the changes are related to the posts cards. It should have no visible changes but could cause regressions. Please test it by creating/trashing drafts and scheduled posts and testing that they appear correctly on the dashboard. [#18405]
* [*] Quick Start: Updated the Stats tour. The tour can now be accessed from either the dashboard or the menu tab. [#18413]
* [*] Quick Start: Updated the Reader tour. The tour now highlights the Discover tab and guides users to follow topics via the Settings screen. [#18450]
* [*] [internal] Quick Start: Deleted the Edit your homepage tour. [#18469]
* [*] [internal] Quick Start: Refactored some code related to the tasks displayed in the Quick Start Card and the Quick Start modal. It should have no visible changes but could cause regressions. [#18395]
* [**] Follow Conversation flow now enables in-app notifications by default. They were updated to be opt-out rather than opt-in. [#18449]
* [*] Block Editor: Latest Posts block: Add featured image settings [https://github.com/WordPress/gutenberg/pull/39257]
* [*] Block Editor: Prevent incorrect notices displaying when switching between HTML-Visual mode quickly [https://github.com/WordPress/gutenberg/pull/40415]
* [*] Block Editor: Embed block: Fix inline preview cut-off when editing URL [https://github.com/WordPress/gutenberg/pull/35326]
* [*] Block Editor: Prevent gaps shown around floating toolbar when using external keyboard [https://github.com/WordPress/gutenberg/pull/40266]
* [**] We'll now ask users logging in which area of the app they'd like to focus on to build towards a more personalized experience. [#18385]

19.7
-----
* [*] a11y: VoiceOver has been improved on the Menus view and now announces changes to ordering. [#18155]
* [*] Notifications list: remove comment Trash swipe action. [#18349]
* [*] Web previews now abide by safe areas when a toolbar is shown [#18127]
* [*] Site creation: Adds a new screen asking the user the intent of the site [#18367]
* [**] Block Editor: Quote block: Adds support for V2 behind a feature flag [https://github.com/WordPress/gutenberg/pull/40133]
* [**] Block Editor: Update "add block" button's style in default editor view [https://github.com/WordPress/gutenberg/pull/39726]
* [*] Block Editor: Remove banner error notification on upload failure [https://github.com/WordPress/gutenberg/pull/39694]
* [*] My Site: display site name in My Site screen nav title [#18373]
* [*] [internal] Site creation: Adds a new screen asking the user the name of the site [#18280]

19.6
-----
* [*] Enhances the exit animation of notices. [#18182]
* [*] Media Permissions: display error message when using camera to capture photos and media permission not given [https://github.com/wordpress-mobile/WordPress-iOS/pull/18139]
* [***] My Site: your My Site screen now has two tabs, "Menu" and "Home". Under "Home", you'll find contextual cards with some highlights of whats going on with your site. Check your drafts or scheduled posts, your today's stats or go directly to another section of the app. [#18240]
* [*] [internal] Site creation: Adds a new screen asking the user the intent of the site [#18270]

19.5
-----
* [*] Improves the error message shown when trying to create a new site with non-English characters in the domain name [https://github.com/wordpress-mobile/WordPress-iOS/pull/17985]
* [*] Quick Start: updated the design for the Quick Start cell on My Site [#18095]
* [*] Reader: Fixed a bug where comment replies are misplaced after its parent comment is moderated [#18094]
* [*] Bug fix: Allow keyboard to be dismissed when the password field is focused during WP.com account creation.
* [*] iPad: Fixed a bug where the current displayed section wasn't selected on the menu [#18118]
* [**] Comment Notifications: updated UI and functionality to match My Site Comments. [#18141]
* [*] Block Editor: Add GIF badge for animated GIFs uploaded to Image blocks [https://github.com/WordPress/gutenberg/pull/38996]
* [*] Block Editor: Small refinement to media upload errors, including centering and tweaking copy. [https://github.com/wordpress-mobile/gutenberg-mobile/pull/4597]
* [*] Block Editor: Fix issue with list's starting index and the order [https://github.com/WordPress/gutenberg/pull/39354]
* [*] Quick Start: Fixed a bug where a user creating a new site is displayed a quick start tour containing data from their presviously active site.

19.4
-----
* [*] Site Creation: Fixed layout of domain input field for RTL languages. [#18006]
* [*] [internal] The FAB (blue button to create posts/stories/pages) creation/life cycle was changed [#18026]
* [*] Stats: we fixed a variety of performance issues in the Insight screen. [#17926, #17936, #18017]
* [*] Stats: we re-organized the default view in Insights, presenting more interesting data at a glance [#18072]
* [*] Push notifications will now display rich media when long pressed. [#18048]
* [*] Weekly Roundup: We made some further changes to try and ensure that Weekly Roundup notifications are showing up for everybody who's enabled them [#18029]
* [*] Block editor: Autocorrected Headings no longer apply bold formatting if they weren't already bold. [#17844]
* [***] Block editor: Support for multiple color palettes [https://github.com/wordpress-mobile/gutenberg-mobile/pull/4588]
* [**] User profiles: Fixed issue where the app wasn't displaying any of the device photos which the user had granted the app access to.

19.3
-----
* [*] Site previews: Reduced visual flickering when previewing sites and templates. [#17861]
* [*] Stats: Scroll to new Insights card when added. [#17894]
* [*] Add "Copy Link" functionality to Posts List and Pages List [#17911]
* [*] [Jetpack-only] Enables the ability to use and create WordPress.com sites, and enables the Reader tab. [#17914, #17948]
* [*] Block editor: Additional error messages for media upload failures. [#17971]
* [**] Adds animated Gif support in notifications and comments [#17981]

19.2
-----
* [*] Site creation: Fixed bug where sites created within the app were not given the correct time zone, leading to post scheduling issues. [#17821]
* [*] Block editor: Replacing the media for an image set as featured prompts to update the featured image [https://github.com/wordpress-mobile/gutenberg-mobile/pull/3930]
* [***] Block editor: Font size and line-height support for text-based blocks used in block-based themes [https://github.com/wordpress-mobile/gutenberg-mobile/pull/4519]
* [**] Some of the screens of the app has a new, fresh and more modern visual, including the initial one: My Site. [#17812]
* [**] Notifications: added a button to mark all notifications in the selected filter as read. [#17840]
* [**] People: you can now manage Email Followers on the People section! [#17854]
* [*] Stats: fix navigation between Stats tab. [#17856]
* [*] Quick Start: Fixed a bug where a user logging in via a self-hosted site not connected to Jetpack would see Quick Start when selecting "No thanks" on the Quick Start prompt. [#17855]
* [**] Threaded comments: comments can now be moderated via a drop-down menu on each comment. [#17888]
* [*] Stats: Users can now add a new Insights card from the navigation bar. [#17867]
* [*] Site creation: The checkbox that appears when choosing a design no longer flickers when toggled. [#17868]

19.1
-----
* [*] Signup: Fixed bug where username selection screen could be pushed twice. [#17624]
* [**] Reader post details Comments snippet: added ability to manage conversation subscription and notifications. [#17749]
* [**] Accessibility: VoiceOver and Dynamic Type improvements on Activity Log and Schedule Post calendars [#17756, #17761, #17780]
* [*] Weekly Roundup: Fix a crash which was preventing weekly roundup notifications from appearing [#17765]
* [*] Self-hosted login: Improved error messages. [#17724]
* [*] Share Sheet from Photos: Fix an issue where certain filenames would not upload or render in Post [#16773]
* [*] Block editor: Fixed an issue where video thumbnails could show when selecting images, and vice versa. [#17670]
* [**] Media: If a user has only enabled limited device media access, we now show a prompt to allow the user to change their selection. [#17795]
* [**] Block editor: Fix content justification attribute in Buttons block [https://github.com/wordpress-mobile/gutenberg-mobile/pull/4451]
* [*] Block editor: Hide help button from Unsupported Block Editor. [https://github.com/wordpress-mobile/gutenberg-mobile/pull/4352]
* [*] Block editor: Add contrast checker to text-based blocks [https://github.com/wordpress-mobile/gutenberg-mobile/pull/4357]
* [*] Block editor: Fix missing translations of color settings [https://github.com/wordpress-mobile/gutenberg-mobile/pull/4479]
* [*] Block editor: Highlight text: fix applying formatting for non-selected text [https://github.com/wordpress-mobile/gutenberg-mobile/pull/4471]
* [***] Self-hosted sites: Fixed a crash when saving media and no Internet connection was available. [#17759]
* [*] Publicize: Fixed an issue where a successful login was not automatically detected when connecting a Facebook account to Publicize. [#17803]

19.0
-----
* [**] Video uploads: video upload is now limited to 5 minutes per video on free plans. [#17689]
* [*] Block editor: Give multi-line block names central alignment in inserter [https://github.com/wordpress-mobile/gutenberg-mobile/pull/4343]
* [**] Block editor: Fix missing translations by refactoring the editor initialization code [https://github.com/wordpress-mobile/gutenberg-mobile/pull/4332]
* [**] Block editor: Add Jetpack and Layout Grid translations [https://github.com/wordpress-mobile/gutenberg-mobile/pull/4359]
* [**] Block editor: Fix text formatting mode lost after backspace is used [https://github.com/wordpress-mobile/gutenberg-mobile/pull/4423]
* [*] Block editor: Add missing translations of unsupported block editor modal [https://github.com/wordpress-mobile/gutenberg-mobile/pull/4410]
* [**] Time zone suggester: we have a new time zone selection screen that suggests the time zone based on the device, and improves search. [#17699]
* [*] Added the "Share WordPress with a friend" row back to the Me screen. [#17748]
* [***] Updated default app icon. [#17793]

18.9
-----
* [***] Reader Comments: Updated comment threads with a new design and some new capabilities. [#17659]
* [**] Block editor: Fix issue where editor doesn't auto-scroll so you can see what is being typed. [https://github.com/wordpress-mobile/gutenberg-mobile/pull/4299]
* [*] Block editor: Preformatted block: Fix an issue where the background color is not showing up for standard themes. [https://github.com/wordpress-mobile/gutenberg-mobile/pull/4292]
* [**] Block editor: Update Gallery Block to default to the new format and auto-convert old galleries to the new format. [https://github.com/wordpress-mobile/gutenberg-mobile/pull/4315]
* [***] Block editor: Highlight text: Enables color customization for specific text within a Paragraph block. [https://github.com/wordpress-mobile/gutenberg-mobile/pull/4175]
* [**] Reader post details: a Comments snippet is now displayed after the post content. [#17650]

18.8
-----
* [*] Added a new About screen, with links to rate the app, share it with others, visit our Twitter profile, view our other apps, and more. [https://github.com/orgs/wordpress-mobile/projects/107]
* [*] Editor: Show a compact notice when switching between HTML or Visual mode. [https://github.com/wordpress-mobile/WordPress-iOS/pull/17521]
* [*] Onboarding Improvements: Need a little help after login? We're here for you. We've made a few changes to the login flow that will make it easier for you to start managing your site or create a new one. [#17564]
* [***] Fixed crash where uploading image when offline crashes iOS app. [#17488]
* [***] Fixed crash that was sometimes triggered when deleting media. [#17559]
* [***] Fixes a crasher that was sometimes triggered when seeing the details for like notifications. [#17529]
* [**] Block editor: Add clipboard link suggestion to image block and button block. [https://github.com/WordPress/gutenberg/pull/35972]
* [*] Block editor: Embed block: Include link in block settings. [https://github.com/wordpress-mobile/gutenberg-mobile/pull/4189]
* [**] Block editor: Fix tab titles translation of inserter menu. [https://github.com/wordpress-mobile/gutenberg-mobile/pull/4248]
* [**] Block editor: Gallery block: When a gallery block is added, the media options are auto opened for v2 of the Gallery block. [https://github.com/wordpress-mobile/gutenberg-mobile/pull/4277]
* [*] Block editor: Media & Text block: Fix an issue where the text font size would be bigger than expected in some cases. [https://github.com/wordpress-mobile/gutenberg-mobile/pull/4252]

18.7
-----
* [*] Comment Reply: updated UI. [#17443, #17445]
* [***] Two-step Authentication notifications now require an unlocked device to approve or deny them.
* [***] Site Comments: Updated comment details with a fresh new look and capability to display rich contents. [#17466]
* [**] Block editor: Image block: Add ability to quickly link images to Media Files and Attachment Pages [https://github.com/wordpress-mobile/gutenberg-mobile/pull/3971]
* [**] Block editor: Fixed a crash that could occur when copying lists from Microsoft Word. [https://github.com/wordpress-mobile/gutenberg-mobile/pull/4174]
* [***] Fixed an issue where trying to upload an image while offline crashes the app. [#17488]

18.6
-----
* [**] Comments: Users can now follow conversation via notifications, in addition to emails. [#17363]
* [**] Block editor: Block inserter indicates newly available block types [https://github.com/wordpress-mobile/gutenberg-mobile/pull/4047]
* [*] Reader post comments: fixed an issue that prevented all comments from displaying. [#17373]
* [**] Stats: added Reader Discover nudge for sites with low traffic in order to increase it. [#17349, #17352, #17354, #17377]
* [**] Block editor: Search block - Text and background color support [https://github.com/wordpress-mobile/gutenberg-mobile/pull/4127]
* [*] Block editor: Fix Embed Block loading glitch with resolver resolution approach [https://github.com/wordpress-mobile/gutenberg-mobile/pull/4146]
* [*] Block editor: Fixed an issue where the Help screens may not respect an iOS device's notch. [https://github.com/wordpress-mobile/gutenberg-mobile/pull/4110]
* [**] Block editor: Block inserter indicates newly available block types [https://github.com/wordpress-mobile/gutenberg-mobile/pull/4047]
* [*] Block editor: Add support for the Mark HTML tag [https://github.com/wordpress-mobile/gutenberg-mobile/pull/4162]
* [*] Stats Insights: HTML tags no longer display in post titles. [#17380]

18.5
-----
* [**] Block editor: Embed block: Include Jetpack embed variants. [https://github.com/wordpress-mobile/gutenberg-mobile/pull/4008]
* [*] Fixed a minor visual glitch on the pre-publishing nudge bottom sheet. [https://github.com/wordpress-mobile/WordPress-iOS/pull/17300]
* [*] Improved support for larger text sizes when choosing a homepage layout or page layout. [#17325]
* [*] Site Comments: fixed an issue that caused the lists to not refresh. [#17303]
* [*] Block editor: Embed block: Fix inline preview cut-off when editing URL [https://github.com/wordpress-mobile/gutenberg-mobile/pull/4072]
* [*] Block editor: Embed block: Fix URL not editable after dismissing the edit URL bottom sheet with empty value [https://github.com/wordpress-mobile/gutenberg-mobile/pull/4094]
* [**] Block editor: Embed block: Detect when an embeddable URL is pasted into an empty paragraph. [https://github.com/wordpress-mobile/gutenberg-mobile/pull/4048]
* [**] Block editor: Pullquote block - Added support for text and background color customization [https://github.com/WordPress/gutenberg/pull/34451]
* [**] Block editor: Preformatted block - Added support for text and background color customization [https://github.com/wordpress-mobile/gutenberg-mobile/pull/4071]
* [**] Stats: added Publicize and Blogging Reminders nudges for sites with low traffic in order to increase it. [#17142, #17261, #17294, #17312, #17323]
* [**] Fixed an issue that made it impossible to log in when emails had an apostrophe. [#17334]

18.4
-----
* [*] Improves our user images download logic to avoid synchronization issues. [#17197]
* [*] Fixed an issue where images point to local URLs in the editor when saving a post with ongoing uploads. [#17157]
* [**] Embed block: Add the top 5 specific embed blocks to the Block inserter list. [https://github.com/wordpress-mobile/gutenberg-mobile/pull/3995]
* [*] Embed block: Fix URL update when edited after setting a bad URL of a provider. [https://github.com/wordpress-mobile/gutenberg-mobile/pull/4002]
* [**] Users can now contact support from inside the block editor screen. [https://github.com/wordpress-mobile/gutenberg-mobile/pull/3975]
* [**] Block editor: Help menu with guides about how to work with blocks [#17265]

18.3
-----
* [*] Fixed a bug on Reader that prevented Saved posts to be removed
* [*] Share Extension: Allow creation of Pages in addition to Posts. [#16084]
* [*] Updated the wording for the "Posts" and "Pages" entries in My Site screen [https://github.com/wordpress-mobile/WordPress-iOS/pull/17156]
* [**] Fixed a bug that prevented sharing images and videos out of your site's media library. [#17164]
* [*] Fixed an issue that caused `Follow conversation by email` to not appear on some post's comments. [#17159]
* [**] Block editor: Embed block: Enable WordPress embed preview [https://github.com/wordpress-mobile/gutenberg-mobile/pull/3853]
* [**] Block editor: Embed block: Add error bottom sheet with retry and convert to link actions. [https://github.com/wordpress-mobile/gutenberg-mobile/pull/3921]
* [**] Block editor: Embed block: Implemented the No Preview UI when an embed is successful, but we're unable to show an inline preview [https://github.com/wordpress-mobile/gutenberg-mobile/pull/3927]
* [*] Block editor: Embed block: Add device's locale to preview content [https://github.com/wordpress-mobile/gutenberg-mobile/pull/3788]
* [*] Block editor: Column block: Translate column width's control labels [https://github.com/wordpress-mobile/gutenberg-mobile/pull/3952]
* [**] Block editor: Embed block: Enable embed preview for Instagram and Vimeo providers. [https://github.com/wordpress-mobile/gutenberg-mobile/pull/3918]

18.2
-----
* [internal] Fixed an issue where source and platform tags were not added to a Zendesk ticket if the account has no blogs. [#17084]
* [*] Set the post formats to have 'Standard' first and then alphabetized the remaining items. [#17074]
* [*] Fixed wording of theme customization screen's menu bar by using "Activate" on inactive themes. [#17060]
* [*] Added pull-to-refresh to My Site. [#17089]
* [***] Weekly Roundup: users will receive a weekly notification that presents a summary of the activity on their most used sites [#17066, #17116]
* [**] Site Comments: when editing a Comment, the author's name, email address, and web address can now be changed. [#17111]
* [**] Block editor: Enable embed preview for a list of providers (for now only YouTube and Twitter) [https://github.com/WordPress/gutenberg/pull/34446]
* [***] Block editor: Add Inserter Block Search [https://github.com/WordPress/gutenberg/pull/33237]

18.1
-----
* [*] Reader: Fixes an issue where the top of an article could be cropped after rotating a device. [#17041]
* [*] Posts Settings: Removed deprecated Location feature. [#17052]
* [**] Added a time selection feature to Blogging Reminders: users can now choose at what time they will receive the reminders [#17024, #17033]
* [**] Block editor: Embed block: Add "Resize for smaller devices" setting. [https://github.com/wordpress-mobile/gutenberg-mobile/pull/3753]
* [**] Account Settings: added the ability to close user account.
* [*] Users can now share WordPress app with friends. Accessible from Me and About screen. [#16995]

18.0
-----
* [*] Fixed a bug that would make it impossible to scroll the plugins the first time the plugin section was opened.
* [*] Resolved an issue where authentication tokens weren't be regenerated when disabled on the server. [#16920]
* [*] Updated the header text sizes to better support large texts on Choose a Domain and Choose a Design flows. [#16923]
* [internal] Made a change to how Comment content is displayed. Should be no visible changes, but could cause regressions. [#16933]
* [internal] Converted Comment model properties to Swift. Should be no functional changes, but could cause regressions. [#16969, #16980]
* [internal] Updated GoogleSignIn to 6.0.1 through WordPressAuthenticator. Should be no visible changes, but could cause regression in Google sign in flow. [#16974]
* [internal] Converted Comment model properties to Swift. Should be no functional changes, but could cause regressions. [#16969]
* [*] Posts: Ampersands are correctly decoded in publishing notices instead of showing as HTML entites. [#16972]
* [***] Adjusted the image size of Theme Images for more optimal download speeds. [#16914]
* [*] Comments and Notifications list are now displayed with a unified design. [#16985]
* [*] Block editor: Add a "featured" banner and ability to set or remove an image as featured. [https://github.com/wordpress-mobile/gutenberg-mobile/pull/3449]

17.9
-----
* [internal] Redirect Terms and service to open the page in an external web view [#16907]
* [internal] Converted Comment model methods to Swift. Should be no functional changes, but could cause regressions. [#16898, #16905, #16908, #16913]
* [*] Enables Support for Global Style Colors with Full Site Editing Themes [#16823]
* [***] Block editor: New Block: Embed block. [https://github.com/wordpress-mobile/gutenberg-mobile/pull/3727]

17.8
-----
* [*] Authors and Contributors can now view a site's Comments via My Site > Comments. [#16783]
* [*] [Jetpack-only] Fix bugs when tapping to notifications
* [*] Fixed some refresh issues with the site follow buttons in the reader. [#16819]
* [*] Block editor: Update loading and failed screens for web version of the editor [https://github.com/wordpress-mobile/gutenberg-mobile/pull/3573]
* [*] Block editor: Handle floating keyboard case - Fix issue with the block selector on iPad. [https://github.com/wordpress-mobile/gutenberg-mobile/pull/3687]
* [**] Block editor: Added color/background customization for text blocks. [https://github.com/WordPress/gutenberg/pull/33250]

17.7
-----
* [***] Added blogging reminders. Choose which days you'd like to be reminded, and we'll send you a notification prompting you to post on your site
* [** Does not apply to Jetpack app] Self hosted sites that do not use Jetpack can now manage (install, uninstall, activate, and deactivate) their plugins [#16675]
* [*] Upgraded the Zendesk SDK to version 5.3.0
* [*] You can now subscribe to conversations by email from Reader lists and articles. [#16599]
* [*] Block editor: Tablet view fixes for inserter button. [https://github.com/wordpress-mobile/gutenberg-mobile/pull/3602]
* [*] Block editor: Tweaks to the badge component's styling, including change of background color and reduced padding. [https://github.com/wordpress-mobile/gutenberg-mobile/pull/3642]
* [***] Block editor: New block Layout grid. [https://github.com/wordpress-mobile/gutenberg-mobile/pull/3513]
* [*] Fixed an issue where the SignUp flow could not be dismissed sometimes. [#16824]

17.6
-----
* [**] Reader Post details: now shows a summary of Likes for the post. Tapping it displays the full list of Likes. [#16628]
* [*] Fix notice overlapping the ActionSheet that displays the Site Icon controls. [#16579]
* [*] Fix login error for WordPress.org sites to show inline. [#16614]
* [*] Disables the ability to open the editor for Post Pages [#16369]
* [*] Fixed an issue that could cause a crash when moderating Comments. [#16645]
* [*] Fix notice overlapping the ActionSheet that displays the QuickStart Removal. [#16609]
* [*] Site Pages: when setting a parent, placeholder text is now displayed for pages with blank titles. [#16661]
* [***] Block Editor: Audio block now available on WP.com sites on the free plan. [https://github.com/wordpress-mobile/gutenberg-mobile/pull/3523]
* [**] You can now create a Site Icon for your site using an emoji. [#16670]
* [*] Fix notice overlapping the ActionSheet that displays the More Actions in the Editor. [#16658]
* [*] The quick action buttons will be hidden when iOS is using a accessibility font sizes. [#16701]
* [*] Block Editor: Improve unsupported block message for reusable block. [https://github.com/wordpress-mobile/gutenberg-mobile/pull/3621]
* [**] Block Editor: Fix incorrect block insertion point after blurring the post title field. [https://github.com/wordpress-mobile/gutenberg-mobile/pull/3640]
* [*] Fixed a crash when sharing photos to WordPress [#16737]

17.5
-----
* [*] Fixed a crash when rendering the Noticons font in rich notification. [#16525]
* [**] Block Editor: Audio block: Add Insert from URL functionality. [https://github.com/wordpress-mobile/gutenberg-mobile/pull/3031]
* [***] Block Editor: Slash command to insert new blocks. [https://github.com/wordpress-mobile/gutenberg-mobile/pull/3250]
* [**] Like Notifications: now displays all users who liked a post or comment. [#15662]
* [*] Fixed a bug that was causing some fonts to become enormous when large text was enabled.
* [*] Fixed scrolling and item selection in the Plugins directory. [#16087]
* [*] Improved large text support in the blog details header in My Sites. [#16521]
* [***] Block Editor: New Block: Reusable block. [https://github.com/wordpress-mobile/gutenberg-mobile/pull/3490]
* [***] Block Editor: Add reusable blocks to the block inserter menu. [https://github.com/wordpress-mobile/gutenberg-mobile/pull/3054]
* [*] Fixed a bug where the web version of the editor did not load when using an account created before December 2018. [#16586]

17.4
-----
* [**] A new author can be chosen for Posts and Pages on multi-author sites. [#16281]
* [*] Fixed the Follow Sites Quick Start Tour so that Reader Search is highlighted. [#16391]
* [*] Enabled approving login authentication requests via push notification while the app is in the foreground. [#16075]
* [**] Added pull-to-refresh to the My Site screen when a user has no sites. [#16241]
* [***] Fixed a bug that was causing uploaded videos to not be viewable in other platforms. [#16548]

17.3
-----
* [**] Fix issue where deleting a post and selecting undo would sometimes convert the content to the classic editor. [#16342]
* [**] Fix issue where restoring a post left the restored post in the published list even though it has been converted to a draft. [#16358]
* [**] Fix issue where trashing a post converted it to Classic content. [#16367]
* [**] Fix issue where users could not leave the username selection screen due to styling issues. [#16380]
* [*] Comments can be filtered to show the most recent unreplied comments from other users. [#16215]
* [*] Fixed the background color of search fields. [#16365]
* [*] Fixed the navigation bar color in dark mode. [#16348]
* [*] Fix translation issues for templates fetched on the site creation design selection screen. [#16404]
* [*] Fix translation issues for templates fetched on the page creation design selection screen. [#16404]
* [*] Fix translation issue for the Choose button on the template preview in the site creation flow. [#16404]
* [***]  Block Editor: New Block: Search Block [#https://github.com/wordpress-mobile/gutenberg-mobile/pull/3210]
* [**]  Block Editor: The media upload options of the Image, Video and Gallery block automatically opens when the respective block is inserted. [https://github.com/wordpress-mobile/gutenberg-mobile/pull/2700]
* [**]  Block Editor: The media upload options of the File and Audio block automatically opens when the respective block is inserted. [https://github.com/wordpress-mobile/gutenberg-mobile/pull/3399]
* [*]  Block Editor: Remove visual feedback from non-interactive bottom-sheet cell sections [https://github.com/wordpress-mobile/gutenberg-mobile/pull/3404]
* [*]  Block Editor: Fixed an issue that was causing the featured image badge to be shown on images in an incorrect manner. [https://github.com/wordpress-mobile/gutenberg-mobile/pull/3494]


17.2
-----

* [**] Added transform block capability [https://github.com/wordpress-mobile/gutenberg-mobile/pull/3321]
* [*] Fixed an issue where some author display names weren't visible for self-hosted sites. [#16297]
* [***] Updated custom app icons. [#16261]
* [**] Removed Site Switcher in the Editor
* [*] a11y: Bug fix: Allow stepper cell to be selected by screenreader [https://github.com/wordpress-mobile/gutenberg-mobile/pull/3362]
* [*] Image block: Improve text entry for long alt text. [https://github.com/WordPress/gutenberg/pull/29670]
* [***] New Block: Jetpack contact info. [https://github.com/wordpress-mobile/gutenberg-mobile/pull/3340]

17.1
-----

* [*] Reordered categories in page layout picker [#16156]
* [*] Added preview device mode selector in the page layout previews [#16141]
* [***] Block Editor: Improved the accessibility of range and step-type block settings. [https://github.com/wordpress-mobile/gutenberg-mobile/pull/3255]
* [**] Block Editor: Added Contact Info block to sites on WPcom or with Jetpack version >= 8.5.
* [**] We updated the app's color scheme with a brighter new blue used throughout. [#16213, #16207]
* [**] We updated the login prologue with brand new content and graphics. [#16159, #16177, #16185, #16187, #16200, #16217, #16219, #16221, #16222]
* [**] We updated the app's color scheme with a brighter new blue used throughout. [#16213, #16207]
* [**] Updated the app icon to match the new color scheme within the app. [#16220]
* [*] Fixed an issue where some webview navigation bar controls weren't visible. [#16257]

17.0
-----
* [internal] Updated Zendesk to latest version. Should be no functional changes. [#16051]
* [*] Reader: fixed an issue that caused unfollowing external sites to fail. [#16060]
* [*] Stats: fixed an issue where an error was displayed for Latest Post Summary if the site had no posts. [#16074]
* [*] Fixed an issue where password text on Post Settings was showing as black in dark mode. [#15768]
* [*] Added a thumbnail device mode selector in the page layout, and use a default setting based on the current device. [#16019]
* [**] Comments can now be filtered by status (All, Pending, Approved, Trashed, or Spam). [#15955, #16110]
* [*] Notifications: Enabled the new view milestone notifications [#16144]
* [***] We updated the app's design, with fresh new headers throughout and a new site switcher in My Site. [#15750]

16.9
-----
* [*] Adds helper UI to Choose a Domain screen to provide a hint of what a domain is. [#15962]
* [**] Site Creation: Adds filterable categories to the site design picker when creating a WordPress.com site, and includes single-page site designs [#15933]
* [**] The classic editor will no longer be available for new posts soon, but this won’t affect editing any existing posts or pages. Users should consider switching over to the Block Editor now. [#16008]
* [**] Reader: Added related posts to the bottom of reader posts
* [*] Reader: We redesigned the recommended topics section of Discover
* [*] Reader: Added a way to discover new topics from the Manage Topics view
* [*] P2 users can create and share group invite links via the Invite Person screen under the People Management feature. [#16005]
* [*] Fixed an issue that prevented searching for plugins and the Popular Plugins section from appearing: [#16070]
* [**] Stories: Fixed a video playback issue when recording on iPhone 7, 8, and SE devices. [#16109]
* [*] Stories: Fixed a video playback issue when selecting an exported Story video from a site's library. [#16109]

16.8.1
-----

* [**] Stories: Fixed an issue which could remove content from a post when a new Story block was edited. [#16059]

16.8
-----
* [**] Prevent deleting published homepages which would have the effect of breaking a site. [#15797]
* [**] Prevent converting published homepage to a draft in the page list and settings which would have the effect of breaking a site. [#15797]
* [*] Fix app crash when device is offline and user visits Notification or Reader screens [#15916]
* [*] Under-the-hood improvements to the Reader Stream, People Management, and Sharing Buttons [#15849, #15861, #15862]
* [*] Block Editor: Fixed block mover title wording for better clarity from 'Move block position' to 'Change block position'. [https://github.com/wordpress-mobile/gutenberg-mobile/pull/3049]
* [**] Block Editor: Add support for setting Cover block focal point. [https://github.com/wordpress-mobile/gutenberg-mobile/pull/3028]
* [**] Prevent converting published homepage to a draft in the page list and editor's status settings which would have the effect of breaking a site. [#15797]
* [*] Prevent selection of unpublished homepages the homepage settings which would have the effect of breaking a site. [#15885]
* [*] Quick Start: Completing a step outside of a tour now automatically marks it as complete. [#15712]
* [internal] Site Comments: updated UI. Should be no functional changes. [#15944]
* [***] iOS 14 Widgets: new This Week Widgets to display This Week Stats in your home screen. [#15844]
* [***] Stories: There is now a new Story post type available to quickly and conveniently post images and videos to your blog.

16.7
-----
* [**] Site Creation: Adds the option to choose between mobile, tablet or desktop thumbnails and previews in the home page design picker when creating a WordPress.com site [https://github.com/wordpress-mobile/WordPress-iOS/pull/15688]
* [*] Block Editor: Fix issue with uploading media after exiting the editor multiple times [https://github.com/wordpress-mobile/WordPress-iOS/pull/15656].
* [**] Site Creation: Enables dot blog subdomains for each site design. [#15736]
* [**] Reader post card and post details: added ability to mark a followed post as seen/unseen. [#15638, #15645, #15676]
* [**] Reader site filter: show unseen post count. [#15581]
* [***] Block Editor: New Block: Audio [https://github.com/wordpress-mobile/gutenberg-mobile/pull/2854, https://github.com/wordpress-mobile/gutenberg-mobile/pull/3070]
* [**] Block Editor: Add support for setting heading anchors [https://github.com/wordpress-mobile/gutenberg-mobile/pull/2947]
* [**] Block Editor: Disable Unsupported Block Editor for Reusable blocks [https://github.com/wordpress-mobile/gutenberg-mobile/pull/3067]
* [**] Block Editor: Add proper handling for single use blocks such as the more block [https://github.com/wordpress-mobile/gutenberg-mobile/pull/3042]
* [*] Reader post options: fixed an issue where the options in post details did not match those on post cards. [#15778]
* [***] iOS 14 Widgets: new All Time Widgets to display All Time Stats in your home screen. [#15771, #15794]
* [***] Jetpack: Backup and Restore is now available, depending on your sites plan you can now restore your site to a point in time, or download a backup file. [https://github.com/wordpress-mobile/WordPress-iOS/issues/15191]
* [***] Jetpack: For sites that have Jetpack Scan enabled you will now see a new section that allows you to scan your site for threats, as well as fix or ignore them. [https://github.com/wordpress-mobile/WordPress-iOS/issues/15190]
* [**] Block Editor: Make inserter long-press options "add to beginning" and "add to end" always available. [https://github.com/wordpress-mobile/gutenberg-mobile/pull/3074]
* [*] Block Editor: Fix crash when Column block width attribute was empty. [https://github.com/WordPress/gutenberg/pull/29015]

16.6
-----
* [**] Activity Log: adds support for Date Range and Activity Type filters. [https://github.com/wordpress-mobile/WordPress-iOS/issues/15192]
* [*] Quick Start: Removed the Browse theme step and added guidance for reviewing pages and editing your Homepage. [#15680]
* [**] iOS 14 Widgets: new Today Widgets to display your Today Stats in your home screen.
* [*] Fixes an issue where the submit button was invisible during the domain registration flow.

16.5
-----

* [*] In the Pages screen, the options to delete posts are styled to reflect that they are destructive actions, and show confirmation alerts. [#15622]
* [*] In the Comments view, overly-large twemoji are sized the same as Apple's emoji. [#15503]
* [*] Reader 'P2s': added ability to filter by site. [#15484]
* [**] Choose a Domain will now return more options in the search results, sort the results to have exact matches first, and let you know if no exact matches were found. [#15482]
* [**] Page List: Adds duplicate page functionality [#15515]
* [*] Invite People: add link to user roles definition web page. [#15530]
* [***] Block Editor: Cross-post suggestions are now available by typing the + character (or long-pressing the toolbar button labelled with an @-symbol) in a post on a P2 site [#15139]
* [***] Block Editor: Full-width and wide alignment support for Columns (https://github.com/wordpress-mobile/gutenberg-mobile/pull/2919)
* [**] Block Editor: Image block - Add link picker to the block settings and enhance link settings with auto-hide options (https://github.com/wordpress-mobile/gutenberg-mobile/pull/2841)
* [*] Block Editor: Fix button link setting, rel link will not be overwritten if modified by the user (https://github.com/wordpress-mobile/gutenberg-mobile/pull/2894)
* [**] Block Editor: Added move to top/bottom when long pressing on respective block movers (https://github.com/wordpress-mobile/gutenberg-mobile/pull/2872)
* [**] Reader: Following now only shows non-P2 sites. [#15585]
* [**] Reader site filter: selected filters now persist while in app.[#15594]
* [**] Block Editor: Fix crash in text-based blocks with custom font size [https://github.com/WordPress/gutenberg/pull/28121]

16.4
-----

* [internal] Removed unused Reader files. Should be no functional changes. [#15414]
* [*] Adjusted the search box background color in dark mode on Choose a domain screen to be full width. [https://github.com/wordpress-mobile/WordPress-iOS/pull/15419]
* [**] Added shadow to thumbnail cells on Site Creation and Page Creation design pickers to add better contrast [https://github.com/wordpress-mobile/WordPress-iOS/pull/15418]
* [*] For DotCom and Jetpack sites, you can now subscribe to comments by tapping the "Follow conversation" button in the Comments view. [#15424]
* [**] Reader: Added 'P2s' stream. [#15442]
* [*] Add a new P2 default site icon to replace the generic default site icon. [#15430]
* [*] Block Editor: Fix Gallery block uploads when the editor is closed. [#15457]
* [*] Reader: Removes gray tint from site icons that contain transparency (located in Reader > Settings > Followed sites). [#15474]
* [*] Prologue: updates site address button to say "Enter your existing site address" to reduce confusion with site creation actions. [#15481]
* [**] Posts List: Adds duplicate post functionality [#15460]
* [***] Block Editor: New Block: File [https://github.com/wordpress-mobile/gutenberg-mobile/pull/2835]
* [*] Reader: Removes gray tint from site icons that contain transparency (located in Reader > Settings > Followed sites).
* [*] Block Editor: Remove popup informing user that they will be using the block editor by default [#15492]
* [**] Fixed an issue where the Prepublishing Nudges Publish button could be cut off smaller devices [#15525]

16.3
-----
* [***] Login: Updated to new iOS 14 pasteboard APIs for 2FA auto-fill. Pasteboard prompts should be less intrusive now! [#15454]
* [***] Site Creation: Adds an option to pick a home page design when creating a WordPress.com site. [multiple PRs](https://github.com/search?q=repo%3Awordpress-mobile%2FWordPress-iOS+++repo%3Awordpress-mobile%2FWordPress-iOS-Shared+repo%3Awordpress-mobile%2FWordPressUI-iOS+repo%3Awordpress-mobile%2FWordPressKit-iOS+repo%3Awordpress-mobile%2FAztecEditor-iOS+is%3Apr+closed%3A%3C2020-11-17+%22Home+Page+Picker%22&type=Issues)

* [**] Fixed a bug where @-mentions didn't work on WordPress.com sites with plugins enabled [#14844]
* [***] Site Creation: Adds an option to pick a home page design when creating a WordPress.com site. [multiple PRs](https://github.com/search?q=repo%3Awordpress-mobile%2FWordPress-iOS+++repo%3Awordpress-mobile%2FWordPress-iOS-Shared+repo%3Awordpress-mobile%2FWordPressUI-iOS+repo%3Awordpress-mobile%2FWordPressKit-iOS+repo%3Awordpress-mobile%2FAztecEditor-iOS+is%3Apr+closed%3A%3C2020-11-30+%22Home+Page+Picker%22&type=Issues)
* [*] Fixed an issue where `tel:` and `mailto:` links weren't launching actions in the webview found in Reader > post > more > Visit. [#15310]
* [*] Reader bug fix: tapping a telephone, sms or email link in a detail post in Reader will now respond with the correct action. [#15307]
* [**] Block Editor: Button block - Add link picker to the block settings [https://github.com/WordPress/gutenberg/pull/26206]
* [***] Block Editor: Adding support for selecting different unit of value in Cover and Columns blocks [https://github.com/WordPress/gutenberg/pull/26161]
* [*] Block Editor: Fix theme colors syncing with the editor [https://github.com/WordPress/gutenberg/pull/26821]
* [*] My Site > Settings > Start Over. Correcting a translation error in the detailed instructions on the Start Over view. [#15358]

16.2
-----
* [**] Support contact email: fixed issue that prevented non-alpha characters from being entered. [#15210]
* [*] Support contact information prompt: fixed issue that could cause the app to crash when entering email address. [#15210]
* [*] Fixed an issue where comments viewed in the Reader would always be italicized.
* [**] Jetpack Section - Added quick and easy access for all the Jetpack features (Stats, Activity Log, Jetpack and Settings) [#15287].
* [*] Fixed a display issue with the time picker when scheduling posts on iOS 14. [#15392]

16.1
-----
* [***] Block Editor: Adds new option to select from a variety of predefined page templates when creating a new page for a Gutenberg site.
* [*] Fixed an issue that was causing the refresh control to show up on top of the list of sites. [https://github.com/wordpress-mobile/WordPress-iOS/pull/15136]
* [***] The "Floating Action Button" now appears on the list of posts and pages for quick and convenient creation. [https://github.com/wordpress-mobile/WordPress-iOS/pull/15149l]

16.0
-----
* [***] Block Editor: Full-width and wide alignment support for Video, Latest-posts, Gallery, Media & text, and Pullquote block. [https://github.com/wordpress-mobile/gutenberg-mobile/pull/2605]
* [***] Block Editor: Fix unsupported block bottom sheet is triggered when device is rotated. [https://github.com/wordpress-mobile/gutenberg-mobile/pull/2710]
* [***] Block Editor: Unsupported Block Editor: Fixed issue when cannot view or interact with the classic block on Jetpack site. [https://github.com/wordpress-mobile/gutenberg-mobile/pull/2709]
* [**] Reader: Select interests is now displayed under the Discover tab. [#15097]
* [**] Reader: The reader now displays site recommendations in the Discover feed [#15116]
* [***] Reader: The new redesigned Reader detail shows your post as beautiful as ever. And if you add a featured image it would be twice as beautiful! [#15107]

15.9
-----
* [*] Fixed issue that caused duplicate views to be displayed when requesting a login link. [#14975]
* [internal] Modified feature flags that show unified Site Address, Google, Apple, WordPress views and iCloud keychain login. Could cause regressions. [#14954, #14969, #14970, #14971, #14972]
* [*] Fixed an issue that caused page editor to become an invisible overlay. [#15012]
* [**] Block Editor: Increase tap-target of primary action on unsupported blocks. [https://github.com/wordpress-mobile/gutenberg-mobile/pull/2608]
* [***] Block Editor: On Jetpack connected sites, Unsupported Block Editor can be enabled via enabling Jetpack SSO setting directly from within the missing block alert. [https://github.com/wordpress-mobile/gutenberg-mobile/pull/2610]
* [***] Block Editor: Add support for selecting user's post when configuring the link [https://github.com/wordpress-mobile/gutenberg-mobile/pull/2484]
* [*] Reader: Fixed an issue that resulted in no action when tapping a link with an anchor. [#15027]
* [***] Block Editor: Unsupported Block Editor: Fixed issue when cannot view or interact with the classic block on Jetpack sites [https://github.com/wordpress-mobile/gutenberg-mobile/issues/2695]

15.8
-----
* [*] Image Preview: Fixes an issue where an image would be incorrectly positioned after changing device orientation.
* [***] Block Editor: Full-width and wide alignment support for Group, Cover and Image block [https://github.com/wordpress-mobile/gutenberg-mobile/pull/2559]
* [**] Block Editor: Add support for rounded style in Image block [https://github.com/wordpress-mobile/gutenberg-mobile/pull/2591]
* [*] Fixed an issue where the username didn't display on the Signup Epilogue after signing up with Apple and hiding the email address. [#14882]
* [*] Login: display correct error message when the max number of failed login attempts is reached. [#14914]
* [**] Block Editor: Fixed a case where adding a block made the toolbar jump [https://github.com/WordPress/gutenberg/pull/24573]

15.7
-----
* [**] Updated UI when connecting a self-hosted site from Login Epilogue, My Sites, and Post Signup Interstitial. (#14742)
* [**] You can now follow conversations for P2 sites
* [**] Block Editor: Block settings now immediately reflect changes from menu sliders.
* [**] Simplified authentication and updated UI.(#14845, #14831, #14825, #14817).
       Now when an email address is entered, the app automatically determines the next step and directs the user accordingly. (i.e. signup or login with the appropriate login view).
* [**] Added iCloud Keychain login functionality. (#14770)
* [***] Reader: We’re introducing a new Reader experience that allows users to tailor their Discover feed to their chosen interests.
* [*] Media editing: Reduced memory usage when marking up an image, which could cause a crash.
* [**] Block Editor: Fixed Dark Mode transition for editor menus.

15.6
-----
* [***] Block Editor: Fixed empty text fields on RTL layout. Now they are selectable and placeholders are visible.
* [**] Block Editor: Add settings to allow changing column widths
* [**] Block Editor: Media editing support in Gallery block.
* [**] Updated UI when logging in with a Site Address.
* [**] Updated UI when logging in/signing up with Apple.
* [**] Updated UI when logging in/signing up with Google.
* [**] Simplified Google authentication. If signup is attempted with an existing WordPress account, automatically redirects to login. If login is attempted without a matching WordPress account, automatically redirects to signup.
* [**] Fixes issue where the stats were not updating when switching between sites in My Sites.
* [*] Block Editor: Improved logic for creating undo levels.
* [*] Social account login: Fixed an issue that could have inadvertently linked two social accounts.

15.5
-----
* [*] Reader: revamped UI for your site header.
* [***] Block Editor: New feature for WordPress.com and Jetpack sites: auto-complete username mentions. An auto-complete popup will show up when the user types the @ character in the block editor.
* [*] Block Editor: Media editing support in Cover block.
* [*] Block Editor: Fixed a bug on the Heading block, where a heading with a link and string formatting showed a white shadow in dark mode.

15.4
-----
 * [**] Fixes issue where the new page editor wouldn't always show when selected from the "My Site" page on iOS versions 12.4 and below.
 * [***] Block Editor: Media editing support in Media & Text block.
 * [***] Block Editor: New block: Social Icons
 * [*] Block Editor: Cover block placeholder is updated to allow users to start the block with a background color
 * [**] Improved support for the Classic block to give folks a smooth transition from the classic editor to the block editor

15.3
-----
* [***] Block Editor: Adds Copy, Cut, Paste, and Duplicate functionality to blocks
* [***] Block Editor: Users can now individually edit unsupported blocks found in posts or pages. Not available on selfhosted sites or sites defaulting to classic editor.
* [*] Block Editor: Improved editor loading experience with Ghost Effect.

15.2
----
* [*] Block editor: Display content metrics information (blocks, words, characters count).
* [*] Fixed a crash that results in navigating to the block editor quickly after logging out and immediately back in.
* [***] Reader content improved: a lot of fixes in how the content appears when you're reading a post.
* [**] A site's title can now be changed by tapping on the title in the site detail screen.
* [**] Added a new Quick Start task to set a title for a new site.
* [**] Block editor: Add support for customizing gradient type and angle in Buttons and Cover blocks.

-----

15.1
-----
* [**] Block Editor: Add support to upload videos to Cover Blocks after the editor has closed.
* [*] Block Editor: Display the animation of animated GIFs while editing image blocks.
* [**] Block editor: Adds support for theme colors and gradients.
* [*] App Settings: Added an app-level toggle for light or dark appearance.
* [*] Fix a bug where the Latest Post date on Insights Stats was being calculated incorrectly.
* Block editor: [*] Support for breaking out of captions/citation authors by pressing enter on the following blocks: image, video, gallery, quote, and pullquote.
* Block editor: [**] Adds editor support for theme defined colors and theme defined gradients on cover and button blocks.
* [*] Fixed a bug where "Follow another site" was using the wrong steps in the "Grow Your Audience" Quick Start tour.
* [*] Fix a bug where Quick Start completed tasks were not communicated to VoiceOver users.
* [**] Quick Start: added VoiceOver support to the Next Steps section.
* [*] Fixed a bug where the "Publish a post" Quick Start tour didn't reflect the app's new information architecture
* [***] Free GIFs can now be added to the media library, posts, and pages.
* [**] You can now set pages as your site's homepage or posts page directly from the Pages list.
* [**] Fixed a bug that prevented some logins via 'Continue with Apple'.
* [**] Reader: Fixed a bug where tapping on the more menu may not present the menu
* [*] Block editor: Fix 'Take a Photo' option failing after adding an image to gallery block

15.0
-----
* [**] Block editor: Fix media upload progress when there's no connection.
* [*] Fix a bug where taking a photo for your user gravatar got you blocked in the crop screen.
* Reader: Updated card design
* [internal] Logging in via 'Continue with Google' has changes that can cause regressions. See https://git.io/Jf2LF for full testing details.
* [***] Block Editor: New block: Verse
* [***] Block Editor: Trash icon that is used to remove blocks is moved to the new menu reachable via ellipsis button in the block toolbar
* [**] Block Editor: Add support for changing overlay color settings in Cover block
* [**] Block Editor: Add enter/exit animation in FloatingToolbar
* [**] Block Editor: Block toolbar can now collapse when the block width is smaller than the toolbar content
* [**] Block Editor: Tooltip for page template selection buttons
* [*] Block Editor: Fix merging of text blocks when text had active formatting (bold, italic, strike, link)
* [*] Block Editor: Fix button alignment in page templates and make strings consistent
* [*] Block Editor: Add support for displaying radial gradients in Buttons and Cover blocks
* [*] Block Editor: Fix a bug where it was not possible to add a second image after previewing a post
* [internal] Signing up via 'Continue with Google' has changes that can cause regressions. See https://git.io/JfwjX for full testing details.
* My Site: Add support for setting the Homepage and Posts Page for a site.

14.9
-----
* Streamlined navigation: now there are fewer and better organized tabs, posting shortcuts and more, so you can find what you need fast.
* My Site: the "Add Posts and Pages" features has been moved. There is a new "Floating Action Button" in "My Site" that lets you create a new post or page without having to navigate to another screen.
* My Site: the "Me" section has been moved. There is a new button on the top right of "My Site" that lets you access the "Me" section from there.
* Reader: revamped UI with a tab bar that lets you quickly switch between sections, and filtering and settings panes to easily access and manage your favorite content.
* [internal] the "Change Username" on the Signup Epilogue screen has navigation changes that can cause regressions. See https://git.io/JfGnv for testing details.
* [internal] the "3 button view" (WP.com email, Google, SIWA, Site Address) presented after pressing the "Log In" button has navigation changes that can cause regressions. See https://git.io/JfZUV for testing details.
* [**] Support the superscript and subscript HTML formatting on the Block Editor and Classic Editor.
* [**] Block editor: Support for the pullquote block.
* [**] Block editor: Fix the icons and buttons in Gallery, Paragraph, List and MediaText block on RTL mode.
* [**] Block editor: Update page templates to use new blocks.
* [**] Block editor: Fix a crash when uploading new videos on a video block.
* [**] Block Editor: Add support for changing background and text color in Buttons block
* [internal] the "enter your password" screen has navigation changes that can cause regressions. See https://git.io/Jfl1C for full testing details.
* Support the superscript and subscript HTML formatting on the Block Editor and Classic Editor.
* [***] You can now draw on images to annotate them using the Edit image feature in the post editor.
* [*] Fixed a bug on the editors where changing a featured image didn't trigger that the post/page changed.

14.8.1
-----
* Fix adding and removing of featured images to posts.

14.8
-----
* Block editor: Prefill caption for image blocks when available on the Media library
* Block editor: New block: Buttons. From now you’ll be able to add the individual Button block only inside the Buttons block
* Block editor: Fix bug where whitespaces at start of text blocks were being removed
* Block editor: Add support for upload options in Cover block
* Block editor: Floating toolbar, previously located above nested blocks, is now placed at the bottom of the screen
* Block editor: Fix the icons in FloatingToolbar on RTL mode
* Block editor: Fix Quote block so it visually reflects selected alignment
* Block editor: Fix bug where buttons in page templates were not rendering correctly on web
* Block editor: Remove Subscription Button from the Blog template since it didn't have an initial functionality and it is hard to configure for users.
* [internal] the "send magic link" screen has navigation changes that can cause regressions. See https://git.io/Jfqiz for testing details.
* Updated UI for Login and Signup epilogues.
* Fixes delayed split view resizing while rotating your device.

14.7
-----
* Classic Editor: Fixed action sheet position for additional Media sources picker on iPad
* [internal] the signup flow using email has code changes that can cause regressions. See https://git.io/JvALZ for testing details.
* [internal] Notifications tab should pop to the root of the navigation stack when tapping on the tab from within a notification detail screen. See https://git.io/Jvxka for testing details.
* Classic and Block editor: Prefill caption for image blocks when available on the Media library.
* [internal] the "login by email" flow and the self-hosted login flow have code changes that can cause regressions. See https://git.io/JfeFN for testing details.
* Block editor: Disable ripple effect in all BottomSheet's controls.
* Block editor: New block: Columns
* Block editor: New starter page template: Blog
* Block editor: Make Starter Page Template picker buttons visible only when the screen height is enough
* Block editor: Fix a bug which caused to show URL settings modal randomly when changing the device orientation multiple times during the time Starter Page Template Preview is open
* [internal] the login by email flow and the self-hosted login flow have code changes that can cause regressions. See https://git.io/JfeFN for testing details.
* Updated the appearance of the login and signup buttons to make signup more prominent.
* [internal] the navigation to the "login by site address" flow has code changes that can cause regressions. See https://git.io/JfvP9 for testing details.
* Updated site details screen title to My Site, to avoid duplicating the title of the current site which is displayed in the screen's header area.
* You can now schedule your post, add tags or change the visibility before hitting "Publish Now" — and you don't have to go to the Post Settings for this!

* Login Epilogue: fixed issue where account information never stopped loading for some self-hosted sites.
* Updated site details screen title to My Site, to avoid duplicating the title of the current site which is displayed in the screen's header area.

14.6
-----
* [internal] the login flow with 2-factor authentication enabled has code changes that can cause regressions. See https://git.io/Jvdil for testing details.
* [internal] the login and signup Magic Link flows have code changes that could cause regressions. See https://git.io/JvSD6 and https://git.io/Jvy4P for testing details.
* [internal] the login and signup Magic Link flows have code changes that can cause regressions. See https://git.io/Jvy4P for testing details.
* [internal] the login and signup Continue with Google flows have code changes that can cause regressions. See https://git.io/JvypB for testing details.
* Notifications: Fix layout on screens with a notch.
* Post Commenting: fixed issue that prevented selecting an @ mention suggestion.
* Fixed an issue that could have caused the app to crash when accessing Site Pages.
* Site Creation: faster site creation, removed intermediate steps. Just select what kind of site you'd like, enter the domain name and the site will be created.
* Post Preview: Increase Post and Page Preview size on iPads running iOS 13.
* Block editor: Added the Cover block
* Block editor: Removed the dimming effect on unselected blocks
* Block editor: Add alignment options for Heading block
* Block editor: Implemented dropdown toolbar for alignment toolbar in Heading, Paragraph, Image, MediaText blocks
* Block Editor: When editing link settings, tapping the keyboard return button now closes the settings panel as well as closing the keyboard.
* Fixed a crash when a blog's URL became `nil` from a Core Data operation.
* Added Share action to the more menu in the Posts list
* Period Stats: fix colors when switching between light and dark modes.
* Media uploads from "Other Apps": Fixed an issue where the Cancel button on the document picker/browser was not showing up in Light Mode.
* Fix a crash when accessing Blog Posts from the Quick Actions button on iPads running iOS 12 and below.
* Reader post detail: fix colors when switching between light and dark modes.
* Fixed an issue where Continue with Apple button wouldn't respond after Jetpack Setup > Sign up flow completed.


14.5
-----
* Block editor: New block: Latest Posts
* Block editor: Fix Quote block's left border not being visible in Dark Mode
* Block editor: Added Starter Page Templates: when you create a new page, we now show you a few templates to get started more quickly.
* Block editor: Fix crash when pasting HTML content with embeded images on paragraphs
* Post Settings: Fix issue where the status of a post showed "Scheduled" instead of "Published" after scheduling before the current date.
* Stats: Fix background color in Dark Mode on wider screen sizes.
* Post Settings: Fix issue where the calendar selection may not match the selected date when site timezone differs from device timezone.
* Dark Mode fixes:
  - Border color on Search bars.
  - Stats background color on wider screen sizes.
  - Media Picker action bar background color.
  - Login and Signup button colors.
  - Reader comments colors.
  - Jetpack install flow colors.
* Reader: Fix toolbar and search bar width on wider screen sizes.
* Updated the Signup and Login Magic Link confirmation screen advising the user to check their spam/junk folder.
* Updated appearance of Google login/signup button.
* Updated appearance of Apple login/signup button.

14.4.1
-----
* Block Editor: Fix crash when inserting a Button Block.

14.4
-----
* Post Settings: Fixes the displayed publish date of posts which are to be immediately published.

14.3
-----
* Aztec and Block Editor: Fix the presentation of ordered lists with large numbers.
* Added Quick Action buttons on the Site Details page to access the most frequently used parts of a site.
* Block editor: Add support for changing image sizes in Image blocks
* Block editor: Add support for upload options in Gallery block
* Block editor: Added the Button block
* Block editor: Added the Group block
* Block editor: Add scroll support inside block picker and block settings
* Block editor: Fix issue where adding emojis to the post title added strong HTML elements to the title of the post
* Block editor: Fix issue where alignment of paragraph blocks was not always being respected when splitting the paragraph or reading the post's html content.
* Block editor: We’ve introduced a new toolbar that floats above the block you’re editing, which makes navigating your blocks easier — especially complex ones.

* Block editor: Add support for upload options in Gallery block
* Aztec and Block Editor: Fix the presentation of ordered lists with large numbers.
* Added Quick Action buttons on the Site Details page to access the most frequently used parts of a site.
* Post Settings: Adjusts the weekday symbols in the calendar depending on Regional settings.


14.2
-----
* Comment Editing: Fixed a bug that could cause the text selection to be on the wrong line
* Comments: Fixed an bug that could cause HTML markup to be displayed in the comment content
* Media editing: You can now crop, zoom in/out and rotate images that are inserted or being inserted in a post.
* Post Preview: Added a new Desktop preview mode on iPhone and Mobile preview on iPad when previewing posts or pages.
* Post Preview: Added new navigation, "Open in Safari" and Share options when previewing posts or pages.
* Block editor: Long-press Inserter icon to show options to add before/after
* Block editor: Retry displaying image when connectivity restores
* Block editor: Show an "Edit" button overlay on selected image blocks
* Block editor: Add support for image size options in the gallery block
* Signup and Login: signup or login via magic link now supports multiple email clients.
                    Tapping on the "Open Email" button will present a list of installed email client to choose from.
* Posts: Fixed a bug that could disable comments on a draft post when previewing that post.
* Reader: Fixed an issue where a new comment may not appear.
* Reader: Added Post Reblogging feature. You can now reblog a post from the reader to your site(s). There is a new "reblog" button in the post action bar.
          Tapping on it allows to choose the site where to post, and opens the editor of your choice with pre-populated content from the original post.
* Fixed a bug that was causing the app to crash when the user tapped "Retry" on Post List

14.1
-----
* Fixes a bug that could cause some web page previews to remain unauthenticated even after logging in.
* Stats: added a This Week widget to display Views for the past week.
* Block Editor: Reduced padding around text on Rich Text based blocks.
* Block Editor: New block "Shortcode". You can now create and edit Shortcode blocks in the editor.
* Publicize: connecting with Facebook is working again.
* Web Views: the title and button colors in the header of web views was grey, and is now white.

14.0
-----
* Stats: Updated default cards for the Insights view.
* Fixed a bug that displayed incorrect time stamps for scheduled posts.
* Post Settings: Added a new Calendar picker to select a Post's publish date
* Fixed bugs with the "Save as Draft" action extension's navigation bar colors and iPad sizing in iOS 13.
* Fixes appearance issues with navigation bar colors when logged out of the app.
* Fixed a bug that was causing the App to crash when the user tapped on certain notifications.
* Block Editor: Hide image size selection options when image is a url
* Block Editor: Fix displaying placeholder for images
* Block Editor: Fix crash on undo
* Block Editor: Fix styling on navigation UI
* Block Editor: Fix a focus issue
* Fixed a bug that displayed incorrect time stamps for scheduled posts.
* Post Settings: Added a new Calendar picker to select a Post's publish date
* Comment: Add ability to comment in fullscreen
* Stats: fixed issue that could cause incorrect Stats to be displayed when viewing Stats from a widget.
* Stats Today widgets: large numbers are now abbreviated.
* Fixed a bug where files imported from other apps were being renamed to a random name.
* Fixes a crash that could happen in the notifications tab.

13.9
-----
* Stats: added a Today widget to display All-Time stats.
* Block Editor: New block "Gallery". You can now create image galleries using WordPress Media library.
* Block Editor: Fix crash dismissing bottom-sheet after device rotation.
* Block Editor: Add support for changing Settings in the List Block.
* Block Editor: Add support for Video block settings.
* Quick Start: fixed issue that caused 'Follow other sites' tour to not be marked complete.
* Fixed a bug that was causing the App to crash when the user tapped on certain notifications.

13.8
-----
* When a post has an autosave, the autosave version can be loaded into the editor.
* Support: Fix issue that caused 'Message failed to send' error.
* WebView: Fix iOS 13 crash with popover.
* Fixed an issue where the Me screen would sometimes be blank.
* Block editor: New Spacer block to create white space between two blocks.
* Block editor: Images from Image Block can now be previewed full screen by tapping on them.
* Fixed an issue that caused logging in with a 2FA Google account to fail.
* Sign in with Apple: now supports logging in with 2FA enabled on linked WordPress accounts.
* Stats: Fixed issue that caused incorrect data to be displayed.

13.7
-----
* Updated the mobile apps blog address to a non-retired blog.
* Block editor: Added option to insert images from "Free Photo Library".
* Block editor: Fix issue where the keyboard would not capitalize sentences correctly on some cases
* Block editor: Add alignment to paragraph blocks
* Fixed a bug that made comment moderation fail on the first attempt for self-hosted sites.
* Stats Refresh: Stats will reload when the application will move to foreground state.
* Stats: each Period and Post stat now loads independently.
* Block editor: Added support for the preformatted block.
* Stats Today widget: updated design and enabled expanding.

* Block editor: Added option to insert images from "Free Photo Library" and "Other Apps".

13.6
-----
* Fixed a bug that was not submiting posts for review
* Better support for creating or editing posts while offline. Posts can be saved while offline and they will be automatically uploaded (or published) when the device is back online.
* Support: fix issue where issues could be created via Help Center search without setting a contact email.

* Me view: fix issue where view was blank when logging in with a self-hosted site.
* Block Editor: Added support for image alignment options.

13.5
-----
* Block editor: Fix issue when "New Photo Post" shortcut won't add the selected photo to the post.
* Block editor: Add Link Target (Open in new tab) to Image Block settings.
* Block editor: DarkMode improvements.
* Block editor: New block "Media & Text".
* Block Editor: Fix issue where the block inserter layout wasn't correct after device rotation.
* Dark Mode: General improvements
* Stats: each Insight stat now loads independently.
* Stats: added ability to customize Insights.

13.4.1
-----
Post Settings: Fixed a crash with featured image.
Removed Giphy as a media source due to changes in their SDK.

13.4
-----
* Sign In With Apple: if the Apple ID has been disconnected from the WordPress app, log out the account.
* Sign In With Apple: if the Apple ID has been disconnected from the WordPress app, log out the account on app launch.
* Dark Mode: General improvements
* Share Extension: Fixed the text view content inset

* Universal links: Pass back to Safari if we can't handle a URL.
* Sign In With Apple: fixed issue with re-logging in on an existing WP account.
* Block editor: Fix a bug on iOS 13.0 were tapping on a link opens Safari
* Block editor: Fix a link editing issue, where trying to add a empty link at the start of another link would remove the existing link.

13.3
-----
* Block editor: Add rich text styling to video captions
* Block editor: Blocks that would be replaced are now hidden when add block bottom sheet displays
* Block editor: Tapping on empty editor area now always inserts new block at end of post
* Block editor: Fixed a performance issue that caused a freeze in the editor with long text content.
* Dark Mode: Fixed colors in rich notifications
* Reader: Fixed issue with links opening while scrolling in reader posts and comments.

13.2
-----
* When Log In is selected, all available options are displayed.
* Shows an alert instead of showing a new screen for facebook publicize error.

13.1
-----
* Moved Notification Settings from the Me tab to the Notifications tab.
* Account Settings: added the ability to change the username.
* Stats: added File Downloads to period stats.
* Stats Periods: Fixed an issue that made the Post stats title button unable.
* Adds a Publish Now action to posts in the posts list.
* Stats Periods: Fixed a bug that affected the header date when the site and the device timezones were different.
* My Sites: Fixed a problem where some sites would appear duplicated.

* Stats Periods: Fixed an issue that made the Post stats title button unable.
* Stats Periods: Fixed a bug that affected the header date when the site and the device timezones were different.
* Adds a Publish Now action to posts in the posts list.
* My Sites: Fixed a problem where some sites would appear duplicated.

13.0
-----
* Stats: now use site timezone instead of device.
* Improved color scheme consistency.
* Post Stats: date bar no longer goes prior to earliest date available.
* Block editor: Adding a block from the post title now shows the add block here indicator.
* Block editor: Deselect post title any time a block is added
* Block editor: Auto-enabled upon first open of a block post, unless opted out in v12.9.
* Block editor: You can now enable and disable the block editor on a per-site basis.

12.9
-----
* Offline support: Create Post is now available from empty results view in offline mode.
* Post Preview: Displaying preview generation status in navigation bar instead of a
                blocking spinner.
* Block editor: Tapping on an empty editor area will create a new paragraph block
* Block editor: Fix content loss issue when loading unsupported blocks containing inner blocks.
* Block editor: Adding a block from the Post Title now inserts the block at the top of the Post.
* Stats Insights: Fixed issue that prevented some stats from showing for low volume sites.

12.8
-----
* Stats Insights: New two-column layout for Follower Totals stats.
* Stats Periods: Countries Map added in countries section.
* Updated copy for preview unavailable screen
* Stats Insights: New two-column layout for This Year stats.
* Stats Insights: added details option for This Year stats.
* Stats Insights: New two-column layout for Most Popular Time stats.
* Stats: modified appearance of empty charts.
* Stats Insights: Fixed issue where refreshing would sometimes clear the stats.
* Stats overview chart: Fixed issue with legend location on iOS 11.
* Stats Periods: Fixed crash when the Countries map displayed one country only
* Added a selection of user customizable app icons. Change it via Me > App Settings > App Icon.
* Update the app's colors using the Muriel color palette.
* Stats Periods detail views: Fixed an issue where rotation would truncate data.
* Stats Periods: Fixed an issue when a period interval was selected.

12.7
-----
* Block Editor: Video, Quote and More blocks are available now.
* Post Settings: Setting a Featured Image on a Post/Site should now work better in poor network conditions.
* Offline Improvements: Posts that failed to upload due to connectivity issues will be auto-uploaded.
* Block Editor: Copy/Paste of text with attributes( bold, italic, ...) will be respected on the editor.
* Block Editor: Updated color scheme.
* Block Editor: Nested lists are now available on the toolbar.
* Post Settings: Setting a Featured Image on a Post/Site should now work better in poor netowrk conditions.
* Stats Insights: New two-column layout for All-Time stats.
* Stats Insights: New two-column layout for Today stats.
* Post preview: Fixed issue with preview for self hosted sites not working.

12.6
-----
* Block Editor: Added UI to display a warning when a block has invalid content.
* Block Editor: Fixed issue with link settings where “Open in New Tab” was always OFF on open.
* Removed the limit of number of photos that can be shared from other apps.
* Account Settings Primary Site now shows the site domain if the site has no name.
* The app now launches a bit more quickly.
* Added a list of third-party library acknowledgements.
* Updated messaging experience for a reply upload result.
* Stats: Fixed an issue where chart axes may be formatted incorrectly in some locales.

12.5
-----
* Fixed Notices sometimes showing behind the keyboard
* Implemented Domain Credit feature
* Implemented auto saving a post on preview
* The app now launches a bit more quickly.
* Fixed broken images in posts created by the share extension.
* Deprecated local previews

12.4.1
------
* Copy/Paste from post contents to other apps is working again.

12.4
-----
* You can now mark notifications as unread with just a swipe.
* Fixed crash when searching Free Photo Library.
* Better URL validation when logging in with a self hosted site.
* Account Settings Primary Site now shows the site URL if the site has no name.
* Implemented incremental improvements to accessibility experience across the app.
* Updated error message when tag loading failed.

12.3
-----
* Images are now imported from TextBundle and TextPack files shared from other apps
* Added support for importing Markdown files shared from other apps
* Resolved a crash that might occur during the new Site Creation flow.
* Improved connectivity errors messaging in sharing screen.
* Quotes in Reader are now easier to read, thanks to a vertical bar on the left making them more visually distinct
* Fixed an issue where some text in Activity Log would show up in a wrong language
* Jetpack Remote Install: enabled the native feature to install and activate Jetpack on a self-hosted site

12.2
-----
* Draft preview now shows the remote version of the post.
* Initial support for importing TextBundle and TextPack from other apps.
* Support for lists in Gutenberg posts.
* Several UI details were polished in the Site Creation flow.

12.1
-----
* Improve messages when updates to user account details fail because of server logic, for exanple email being used for another account.
* Improved text import from other apps, such as Bear or Ulysses 🥰
* Added support on the editor for video elements that use the source elements. For example:
```<video alt="Another video with bunnies">
<source src="https://videos.files.wordpress.com/kUJmAcSf/bbb_sunflower_1080p_30fps_normal.mp4" type="video/mp4">
</video>```
* Block editor now supports the creation of posts with pre-inserted photos and the the 3touch action of starting a post with photo.

12.1
-----
* Improve messages when updates to user account details fail because of server logic, for exanple email being used for another account.
* Improved text import from other apps, such as Bear or Ulysses 🥰
* Reader: fixed issue where empty state buttons were not functional.

12.0
-----
* Redesigned Notices
* Changed offline error messages to be less disruptive.
* Resolved a defect in the new Site Creation flow where the site preview address bar could be edited.
* Made it easier to find a domain for your new site, by moving the best match to the top of the search results.

11.9
------
* Quick Start v2: After creating a new site with WordPress.com there are more tutorials available, now including tips to improve growth.
* Quick Start will also be suggested less often, but when it's more likely to be helpful.
* Added connection error alert in Sharing screen.
* Increased padding at the bottom of the share extension's editor, to make typing a longer post a bit more comfortable.
* Removes the white background color applied to the site icon on the site details screen.
* Updated No Results View illustration and copy displayed on connectivity issue.
* Enhanced Site Creation flow for smarter, more personalized sites.<|MERGE_RESOLUTION|>--- conflicted
+++ resolved
@@ -3,11 +3,8 @@
 
 * [***] [internal][Jetpack-only] [***] Added paid domain selection, plan selection, and checkout screens in site creation flow [#21688]
 * [*] Site Domains: Fixed an issue where the message shared while adding a domain was inaccurate. [#21827]
-<<<<<<< HEAD
 * [*] Fix an issue where login with site address is blocked after failing the first attempt. [#21848]
-=======
 * [*] Fix an issue with an issue [#16999] with HTML not being stripped from post titles [#21846]
->>>>>>> 3118023f
 
 23.5
 -----
