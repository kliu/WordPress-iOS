23.9
-----
* [**] Add media fitlers to the Site Media screen [#22096]
* [*] The "aspect ratio" mode on the Site Media screen is now also available on iPhone via the new title menu [#22096]
* [**] Update the classic editor to use the new Photos and Site Media pickers [#22060]
* [**] [internal] Remove WPMediaPicker dependency [#22103]
* [*] [internal] Rework Tenor (Free GIF) and Stock Photos (Free Photos) pickers [#22066, #22074]
* [*] [internal] Remove MediaThumbnailService and reduce the size of the large thumbnails, reducing disk usage [#22106]
<<<<<<< HEAD
* [*] [Jetpack-only] Fix an occasional crash when changing Reader comment status [#22155]
* [*] [Jetpack-only] Fix an occasional crash when logging out after interacting with Reader [#22147]
=======
* [*] Fix an issue where the Compliance Popover breaks other screens presentation. [#22085]
* [*] [Jetpack-only] Fix an occassional crash when logging out after interacting with Reader [#22147]
>>>>>>> 4fde675a

23.8
-----
* [**] Add Optimize Images setting for image uploads and enable it by default [#21981]
* [*] Fix the media item details screen layout on iPad [#22042]
* [*] Improve the performance of loading thumbnails and original images in the Site Media screen [#22043]
* [*] Integrate native photos picker (`PHPickerViewController`) in Story Editor [#22059]
* [*] Fix an issue [#21959] where WordPress → Jetpack migration was not working for accounts with no sites. These users are now presented with a shortened migration flow. The "Uninstall WordPress" prompt will now also appear only as a card on the Dashboard. [#22064]
* [*] Add Select and Deselect button to previews in Site Media picker [#22078]
* [*] [internal] Fix an issue with scheduling of posts not working on iOS 17 with Xcode 15 [#22012]
* [*] [internal] Remove SDWebImage dependency from the app and improve cache cost calculation for GIFs [#21285]
* [*] Stats: Fix an issue where sites for clicked URLs do not open [#22061]
* [*] Improve pages list performance when there are hundreds of pages in the site [#22070]
* [*] Fix an issue with local thumbnails for GIFs inserted to Site Media not being animated [#22083]
* [*] [internal] Make Reader web views inspectable on iOS 16.4 and higher [#22077]
* [*] [internal] Add workarounds for large emoji on P2. [#22080]
* [*] [Jetpack-only] Block Editor: Ensure text is always visible within Contact Info block [https://github.com/Automattic/jetpack/pull/33873]
* [*] Block Editor: Ensure uploaded audio is always visible within Audio block [https://github.com/WordPress/gutenberg/pull/55627]
* [*] Block Editor: In the deeply nested block warning, only display the ungroup option for blocks that support it [https://github.com/WordPress/gutenberg/pull/56445]
* [**] Refactor deleting media [#21748]
* [*] [Jetpack-only] Add a dashboard card for Bloganuary. [https://github.com/wordpress-mobile/WordPress-iOS/pull/22136]
* [*] Fix an issue where the Compliance Popover breaks other screens presentation. [#22085]

23.7
-----
* [**] Posts & Pages: Redesigned the posts and pages screen. We’ve consolidated the “default” and “compact” display options (#21804, #21842)
* [*] Posts & Pages: Moved actions to a context menu and added new actions such as “Comments”, “Settings”, and “Set as regular page”. Made the context menu available via long-press (#21886, #21965, #21963, #21967)
* [*] Posts & Pages: Added swipe actions - left to view, right to share and/or delete (#21917)
* [***] Posts & Pages: Added paging, full-text search, and searching via “author” / “tag” filters (#21789)
* [*] Posts & Pages: Search now works across all authors unless you explicitly add the author filter (#21966)
* [*] Posts & Pages: Fix an issue with the Pages list not refreshing when the pages are added or modified
* [*] Posts & Pages: Fix an issue where “View” action was available for Trashed posts (#21958)
* [*] Posts & Pages: Fix rare crashes in Posts & Pages (#21298)
* [***] Site Media: Update the design of the Site Media screen with an improved selection mode, updated context menus, a way to share more than one item at a time, better support for animated GIFs, fix a couple of visual issues with state views and search, and more [#21457]
* [**] Site Media: Improve performance by moving the work to the background, reducing memory usage, prefetching images, decompressing jpegs in the background, canceling unneeded requests, and more [#21470], [#21615], [#21664]
* [**] Site Media: Add support for selecting site media with a pan gesture [#21702]
* [*] Site Media: Add storage quota shown proactively in the context menu when adding media [#22013]
* [*] Site Media: Add aspect ratio mode to Site Media on iPad, which is a new default [#22009]
* [**] Site Media: Update the design of the Site Media details view that now allows swiping between photos, makes it easier to modify metadata, and delete items [#22008]
* [*] Site Media: Fix an issue with blank image placeholders on the Site Media screen [#21457]
* [*] Site Media: Fix an issue with 'you have no media' appears just before the media does [#9922] [#21457]
* [*] Site Media: Fix an issue with media occasionally flashing white on the Site Media screen
* [*] Site Media: Fix rare crashes in the Site Media screen and media picker [#21572]
* [*] Site Media: Fix an issue with sharing PDF and other documents [#22021]
* [*] Bug fix: Reader now scrolls to the top when tapping the status bar. [#21914]
* [*] Fix an issue with incorrect description for "Hidden" post privacy status [#21955]
* [*] [internal] Refactor sending the API requests for searching posts and pages. [#21976]
* [*] Fix an issue in Menu screen where it fails to create default menu items. [#21949]
* [*] [internal] Refactor how site's pages are loaded in Site Settings -> Homepage Settings. [#21974]
* [*] Block Editor: Fix error when pasting deeply nested structure content [https://github.com/WordPress/gutenberg/pull/55613]
* [*] Block Editor: Fix crash related to accessing undefined value in `TextColorEdit` [https://github.com/WordPress/gutenberg/pull/55664]
* [***] [Jetpack-only] Added the All Domains screen enabling the users to manage their domains from within the app [#22033]

23.6
-----
* [***] Added support for logging in with security keys [#22001]
* [***] [Jetpack-only] Added paid domain selection, plan selection, and checkout screens in site creation flow [#21688]
* [**] When moving a post to trash, show a toast message with undo action instead of an inline undo row. [#21724]
* [*] Site Domains: Fixed an issue where the message shared while adding a domain was inaccurate. [#21827]
* [*] Fix an issue where login with site address is blocked after failing the first attempt. [#21848]
* [*] Fix an issue with an issue [#16999] with HTML not being stripped from post titles [#21846]
* [*] Fix an issue that leads to an ambiguous error message when an incorrect SMS 2FA code is submitted. [#21863]
* [*] Fix an issue where two 2FA controllers were being opened at the same time when logging in. [#21865]
* [*] Block Editor Social Icons: Fix visibility of inactive icons when used with block based themes in dark mode [https://github.com/WordPress/gutenberg/pull/55398]
* [*] Block Editor Classic block: Add option to convert to blocks [https://github.com/WordPress/gutenberg/pull/55461]
* [*] Block Editor Synced Patterns: Fix visibility of heading section when used with block based themes in dark mode [https://github.com/WordPress/gutenberg/pull/55399]

23.5
-----
* [*] Fix a crash when the blog's blogging prompt settings contain invalid JSON [#21677]
* [*] [WordPress-only] Fixes an issue where users would land on the Reader after signup while it should not be accessible. [#21751]
* [*] Block Editor: Split formatted text on triple Enter [https://github.com/WordPress/gutenberg/pull/53354]
* [*] Block Editor: Quote block: Ensure border is visible with block-based themes in dark [https://github.com/WordPress/gutenberg/pull/54964]
* [*] (Internal) Remove .nativePhotoPicker feature flag and the disabled code [#21681](https://github.com/wordpress-mobile/WordPress-iOS/pull/21681)
* [*] [WordPress-only] fixes an issue where users attempting to create a .com site in the post-sign-up flow are presented with two consecutive overlays. [#21752]
* [**] [Jetpack-only] Reader: Improvement of core UI elements, including feed cards, tag and site headers, buttons and recommendation sections. [#21772]

23.4
-----
* [*] Resolve the unresponsiveness of the compliance popover on iPhone SE devices when large fonts are enabled. [#21609]
* [*] Fix an issue with a New Page action visible for Contributors [https://github.com/wordpress-mobile/WordPress-iOS/pull/21659]
* [*] Block Editor: Prevent crash from invalid media URLs [https://github.com/WordPress/gutenberg/pull/54834]
* [*] Fix an issue with contributors seeing pre-publishing popup and a wrong confirmation message after submitting a post for review [https://github.com/wordpress-mobile/WordPress-iOS/pull/21658]
* [*] Block Editor: Limit inner blocks nesting depth to avoid call stack size exceeded crash [https://github.com/WordPress/gutenberg/pull/54382]
* [*] Fix an issue with non-admins being able to see the plugin menu on the Atomic sites [https://github.com/wordpress-mobile/WordPress-iOS/pull/21657]
* [**] Block Editor: Fallback to Twitter provider when embedding X URLs [https://github.com/WordPress/gutenberg/pull/54876]

23.3.1
-----
* [*] Resolve the unresponsiveness of the compliance popover on iPhone SE devices when large fonts are enabled. [#21609]

23.3
-----
* [***] [Jetpack-only] Lock Screen Widgets are now available on Jetpack. Quickly view your site stats without unlocking your phone. [#21535]
* [*] Block editor: Fix the obscurred "Insert from URL" input for media blocks when using a device in landscape orientation. [https://github.com/wordpress-mobile/gutenberg-mobile/pull/6143]
* [**] Block editor: Updated placeholder text colors for block-based themes [https://github.com/wordpress-mobile/gutenberg-mobile/pull/6182]
* [**] Update the main site navigation on the My Site screen, making it easier to access the common site sections. The new shortcuts can be modified using the Personalize Home Tab screen. [21502](https://github.com/wordpress-mobile/WordPress-iOS/pull/21502)
* [**] [internal] Refactor fetching one single media item. [#21567]
* [**] [internal] Refactored how the total number of WordPress Media is fetched. [#21568]
* [**] [internal] Refactor fetching metadata of VideoPress videos. [#21569]

23.2
-----
* [**] Integrate the native media picker (`PHPickerViewController`), which is familiar to all Apple Photos users. It has a powerful search; you can filter by favorites, zoom in, filter by different media types, and more. And it doesn't require any access permissions or dialogs to work and handles large Photos libaries with ease. [#21190](https://github.com/wordpress-mobile/WordPress-iOS/issues/21190).
* [*] Remove the "New Photo Post" app quick action [#21369](https://github.com/wordpress-mobile/WordPress-iOS/pull/21369)
* [*] (Internal) Fix unbounded growth of number media observers in Post Editor (performance issue) [#21352](https://github.com/wordpress-mobile/WordPress-iOS/pull/21352)
* [**] [internal] Fix a crash when disconnecting the app from the "Connected Applications" on WordPress.com. [#21375]
* [*] Fix an issue where the "Take Photo" flow was not working without the "All Photos" access [#21398](https://github.com/wordpress-mobile/WordPress-iOS/pull/21398)
* [*] Fix a couple of small issues with media uploads error handling [#21411](https://github.com/wordpress-mobile/WordPress-iOS/pull/21411)
* [*] [internal] Change how a post is fetched when selecting a post in Spotlight search result. [#21439]
* [*] [internal] Change how a post's revision is fetched from the post history screen. [#21440]
* [**] [internal] Replace the progress indicator implementation in uploading featured image from "Post Settings" [#21438]
* [**] [Jetpack-only] Block Editor: Add basic support to view, relocate, and remove the Jetpack Paywall block. [https://github.com/wordpress-mobile/gutenberg-mobile/pull/6076]
* [*] Block Editor: Columns block - Fix transforming into a Group block crash [https://github.com/wordpress-mobile/gutenberg-mobile/pull/6129]
* [**] Block Editor: Add block outline to all Social Link blocks when selected [https://github.com/WordPress/gutenberg/pull/54011]
* [***] [Jetpack-only] Contact Support: Add a new chat-based support channel where users can get answers from a bot trained to help app users. Users can still create a support ticket to talk to a Happiness Engineer if they don't find the answer they're looking for [#21467]
* [*] Fix a crash on the pages list when the authentication token is invalid. [#21471]
* [**] Me tab: move Me to the bottom tab bar [https://github.com/wordpress-mobile/WordPress-iOS/pull/21348]
* [*] Fix Stats menu option not visible for self-hosted sites without a Jetpack connection. [#21548]

23.0.1
-----
 * [**] Fix Voice Over and assistive keyboards [https://github.com/WordPress/gutenberg/pull/53895]

23.1
-----
* [*] Block editor: Hide undo/redo buttons when using the HTML editor [#21253]
* [*] Block editor: Display custom color value in mobile Cover Block color picker [https://github.com/WordPress/gutenberg/pull/51414]
* [**] Block editor: Display outline around selected Social Link block [https://github.com/WordPress/gutenberg/pull/53377]
* [**] Block editor: Fix font customization not getting updated. [https://github.com/WordPress/gutenberg/pull/53391]
* [*] [internal] Fix Core Data multithreaded access exception in Blogging Reminders [#21232]
* [*] [internal] Remove one of the image loading subsystems for avatars and consolidate the cache [#21259]
* [*] Fixed a crash that could occur when following sites in Reader. [#21341]
* [**] [Jetpack-only] Add a "Domain Focus" Card to the Dashboard that opens a screen that allows tranfer of Google Domains. This card can also be hidden across all sites of the account by accesing the More button. [#21368]
* [**] Fix Voice Over and assistive keyboards [https://github.com/WordPress/gutenberg/pull/53895]
* [*] Fix an issue with widget data sometimes showing zeros [https://github.com/wordpress-mobile/WordPress-iOS/pull/21430]

23.0
-----
* [***] [Jetpack-only] Jetpack Social: UI improvements to access and control your social sharing from more locations throughout the app [#21258]
* [**] [Jetpack-only] Blaze Manage Campaigns: Added a dashboard card that displays the most recent campaign, a campaigns list screen, and a campaign details screen. [#20821, #20977, #20950]
* [**] [Jetpack-only] Made significant performance improvements for Total Likes stats card. [#21168]
* [**] [internal] Upgrade React Native to 0.71.11 [#20956]
* [*] Fix incorrect WordPress Media images count in Media Picker. [#21181]
* [*] [Jetpack-only] Fix app hangs on the Stats screen [#21067]
* [*] Fix an issue with the size of the thumbnails in the media picker so it now loads faster and uses less memory [#21204]
* [*] Fix an issue with unstable order of assets on the media screen [#21210]
* [*] Fix an issue with media screen flashing when opened [#21211]
* [*] Block editor: Remove visual gap in mobile toolbar when a Gallery block is selected [https://github.com/WordPress/gutenberg/pull/52966]
* [*] Block editor: Remove Gallery caption button on mobile [https://github.com/WordPress/gutenberg/pull/53010]
* [*] Block editor: Fix Gallery block selection when adding media [https://github.com/WordPress/gutenberg/pull/53127]
* [*] [internal] Fix an issue with some media pickers not deallocating after selection in post editor [#21225]
* [*] Fix occasional crashes when updating Notification, Posts, and Reader content [#21250]
* [*] Fix an issue in Reader topics cleanup that could cause the app to crash. [#21243]
* [*] [internal] Fix incorrectly terminated background task [#21254]
* [**] [internal] Refactor how image is downloaded in Gutenberg Editor and Aztec Editor. [#21227]
* [**] Fixed an occassional crash when reloading Media picker. [#21337]

22.9
-----
* [*] [internal] Fix multiple memory leaks after logging in and logging out. [#21047, #21092]
* [**] Block editor: Move undo/redo buttons to the navigation bar. [#20930]
* [*] Fixed an issue that caused the UI to be briefly unresponsive in certain case when opening the app. [#21065]
* [**] Blogging Prompts: Fixed a crash in Reader after tapping on a blogging prompt multiple times. [#21112]
* [*] [internal] Update calls to use UserDefaults singleton. [#21088]
* [*] Fix memory leaks in setting up Jetpack connection. [#21052]
* [*] Fix a memory leak caused by the theme customization web view. [#21051]
* [**] [internal] Updated the code that enables Gutenberg editor in all blogs when the user is in the Gutenberg rollout group. [#21146]
* [**] [internal] Fix a few potential Core Data issues in Blogging Prompts & Reminders. [#21016]
* [*] [Jetpack-only] Made performance improvements for Posting Activity stats. [#21136]
* [*] Fixed a crash that could occur when following sites in Reader. [#21140]
* [*] Fix an issue with avatars not loading in mentions [#21169]
* [*] [Jetpack-only] Fixed a crash that could occur when the user deletes the WordPress app upon a successful migration. [#21167]
* [*] Fixed a crash that occurs in Weekly Roundup Background task due to a Core Data Concurrency violation. [#21076]
* [***] Block editor: Editor UX improvements with new icons, colors and additional design enhancements. [https://github.com/wordpress-mobile/gutenberg-mobile/pull/5985]
* [**] Fixed an occassional crash when opening Media picker. [#21231]

22.8
-----
* [*] Blogging Reminders: Disabled prompt for self-hosted sites not connected to Jetpack. [#20970]
* [**] [internal] Do not save synced blogs if the app has signed out. [#20959]
* [**] [internal] Make sure synced posts are saved before calling completion block. [#20960]
* [**] [internal] Fix observing Quick Start notifications. [#20997]
* [**] [internal] Fixed an issue that was causing a memory leak in the domain selection flow. [#20813]
* [*] [Jetpack-only] Block editor: Rename "Reusable blocks" to "Synced patterns", aligning with the web editor. [https://github.com/wordpress-mobile/gutenberg-mobile/pull/5885]
* [**] [internal] Block editor: Fix a crash related to Reanimated when closing the editor [https://github.com/wordpress-mobile/gutenberg-mobile/pull/5938]

22.7
-----
* [**] [internal] Blaze: Switch to using new canBlaze property to determine Blaze eligiblity. [#20916]
* [**] Fixed crash issue when accessing drafts that are mid-upload from the Home 'Work on a Draft Post' card. [#20872]
* [**] [internal] Make sure media-related features function correctly. [#20889], [20887]
* [*] [internal] Posts list: Disable action bar/menu button when a post is being uploaded [#20885]
* [*] Block editor: Image block - Fix issue where in some cases the image doesn't display the right aspect ratio [https://github.com/wordpress-mobile/gutenberg-mobile/pull/5869]
* [*] Block editor: Fix cursor positioning when dictating text on iOS [https://github.com/WordPress/gutenberg/issues/51227]

22.6
-----
* [**] [internal] Check required WordPress version to set "galleryWithImageBlocks" flag [#20736]
* [**] [Jetpack-only] Add a "Personalize Home Tab" button to the bottom of the My Site Dashboard that opens a new screen where you can customize which dashboard cards are visible. You can now also hide any of the dashboard cards directly from My Site Dashboard using the "more" menu. [#20296]
* [*] [Jetpack-only] Domains selection: Show error message when selecting unsupported domains. [#20786]
* [***] [Jetpack-only] Plans: Bringing WPCOM plans to Jetpack app. [#20822]
* [**] Block editor: [iOS] Fix dictation regression, in which typing/dictating at the same time caused content loss. [https://github.com/WordPress/gutenberg/pull/49452]
* [*] Block editor: Display lock icon in disabled state of `Cell` component [https://github.com/wordpress-mobile/gutenberg-mobile/pull/5798]
* [*] Block editor: Show "No title"/"No description" placeholder for not belonged videos in VideoPress block [https://github.com/wordpress-mobile/gutenberg-mobile/pull/5840]

22.5.1
-----
* [*] Resolve an issue that was causing the app crash when `CrashLogging.logError` is called from a background thread. [#20846]
* [**] [internal] Make sure a database tidy-up task (null blog property sanitizer) is completed before any other Core Data queries. [#20867]

22.5
-----
* [*] [Jetpack-only] Reader: Fix the display of the followed topics in the filter sheet when they're written in non-latin languages. [#20702]
* [*] [Jetpack-only] Reader: Fixed an issue that was causing the Report and Block actions to be missing from Post Menu actions sheet. [#20705]
* [***] Enables editing of the site homepage for sites using block-based themes directly from the pages list. [#20713]
* [*] Block editor: Add disabled style to `Cell` component [https://github.com/WordPress/gutenberg/pull/50665]
* [**] Block editor: Fix undo/redo history when inserting a link configured to open in a new tab [https://github.com/WordPress/gutenberg/pull/50460]
* [**] [Jetpack-only] Block editor: Disable details settings for not belonged VideoPress videos [https://github.com/wordpress-mobile/gutenberg-mobile/pull/5782]
* [*] Block editor: [List block] Fix an issue when merging a list item into a Paragraph would remove its nested list items [https://github.com/wordpress-mobile/gutenberg-mobile/pull/5785]
* [**] Block editor: Tapping any type of nested block moves focus to the nested block directly, rather than requiring multiple taps to navigate down each nesting levels. [https://github.com/wordpress-mobile/gutenberg-mobile/pull/5781]

22.4
-----
* [*] [internal] [Jetpack-only] Domains Dashboard Card: Immediately opening domains search after tapping the card. [#20638]
* [**] [Jetpack-only] Adds a dashboard card for viewing activity log. [#20569]
* [**] [Jetpack-only] Adds a dashboard card for viewing pages. [#20524]
* [*] [Jetpack-only] Block editor: Fix crash when trying to convert to regular blocks an undefined/deleted reusable block [https://github.com/WordPress/gutenberg/pull/50475]
* [**] Block editor: Tapping on a nested block now gets focus directly instead of having to tap multiple times depending on the nesting levels. [https://github.com/WordPress/gutenberg/pull/50108]
* [*] [Jetpack-only] Block editor: Use host app namespace in reusable block message [https://github.com/WordPress/gutenberg/pull/50478]
* [*] [internal] [Jetpack-only] Enables domain purchases in site creation A/B experiment. [#20670]
* [*] Classic Block: Fixes a crash that happens when attempting to add media to a classic block while the library permissions are missing. [#20666]

22.3
-----
* [*] [internal] Allow updating specific fields when updating media details. [#20606]
* [**] Block Editor: Enable VideoPress block (only on Simple WPCOM sites) [#20580]
* [**] [internal] Attempt to fix an image loading crash in post editor. [#20633]

22.2
-----
* [**] [Jetpack-only] Added a dashboard card for purchasing domains. [#20424]
* [*] [internal] [Jetpack-only] Redesigned the migration success card. [#20515]
* [**] [internal] Refactored Google SignIn implementation to not use the Google SDK [#20128]
* [***] Block Editor: Resolved scroll-jump issues and enhanced caret focus management [https://github.com/WordPress/gutenberg/pull/48791]
* [**] [Jetpack-only] Blogging Prompts: adds the ability to view other users' responses to a prompt. [#20540]

22.1
-----
* [**] [internal] Refactor updating account related Core Data operations, which ususally happens during log in and out of the app. [#20394]
* [***] [internal] Refactor uploading photos (from the device photo, the Free Photo library, and other sources) to the WordPress Media Library. Affected areas are where you can choose a photo and upload, including the "Media" screen, adding images to a post, updating site icon, etc. [#20322]
* [**] [WordPress-only] Warns user about sites with only individual plugins not supporting core app features and offers the option to switch to the Jetpack app. [#20408]
* [*] [Reader] Fix an issue that was causing the app to crash when tapping the More or Share buttons in Reader Detail screen. [#20490]
* [*] Block editor: Avoid empty Gallery block error [https://github.com/WordPress/gutenberg/pull/49557]

22.0
-----
* [*] Remove large title in Reader and Notifications tabs. [#20271]
* [*] Reader: Change the following button cog icon. [#20274]
* [*] [Jetpack-only] Change the dark background color of toolbars and top tabs across the whole app. [#20278]
* [*] Change the Reader's navigation bar background color to match other screens. [#20278]
* [*] Tweak My Site Dashboard Cards UI. [#20303]
* [*] [Jetpack-only] Change My Sites tab bar icon. [#20310]
* [*] [internal] Refactored the Core Data operations (saving the site data) after a new site is created. [#20270]
* [*] [internal] Refactored updating user role in the "People" screen on the "My Sites" tab. [#20244]
* [*] [internal] Refactor managing social connections and social buttons in the "Sharing" screen. [#20265]
* [*] [internal] Refactor uploading media assets. [#20294]
* [*] Block editor: Allow new block transforms for most blocks. [https://github.com/WordPress/gutenberg/pull/48792]
* [*] Visual improvements were made to the in-app survey along with updated text to differentiate between the WordPress and Jetpack apps. [#20276]
* [*] Reader: Resolve an issue that could cause the app to crash when blocking a post author. [#20421]

21.9
-----
* [*] [internal] Refactored fetching posts in the Reader tab, including post related operations (i.e. like/unlike, save for later, etc.) [#20197]
* [**] Reader: Add a button in the post menu to block an author and stop seeing their posts. [#20193]
* [**] [Jetpack-only] Jetpack individual plugin support: Warns user about sites with only individual plugins not supporting all features of the app yet and gives the ability to install the full Jetpack plugin. [#20223]
* [**] [Jetpack-only] Help: Display the Jetpack app FAQ card on Help screen when switching from the WordPress app to the Jetpack app is complete. [#20232]
* [***] [Jetpack-only] Blaze: We added support for Blaze in the app. The user can now promote a post or page from the app to reach new audiences. [#20253]

21.8.1
-----
* [**] [internal] Fixes a crash that happens in the background when the weekly roundup notification is being processed. [#20275]

21.8
-----
* [*] [WordPress-only] We have redesigned and simplified the landing screen. [#20061]
* [*] [internal] Refactored account related operations (i.e. log in and out of the app). [#19893]
* [*] [internal] Refactored comment related operations (i.e. like a comment, reply to a post or comment).
* [*] [internal] Refactored how reader topics are fetched from the database. [#20129]
* [*] [internal] Refactored blog related operations (i.e. loading blogs of the logged in account, updating blog settings). [#20047]
* [*] Reader: Add ability to block a followed site. [#20053]
* [*] Reader: Add ability to report a post's author. [#20064]
* [*] [internal] Refactored the topic related features in the Reader tab (i.e. following, unfollowing, and search). [#20150]
* [*] Fix inaccessible block settings within the unsupported block editor [https://github.com/WordPress/gutenberg/pull/48435]

21.7
-----
* [*] [Jetpack-only] Fixed an issue where stats were not displaying latest data when the system date rolls over to the next day while the app is in background. [#19989]
* [*] [Jetpack-only] Hide Scan Login Code when logged into an account with 2FA. [#19567]
* [**] [Jetpack-only] Blogging Prompts: add the ability to answer previous prompts, disable prompts, and other minor enhancements. [#20055]

21.6
-----
* [*] Fix a layout issue impacting the "No media matching your search" empty state message of the Media Picker screen.  [#19820]
* [**] [internal] Refactor saving changes in the "Account Settings" page. [#19910]
* [*] The Migration flow doesn't complete automatically if the user interrupts the migration mid flow. [#19888]
* [**] [internal] Refactored fetching blog editor settings. [#19915]
* [*] [Jetpack-only] The Migration flow doesn't complete automatically if the user interrupts the migration mid flow. [#19888]
* [***] [Jetpack-only] Stats Insights Update. Helps you understand how your content is performing and what’s resonating with your audience. [#19909]
* [***] [internal] Delete all the activity logs after logging out. [#19930]
* [*] [Jetpack-only] Fixed an issue where Stats Followers details did not update on Pull-to-refresh in the Stats Followers Details screen [#19935]
* [**] Refactored loading WP.com plans. [#19949]
* [*] Resolve an edge case that was causing the user to be stuck in the "Onboading Questions" screen. [#19791]
* [*] [Jetpack-only] Tweak Migration Screens UI when fonts are enlarged. [#19944]

21.5.1
-----
* [*] [Jetpack-only] Fixed a bug where the Login flow was restarting every time the app enters the foreground. [#19961]

21.5
-----
* [***] [internal] A significant refactor to the app’s architecture was made to allow for the new simplified UI. Regression testing on the app’s main flows is needed. [#19817]
* [**] [internal] Disable Story posts when Jetpack features are removed [#19823]
* [*] [internal] Editor: Only register core blocks when `onlyCoreBlocks` capability is enabled [https://github.com/wordpress-mobile/gutenberg-mobile/pull/5293]
* [**] [internal] Disable StockPhoto and Tenor media sources when Jetpack features are removed [#19826]
* [*] [Jetpack-only] Fixed a bug where analytics calls weren't synced to the user account. [#19926]

21.4
-----
* [*] Fixed an issue where publishing Posts and Pages could fail under certain conditions. [#19717]
* [*] Share extension navigation bar is no longer transparent [#19700]
* [***] [Jetpack-only] Adds a smooth, opt-in transition to the Jetpack app for users migrating from the WordPress app. [#19759]
* [***] You can now migrate your site content to the Jetpack app without a hitch. [#19759]
* [**] [internal] Upgrade React Native from 0.66.2 to 0.69.4 [https://github.com/wordpress-mobile/gutenberg-mobile/pull/5193]
* [*] [internal] When a user migrates to the Jetpack app and allows notifications, WordPress app notifications are disabled. [#19616, #19611, #19590]
* [*] Reader now scrolls to the top if the tab bar button is tapped. [#19769]
* [*] [Internal] Update WordPressShared, WordPressKit, and WordPressAuthenticator to their latest versions. [#19643]

21.3
-----
* [*] Fixed a minor UI issue where the segmented control under My SIte was being clipped when "Home" is selected. [#19595]
* [*] Fixed an issue where the site wasn't removed and the app wasn't refreshed after disconnecting the site from WordPress.com. [#19634]
* [*] [internal] Fixed an issue where Jetpack extensions were conflicting with WordPress extensions. [#19665]

21.2
-----
* [*] [internal] Refactored fetching posts in the Reader tab. [#19539]
* [*] Fixed an issue where the message "No media matching your search" for the media picker is not visible [#19555]

21.1
-----
* [**] [Jetpack-only] We added a new landing screen with a cool animation that responds to device motion! [#19251, #19264, #19277, #19381, #19404, #19410, #19432, #19434, #19442, #19443, #19468, #19469]
* [*] [internal] Database access change: the 'new Core Data context structure' feature flag is turned on by default. [#19433]
* [***] [Jetpack-only] Widgets are now on Jetpack. Find Today, This Week, and All Time Widgets to display your Stats on your home screen. [#19479]
* [*] Block Editor: Fixed iOS Voice Control support within Image block captions. [https://github.com/WordPress/gutenberg/pull/44850]
* [***] Dropped support for iOS 13. Now supporting iOS 14.0 and above. [#19509]

21.0
-----
* [*] Fixed an issue where the cached notifications are retained after logging out of WordPress.com account [#19360]
* [**] [Jetpack-only] Added a share extension. Now users can share content to Jetpack through iOS's share sheet. This was previously only available on the WordPress app. [#19383]
* [*] Update launch screen. [#19341]
* [*] [Jetpack-only] Add ability to set custom app icon for Jetpack app. [#19378]
* [**] [Jetpack-only] Added a "Save as Draft" extension. Now users can save content to Jetpack through iOS's share sheet. This was previously only available on the WordPress app. [#19414]
* [**] [Jetpack-only] Enables Rich Notifications for the Jetpack app. Now we display more details on most of the push notifications. This was previously only available on the WordPress app. [#19415]
* [*] Reader: Comment Details have been redesigned. [#19387]
* [*] [internal] A refactor in weekly roundup notification scheduler. [#19422]
* [*] [internal] A low level database refactor around fetching cards in the Reader tab. [#19427]
* [*] Stories: Fixed an issue where the keyboard would overlap with the publish dialog in landscape. [#19350]
* [*] [internal] A refactor in fetch Reader posts and their comments. [#19458]
* [*] Fixed an issue where the navigation bar becomes invisible when swiping back to Login Prologue screen.  [#19461]

20.9
-----
* [*] Login Flow: Provide ability for user to cancel login WP.com flow when already logged in to a self-hosted site [#19349]
* [*] [WordPress-only] Powered by Jetpack banner: Fixed an edge case where some scroll views could momentarily become unresponsive to touch. [#19369]
* [*] [Jetpack-only] Weekly roundup: Adds support for weekly roundup notifications to the Jetpack app. [#19364]
* [*] Fixed an issue where the push notifications prompt button would overlap on iPad. [#19304]
* [*] Story Post: Fixed an issue where deleting one image in a story draft would cause the following image not to load. [#16966]
* [*] Fixed an issue where the no result label on the side menu is oversize on iPad. [#19305]
* [*] [internal] Various low level database refactors around posts, pages, and comments. [#19353, #19363, #19386]

20.8
-----
* [*] User Mention: When replying to a post or a comment, sort user-mentions suggestions by prefix first then alphabetically. [#19218]
* [*] User Mention: Fixed an issue where the user-mentions suggestions were disappearing after expanding/collapsing the reply field. [#19248]
* [***] [internal] Update Sentry, our crash monitoring tool, to its latest major version [#19315]

20.7
-----
* [*] [Jetpack-only] Block Editor: Update link colors in action sheets from green to blue [https://github.com/WordPress/gutenberg/pull/42996]
* [*] Jetpack Social: Rebrand Publicize to Jetpack Social [https://github.com/wordpress-mobile/WordPress-iOS/pull/19262]

20.6
-----
* [*] [Jetpack-only] Recommend App: you can now share the Jetpack app with your friends. [#19174]
* [*] [Jetpack-only] Feature Announcements: new features are highlighted via the What's New modals. [#19176]
* [**] [Jetpack-only] Self-hosted sites: enables logging in via a self-hosted site / adding a self-hosted site [#19194]
* [*] Pages List: Fixed an issue where the app would freeze when opening the pages list if one of the featured images is a GIF. [#19184]
* [*] Stats: Fixed an issue where File Downloads section was being displayed for Jetpack sites even though it's not supported. [#19200]

20.5
-----
* [*] [Jetpack-only] Block Editor: Makes some small changes to the editor's accent colours for consistency. [#19113]
* [*] User Mention: Split the suggestions list into a prominent section and a regular section. [#19064]
* [*] Use larger thumbnail previews for recommended themes during site creation [https://github.com/wordpress-mobile/WordPress-iOS/pull/18972]
* [***] [internal] Block Editor: List block: Adds support for V2 behind a feature flag [https://github.com/WordPress/gutenberg/pull/42702]
* [**] Fix for Referrers Card Not Showing Search Engine Details [https://github.com/wordpress-mobile/WordPress-iOS/pull/19158]
* [*] WeeklyRoundupBackgroundTask - format notification body [https://github.com/wordpress-mobile/WordPress-iOS/pull/19144]

20.4
-----
* [*] Site Creation: Fixed a bug in the design picker where the horizontal position of designs could be reset. [#19020]
* [*] [internal] Block Editor: Add React Native FastImage [https://github.com/WordPress/gutenberg/pull/42009]
* [*] Block Editor: Inserter displays block collections [https://github.com/WordPress/gutenberg/pull/42405]
* [*] Block Editor: Fix incorrect spacing within Image alt text footnote [https://github.com/WordPress/gutenberg/pull/42504]
* [***] Block Editor: Gallery and Image block - Performance improvements [https://github.com/WordPress/gutenberg/pull/42178]
* [**] [WP.com and Jetpack sites with VideoPress] Prevent validation error when viewing VideoPress markup within app [https://github.com/Automattic/jetpack/pull/24548]
* [*] [internal] Add Jetpack branding elements (badges and banners) [#19007, #19040, #19049, #19059, #19062, #19065, #19071, #19073, #19103, #19074, #19085, #19094, #19102, #19104]

20.3
-----
* [*] Stories: Fixed a crash that could occur when adding multiple items to a Story post. [#18967]
* [*] User Mention: When replying to a post or a comment, the post author or comment author shows up at the top of the suggestions list. [#18979]
* [*] Block Editor: Fixed an issue where the media picker search query was being retained after dismissing the picker and opening it again. [#18980]
* [*] Block Editor: Add 'Insert from URL' option to Video block [https://github.com/WordPress/gutenberg/pull/41493]
* [*] Block Editor: Image block copies the alt text from the media library when selecting an item [https://github.com/WordPress/gutenberg/pull/41839]
* [*] Block Editor: Introduce "block recovery" option for invalid blocks [https://github.com/WordPress/gutenberg/pull/41988]

20.2
-----
* [*] Preview: Post preview now resizes to account for device orientation change. [#18921]
* [***] [Jetpack-only] Enables QR Code Login scanning from the Me menu. [#18904]
* [*] Reverted the app icon back to Cool Blue. Users can reselect last month's icon in Me > App Settings > App Icon if they'd like. [#18934]

20.1
-----
* [*] Notifications: Fixed an issue where the first notification opened in landscape mode was not scrollable. [#18823]
* [*] Site Creation: Enhances the design selection screen with recommended designs. [#18740]
* [***] [Jetpack-only] Introducing blogging prompts. Build a writing habit and support creativity with a periodic prompt for inspiration. [#18860]
* [**] Follow Conversation: A tooltip has been added to highlight the follow conversation feature. [#18848]
* [*] [internal] Block Editor: Bump react-native-gesture-handler to version 2.3.2. [#18742]
* [*] People Management: Fixed a crash that can occur when loading the People view. [#18907]

20.0
-----
* [*] Quick Start: The "Get to know the WordPress app" card has a fresh new look [#18688, #18747]
* [*] Block Editor: A11y: Improve text read by screen readers for BottomSheetSelectControl [https://github.com/WordPress/gutenberg/pull/41036]
* [*] Block Editor: Add 'Insert from URL' option to Image block [https://github.com/WordPress/gutenberg/pull/40334]
* [*] App Settings: refreshed the UI with updated colors for Media Cache Size controls, Clear Spot Index row button, and Clear Siri Shortcut Suggestions row button. From destructive (red color) to standard and brand colors. [#18636]
* [*] [internal] Quick Start: Fixed an issue where the Quick Start modal was not displayed after login if the user's default tab is Home. [#18721]
* [*] Quick Start: The Next Steps modal has a fresh new look [#18711]
* [*] [internal] Quick Start: Fixed a couple of layout issues with the Quick Start notices when rotating the device. [#18758]

19.9
-----
* [*] Site Settings: we fixed an issue that prevented the site title to be updated when it changed in Site Settings [#18543]
* [*] Media Picker: Fixed an issue where the empty state view was being displayed incorrectly. [#18471]
* [*] Quick Start: We are now showing a different set of Quick Start tasks for existing sites and new sites. The existing sites checklist includes new tours such as: "Check your notifications" and "Upload photos or videos".  [#18395, #18412, #18443, #18471]
* [*] Site Creation: we fixed an issue where the navigation buttons were not scaling when large fonts were selected on the device [#18559]
* [**] Block Editor: Cover Block: Improve color contrast between background and text [https://github.com/wordpress-mobile/gutenberg-mobile/pull/4808]
* [***] Block Editor: Add drag & drop blocks feature [https://github.com/wordpress-mobile/gutenberg-mobile/pull/4832]
* [*] Block Editor: Gallery block: Fix broken "Link To" settings and add "Image Size" settings [https://github.com/wordpress-mobile/gutenberg-mobile/pull/4841]
* [*] Block Editor: Unsupported Block Editor: Prevent WordPress.com tour banner from displaying. [https://github.com/wordpress-mobile/gutenberg-mobile/pull/4820]
* [*] Widgets: we fixed an issue where text appeared flipped in rtl languages [#18567]
* [*] Stats: we fixed a crash that occurred sometimes in Stats [#18613]
* [*] Posts list: we fixed an issue where the create button was not shown on iPad in split screen [#18609]

19.8
-----
* [**] Self hosted sites are not restricted by video length during media uploads [https://github.com/wordpress-mobile/WordPress-iOS/pull/18414]
* [*] [internal] My Site Dashboard: Made some changes to the code architecture of the dashboard. The majority of the changes are related to the posts cards. It should have no visible changes but could cause regressions. Please test it by creating/trashing drafts and scheduled posts and testing that they appear correctly on the dashboard. [#18405]
* [*] Quick Start: Updated the Stats tour. The tour can now be accessed from either the dashboard or the menu tab. [#18413]
* [*] Quick Start: Updated the Reader tour. The tour now highlights the Discover tab and guides users to follow topics via the Settings screen. [#18450]
* [*] [internal] Quick Start: Deleted the Edit your homepage tour. [#18469]
* [*] [internal] Quick Start: Refactored some code related to the tasks displayed in the Quick Start Card and the Quick Start modal. It should have no visible changes but could cause regressions. [#18395]
* [**] Follow Conversation flow now enables in-app notifications by default. They were updated to be opt-out rather than opt-in. [#18449]
* [*] Block Editor: Latest Posts block: Add featured image settings [https://github.com/WordPress/gutenberg/pull/39257]
* [*] Block Editor: Prevent incorrect notices displaying when switching between HTML-Visual mode quickly [https://github.com/WordPress/gutenberg/pull/40415]
* [*] Block Editor: Embed block: Fix inline preview cut-off when editing URL [https://github.com/WordPress/gutenberg/pull/35326]
* [*] Block Editor: Prevent gaps shown around floating toolbar when using external keyboard [https://github.com/WordPress/gutenberg/pull/40266]
* [**] We'll now ask users logging in which area of the app they'd like to focus on to build towards a more personalized experience. [#18385]

19.7
-----
* [*] a11y: VoiceOver has been improved on the Menus view and now announces changes to ordering. [#18155]
* [*] Notifications list: remove comment Trash swipe action. [#18349]
* [*] Web previews now abide by safe areas when a toolbar is shown [#18127]
* [*] Site creation: Adds a new screen asking the user the intent of the site [#18367]
* [**] Block Editor: Quote block: Adds support for V2 behind a feature flag [https://github.com/WordPress/gutenberg/pull/40133]
* [**] Block Editor: Update "add block" button's style in default editor view [https://github.com/WordPress/gutenberg/pull/39726]
* [*] Block Editor: Remove banner error notification on upload failure [https://github.com/WordPress/gutenberg/pull/39694]
* [*] My Site: display site name in My Site screen nav title [#18373]
* [*] [internal] Site creation: Adds a new screen asking the user the name of the site [#18280]

19.6
-----
* [*] Enhances the exit animation of notices. [#18182]
* [*] Media Permissions: display error message when using camera to capture photos and media permission not given [https://github.com/wordpress-mobile/WordPress-iOS/pull/18139]
* [***] My Site: your My Site screen now has two tabs, "Menu" and "Home". Under "Home", you'll find contextual cards with some highlights of whats going on with your site. Check your drafts or scheduled posts, your today's stats or go directly to another section of the app. [#18240]
* [*] [internal] Site creation: Adds a new screen asking the user the intent of the site [#18270]

19.5
-----
* [*] Improves the error message shown when trying to create a new site with non-English characters in the domain name [https://github.com/wordpress-mobile/WordPress-iOS/pull/17985]
* [*] Quick Start: updated the design for the Quick Start cell on My Site [#18095]
* [*] Reader: Fixed a bug where comment replies are misplaced after its parent comment is moderated [#18094]
* [*] Bug fix: Allow keyboard to be dismissed when the password field is focused during WP.com account creation.
* [*] iPad: Fixed a bug where the current displayed section wasn't selected on the menu [#18118]
* [**] Comment Notifications: updated UI and functionality to match My Site Comments. [#18141]
* [*] Block Editor: Add GIF badge for animated GIFs uploaded to Image blocks [https://github.com/WordPress/gutenberg/pull/38996]
* [*] Block Editor: Small refinement to media upload errors, including centering and tweaking copy. [https://github.com/wordpress-mobile/gutenberg-mobile/pull/4597]
* [*] Block Editor: Fix issue with list's starting index and the order [https://github.com/WordPress/gutenberg/pull/39354]
* [*] Quick Start: Fixed a bug where a user creating a new site is displayed a quick start tour containing data from their presviously active site.

19.4
-----
* [*] Site Creation: Fixed layout of domain input field for RTL languages. [#18006]
* [*] [internal] The FAB (blue button to create posts/stories/pages) creation/life cycle was changed [#18026]
* [*] Stats: we fixed a variety of performance issues in the Insight screen. [#17926, #17936, #18017]
* [*] Stats: we re-organized the default view in Insights, presenting more interesting data at a glance [#18072]
* [*] Push notifications will now display rich media when long pressed. [#18048]
* [*] Weekly Roundup: We made some further changes to try and ensure that Weekly Roundup notifications are showing up for everybody who's enabled them [#18029]
* [*] Block editor: Autocorrected Headings no longer apply bold formatting if they weren't already bold. [#17844]
* [***] Block editor: Support for multiple color palettes [https://github.com/wordpress-mobile/gutenberg-mobile/pull/4588]
* [**] User profiles: Fixed issue where the app wasn't displaying any of the device photos which the user had granted the app access to.

19.3
-----
* [*] Site previews: Reduced visual flickering when previewing sites and templates. [#17861]
* [*] Stats: Scroll to new Insights card when added. [#17894]
* [*] Add "Copy Link" functionality to Posts List and Pages List [#17911]
* [*] [Jetpack-only] Enables the ability to use and create WordPress.com sites, and enables the Reader tab. [#17914, #17948]
* [*] Block editor: Additional error messages for media upload failures. [#17971]
* [**] Adds animated Gif support in notifications and comments [#17981]

19.2
-----
* [*] Site creation: Fixed bug where sites created within the app were not given the correct time zone, leading to post scheduling issues. [#17821]
* [*] Block editor: Replacing the media for an image set as featured prompts to update the featured image [https://github.com/wordpress-mobile/gutenberg-mobile/pull/3930]
* [***] Block editor: Font size and line-height support for text-based blocks used in block-based themes [https://github.com/wordpress-mobile/gutenberg-mobile/pull/4519]
* [**] Some of the screens of the app has a new, fresh and more modern visual, including the initial one: My Site. [#17812]
* [**] Notifications: added a button to mark all notifications in the selected filter as read. [#17840]
* [**] People: you can now manage Email Followers on the People section! [#17854]
* [*] Stats: fix navigation between Stats tab. [#17856]
* [*] Quick Start: Fixed a bug where a user logging in via a self-hosted site not connected to Jetpack would see Quick Start when selecting "No thanks" on the Quick Start prompt. [#17855]
* [**] Threaded comments: comments can now be moderated via a drop-down menu on each comment. [#17888]
* [*] Stats: Users can now add a new Insights card from the navigation bar. [#17867]
* [*] Site creation: The checkbox that appears when choosing a design no longer flickers when toggled. [#17868]

19.1
-----
* [*] Signup: Fixed bug where username selection screen could be pushed twice. [#17624]
* [**] Reader post details Comments snippet: added ability to manage conversation subscription and notifications. [#17749]
* [**] Accessibility: VoiceOver and Dynamic Type improvements on Activity Log and Schedule Post calendars [#17756, #17761, #17780]
* [*] Weekly Roundup: Fix a crash which was preventing weekly roundup notifications from appearing [#17765]
* [*] Self-hosted login: Improved error messages. [#17724]
* [*] Share Sheet from Photos: Fix an issue where certain filenames would not upload or render in Post [#16773]
* [*] Block editor: Fixed an issue where video thumbnails could show when selecting images, and vice versa. [#17670]
* [**] Media: If a user has only enabled limited device media access, we now show a prompt to allow the user to change their selection. [#17795]
* [**] Block editor: Fix content justification attribute in Buttons block [https://github.com/wordpress-mobile/gutenberg-mobile/pull/4451]
* [*] Block editor: Hide help button from Unsupported Block Editor. [https://github.com/wordpress-mobile/gutenberg-mobile/pull/4352]
* [*] Block editor: Add contrast checker to text-based blocks [https://github.com/wordpress-mobile/gutenberg-mobile/pull/4357]
* [*] Block editor: Fix missing translations of color settings [https://github.com/wordpress-mobile/gutenberg-mobile/pull/4479]
* [*] Block editor: Highlight text: fix applying formatting for non-selected text [https://github.com/wordpress-mobile/gutenberg-mobile/pull/4471]
* [***] Self-hosted sites: Fixed a crash when saving media and no Internet connection was available. [#17759]
* [*] Publicize: Fixed an issue where a successful login was not automatically detected when connecting a Facebook account to Publicize. [#17803]

19.0
-----
* [**] Video uploads: video upload is now limited to 5 minutes per video on free plans. [#17689]
* [*] Block editor: Give multi-line block names central alignment in inserter [https://github.com/wordpress-mobile/gutenberg-mobile/pull/4343]
* [**] Block editor: Fix missing translations by refactoring the editor initialization code [https://github.com/wordpress-mobile/gutenberg-mobile/pull/4332]
* [**] Block editor: Add Jetpack and Layout Grid translations [https://github.com/wordpress-mobile/gutenberg-mobile/pull/4359]
* [**] Block editor: Fix text formatting mode lost after backspace is used [https://github.com/wordpress-mobile/gutenberg-mobile/pull/4423]
* [*] Block editor: Add missing translations of unsupported block editor modal [https://github.com/wordpress-mobile/gutenberg-mobile/pull/4410]
* [**] Time zone suggester: we have a new time zone selection screen that suggests the time zone based on the device, and improves search. [#17699]
* [*] Added the "Share WordPress with a friend" row back to the Me screen. [#17748]
* [***] Updated default app icon. [#17793]

18.9
-----
* [***] Reader Comments: Updated comment threads with a new design and some new capabilities. [#17659]
* [**] Block editor: Fix issue where editor doesn't auto-scroll so you can see what is being typed. [https://github.com/wordpress-mobile/gutenberg-mobile/pull/4299]
* [*] Block editor: Preformatted block: Fix an issue where the background color is not showing up for standard themes. [https://github.com/wordpress-mobile/gutenberg-mobile/pull/4292]
* [**] Block editor: Update Gallery Block to default to the new format and auto-convert old galleries to the new format. [https://github.com/wordpress-mobile/gutenberg-mobile/pull/4315]
* [***] Block editor: Highlight text: Enables color customization for specific text within a Paragraph block. [https://github.com/wordpress-mobile/gutenberg-mobile/pull/4175]
* [**] Reader post details: a Comments snippet is now displayed after the post content. [#17650]

18.8
-----
* [*] Added a new About screen, with links to rate the app, share it with others, visit our Twitter profile, view our other apps, and more. [https://github.com/orgs/wordpress-mobile/projects/107]
* [*] Editor: Show a compact notice when switching between HTML or Visual mode. [https://github.com/wordpress-mobile/WordPress-iOS/pull/17521]
* [*] Onboarding Improvements: Need a little help after login? We're here for you. We've made a few changes to the login flow that will make it easier for you to start managing your site or create a new one. [#17564]
* [***] Fixed crash where uploading image when offline crashes iOS app. [#17488]
* [***] Fixed crash that was sometimes triggered when deleting media. [#17559]
* [***] Fixes a crasher that was sometimes triggered when seeing the details for like notifications. [#17529]
* [**] Block editor: Add clipboard link suggestion to image block and button block. [https://github.com/WordPress/gutenberg/pull/35972]
* [*] Block editor: Embed block: Include link in block settings. [https://github.com/wordpress-mobile/gutenberg-mobile/pull/4189]
* [**] Block editor: Fix tab titles translation of inserter menu. [https://github.com/wordpress-mobile/gutenberg-mobile/pull/4248]
* [**] Block editor: Gallery block: When a gallery block is added, the media options are auto opened for v2 of the Gallery block. [https://github.com/wordpress-mobile/gutenberg-mobile/pull/4277]
* [*] Block editor: Media & Text block: Fix an issue where the text font size would be bigger than expected in some cases. [https://github.com/wordpress-mobile/gutenberg-mobile/pull/4252]

18.7
-----
* [*] Comment Reply: updated UI. [#17443, #17445]
* [***] Two-step Authentication notifications now require an unlocked device to approve or deny them.
* [***] Site Comments: Updated comment details with a fresh new look and capability to display rich contents. [#17466]
* [**] Block editor: Image block: Add ability to quickly link images to Media Files and Attachment Pages [https://github.com/wordpress-mobile/gutenberg-mobile/pull/3971]
* [**] Block editor: Fixed a crash that could occur when copying lists from Microsoft Word. [https://github.com/wordpress-mobile/gutenberg-mobile/pull/4174]
* [***] Fixed an issue where trying to upload an image while offline crashes the app. [#17488]

18.6
-----
* [**] Comments: Users can now follow conversation via notifications, in addition to emails. [#17363]
* [**] Block editor: Block inserter indicates newly available block types [https://github.com/wordpress-mobile/gutenberg-mobile/pull/4047]
* [*] Reader post comments: fixed an issue that prevented all comments from displaying. [#17373]
* [**] Stats: added Reader Discover nudge for sites with low traffic in order to increase it. [#17349, #17352, #17354, #17377]
* [**] Block editor: Search block - Text and background color support [https://github.com/wordpress-mobile/gutenberg-mobile/pull/4127]
* [*] Block editor: Fix Embed Block loading glitch with resolver resolution approach [https://github.com/wordpress-mobile/gutenberg-mobile/pull/4146]
* [*] Block editor: Fixed an issue where the Help screens may not respect an iOS device's notch. [https://github.com/wordpress-mobile/gutenberg-mobile/pull/4110]
* [**] Block editor: Block inserter indicates newly available block types [https://github.com/wordpress-mobile/gutenberg-mobile/pull/4047]
* [*] Block editor: Add support for the Mark HTML tag [https://github.com/wordpress-mobile/gutenberg-mobile/pull/4162]
* [*] Stats Insights: HTML tags no longer display in post titles. [#17380]

18.5
-----
* [**] Block editor: Embed block: Include Jetpack embed variants. [https://github.com/wordpress-mobile/gutenberg-mobile/pull/4008]
* [*] Fixed a minor visual glitch on the pre-publishing nudge bottom sheet. [https://github.com/wordpress-mobile/WordPress-iOS/pull/17300]
* [*] Improved support for larger text sizes when choosing a homepage layout or page layout. [#17325]
* [*] Site Comments: fixed an issue that caused the lists to not refresh. [#17303]
* [*] Block editor: Embed block: Fix inline preview cut-off when editing URL [https://github.com/wordpress-mobile/gutenberg-mobile/pull/4072]
* [*] Block editor: Embed block: Fix URL not editable after dismissing the edit URL bottom sheet with empty value [https://github.com/wordpress-mobile/gutenberg-mobile/pull/4094]
* [**] Block editor: Embed block: Detect when an embeddable URL is pasted into an empty paragraph. [https://github.com/wordpress-mobile/gutenberg-mobile/pull/4048]
* [**] Block editor: Pullquote block - Added support for text and background color customization [https://github.com/WordPress/gutenberg/pull/34451]
* [**] Block editor: Preformatted block - Added support for text and background color customization [https://github.com/wordpress-mobile/gutenberg-mobile/pull/4071]
* [**] Stats: added Publicize and Blogging Reminders nudges for sites with low traffic in order to increase it. [#17142, #17261, #17294, #17312, #17323]
* [**] Fixed an issue that made it impossible to log in when emails had an apostrophe. [#17334]

18.4
-----
* [*] Improves our user images download logic to avoid synchronization issues. [#17197]
* [*] Fixed an issue where images point to local URLs in the editor when saving a post with ongoing uploads. [#17157]
* [**] Embed block: Add the top 5 specific embed blocks to the Block inserter list. [https://github.com/wordpress-mobile/gutenberg-mobile/pull/3995]
* [*] Embed block: Fix URL update when edited after setting a bad URL of a provider. [https://github.com/wordpress-mobile/gutenberg-mobile/pull/4002]
* [**] Users can now contact support from inside the block editor screen. [https://github.com/wordpress-mobile/gutenberg-mobile/pull/3975]
* [**] Block editor: Help menu with guides about how to work with blocks [#17265]

18.3
-----
* [*] Fixed a bug on Reader that prevented Saved posts to be removed
* [*] Share Extension: Allow creation of Pages in addition to Posts. [#16084]
* [*] Updated the wording for the "Posts" and "Pages" entries in My Site screen [https://github.com/wordpress-mobile/WordPress-iOS/pull/17156]
* [**] Fixed a bug that prevented sharing images and videos out of your site's media library. [#17164]
* [*] Fixed an issue that caused `Follow conversation by email` to not appear on some post's comments. [#17159]
* [**] Block editor: Embed block: Enable WordPress embed preview [https://github.com/wordpress-mobile/gutenberg-mobile/pull/3853]
* [**] Block editor: Embed block: Add error bottom sheet with retry and convert to link actions. [https://github.com/wordpress-mobile/gutenberg-mobile/pull/3921]
* [**] Block editor: Embed block: Implemented the No Preview UI when an embed is successful, but we're unable to show an inline preview [https://github.com/wordpress-mobile/gutenberg-mobile/pull/3927]
* [*] Block editor: Embed block: Add device's locale to preview content [https://github.com/wordpress-mobile/gutenberg-mobile/pull/3788]
* [*] Block editor: Column block: Translate column width's control labels [https://github.com/wordpress-mobile/gutenberg-mobile/pull/3952]
* [**] Block editor: Embed block: Enable embed preview for Instagram and Vimeo providers. [https://github.com/wordpress-mobile/gutenberg-mobile/pull/3918]

18.2
-----
* [internal] Fixed an issue where source and platform tags were not added to a Zendesk ticket if the account has no blogs. [#17084]
* [*] Set the post formats to have 'Standard' first and then alphabetized the remaining items. [#17074]
* [*] Fixed wording of theme customization screen's menu bar by using "Activate" on inactive themes. [#17060]
* [*] Added pull-to-refresh to My Site. [#17089]
* [***] Weekly Roundup: users will receive a weekly notification that presents a summary of the activity on their most used sites [#17066, #17116]
* [**] Site Comments: when editing a Comment, the author's name, email address, and web address can now be changed. [#17111]
* [**] Block editor: Enable embed preview for a list of providers (for now only YouTube and Twitter) [https://github.com/WordPress/gutenberg/pull/34446]
* [***] Block editor: Add Inserter Block Search [https://github.com/WordPress/gutenberg/pull/33237]

18.1
-----
* [*] Reader: Fixes an issue where the top of an article could be cropped after rotating a device. [#17041]
* [*] Posts Settings: Removed deprecated Location feature. [#17052]
* [**] Added a time selection feature to Blogging Reminders: users can now choose at what time they will receive the reminders [#17024, #17033]
* [**] Block editor: Embed block: Add "Resize for smaller devices" setting. [https://github.com/wordpress-mobile/gutenberg-mobile/pull/3753]
* [**] Account Settings: added the ability to close user account.
* [*] Users can now share WordPress app with friends. Accessible from Me and About screen. [#16995]

18.0
-----
* [*] Fixed a bug that would make it impossible to scroll the plugins the first time the plugin section was opened.
* [*] Resolved an issue where authentication tokens weren't be regenerated when disabled on the server. [#16920]
* [*] Updated the header text sizes to better support large texts on Choose a Domain and Choose a Design flows. [#16923]
* [internal] Made a change to how Comment content is displayed. Should be no visible changes, but could cause regressions. [#16933]
* [internal] Converted Comment model properties to Swift. Should be no functional changes, but could cause regressions. [#16969, #16980]
* [internal] Updated GoogleSignIn to 6.0.1 through WordPressAuthenticator. Should be no visible changes, but could cause regression in Google sign in flow. [#16974]
* [internal] Converted Comment model properties to Swift. Should be no functional changes, but could cause regressions. [#16969]
* [*] Posts: Ampersands are correctly decoded in publishing notices instead of showing as HTML entites. [#16972]
* [***] Adjusted the image size of Theme Images for more optimal download speeds. [#16914]
* [*] Comments and Notifications list are now displayed with a unified design. [#16985]
* [*] Block editor: Add a "featured" banner and ability to set or remove an image as featured. [https://github.com/wordpress-mobile/gutenberg-mobile/pull/3449]

17.9
-----
* [internal] Redirect Terms and service to open the page in an external web view [#16907]
* [internal] Converted Comment model methods to Swift. Should be no functional changes, but could cause regressions. [#16898, #16905, #16908, #16913]
* [*] Enables Support for Global Style Colors with Full Site Editing Themes [#16823]
* [***] Block editor: New Block: Embed block. [https://github.com/wordpress-mobile/gutenberg-mobile/pull/3727]

17.8
-----
* [*] Authors and Contributors can now view a site's Comments via My Site > Comments. [#16783]
* [*] [Jetpack-only] Fix bugs when tapping to notifications
* [*] Fixed some refresh issues with the site follow buttons in the reader. [#16819]
* [*] Block editor: Update loading and failed screens for web version of the editor [https://github.com/wordpress-mobile/gutenberg-mobile/pull/3573]
* [*] Block editor: Handle floating keyboard case - Fix issue with the block selector on iPad. [https://github.com/wordpress-mobile/gutenberg-mobile/pull/3687]
* [**] Block editor: Added color/background customization for text blocks. [https://github.com/WordPress/gutenberg/pull/33250]

17.7
-----
* [***] Added blogging reminders. Choose which days you'd like to be reminded, and we'll send you a notification prompting you to post on your site
* [** Does not apply to Jetpack app] Self hosted sites that do not use Jetpack can now manage (install, uninstall, activate, and deactivate) their plugins [#16675]
* [*] Upgraded the Zendesk SDK to version 5.3.0
* [*] You can now subscribe to conversations by email from Reader lists and articles. [#16599]
* [*] Block editor: Tablet view fixes for inserter button. [https://github.com/wordpress-mobile/gutenberg-mobile/pull/3602]
* [*] Block editor: Tweaks to the badge component's styling, including change of background color and reduced padding. [https://github.com/wordpress-mobile/gutenberg-mobile/pull/3642]
* [***] Block editor: New block Layout grid. [https://github.com/wordpress-mobile/gutenberg-mobile/pull/3513]
* [*] Fixed an issue where the SignUp flow could not be dismissed sometimes. [#16824]

17.6
-----
* [**] Reader Post details: now shows a summary of Likes for the post. Tapping it displays the full list of Likes. [#16628]
* [*] Fix notice overlapping the ActionSheet that displays the Site Icon controls. [#16579]
* [*] Fix login error for WordPress.org sites to show inline. [#16614]
* [*] Disables the ability to open the editor for Post Pages [#16369]
* [*] Fixed an issue that could cause a crash when moderating Comments. [#16645]
* [*] Fix notice overlapping the ActionSheet that displays the QuickStart Removal. [#16609]
* [*] Site Pages: when setting a parent, placeholder text is now displayed for pages with blank titles. [#16661]
* [***] Block Editor: Audio block now available on WP.com sites on the free plan. [https://github.com/wordpress-mobile/gutenberg-mobile/pull/3523]
* [**] You can now create a Site Icon for your site using an emoji. [#16670]
* [*] Fix notice overlapping the ActionSheet that displays the More Actions in the Editor. [#16658]
* [*] The quick action buttons will be hidden when iOS is using a accessibility font sizes. [#16701]
* [*] Block Editor: Improve unsupported block message for reusable block. [https://github.com/wordpress-mobile/gutenberg-mobile/pull/3621]
* [**] Block Editor: Fix incorrect block insertion point after blurring the post title field. [https://github.com/wordpress-mobile/gutenberg-mobile/pull/3640]
* [*] Fixed a crash when sharing photos to WordPress [#16737]

17.5
-----
* [*] Fixed a crash when rendering the Noticons font in rich notification. [#16525]
* [**] Block Editor: Audio block: Add Insert from URL functionality. [https://github.com/wordpress-mobile/gutenberg-mobile/pull/3031]
* [***] Block Editor: Slash command to insert new blocks. [https://github.com/wordpress-mobile/gutenberg-mobile/pull/3250]
* [**] Like Notifications: now displays all users who liked a post or comment. [#15662]
* [*] Fixed a bug that was causing some fonts to become enormous when large text was enabled.
* [*] Fixed scrolling and item selection in the Plugins directory. [#16087]
* [*] Improved large text support in the blog details header in My Sites. [#16521]
* [***] Block Editor: New Block: Reusable block. [https://github.com/wordpress-mobile/gutenberg-mobile/pull/3490]
* [***] Block Editor: Add reusable blocks to the block inserter menu. [https://github.com/wordpress-mobile/gutenberg-mobile/pull/3054]
* [*] Fixed a bug where the web version of the editor did not load when using an account created before December 2018. [#16586]

17.4
-----
* [**] A new author can be chosen for Posts and Pages on multi-author sites. [#16281]
* [*] Fixed the Follow Sites Quick Start Tour so that Reader Search is highlighted. [#16391]
* [*] Enabled approving login authentication requests via push notification while the app is in the foreground. [#16075]
* [**] Added pull-to-refresh to the My Site screen when a user has no sites. [#16241]
* [***] Fixed a bug that was causing uploaded videos to not be viewable in other platforms. [#16548]

17.3
-----
* [**] Fix issue where deleting a post and selecting undo would sometimes convert the content to the classic editor. [#16342]
* [**] Fix issue where restoring a post left the restored post in the published list even though it has been converted to a draft. [#16358]
* [**] Fix issue where trashing a post converted it to Classic content. [#16367]
* [**] Fix issue where users could not leave the username selection screen due to styling issues. [#16380]
* [*] Comments can be filtered to show the most recent unreplied comments from other users. [#16215]
* [*] Fixed the background color of search fields. [#16365]
* [*] Fixed the navigation bar color in dark mode. [#16348]
* [*] Fix translation issues for templates fetched on the site creation design selection screen. [#16404]
* [*] Fix translation issues for templates fetched on the page creation design selection screen. [#16404]
* [*] Fix translation issue for the Choose button on the template preview in the site creation flow. [#16404]
* [***]  Block Editor: New Block: Search Block [#https://github.com/wordpress-mobile/gutenberg-mobile/pull/3210]
* [**]  Block Editor: The media upload options of the Image, Video and Gallery block automatically opens when the respective block is inserted. [https://github.com/wordpress-mobile/gutenberg-mobile/pull/2700]
* [**]  Block Editor: The media upload options of the File and Audio block automatically opens when the respective block is inserted. [https://github.com/wordpress-mobile/gutenberg-mobile/pull/3399]
* [*]  Block Editor: Remove visual feedback from non-interactive bottom-sheet cell sections [https://github.com/wordpress-mobile/gutenberg-mobile/pull/3404]
* [*]  Block Editor: Fixed an issue that was causing the featured image badge to be shown on images in an incorrect manner. [https://github.com/wordpress-mobile/gutenberg-mobile/pull/3494]


17.2
-----

* [**] Added transform block capability [https://github.com/wordpress-mobile/gutenberg-mobile/pull/3321]
* [*] Fixed an issue where some author display names weren't visible for self-hosted sites. [#16297]
* [***] Updated custom app icons. [#16261]
* [**] Removed Site Switcher in the Editor
* [*] a11y: Bug fix: Allow stepper cell to be selected by screenreader [https://github.com/wordpress-mobile/gutenberg-mobile/pull/3362]
* [*] Image block: Improve text entry for long alt text. [https://github.com/WordPress/gutenberg/pull/29670]
* [***] New Block: Jetpack contact info. [https://github.com/wordpress-mobile/gutenberg-mobile/pull/3340]

17.1
-----

* [*] Reordered categories in page layout picker [#16156]
* [*] Added preview device mode selector in the page layout previews [#16141]
* [***] Block Editor: Improved the accessibility of range and step-type block settings. [https://github.com/wordpress-mobile/gutenberg-mobile/pull/3255]
* [**] Block Editor: Added Contact Info block to sites on WPcom or with Jetpack version >= 8.5.
* [**] We updated the app's color scheme with a brighter new blue used throughout. [#16213, #16207]
* [**] We updated the login prologue with brand new content and graphics. [#16159, #16177, #16185, #16187, #16200, #16217, #16219, #16221, #16222]
* [**] We updated the app's color scheme with a brighter new blue used throughout. [#16213, #16207]
* [**] Updated the app icon to match the new color scheme within the app. [#16220]
* [*] Fixed an issue where some webview navigation bar controls weren't visible. [#16257]

17.0
-----
* [internal] Updated Zendesk to latest version. Should be no functional changes. [#16051]
* [*] Reader: fixed an issue that caused unfollowing external sites to fail. [#16060]
* [*] Stats: fixed an issue where an error was displayed for Latest Post Summary if the site had no posts. [#16074]
* [*] Fixed an issue where password text on Post Settings was showing as black in dark mode. [#15768]
* [*] Added a thumbnail device mode selector in the page layout, and use a default setting based on the current device. [#16019]
* [**] Comments can now be filtered by status (All, Pending, Approved, Trashed, or Spam). [#15955, #16110]
* [*] Notifications: Enabled the new view milestone notifications [#16144]
* [***] We updated the app's design, with fresh new headers throughout and a new site switcher in My Site. [#15750]

16.9
-----
* [*] Adds helper UI to Choose a Domain screen to provide a hint of what a domain is. [#15962]
* [**] Site Creation: Adds filterable categories to the site design picker when creating a WordPress.com site, and includes single-page site designs [#15933]
* [**] The classic editor will no longer be available for new posts soon, but this won’t affect editing any existing posts or pages. Users should consider switching over to the Block Editor now. [#16008]
* [**] Reader: Added related posts to the bottom of reader posts
* [*] Reader: We redesigned the recommended topics section of Discover
* [*] Reader: Added a way to discover new topics from the Manage Topics view
* [*] P2 users can create and share group invite links via the Invite Person screen under the People Management feature. [#16005]
* [*] Fixed an issue that prevented searching for plugins and the Popular Plugins section from appearing: [#16070]
* [**] Stories: Fixed a video playback issue when recording on iPhone 7, 8, and SE devices. [#16109]
* [*] Stories: Fixed a video playback issue when selecting an exported Story video from a site's library. [#16109]

16.8.1
-----

* [**] Stories: Fixed an issue which could remove content from a post when a new Story block was edited. [#16059]

16.8
-----
* [**] Prevent deleting published homepages which would have the effect of breaking a site. [#15797]
* [**] Prevent converting published homepage to a draft in the page list and settings which would have the effect of breaking a site. [#15797]
* [*] Fix app crash when device is offline and user visits Notification or Reader screens [#15916]
* [*] Under-the-hood improvements to the Reader Stream, People Management, and Sharing Buttons [#15849, #15861, #15862]
* [*] Block Editor: Fixed block mover title wording for better clarity from 'Move block position' to 'Change block position'. [https://github.com/wordpress-mobile/gutenberg-mobile/pull/3049]
* [**] Block Editor: Add support for setting Cover block focal point. [https://github.com/wordpress-mobile/gutenberg-mobile/pull/3028]
* [**] Prevent converting published homepage to a draft in the page list and editor's status settings which would have the effect of breaking a site. [#15797]
* [*] Prevent selection of unpublished homepages the homepage settings which would have the effect of breaking a site. [#15885]
* [*] Quick Start: Completing a step outside of a tour now automatically marks it as complete. [#15712]
* [internal] Site Comments: updated UI. Should be no functional changes. [#15944]
* [***] iOS 14 Widgets: new This Week Widgets to display This Week Stats in your home screen. [#15844]
* [***] Stories: There is now a new Story post type available to quickly and conveniently post images and videos to your blog.

16.7
-----
* [**] Site Creation: Adds the option to choose between mobile, tablet or desktop thumbnails and previews in the home page design picker when creating a WordPress.com site [https://github.com/wordpress-mobile/WordPress-iOS/pull/15688]
* [*] Block Editor: Fix issue with uploading media after exiting the editor multiple times [https://github.com/wordpress-mobile/WordPress-iOS/pull/15656].
* [**] Site Creation: Enables dot blog subdomains for each site design. [#15736]
* [**] Reader post card and post details: added ability to mark a followed post as seen/unseen. [#15638, #15645, #15676]
* [**] Reader site filter: show unseen post count. [#15581]
* [***] Block Editor: New Block: Audio [https://github.com/wordpress-mobile/gutenberg-mobile/pull/2854, https://github.com/wordpress-mobile/gutenberg-mobile/pull/3070]
* [**] Block Editor: Add support for setting heading anchors [https://github.com/wordpress-mobile/gutenberg-mobile/pull/2947]
* [**] Block Editor: Disable Unsupported Block Editor for Reusable blocks [https://github.com/wordpress-mobile/gutenberg-mobile/pull/3067]
* [**] Block Editor: Add proper handling for single use blocks such as the more block [https://github.com/wordpress-mobile/gutenberg-mobile/pull/3042]
* [*] Reader post options: fixed an issue where the options in post details did not match those on post cards. [#15778]
* [***] iOS 14 Widgets: new All Time Widgets to display All Time Stats in your home screen. [#15771, #15794]
* [***] Jetpack: Backup and Restore is now available, depending on your sites plan you can now restore your site to a point in time, or download a backup file. [https://github.com/wordpress-mobile/WordPress-iOS/issues/15191]
* [***] Jetpack: For sites that have Jetpack Scan enabled you will now see a new section that allows you to scan your site for threats, as well as fix or ignore them. [https://github.com/wordpress-mobile/WordPress-iOS/issues/15190]
* [**] Block Editor: Make inserter long-press options "add to beginning" and "add to end" always available. [https://github.com/wordpress-mobile/gutenberg-mobile/pull/3074]
* [*] Block Editor: Fix crash when Column block width attribute was empty. [https://github.com/WordPress/gutenberg/pull/29015]

16.6
-----
* [**] Activity Log: adds support for Date Range and Activity Type filters. [https://github.com/wordpress-mobile/WordPress-iOS/issues/15192]
* [*] Quick Start: Removed the Browse theme step and added guidance for reviewing pages and editing your Homepage. [#15680]
* [**] iOS 14 Widgets: new Today Widgets to display your Today Stats in your home screen.
* [*] Fixes an issue where the submit button was invisible during the domain registration flow.

16.5
-----

* [*] In the Pages screen, the options to delete posts are styled to reflect that they are destructive actions, and show confirmation alerts. [#15622]
* [*] In the Comments view, overly-large twemoji are sized the same as Apple's emoji. [#15503]
* [*] Reader 'P2s': added ability to filter by site. [#15484]
* [**] Choose a Domain will now return more options in the search results, sort the results to have exact matches first, and let you know if no exact matches were found. [#15482]
* [**] Page List: Adds duplicate page functionality [#15515]
* [*] Invite People: add link to user roles definition web page. [#15530]
* [***] Block Editor: Cross-post suggestions are now available by typing the + character (or long-pressing the toolbar button labelled with an @-symbol) in a post on a P2 site [#15139]
* [***] Block Editor: Full-width and wide alignment support for Columns (https://github.com/wordpress-mobile/gutenberg-mobile/pull/2919)
* [**] Block Editor: Image block - Add link picker to the block settings and enhance link settings with auto-hide options (https://github.com/wordpress-mobile/gutenberg-mobile/pull/2841)
* [*] Block Editor: Fix button link setting, rel link will not be overwritten if modified by the user (https://github.com/wordpress-mobile/gutenberg-mobile/pull/2894)
* [**] Block Editor: Added move to top/bottom when long pressing on respective block movers (https://github.com/wordpress-mobile/gutenberg-mobile/pull/2872)
* [**] Reader: Following now only shows non-P2 sites. [#15585]
* [**] Reader site filter: selected filters now persist while in app.[#15594]
* [**] Block Editor: Fix crash in text-based blocks with custom font size [https://github.com/WordPress/gutenberg/pull/28121]

16.4
-----

* [internal] Removed unused Reader files. Should be no functional changes. [#15414]
* [*] Adjusted the search box background color in dark mode on Choose a domain screen to be full width. [https://github.com/wordpress-mobile/WordPress-iOS/pull/15419]
* [**] Added shadow to thumbnail cells on Site Creation and Page Creation design pickers to add better contrast [https://github.com/wordpress-mobile/WordPress-iOS/pull/15418]
* [*] For DotCom and Jetpack sites, you can now subscribe to comments by tapping the "Follow conversation" button in the Comments view. [#15424]
* [**] Reader: Added 'P2s' stream. [#15442]
* [*] Add a new P2 default site icon to replace the generic default site icon. [#15430]
* [*] Block Editor: Fix Gallery block uploads when the editor is closed. [#15457]
* [*] Reader: Removes gray tint from site icons that contain transparency (located in Reader > Settings > Followed sites). [#15474]
* [*] Prologue: updates site address button to say "Enter your existing site address" to reduce confusion with site creation actions. [#15481]
* [**] Posts List: Adds duplicate post functionality [#15460]
* [***] Block Editor: New Block: File [https://github.com/wordpress-mobile/gutenberg-mobile/pull/2835]
* [*] Reader: Removes gray tint from site icons that contain transparency (located in Reader > Settings > Followed sites).
* [*] Block Editor: Remove popup informing user that they will be using the block editor by default [#15492]
* [**] Fixed an issue where the Prepublishing Nudges Publish button could be cut off smaller devices [#15525]

16.3
-----
* [***] Login: Updated to new iOS 14 pasteboard APIs for 2FA auto-fill. Pasteboard prompts should be less intrusive now! [#15454]
* [***] Site Creation: Adds an option to pick a home page design when creating a WordPress.com site. [multiple PRs](https://github.com/search?q=repo%3Awordpress-mobile%2FWordPress-iOS+++repo%3Awordpress-mobile%2FWordPress-iOS-Shared+repo%3Awordpress-mobile%2FWordPressUI-iOS+repo%3Awordpress-mobile%2FWordPressKit-iOS+repo%3Awordpress-mobile%2FAztecEditor-iOS+is%3Apr+closed%3A%3C2020-11-17+%22Home+Page+Picker%22&type=Issues)

* [**] Fixed a bug where @-mentions didn't work on WordPress.com sites with plugins enabled [#14844]
* [***] Site Creation: Adds an option to pick a home page design when creating a WordPress.com site. [multiple PRs](https://github.com/search?q=repo%3Awordpress-mobile%2FWordPress-iOS+++repo%3Awordpress-mobile%2FWordPress-iOS-Shared+repo%3Awordpress-mobile%2FWordPressUI-iOS+repo%3Awordpress-mobile%2FWordPressKit-iOS+repo%3Awordpress-mobile%2FAztecEditor-iOS+is%3Apr+closed%3A%3C2020-11-30+%22Home+Page+Picker%22&type=Issues)
* [*] Fixed an issue where `tel:` and `mailto:` links weren't launching actions in the webview found in Reader > post > more > Visit. [#15310]
* [*] Reader bug fix: tapping a telephone, sms or email link in a detail post in Reader will now respond with the correct action. [#15307]
* [**] Block Editor: Button block - Add link picker to the block settings [https://github.com/WordPress/gutenberg/pull/26206]
* [***] Block Editor: Adding support for selecting different unit of value in Cover and Columns blocks [https://github.com/WordPress/gutenberg/pull/26161]
* [*] Block Editor: Fix theme colors syncing with the editor [https://github.com/WordPress/gutenberg/pull/26821]
* [*] My Site > Settings > Start Over. Correcting a translation error in the detailed instructions on the Start Over view. [#15358]

16.2
-----
* [**] Support contact email: fixed issue that prevented non-alpha characters from being entered. [#15210]
* [*] Support contact information prompt: fixed issue that could cause the app to crash when entering email address. [#15210]
* [*] Fixed an issue where comments viewed in the Reader would always be italicized.
* [**] Jetpack Section - Added quick and easy access for all the Jetpack features (Stats, Activity Log, Jetpack and Settings) [#15287].
* [*] Fixed a display issue with the time picker when scheduling posts on iOS 14. [#15392]

16.1
-----
* [***] Block Editor: Adds new option to select from a variety of predefined page templates when creating a new page for a Gutenberg site.
* [*] Fixed an issue that was causing the refresh control to show up on top of the list of sites. [https://github.com/wordpress-mobile/WordPress-iOS/pull/15136]
* [***] The "Floating Action Button" now appears on the list of posts and pages for quick and convenient creation. [https://github.com/wordpress-mobile/WordPress-iOS/pull/15149l]

16.0
-----
* [***] Block Editor: Full-width and wide alignment support for Video, Latest-posts, Gallery, Media & text, and Pullquote block. [https://github.com/wordpress-mobile/gutenberg-mobile/pull/2605]
* [***] Block Editor: Fix unsupported block bottom sheet is triggered when device is rotated. [https://github.com/wordpress-mobile/gutenberg-mobile/pull/2710]
* [***] Block Editor: Unsupported Block Editor: Fixed issue when cannot view or interact with the classic block on Jetpack site. [https://github.com/wordpress-mobile/gutenberg-mobile/pull/2709]
* [**] Reader: Select interests is now displayed under the Discover tab. [#15097]
* [**] Reader: The reader now displays site recommendations in the Discover feed [#15116]
* [***] Reader: The new redesigned Reader detail shows your post as beautiful as ever. And if you add a featured image it would be twice as beautiful! [#15107]

15.9
-----
* [*] Fixed issue that caused duplicate views to be displayed when requesting a login link. [#14975]
* [internal] Modified feature flags that show unified Site Address, Google, Apple, WordPress views and iCloud keychain login. Could cause regressions. [#14954, #14969, #14970, #14971, #14972]
* [*] Fixed an issue that caused page editor to become an invisible overlay. [#15012]
* [**] Block Editor: Increase tap-target of primary action on unsupported blocks. [https://github.com/wordpress-mobile/gutenberg-mobile/pull/2608]
* [***] Block Editor: On Jetpack connected sites, Unsupported Block Editor can be enabled via enabling Jetpack SSO setting directly from within the missing block alert. [https://github.com/wordpress-mobile/gutenberg-mobile/pull/2610]
* [***] Block Editor: Add support for selecting user's post when configuring the link [https://github.com/wordpress-mobile/gutenberg-mobile/pull/2484]
* [*] Reader: Fixed an issue that resulted in no action when tapping a link with an anchor. [#15027]
* [***] Block Editor: Unsupported Block Editor: Fixed issue when cannot view or interact with the classic block on Jetpack sites [https://github.com/wordpress-mobile/gutenberg-mobile/issues/2695]

15.8
-----
* [*] Image Preview: Fixes an issue where an image would be incorrectly positioned after changing device orientation.
* [***] Block Editor: Full-width and wide alignment support for Group, Cover and Image block [https://github.com/wordpress-mobile/gutenberg-mobile/pull/2559]
* [**] Block Editor: Add support for rounded style in Image block [https://github.com/wordpress-mobile/gutenberg-mobile/pull/2591]
* [*] Fixed an issue where the username didn't display on the Signup Epilogue after signing up with Apple and hiding the email address. [#14882]
* [*] Login: display correct error message when the max number of failed login attempts is reached. [#14914]
* [**] Block Editor: Fixed a case where adding a block made the toolbar jump [https://github.com/WordPress/gutenberg/pull/24573]

15.7
-----
* [**] Updated UI when connecting a self-hosted site from Login Epilogue, My Sites, and Post Signup Interstitial. (#14742)
* [**] You can now follow conversations for P2 sites
* [**] Block Editor: Block settings now immediately reflect changes from menu sliders.
* [**] Simplified authentication and updated UI.(#14845, #14831, #14825, #14817).
       Now when an email address is entered, the app automatically determines the next step and directs the user accordingly. (i.e. signup or login with the appropriate login view).
* [**] Added iCloud Keychain login functionality. (#14770)
* [***] Reader: We’re introducing a new Reader experience that allows users to tailor their Discover feed to their chosen interests.
* [*] Media editing: Reduced memory usage when marking up an image, which could cause a crash.
* [**] Block Editor: Fixed Dark Mode transition for editor menus.

15.6
-----
* [***] Block Editor: Fixed empty text fields on RTL layout. Now they are selectable and placeholders are visible.
* [**] Block Editor: Add settings to allow changing column widths
* [**] Block Editor: Media editing support in Gallery block.
* [**] Updated UI when logging in with a Site Address.
* [**] Updated UI when logging in/signing up with Apple.
* [**] Updated UI when logging in/signing up with Google.
* [**] Simplified Google authentication. If signup is attempted with an existing WordPress account, automatically redirects to login. If login is attempted without a matching WordPress account, automatically redirects to signup.
* [**] Fixes issue where the stats were not updating when switching between sites in My Sites.
* [*] Block Editor: Improved logic for creating undo levels.
* [*] Social account login: Fixed an issue that could have inadvertently linked two social accounts.

15.5
-----
* [*] Reader: revamped UI for your site header.
* [***] Block Editor: New feature for WordPress.com and Jetpack sites: auto-complete username mentions. An auto-complete popup will show up when the user types the @ character in the block editor.
* [*] Block Editor: Media editing support in Cover block.
* [*] Block Editor: Fixed a bug on the Heading block, where a heading with a link and string formatting showed a white shadow in dark mode.

15.4
-----
 * [**] Fixes issue where the new page editor wouldn't always show when selected from the "My Site" page on iOS versions 12.4 and below.
 * [***] Block Editor: Media editing support in Media & Text block.
 * [***] Block Editor: New block: Social Icons
 * [*] Block Editor: Cover block placeholder is updated to allow users to start the block with a background color
 * [**] Improved support for the Classic block to give folks a smooth transition from the classic editor to the block editor

15.3
-----
* [***] Block Editor: Adds Copy, Cut, Paste, and Duplicate functionality to blocks
* [***] Block Editor: Users can now individually edit unsupported blocks found in posts or pages. Not available on selfhosted sites or sites defaulting to classic editor.
* [*] Block Editor: Improved editor loading experience with Ghost Effect.

15.2
----
* [*] Block editor: Display content metrics information (blocks, words, characters count).
* [*] Fixed a crash that results in navigating to the block editor quickly after logging out and immediately back in.
* [***] Reader content improved: a lot of fixes in how the content appears when you're reading a post.
* [**] A site's title can now be changed by tapping on the title in the site detail screen.
* [**] Added a new Quick Start task to set a title for a new site.
* [**] Block editor: Add support for customizing gradient type and angle in Buttons and Cover blocks.

-----

15.1
-----
* [**] Block Editor: Add support to upload videos to Cover Blocks after the editor has closed.
* [*] Block Editor: Display the animation of animated GIFs while editing image blocks.
* [**] Block editor: Adds support for theme colors and gradients.
* [*] App Settings: Added an app-level toggle for light or dark appearance.
* [*] Fix a bug where the Latest Post date on Insights Stats was being calculated incorrectly.
* Block editor: [*] Support for breaking out of captions/citation authors by pressing enter on the following blocks: image, video, gallery, quote, and pullquote.
* Block editor: [**] Adds editor support for theme defined colors and theme defined gradients on cover and button blocks.
* [*] Fixed a bug where "Follow another site" was using the wrong steps in the "Grow Your Audience" Quick Start tour.
* [*] Fix a bug where Quick Start completed tasks were not communicated to VoiceOver users.
* [**] Quick Start: added VoiceOver support to the Next Steps section.
* [*] Fixed a bug where the "Publish a post" Quick Start tour didn't reflect the app's new information architecture
* [***] Free GIFs can now be added to the media library, posts, and pages.
* [**] You can now set pages as your site's homepage or posts page directly from the Pages list.
* [**] Fixed a bug that prevented some logins via 'Continue with Apple'.
* [**] Reader: Fixed a bug where tapping on the more menu may not present the menu
* [*] Block editor: Fix 'Take a Photo' option failing after adding an image to gallery block

15.0
-----
* [**] Block editor: Fix media upload progress when there's no connection.
* [*] Fix a bug where taking a photo for your user gravatar got you blocked in the crop screen.
* Reader: Updated card design
* [internal] Logging in via 'Continue with Google' has changes that can cause regressions. See https://git.io/Jf2LF for full testing details.
* [***] Block Editor: New block: Verse
* [***] Block Editor: Trash icon that is used to remove blocks is moved to the new menu reachable via ellipsis button in the block toolbar
* [**] Block Editor: Add support for changing overlay color settings in Cover block
* [**] Block Editor: Add enter/exit animation in FloatingToolbar
* [**] Block Editor: Block toolbar can now collapse when the block width is smaller than the toolbar content
* [**] Block Editor: Tooltip for page template selection buttons
* [*] Block Editor: Fix merging of text blocks when text had active formatting (bold, italic, strike, link)
* [*] Block Editor: Fix button alignment in page templates and make strings consistent
* [*] Block Editor: Add support for displaying radial gradients in Buttons and Cover blocks
* [*] Block Editor: Fix a bug where it was not possible to add a second image after previewing a post
* [internal] Signing up via 'Continue with Google' has changes that can cause regressions. See https://git.io/JfwjX for full testing details.
* My Site: Add support for setting the Homepage and Posts Page for a site.

14.9
-----
* Streamlined navigation: now there are fewer and better organized tabs, posting shortcuts and more, so you can find what you need fast.
* My Site: the "Add Posts and Pages" features has been moved. There is a new "Floating Action Button" in "My Site" that lets you create a new post or page without having to navigate to another screen.
* My Site: the "Me" section has been moved. There is a new button on the top right of "My Site" that lets you access the "Me" section from there.
* Reader: revamped UI with a tab bar that lets you quickly switch between sections, and filtering and settings panes to easily access and manage your favorite content.
* [internal] the "Change Username" on the Signup Epilogue screen has navigation changes that can cause regressions. See https://git.io/JfGnv for testing details.
* [internal] the "3 button view" (WP.com email, Google, SIWA, Site Address) presented after pressing the "Log In" button has navigation changes that can cause regressions. See https://git.io/JfZUV for testing details.
* [**] Support the superscript and subscript HTML formatting on the Block Editor and Classic Editor.
* [**] Block editor: Support for the pullquote block.
* [**] Block editor: Fix the icons and buttons in Gallery, Paragraph, List and MediaText block on RTL mode.
* [**] Block editor: Update page templates to use new blocks.
* [**] Block editor: Fix a crash when uploading new videos on a video block.
* [**] Block Editor: Add support for changing background and text color in Buttons block
* [internal] the "enter your password" screen has navigation changes that can cause regressions. See https://git.io/Jfl1C for full testing details.
* Support the superscript and subscript HTML formatting on the Block Editor and Classic Editor.
* [***] You can now draw on images to annotate them using the Edit image feature in the post editor.
* [*] Fixed a bug on the editors where changing a featured image didn't trigger that the post/page changed.

14.8.1
-----
* Fix adding and removing of featured images to posts.

14.8
-----
* Block editor: Prefill caption for image blocks when available on the Media library
* Block editor: New block: Buttons. From now you’ll be able to add the individual Button block only inside the Buttons block
* Block editor: Fix bug where whitespaces at start of text blocks were being removed
* Block editor: Add support for upload options in Cover block
* Block editor: Floating toolbar, previously located above nested blocks, is now placed at the bottom of the screen
* Block editor: Fix the icons in FloatingToolbar on RTL mode
* Block editor: Fix Quote block so it visually reflects selected alignment
* Block editor: Fix bug where buttons in page templates were not rendering correctly on web
* Block editor: Remove Subscription Button from the Blog template since it didn't have an initial functionality and it is hard to configure for users.
* [internal] the "send magic link" screen has navigation changes that can cause regressions. See https://git.io/Jfqiz for testing details.
* Updated UI for Login and Signup epilogues.
* Fixes delayed split view resizing while rotating your device.

14.7
-----
* Classic Editor: Fixed action sheet position for additional Media sources picker on iPad
* [internal] the signup flow using email has code changes that can cause regressions. See https://git.io/JvALZ for testing details.
* [internal] Notifications tab should pop to the root of the navigation stack when tapping on the tab from within a notification detail screen. See https://git.io/Jvxka for testing details.
* Classic and Block editor: Prefill caption for image blocks when available on the Media library.
* [internal] the "login by email" flow and the self-hosted login flow have code changes that can cause regressions. See https://git.io/JfeFN for testing details.
* Block editor: Disable ripple effect in all BottomSheet's controls.
* Block editor: New block: Columns
* Block editor: New starter page template: Blog
* Block editor: Make Starter Page Template picker buttons visible only when the screen height is enough
* Block editor: Fix a bug which caused to show URL settings modal randomly when changing the device orientation multiple times during the time Starter Page Template Preview is open
* [internal] the login by email flow and the self-hosted login flow have code changes that can cause regressions. See https://git.io/JfeFN for testing details.
* Updated the appearance of the login and signup buttons to make signup more prominent.
* [internal] the navigation to the "login by site address" flow has code changes that can cause regressions. See https://git.io/JfvP9 for testing details.
* Updated site details screen title to My Site, to avoid duplicating the title of the current site which is displayed in the screen's header area.
* You can now schedule your post, add tags or change the visibility before hitting "Publish Now" — and you don't have to go to the Post Settings for this!

* Login Epilogue: fixed issue where account information never stopped loading for some self-hosted sites.
* Updated site details screen title to My Site, to avoid duplicating the title of the current site which is displayed in the screen's header area.

14.6
-----
* [internal] the login flow with 2-factor authentication enabled has code changes that can cause regressions. See https://git.io/Jvdil for testing details.
* [internal] the login and signup Magic Link flows have code changes that could cause regressions. See https://git.io/JvSD6 and https://git.io/Jvy4P for testing details.
* [internal] the login and signup Magic Link flows have code changes that can cause regressions. See https://git.io/Jvy4P for testing details.
* [internal] the login and signup Continue with Google flows have code changes that can cause regressions. See https://git.io/JvypB for testing details.
* Notifications: Fix layout on screens with a notch.
* Post Commenting: fixed issue that prevented selecting an @ mention suggestion.
* Fixed an issue that could have caused the app to crash when accessing Site Pages.
* Site Creation: faster site creation, removed intermediate steps. Just select what kind of site you'd like, enter the domain name and the site will be created.
* Post Preview: Increase Post and Page Preview size on iPads running iOS 13.
* Block editor: Added the Cover block
* Block editor: Removed the dimming effect on unselected blocks
* Block editor: Add alignment options for Heading block
* Block editor: Implemented dropdown toolbar for alignment toolbar in Heading, Paragraph, Image, MediaText blocks
* Block Editor: When editing link settings, tapping the keyboard return button now closes the settings panel as well as closing the keyboard.
* Fixed a crash when a blog's URL became `nil` from a Core Data operation.
* Added Share action to the more menu in the Posts list
* Period Stats: fix colors when switching between light and dark modes.
* Media uploads from "Other Apps": Fixed an issue where the Cancel button on the document picker/browser was not showing up in Light Mode.
* Fix a crash when accessing Blog Posts from the Quick Actions button on iPads running iOS 12 and below.
* Reader post detail: fix colors when switching between light and dark modes.
* Fixed an issue where Continue with Apple button wouldn't respond after Jetpack Setup > Sign up flow completed.


14.5
-----
* Block editor: New block: Latest Posts
* Block editor: Fix Quote block's left border not being visible in Dark Mode
* Block editor: Added Starter Page Templates: when you create a new page, we now show you a few templates to get started more quickly.
* Block editor: Fix crash when pasting HTML content with embeded images on paragraphs
* Post Settings: Fix issue where the status of a post showed "Scheduled" instead of "Published" after scheduling before the current date.
* Stats: Fix background color in Dark Mode on wider screen sizes.
* Post Settings: Fix issue where the calendar selection may not match the selected date when site timezone differs from device timezone.
* Dark Mode fixes:
  - Border color on Search bars.
  - Stats background color on wider screen sizes.
  - Media Picker action bar background color.
  - Login and Signup button colors.
  - Reader comments colors.
  - Jetpack install flow colors.
* Reader: Fix toolbar and search bar width on wider screen sizes.
* Updated the Signup and Login Magic Link confirmation screen advising the user to check their spam/junk folder.
* Updated appearance of Google login/signup button.
* Updated appearance of Apple login/signup button.

14.4.1
-----
* Block Editor: Fix crash when inserting a Button Block.

14.4
-----
* Post Settings: Fixes the displayed publish date of posts which are to be immediately published.

14.3
-----
* Aztec and Block Editor: Fix the presentation of ordered lists with large numbers.
* Added Quick Action buttons on the Site Details page to access the most frequently used parts of a site.
* Block editor: Add support for changing image sizes in Image blocks
* Block editor: Add support for upload options in Gallery block
* Block editor: Added the Button block
* Block editor: Added the Group block
* Block editor: Add scroll support inside block picker and block settings
* Block editor: Fix issue where adding emojis to the post title added strong HTML elements to the title of the post
* Block editor: Fix issue where alignment of paragraph blocks was not always being respected when splitting the paragraph or reading the post's html content.
* Block editor: We’ve introduced a new toolbar that floats above the block you’re editing, which makes navigating your blocks easier — especially complex ones.

* Block editor: Add support for upload options in Gallery block
* Aztec and Block Editor: Fix the presentation of ordered lists with large numbers.
* Added Quick Action buttons on the Site Details page to access the most frequently used parts of a site.
* Post Settings: Adjusts the weekday symbols in the calendar depending on Regional settings.


14.2
-----
* Comment Editing: Fixed a bug that could cause the text selection to be on the wrong line
* Comments: Fixed an bug that could cause HTML markup to be displayed in the comment content
* Media editing: You can now crop, zoom in/out and rotate images that are inserted or being inserted in a post.
* Post Preview: Added a new Desktop preview mode on iPhone and Mobile preview on iPad when previewing posts or pages.
* Post Preview: Added new navigation, "Open in Safari" and Share options when previewing posts or pages.
* Block editor: Long-press Inserter icon to show options to add before/after
* Block editor: Retry displaying image when connectivity restores
* Block editor: Show an "Edit" button overlay on selected image blocks
* Block editor: Add support for image size options in the gallery block
* Signup and Login: signup or login via magic link now supports multiple email clients.
                    Tapping on the "Open Email" button will present a list of installed email client to choose from.
* Posts: Fixed a bug that could disable comments on a draft post when previewing that post.
* Reader: Fixed an issue where a new comment may not appear.
* Reader: Added Post Reblogging feature. You can now reblog a post from the reader to your site(s). There is a new "reblog" button in the post action bar.
          Tapping on it allows to choose the site where to post, and opens the editor of your choice with pre-populated content from the original post.
* Fixed a bug that was causing the app to crash when the user tapped "Retry" on Post List

14.1
-----
* Fixes a bug that could cause some web page previews to remain unauthenticated even after logging in.
* Stats: added a This Week widget to display Views for the past week.
* Block Editor: Reduced padding around text on Rich Text based blocks.
* Block Editor: New block "Shortcode". You can now create and edit Shortcode blocks in the editor.
* Publicize: connecting with Facebook is working again.
* Web Views: the title and button colors in the header of web views was grey, and is now white.

14.0
-----
* Stats: Updated default cards for the Insights view.
* Fixed a bug that displayed incorrect time stamps for scheduled posts.
* Post Settings: Added a new Calendar picker to select a Post's publish date
* Fixed bugs with the "Save as Draft" action extension's navigation bar colors and iPad sizing in iOS 13.
* Fixes appearance issues with navigation bar colors when logged out of the app.
* Fixed a bug that was causing the App to crash when the user tapped on certain notifications.
* Block Editor: Hide image size selection options when image is a url
* Block Editor: Fix displaying placeholder for images
* Block Editor: Fix crash on undo
* Block Editor: Fix styling on navigation UI
* Block Editor: Fix a focus issue
* Fixed a bug that displayed incorrect time stamps for scheduled posts.
* Post Settings: Added a new Calendar picker to select a Post's publish date
* Comment: Add ability to comment in fullscreen
* Stats: fixed issue that could cause incorrect Stats to be displayed when viewing Stats from a widget.
* Stats Today widgets: large numbers are now abbreviated.
* Fixed a bug where files imported from other apps were being renamed to a random name.
* Fixes a crash that could happen in the notifications tab.

13.9
-----
* Stats: added a Today widget to display All-Time stats.
* Block Editor: New block "Gallery". You can now create image galleries using WordPress Media library.
* Block Editor: Fix crash dismissing bottom-sheet after device rotation.
* Block Editor: Add support for changing Settings in the List Block.
* Block Editor: Add support for Video block settings.
* Quick Start: fixed issue that caused 'Follow other sites' tour to not be marked complete.
* Fixed a bug that was causing the App to crash when the user tapped on certain notifications.

13.8
-----
* When a post has an autosave, the autosave version can be loaded into the editor.
* Support: Fix issue that caused 'Message failed to send' error.
* WebView: Fix iOS 13 crash with popover.
* Fixed an issue where the Me screen would sometimes be blank.
* Block editor: New Spacer block to create white space between two blocks.
* Block editor: Images from Image Block can now be previewed full screen by tapping on them.
* Fixed an issue that caused logging in with a 2FA Google account to fail.
* Sign in with Apple: now supports logging in with 2FA enabled on linked WordPress accounts.
* Stats: Fixed issue that caused incorrect data to be displayed.

13.7
-----
* Updated the mobile apps blog address to a non-retired blog.
* Block editor: Added option to insert images from "Free Photo Library".
* Block editor: Fix issue where the keyboard would not capitalize sentences correctly on some cases
* Block editor: Add alignment to paragraph blocks
* Fixed a bug that made comment moderation fail on the first attempt for self-hosted sites.
* Stats Refresh: Stats will reload when the application will move to foreground state.
* Stats: each Period and Post stat now loads independently.
* Block editor: Added support for the preformatted block.
* Stats Today widget: updated design and enabled expanding.

* Block editor: Added option to insert images from "Free Photo Library" and "Other Apps".

13.6
-----
* Fixed a bug that was not submiting posts for review
* Better support for creating or editing posts while offline. Posts can be saved while offline and they will be automatically uploaded (or published) when the device is back online.
* Support: fix issue where issues could be created via Help Center search without setting a contact email.

* Me view: fix issue where view was blank when logging in with a self-hosted site.
* Block Editor: Added support for image alignment options.

13.5
-----
* Block editor: Fix issue when "New Photo Post" shortcut won't add the selected photo to the post.
* Block editor: Add Link Target (Open in new tab) to Image Block settings.
* Block editor: DarkMode improvements.
* Block editor: New block "Media & Text".
* Block Editor: Fix issue where the block inserter layout wasn't correct after device rotation.
* Dark Mode: General improvements
* Stats: each Insight stat now loads independently.
* Stats: added ability to customize Insights.

13.4.1
-----
Post Settings: Fixed a crash with featured image.
Removed Giphy as a media source due to changes in their SDK.

13.4
-----
* Sign In With Apple: if the Apple ID has been disconnected from the WordPress app, log out the account.
* Sign In With Apple: if the Apple ID has been disconnected from the WordPress app, log out the account on app launch.
* Dark Mode: General improvements
* Share Extension: Fixed the text view content inset

* Universal links: Pass back to Safari if we can't handle a URL.
* Sign In With Apple: fixed issue with re-logging in on an existing WP account.
* Block editor: Fix a bug on iOS 13.0 were tapping on a link opens Safari
* Block editor: Fix a link editing issue, where trying to add a empty link at the start of another link would remove the existing link.

13.3
-----
* Block editor: Add rich text styling to video captions
* Block editor: Blocks that would be replaced are now hidden when add block bottom sheet displays
* Block editor: Tapping on empty editor area now always inserts new block at end of post
* Block editor: Fixed a performance issue that caused a freeze in the editor with long text content.
* Dark Mode: Fixed colors in rich notifications
* Reader: Fixed issue with links opening while scrolling in reader posts and comments.

13.2
-----
* When Log In is selected, all available options are displayed.
* Shows an alert instead of showing a new screen for facebook publicize error.

13.1
-----
* Moved Notification Settings from the Me tab to the Notifications tab.
* Account Settings: added the ability to change the username.
* Stats: added File Downloads to period stats.
* Stats Periods: Fixed an issue that made the Post stats title button unable.
* Adds a Publish Now action to posts in the posts list.
* Stats Periods: Fixed a bug that affected the header date when the site and the device timezones were different.
* My Sites: Fixed a problem where some sites would appear duplicated.

* Stats Periods: Fixed an issue that made the Post stats title button unable.
* Stats Periods: Fixed a bug that affected the header date when the site and the device timezones were different.
* Adds a Publish Now action to posts in the posts list.
* My Sites: Fixed a problem where some sites would appear duplicated.

13.0
-----
* Stats: now use site timezone instead of device.
* Improved color scheme consistency.
* Post Stats: date bar no longer goes prior to earliest date available.
* Block editor: Adding a block from the post title now shows the add block here indicator.
* Block editor: Deselect post title any time a block is added
* Block editor: Auto-enabled upon first open of a block post, unless opted out in v12.9.
* Block editor: You can now enable and disable the block editor on a per-site basis.

12.9
-----
* Offline support: Create Post is now available from empty results view in offline mode.
* Post Preview: Displaying preview generation status in navigation bar instead of a
                blocking spinner.
* Block editor: Tapping on an empty editor area will create a new paragraph block
* Block editor: Fix content loss issue when loading unsupported blocks containing inner blocks.
* Block editor: Adding a block from the Post Title now inserts the block at the top of the Post.
* Stats Insights: Fixed issue that prevented some stats from showing for low volume sites.

12.8
-----
* Stats Insights: New two-column layout for Follower Totals stats.
* Stats Periods: Countries Map added in countries section.
* Updated copy for preview unavailable screen
* Stats Insights: New two-column layout for This Year stats.
* Stats Insights: added details option for This Year stats.
* Stats Insights: New two-column layout for Most Popular Time stats.
* Stats: modified appearance of empty charts.
* Stats Insights: Fixed issue where refreshing would sometimes clear the stats.
* Stats overview chart: Fixed issue with legend location on iOS 11.
* Stats Periods: Fixed crash when the Countries map displayed one country only
* Added a selection of user customizable app icons. Change it via Me > App Settings > App Icon.
* Update the app's colors using the Muriel color palette.
* Stats Periods detail views: Fixed an issue where rotation would truncate data.
* Stats Periods: Fixed an issue when a period interval was selected.

12.7
-----
* Block Editor: Video, Quote and More blocks are available now.
* Post Settings: Setting a Featured Image on a Post/Site should now work better in poor network conditions.
* Offline Improvements: Posts that failed to upload due to connectivity issues will be auto-uploaded.
* Block Editor: Copy/Paste of text with attributes( bold, italic, ...) will be respected on the editor.
* Block Editor: Updated color scheme.
* Block Editor: Nested lists are now available on the toolbar.
* Post Settings: Setting a Featured Image on a Post/Site should now work better in poor netowrk conditions.
* Stats Insights: New two-column layout for All-Time stats.
* Stats Insights: New two-column layout for Today stats.
* Post preview: Fixed issue with preview for self hosted sites not working.

12.6
-----
* Block Editor: Added UI to display a warning when a block has invalid content.
* Block Editor: Fixed issue with link settings where “Open in New Tab” was always OFF on open.
* Removed the limit of number of photos that can be shared from other apps.
* Account Settings Primary Site now shows the site domain if the site has no name.
* The app now launches a bit more quickly.
* Added a list of third-party library acknowledgements.
* Updated messaging experience for a reply upload result.
* Stats: Fixed an issue where chart axes may be formatted incorrectly in some locales.

12.5
-----
* Fixed Notices sometimes showing behind the keyboard
* Implemented Domain Credit feature
* Implemented auto saving a post on preview
* The app now launches a bit more quickly.
* Fixed broken images in posts created by the share extension.
* Deprecated local previews

12.4.1
------
* Copy/Paste from post contents to other apps is working again.

12.4
-----
* You can now mark notifications as unread with just a swipe.
* Fixed crash when searching Free Photo Library.
* Better URL validation when logging in with a self hosted site.
* Account Settings Primary Site now shows the site URL if the site has no name.
* Implemented incremental improvements to accessibility experience across the app.
* Updated error message when tag loading failed.

12.3
-----
* Images are now imported from TextBundle and TextPack files shared from other apps
* Added support for importing Markdown files shared from other apps
* Resolved a crash that might occur during the new Site Creation flow.
* Improved connectivity errors messaging in sharing screen.
* Quotes in Reader are now easier to read, thanks to a vertical bar on the left making them more visually distinct
* Fixed an issue where some text in Activity Log would show up in a wrong language
* Jetpack Remote Install: enabled the native feature to install and activate Jetpack on a self-hosted site

12.2
-----
* Draft preview now shows the remote version of the post.
* Initial support for importing TextBundle and TextPack from other apps.
* Support for lists in Gutenberg posts.
* Several UI details were polished in the Site Creation flow.

12.1
-----
* Improve messages when updates to user account details fail because of server logic, for exanple email being used for another account.
* Improved text import from other apps, such as Bear or Ulysses 🥰
* Added support on the editor for video elements that use the source elements. For example:
```<video alt="Another video with bunnies">
<source src="https://videos.files.wordpress.com/kUJmAcSf/bbb_sunflower_1080p_30fps_normal.mp4" type="video/mp4">
</video>```
* Block editor now supports the creation of posts with pre-inserted photos and the the 3touch action of starting a post with photo.

12.1
-----
* Improve messages when updates to user account details fail because of server logic, for exanple email being used for another account.
* Improved text import from other apps, such as Bear or Ulysses 🥰
* Reader: fixed issue where empty state buttons were not functional.

12.0
-----
* Redesigned Notices
* Changed offline error messages to be less disruptive.
* Resolved a defect in the new Site Creation flow where the site preview address bar could be edited.
* Made it easier to find a domain for your new site, by moving the best match to the top of the search results.

11.9
------
* Quick Start v2: After creating a new site with WordPress.com there are more tutorials available, now including tips to improve growth.
* Quick Start will also be suggested less often, but when it's more likely to be helpful.
* Added connection error alert in Sharing screen.
* Increased padding at the bottom of the share extension's editor, to make typing a longer post a bit more comfortable.
* Removes the white background color applied to the site icon on the site details screen.
* Updated No Results View illustration and copy displayed on connectivity issue.
* Enhanced Site Creation flow for smarter, more personalized sites.<|MERGE_RESOLUTION|>--- conflicted
+++ resolved
@@ -6,13 +6,9 @@
 * [**] [internal] Remove WPMediaPicker dependency [#22103]
 * [*] [internal] Rework Tenor (Free GIF) and Stock Photos (Free Photos) pickers [#22066, #22074]
 * [*] [internal] Remove MediaThumbnailService and reduce the size of the large thumbnails, reducing disk usage [#22106]
-<<<<<<< HEAD
 * [*] [Jetpack-only] Fix an occasional crash when changing Reader comment status [#22155]
 * [*] [Jetpack-only] Fix an occasional crash when logging out after interacting with Reader [#22147]
-=======
 * [*] Fix an issue where the Compliance Popover breaks other screens presentation. [#22085]
-* [*] [Jetpack-only] Fix an occassional crash when logging out after interacting with Reader [#22147]
->>>>>>> 4fde675a
 
 23.8
 -----
