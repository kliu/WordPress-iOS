--- conflicted
+++ resolved
@@ -9,14 +9,11 @@
 * [*] [internal] Change how a post is fetched when selecting a post in Spotlight search result. [#21439]
 * [*] [internal] Change how a post's revision is fetched from the post history screen. [#21440]
 * [**] [internal] Replace the progress indicator implementation in uploading featured image from "Post Settings" [#21438]
-<<<<<<< HEAD
 * [**] [Jetpack-only] Block Editor: Add basic support to view, relocate, and remove the Jetpack Paywall block. [https://github.com/wordpress-mobile/gutenberg-mobile/pull/6076]
 * [*] Block Editor: Columns block - Fix transforming into a Group block crash [https://github.com/wordpress-mobile/gutenberg-mobile/pull/6129]
 * [**] Block Editor: Add block outline to all Social Link blocks when selected [https://github.com/WordPress/gutenberg/pull/54011]
-=======
 * [***] [Jetpack-only] Contact Support: Add a new chat-based support channel where users can get answers from a bot trained to help app users. Users can still create a support ticket to talk to a Happiness Engineer if they don't find the answer they're looking for [#21467]
 * [*] Fix a crash on the pages list when the authentication token is invalid. [#21471]
->>>>>>> c3c4aa70
 
 23.0.1
 -----
