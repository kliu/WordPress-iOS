--- conflicted
+++ resolved
@@ -13,10 +13,8 @@
 * [*] Add Select and Deselect button to previews in Site Media picker [#22078]
 * [*] [internal] Fix an issue with scheduling of posts not working on iOS 17 with Xcode 15 [#22012]
 * [*] [internal] Remove SDWebImage dependency from the app and improve cache cost calculation for GIFs [#21285]
-<<<<<<< HEAD
 * [*] [internal] Remove WPMediaPicker dependency from Stock Photos and Tenor pickers [#22066], [#22074]
 22074
-=======
 * [*] Stats: Fix an issue where sites for clicked URLs do not open [#22061]
 * [*] Improve pages list performance when there are hundreds of pages in the site [#22070]
 * [*] Fix an issue with local thumbnails for GIFs inserted to Site Media not being animated [#22083]
@@ -26,7 +24,6 @@
 * [*] Block Editor: Ensure uploaded audio is always visible within Audio block [https://github.com/WordPress/gutenberg/pull/55627]
 * [*] Block Editor: In the deeply nested block warning, only display the ungroup option for blocks that support it [https://github.com/WordPress/gutenberg/pull/56445]
 * [**] Refactor deleting media [#21748]
->>>>>>> 71033c7c
 
 23.7
 -----
