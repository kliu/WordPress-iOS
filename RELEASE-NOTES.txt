--- conflicted
+++ resolved
@@ -1,13 +1,6 @@
 25.1
 -----
-<<<<<<< HEAD
-
-24.9.1
------
-* [**] Fix bug where the option to switch to the Jetpack app is broken [#23276]
-=======
 * [*] [internal] Block editor: Add onContentUpdate bridge functionality [#23234]
->>>>>>> 93e3fb41
 
 25.0
 -----
@@ -17,6 +10,10 @@
 * [*] Improve performance of File block processor [#22897]
 * [*] [internal] Prompt users to keep the app up to date on their devices, so they can try new features, as well as benefit from performance improvements and bug fixes [#23195, #23216, #23218, #23211] 
 * [**] [Jetpack-only] Reader: Add a new feed dedicated to tags [#23242]
+
+24.9.1
+-----
+* [**] Fix bug where the option to switch to the Jetpack app is broken [#23276]
 
 24.9
 -----
