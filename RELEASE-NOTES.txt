--- conflicted
+++ resolved
@@ -1,11 +1,7 @@
 22.0
 -----
-<<<<<<< HEAD
 * [*] [internal] Refactored updating user role in the "People" screen on the "My Sites" tab. [#20244]
-=======
 * [*] [internal] Refactor managing social connections and social buttons in the "Sharing" screen. [#20265]
-
->>>>>>> 2f910c61
 
 21.9
 -----
