14.8
-----
<<<<<<< HEAD
* Block Editor: Mentions insertion are now available for WP.com and Jetpack sites.

=======
* [internal] the "send magic link" screen has navigation changes that can cause regressions. See https://git.io/Jfqiz for testing details.
>>>>>>> ed5c5582
 
14.7
-----
* Classic Editor: Fixed action sheet position for additional Media sources picker on iPad
* [internal] the signup flow using email has code changes that can cause regressions. See https://git.io/JvALZ for testing details.
* [internal] Notifications tab should pop to the root of the navigation stack when tapping on the tab from within a notification detail screen. See https://git.io/Jvxka for testing details.
* Classic and Block editor: Prefill caption for image blocks when available on the Media library.
* [internal] the "login by email" flow and the self-hosted login flow have code changes that can cause regressions. See https://git.io/JfeFN for testing details.
* Block editor: Disable ripple effect in all BottomSheet's controls.
* Block editor: New block: Columns
* Block editor: New starter page template: Blog
* Block editor: Make Starter Page Template picker buttons visible only when the screen height is enough
* Block editor: Fix a bug which caused to show URL settings modal randomly when changing the device orientation multiple times during the time Starter Page Template Preview is open
* [internal] the login by email flow and the self-hosted login flow have code changes that can cause regressions. See https://git.io/JfeFN for testing details.
* Updated the appearance of the login and signup buttons to make signup more prominent.
* [internal] the navigation to the "login by site address" flow has code changes that can cause regressions. See https://git.io/JfvP9 for testing details.
* Updated site details screen title to My Site, to avoid duplicating the title of the current site which is displayed in the screen's header area.
* You can now schedule your post, add tags or change the visibility before hitting "Publish Now" — and you don't have to go to the Post Settings for this!

* Login Epilogue: fixed issue where account information never stopped loading for some self-hosted sites. 
* Updated site details screen title to My Site, to avoid duplicating the title of the current site which is displayed in the screen's header area. 
 
14.6
-----
* [internal] the login flow with 2-factor authentication enabled has code changes that can cause regressions. See https://git.io/Jvdil for testing details.
* [internal] the login and signup Magic Link flows have code changes that could cause regressions. See https://git.io/JvSD6 and https://git.io/Jvy4P for testing details.
* [internal] the login and signup Magic Link flows have code changes that can cause regressions. See https://git.io/Jvy4P for testing details.
* [internal] the login and signup Continue with Google flows have code changes that can cause regressions. See https://git.io/JvypB for testing details.
* Notifications: Fix layout on screens with a notch.
* Post Commenting: fixed issue that prevented selecting an @ mention suggestion.
* Fixed an issue that could have caused the app to crash when accessing Site Pages.
* Site Creation: faster site creation, removed intermediate steps. Just select what kind of site you'd like, enter the domain name and the site will be created.
* Post Preview: Increase Post and Page Preview size on iPads running iOS 13.
* Block editor: Added the Cover block
* Block editor: Removed the dimming effect on unselected blocks
* Block editor: Add alignment options for Heading block
* Block editor: Implemented dropdown toolbar for alignment toolbar in Heading, Paragraph, Image, MediaText blocks
* Block Editor: When editing link settings, tapping the keyboard return button now closes the settings panel as well as closing the keyboard.
* Fixed a crash when a blog's URL became `nil` from a Core Data operation.
* Added Share action to the more menu in the Posts list
* Period Stats: fix colors when switching between light and dark modes.
* Media uploads from "Other Apps": Fixed an issue where the Cancel button on the document picker/browser was not showing up in Light Mode.
* Fix a crash when accessing Blog Posts from the Quick Actions button on iPads running iOS 12 and below.
* Reader post detail: fix colors when switching between light and dark modes.
* Fixed an issue where Continue with Apple button wouldn't respond after Jetpack Setup > Sign up flow completed.


14.5
-----
* Block editor: New block: Latest Posts
* Block editor: Fix Quote block's left border not being visible in Dark Mode
* Block editor: Added Starter Page Templates: when you create a new page, we now show you a few templates to get started more quickly.
* Block editor: Fix crash when pasting HTML content with embeded images on paragraphs
* Post Settings: Fix issue where the status of a post showed "Scheduled" instead of "Published" after scheduling before the current date.
* Stats: Fix background color in Dark Mode on wider screen sizes.
* Post Settings: Fix issue where the calendar selection may not match the selected date when site timezone differs from device timezone.
* Dark Mode fixes:
  - Border color on Search bars.
  - Stats background color on wider screen sizes.
  - Media Picker action bar background color.
  - Login and Signup button colors.
  - Reader comments colors.
  - Jetpack install flow colors.
* Reader: Fix toolbar and search bar width on wider screen sizes.
* Updated the Signup and Login Magic Link confirmation screen advising the user to check their spam/junk folder.
* Updated appearance of Google login/signup button.
* Updated appearance of Apple login/signup button.

14.4.1
-----
* Block Editor: Fix crash when inserting a Button Block.

14.4
-----
* Post Settings: Fixes the displayed publish date of posts which are to be immediately published.

14.3
-----
* Aztec and Block Editor: Fix the presentation of ordered lists with large numbers.
* Added Quick Action buttons on the Site Details page to access the most frequently used parts of a site.
* Block editor: Add support for changing image sizes in Image blocks
* Block editor: Add support for upload options in Gallery block
* Block editor: Added the Button block
* Block editor: Added the Group block
* Block editor: Add scroll support inside block picker and block settings
* Block editor: Fix issue where adding emojis to the post title added strong HTML elements to the title of the post
* Block editor: Fix issue where alignment of paragraph blocks was not always being respected when splitting the paragraph or reading the post's html content.
* Block editor: We’ve introduced a new toolbar that floats above the block you’re editing, which makes navigating your blocks easier — especially complex ones.

* Block editor: Add support for upload options in Gallery block
* Aztec and Block Editor: Fix the presentation of ordered lists with large numbers.
* Added Quick Action buttons on the Site Details page to access the most frequently used parts of a site.
* Post Settings: Adjusts the weekday symbols in the calendar depending on Regional settings.


14.2
-----
* Comment Editing: Fixed a bug that could cause the text selection to be on the wrong line
* Comments: Fixed an bug that could cause HTML markup to be displayed in the comment content
* Media editing: You can now crop, zoom in/out and rotate images that are inserted or being inserted in a post.
* Post Preview: Added a new Desktop preview mode on iPhone and Mobile preview on iPad when previewing posts or pages.
* Post Preview: Added new navigation, "Open in Safari" and Share options when previewing posts or pages.
* Block editor: Long-press Inserter icon to show options to add before/after
* Block editor: Retry displaying image when connectivity restores
* Block editor: Show an "Edit" button overlay on selected image blocks
* Block editor: Add support for image size options in the gallery block
* Signup and Login: signup or login via magic link now supports multiple email clients.
                    Tapping on the "Open Email" button will present a list of installed email client to choose from.
* Posts: Fixed a bug that could disable comments on a draft post when previewing that post.
* Reader: Fixed an issue where a new comment may not appear.
* Reader: Added Post Reblogging feature. You can now reblog a post from the reader to your site(s). There is a new "reblog" button in the post action bar.
          Tapping on it allows to choose the site where to post, and opens the editor of your choice with pre-populated content from the original post.
* Fixed a bug that was causing the app to crash when the user tapped "Retry" on Post List

14.1
-----
* Fixes a bug that could cause some web page previews to remain unauthenticated even after logging in.
* Stats: added a This Week widget to display Views for the past week.
* Block Editor: Reduced padding around text on Rich Text based blocks.
* Block Editor: New block "Shortcode". You can now create and edit Shortcode blocks in the editor.
* Publicize: connecting with Facebook is working again.
* Web Views: the title and button colors in the header of web views was grey, and is now white.

14.0
-----
* Stats: Updated default cards for the Insights view.
* Fixed a bug that displayed incorrect time stamps for scheduled posts.
* Post Settings: Added a new Calendar picker to select a Post's publish date
* Fixed bugs with the "Save as Draft" action extension's navigation bar colors and iPad sizing in iOS 13.
* Fixes appearance issues with navigation bar colors when logged out of the app.
* Fixed a bug that was causing the App to crash when the user tapped on certain notifications.
* Block Editor: Hide image size selection options when image is a url
* Block Editor: Fix displaying placeholder for images
* Block Editor: Fix crash on undo
* Block Editor: Fix styling on navigation UI
* Block Editor: Fix a focus issue
* Fixed a bug that displayed incorrect time stamps for scheduled posts.
* Post Settings: Added a new Calendar picker to select a Post's publish date
* Comment: Add ability to comment in fullscreen
* Stats: fixed issue that could cause incorrect Stats to be displayed when viewing Stats from a widget.
* Stats Today widgets: large numbers are now abbreviated.
* Fixed a bug where files imported from other apps were being renamed to a random name.
* Fixes a crash that could happen in the notifications tab.

13.9
-----
* Stats: added a Today widget to display All-Time stats.
* Block Editor: New block "Gallery". You can now create image galleries using WordPress Media library.
* Block Editor: Fix crash dismissing bottom-sheet after device rotation.
* Block Editor: Add support for changing Settings in the List Block.
* Block Editor: Add support for Video block settings.
* Quick Start: fixed issue that caused 'Follow other sites' tour to not be marked complete.
* Fixed a bug that was causing the App to crash when the user tapped on certain notifications.

13.8
-----
* When a post has an autosave, the autosave version can be loaded into the editor.
* Support: Fix issue that caused 'Message failed to send' error.
* WebView: Fix iOS 13 crash with popover.
* Fixed an issue where the Me screen would sometimes be blank.
* Block editor: New Spacer block to create white space between two blocks.
* Block editor: Images from Image Block can now be previewed full screen by tapping on them.
* Fixed an issue that caused logging in with a 2FA Google account to fail.
* Sign in with Apple: now supports logging in with 2FA enabled on linked WordPress accounts.
* Stats: Fixed issue that caused incorrect data to be displayed.

13.7
-----
* Updated the mobile apps blog address to a non-retired blog.
* Block editor: Added option to insert images from "Free Photo Library".
* Block editor: Fix issue where the keyboard would not capitalize sentences correctly on some cases
* Block editor: Add alignment to paragraph blocks
* Fixed a bug that made comment moderation fail on the first attempt for self-hosted sites.
* Stats Refresh: Stats will reload when the application will move to foreground state.
* Stats: each Period and Post stat now loads independently.
* Block editor: Added support for the preformatted block.
* Stats Today widget: updated design and enabled expanding.

* Block editor: Added option to insert images from "Free Photo Library" and "Other Apps".

13.6
-----
* Fixed a bug that was not submiting posts for review
* Better support for creating or editing posts while offline. Posts can be saved while offline and they will be automatically uploaded (or published) when the device is back online.
* Support: fix issue where issues could be created via Help Center search without setting a contact email.

* Me view: fix issue where view was blank when logging in with a self-hosted site.
* Block Editor: Added support for image alignment options.

13.5
-----
* Block editor: Fix issue when "New Photo Post" shortcut won't add the selected photo to the post.
* Block editor: Add Link Target (Open in new tab) to Image Block settings.
* Block editor: DarkMode improvements.
* Block editor: New block "Media & Text".
* Block Editor: Fix issue where the block inserter layout wasn't correct after device rotation.
* Dark Mode: General improvements
* Stats: each Insight stat now loads independently.
* Stats: added ability to customize Insights.

13.4.1
-----
Post Settings: Fixed a crash with featured image.
Removed Giphy as a media source due to changes in their SDK.

13.4
-----
* Sign In With Apple: if the Apple ID has been disconnected from the WordPress app, log out the account.
* Sign In With Apple: if the Apple ID has been disconnected from the WordPress app, log out the account on app launch.
* Dark Mode: General improvements
* Share Extension: Fixed the text view content inset

* Universal links: Pass back to Safari if we can't handle a URL.
* Sign In With Apple: fixed issue with re-logging in on an existing WP account.
* Block editor: Fix a bug on iOS 13.0 were tapping on a link opens Safari
* Block editor: Fix a link editing issue, where trying to add a empty link at the start of another link would remove the existing link.

13.3
-----
* Block editor: Add rich text styling to video captions
* Block editor: Blocks that would be replaced are now hidden when add block bottom sheet displays
* Block editor: Tapping on empty editor area now always inserts new block at end of post
* Block editor: Fixed a performance issue that caused a freeze in the editor with long text content.
* Dark Mode: Fixed colors in rich notifications
* Reader: Fixed issue with links opening while scrolling in reader posts and comments.

13.2
-----
* When Log In is selected, all available options are displayed.
* Shows an alert instead of showing a new screen for facebook publicize error.

13.1
-----
* Moved Notification Settings from the Me tab to the Notifications tab.
* Account Settings: added the ability to change the username.
* Stats: added File Downloads to period stats.
* Stats Periods: Fixed an issue that made the Post stats title button unable.
* Adds a Publish Now action to posts in the posts list.
* Stats Periods: Fixed a bug that affected the header date when the site and the device timezones were different.
* My Sites: Fixed a problem where some sites would appear duplicated.

* Stats Periods: Fixed an issue that made the Post stats title button unable.
* Stats Periods: Fixed a bug that affected the header date when the site and the device timezones were different.
* Adds a Publish Now action to posts in the posts list.
* My Sites: Fixed a problem where some sites would appear duplicated.

13.0
-----
* Stats: now use site timezone instead of device.
* Improved color scheme consistency.
* Post Stats: date bar no longer goes prior to earliest date available.
* Block editor: Adding a block from the post title now shows the add block here indicator.
* Block editor: Deselect post title any time a block is added
* Block editor: Auto-enabled upon first open of a block post, unless opted out in v12.9.
* Block editor: You can now enable and disable the block editor on a per-site basis.

12.9
-----
* Offline support: Create Post is now available from empty results view in offline mode.
* Post Preview: Displaying preview generation status in navigation bar instead of a
                blocking spinner.
* Block editor: Tapping on an empty editor area will create a new paragraph block
* Block editor: Fix content loss issue when loading unsupported blocks containing inner blocks.
* Block editor: Adding a block from the Post Title now inserts the block at the top of the Post.
* Stats Insights: Fixed issue that prevented some stats from showing for low volume sites.

12.8
-----
* Stats Insights: New two-column layout for Follower Totals stats.
* Stats Periods: Countries Map added in countries section.
* Updated copy for preview unavailable screen
* Stats Insights: New two-column layout for This Year stats.
* Stats Insights: added details option for This Year stats.
* Stats Insights: New two-column layout for Most Popular Time stats.
* Stats: modified appearance of empty charts.
* Stats Insights: Fixed issue where refreshing would sometimes clear the stats.
* Stats overview chart: Fixed issue with legend location on iOS 11.
* Stats Periods: Fixed crash when the Countries map displayed one country only
* Added a selection of user customizable app icons. Change it via Me > App Settings > App Icon.
* Update the app's colors using the Muriel color palette.
* Stats Periods detail views: Fixed an issue where rotation would truncate data.
* Stats Periods: Fixed an issue when a period interval was selected.

12.7
-----
* Block Editor: Video, Quote and More blocks are available now.
* Post Settings: Setting a Featured Image on a Post/Site should now work better in poor network conditions.
* Offline Improvements: Posts that failed to upload due to connectivity issues will be auto-uploaded.
* Block Editor: Copy/Paste of text with attributes( bold, italic, ...) will be respected on the editor.
* Block Editor: Updated color scheme.
* Block Editor: Nested lists are now available on the toolbar.
* Post Settings: Setting a Featured Image on a Post/Site should now work better in poor netowrk conditions.
* Stats Insights: New two-column layout for All-Time stats.
* Stats Insights: New two-column layout for Today stats.
* Post preview: Fixed issue with preview for self hosted sites not working.

12.6
-----
* Block Editor: Added UI to display a warning when a block has invalid content.
* Block Editor: Fixed issue with link settings where “Open in New Tab” was always OFF on open.
* Removed the limit of number of photos that can be shared from other apps.
* Account Settings Primary Site now shows the site domain if the site has no name.
* The app now launches a bit more quickly.
* Added a list of third-party library acknowledgements.
* Updated messaging experience for a reply upload result.
* Stats: Fixed an issue where chart axes may be formatted incorrectly in some locales.

12.5
-----
* Fixed Notices sometimes showing behind the keyboard
* Implemented Domain Credit feature
* Implemented auto saving a post on preview
* The app now launches a bit more quickly.
* Fixed broken images in posts created by the share extension.
* Deprecated local previews

12.4.1
------
* Copy/Paste from post contents to other apps is working again.

12.4
-----
* You can now mark notifications as unread with just a swipe.
* Fixed crash when searching Free Photo Library.
* Better URL validation when logging in with a self hosted site.
* Account Settings Primary Site now shows the site URL if the site has no name.
* Implemented incremental improvements to accessibility experience across the app.
* Updated error message when tag loading failed.

12.3
-----
* Images are now imported from TextBundle and TextPack files shared from other apps
* Added support for importing Markdown files shared from other apps
* Resolved a crash that might occur during the new Site Creation flow.
* Improved connectivity errors messaging in sharing screen.
* Quotes in Reader are now easier to read, thanks to a vertical bar on the left making them more visually distinct
* Fixed an issue where some text in Activity Log would show up in a wrong language
* Jetpack Remote Install: enabled the native feature to install and activate Jetpack on a self-hosted site

12.2
-----
* Draft preview now shows the remote version of the post.
* Initial support for importing TextBundle and TextPack from other apps.
* Support for lists in Gutenberg posts.
* Several UI details were polished in the Site Creation flow.

12.1
-----
* Improve messages when updates to user account details fail because of server logic, for exanple email being used for another account.
* Improved text import from other apps, such as Bear or Ulysses 🥰
* Added support on the editor for video elements that use the source elements. For example:
```<video alt="Another video with bunnies">
<source src="https://videos.files.wordpress.com/kUJmAcSf/bbb_sunflower_1080p_30fps_normal.mp4" type="video/mp4">
</video>```
* Block editor now supports the creation of posts with pre-inserted photos and the the 3touch action of starting a post with photo.

12.1
-----
* Improve messages when updates to user account details fail because of server logic, for exanple email being used for another account.
* Improved text import from other apps, such as Bear or Ulysses 🥰
* Reader: fixed issue where empty state buttons were not functional.

12.0
-----
* Redesigned Notices
* Changed offline error messages to be less disruptive.
* Resolved a defect in the new Site Creation flow where the site preview address bar could be edited.
* Made it easier to find a domain for your new site, by moving the best match to the top of the search results.

11.9
------
* Quick Start v2: After creating a new site with WordPress.com there are more tutorials available, now including tips to improve growth.
* Quick Start will also be suggested less often, but when it's more likely to be helpful.
* Added connection error alert in Sharing screen.
* Increased padding at the bottom of the share extension's editor, to make typing a longer post a bit more comfortable.
* Removes the white background color applied to the site icon on the site details screen.
* Updated No Results View illustration and copy displayed on connectivity issue.
* Enhanced Site Creation flow for smarter, more personalized sites.<|MERGE_RESOLUTION|>--- conflicted
+++ resolved
@@ -1,11 +1,8 @@
 14.8
 -----
-<<<<<<< HEAD
 * Block Editor: Mentions insertion are now available for WP.com and Jetpack sites.
 
-=======
 * [internal] the "send magic link" screen has navigation changes that can cause regressions. See https://git.io/Jfqiz for testing details.
->>>>>>> ed5c5582
  
 14.7
 -----
