--- conflicted
+++ resolved
@@ -61,13 +61,10 @@
 24.7
 -----
 
-<<<<<<< HEAD
 * [*] [Jetpack-only] Stats: Made optimizations to enhance loading and scrolling performance. [#22592, #22847]
-=======
 * [**] [Jetpack-only] Reader: Introducing Reading Preferences, an experimental feature that allows users to customize their Reader post content screen with the color, font, and size that they like the most. [#22999]
 * [*] [Jetpack-only] Stats: Optimized the Insights tab to enhance loading and scrolling performance. [#22592]
 
->>>>>>> 1c05916e
 
 24.6
 -----
