18.0
-----
* [*] Updated the header text sizes to better support large texts on Choose a Domain and Choose a Design flows. [#16923]
* [internal] Made a change to how Comment content is displayed. Should be no visible changes, but could cause regressions. [#16933]
<<<<<<< HEAD
* [internal] Converted Comment model properties to Swift. Should be no functional changes, but could cause regressions. [#16969]
=======
* [*] Posts: Ampersands are correctly decoded in publishing notices instead of showing as HTML entites. [#16972]
>>>>>>> 02412274

17.9
-----
* [internal] Redirect Terms and service to open the page in an external web view [#16907]
* [internal] Converted Comment model methods to Swift. Should be no functional changes, but could cause regressions. [#16898, #16905, #16908, #16913]
* [*] Enables Support for Global Style Colors with Full Site Editing Themes [#16823]
* [***] Block editor: New Block: Embed block. [https://github.com/wordpress-mobile/gutenberg-mobile/pull/3727]

17.8
-----
* [*] Authors and Contributors can now view a site's Comments via My Site > Comments. [#16783]
* [*] [Jetpack-only] Fix bugs when tapping to notifications
* [*] Fixed some refresh issues with the site follow buttons in the reader. [#16819]
* [*] Block editor: Update loading and failed screens for web version of the editor [https://github.com/wordpress-mobile/gutenberg-mobile/pull/3573]
* [*] Block editor: Handle floating keyboard case - Fix issue with the block selector on iPad. [https://github.com/wordpress-mobile/gutenberg-mobile/pull/3687]
* [**] Block editor: Added color/background customization for text blocks. [https://github.com/WordPress/gutenberg/pull/33250]

17.7
-----
* [***] Added blogging reminders. Choose which days you'd like to be reminded, and we'll send you a notification prompting you to post on your site
* [** Does not apply to Jetpack app] Self hosted sites that do not use Jetpack can now manage (install, uninstall, activate, and deactivate) their plugins [#16675]
* [*] Upgraded the Zendesk SDK to version 5.3.0
* [*] You can now subscribe to conversations by email from Reader lists and articles. [#16599]
* [*] Block editor: Tablet view fixes for inserter button. [https://github.com/wordpress-mobile/gutenberg-mobile/pull/3602]
* [*] Block editor: Tweaks to the badge component's styling, including change of background color and reduced padding. [https://github.com/wordpress-mobile/gutenberg-mobile/pull/3642]
* [***] Block editor: New block Layout grid. [https://github.com/wordpress-mobile/gutenberg-mobile/pull/3513]
* [*] Fixed an issue where the SignUp flow could not be dismissed sometimes. [#16824]

17.6
-----
* [**] Reader Post details: now shows a summary of Likes for the post. Tapping it displays the full list of Likes. [#16628]
* [*] Fix notice overlapping the ActionSheet that displays the Site Icon controls. [#16579]
* [*] Fix login error for WordPress.org sites to show inline. [#16614]
* [*] Disables the ability to open the editor for Post Pages [#16369]
* [*] Fixed an issue that could cause a crash when moderating Comments. [#16645]
* [*] Fix notice overlapping the ActionSheet that displays the QuickStart Removal. [#16609]
* [*] Site Pages: when setting a parent, placeholder text is now displayed for pages with blank titles. [#16661]
* [***] Block Editor: Audio block now available on WP.com sites on the free plan. [https://github.com/wordpress-mobile/gutenberg-mobile/pull/3523]
* [**] You can now create a Site Icon for your site using an emoji. [#16670]
* [*] Fix notice overlapping the ActionSheet that displays the More Actions in the Editor. [#16658]
* [*] The quick action buttons will be hidden when iOS is using a accessibility font sizes. [#16701]
* [*] Block Editor: Improve unsupported block message for reusable block. [https://github.com/wordpress-mobile/gutenberg-mobile/pull/3621]
* [**] Block Editor: Fix incorrect block insertion point after blurring the post title field. [https://github.com/wordpress-mobile/gutenberg-mobile/pull/3640]
* [*] Fixed a crash when sharing photos to WordPress [#16737]

17.5
-----
* [*] Fixed a crash when rendering the Noticons font in rich notification. [#16525]
* [**] Block Editor: Audio block: Add Insert from URL functionality. [https://github.com/wordpress-mobile/gutenberg-mobile/pull/3031]
* [***] Block Editor: Slash command to insert new blocks. [https://github.com/wordpress-mobile/gutenberg-mobile/pull/3250]
* [**] Like Notifications: now displays all users who liked a post or comment. [#15662]
* [*] Fixed a bug that was causing some fonts to become enormous when large text was enabled.
* [*] Fixed scrolling and item selection in the Plugins directory. [#16087]
* [*] Improved large text support in the blog details header in My Sites. [#16521]
* [***] Block Editor: New Block: Reusable block. [https://github.com/wordpress-mobile/gutenberg-mobile/pull/3490]
* [***] Block Editor: Add reusable blocks to the block inserter menu. [https://github.com/wordpress-mobile/gutenberg-mobile/pull/3054]
* [*] Fixed a bug where the web version of the editor did not load when using an account created before December 2018. [#16586]

17.4
-----
* [**] A new author can be chosen for Posts and Pages on multi-author sites. [#16281]
* [*] Fixed the Follow Sites Quick Start Tour so that Reader Search is highlighted. [#16391]
* [*] Enabled approving login authentication requests via push notification while the app is in the foreground. [#16075]
* [**] Added pull-to-refresh to the My Site screen when a user has no sites. [#16241]
* [***] Fixed a bug that was causing uploaded videos to not be viewable in other platforms. [#16548]

17.3
-----
* [**] Fix issue where deleting a post and selecting undo would sometimes convert the content to the classic editor. [#16342]
* [**] Fix issue where restoring a post left the restored post in the published list even though it has been converted to a draft. [#16358]
* [**] Fix issue where trashing a post converted it to Classic content. [#16367]
* [**] Fix issue where users could not leave the username selection screen due to styling issues. [#16380]
* [*] Comments can be filtered to show the most recent unreplied comments from other users. [#16215]
* [*] Fixed the background color of search fields. [#16365]
* [*] Fixed the navigation bar color in dark mode. [#16348]
* [*] Fix translation issues for templates fetched on the site creation design selection screen. [#16404]
* [*] Fix translation issues for templates fetched on the page creation design selection screen. [#16404]
* [*] Fix translation issue for the Choose button on the template preview in the site creation flow. [#16404]
* [***]  Block Editor: New Block: Search Block [#https://github.com/wordpress-mobile/gutenberg-mobile/pull/3210]
* [**]  Block Editor: The media upload options of the Image, Video and Gallery block automatically opens when the respective block is inserted. [https://github.com/wordpress-mobile/gutenberg-mobile/pull/2700]
* [**]  Block Editor: The media upload options of the File and Audio block automatically opens when the respective block is inserted. [https://github.com/wordpress-mobile/gutenberg-mobile/pull/3399]
* [*]  Block Editor: Remove visual feedback from non-interactive bottom-sheet cell sections [https://github.com/wordpress-mobile/gutenberg-mobile/pull/3404]
* [*]  Block Editor: Fixed an issue that was causing the featured image badge to be shown on images in an incorrect manner. [https://github.com/wordpress-mobile/gutenberg-mobile/pull/3494]


17.2
-----

* [**] Added transform block capability [https://github.com/wordpress-mobile/gutenberg-mobile/pull/3321]
* [*] Fixed an issue where some author display names weren't visible for self-hosted sites. [#16297]
* [***] Updated custom app icons. [#16261]
* [**] Removed Site Switcher in the Editor
* [*] a11y: Bug fix: Allow stepper cell to be selected by screenreader [https://github.com/wordpress-mobile/gutenberg-mobile/pull/3362]
* [*] Image block: Improve text entry for long alt text. [https://github.com/WordPress/gutenberg/pull/29670]
* [***] New Block: Jetpack contact info. [https://github.com/wordpress-mobile/gutenberg-mobile/pull/3340]

17.1
-----

* [*] Reordered categories in page layout picker [#16156]
* [*] Added preview device mode selector in the page layout previews [#16141]
* [***] Block Editor: Improved the accessibility of range and step-type block settings. [https://github.com/wordpress-mobile/gutenberg-mobile/pull/3255]
* [**] Block Editor: Added Contact Info block to sites on WPcom or with Jetpack version >= 8.5.
* [**] We updated the app's color scheme with a brighter new blue used throughout. [#16213, #16207]
* [**] We updated the login prologue with brand new content and graphics. [#16159, #16177, #16185, #16187, #16200, #16217, #16219, #16221, #16222]
* [**] We updated the app's color scheme with a brighter new blue used throughout. [#16213, #16207]
* [**] Updated the app icon to match the new color scheme within the app. [#16220]
* [*] Fixed an issue where some webview navigation bar controls weren't visible. [#16257]

17.0
-----
* [internal] Updated Zendesk to latest version. Should be no functional changes. [#16051]
* [*] Reader: fixed an issue that caused unfollowing external sites to fail. [#16060]
* [*] Stats: fixed an issue where an error was displayed for Latest Post Summary if the site had no posts. [#16074]
* [*] Fixed an issue where password text on Post Settings was showing as black in dark mode. [#15768]
* [*] Added a thumbnail device mode selector in the page layout, and use a default setting based on the current device. [#16019]
* [**] Comments can now be filtered by status (All, Pending, Approved, Trashed, or Spam). [#15955, #16110]
* [*] Notifications: Enabled the new view milestone notifications [#16144]
* [***] We updated the app's design, with fresh new headers throughout and a new site switcher in My Site. [#15750]

16.9
-----
* [*] Adds helper UI to Choose a Domain screen to provide a hint of what a domain is. [#15962]
* [**] Site Creation: Adds filterable categories to the site design picker when creating a WordPress.com site, and includes single-page site designs [#15933]
* [**] The classic editor will no longer be available for new posts soon, but this won’t affect editing any existing posts or pages. Users should consider switching over to the Block Editor now. [#16008]
* [**] Reader: Added related posts to the bottom of reader posts
* [*] Reader: We redesigned the recommended topics section of Discover
* [*] Reader: Added a way to discover new topics from the Manage Topics view
* [*] P2 users can create and share group invite links via the Invite Person screen under the People Management feature. [#16005]
* [*] Fixed an issue that prevented searching for plugins and the Popular Plugins section from appearing: [#16070]
* [**] Stories: Fixed a video playback issue when recording on iPhone 7, 8, and SE devices. [#16109]
* [*] Stories: Fixed a video playback issue when selecting an exported Story video from a site's library. [#16109]

16.8.1
-----

* [**] Stories: Fixed an issue which could remove content from a post when a new Story block was edited. [#16059]

16.8
-----
* [**] Prevent deleting published homepages which would have the effect of breaking a site. [#15797]
* [**] Prevent converting published homepage to a draft in the page list and settings which would have the effect of breaking a site. [#15797]
* [*] Fix app crash when device is offline and user visits Notification or Reader screens [#15916]
* [*] Under-the-hood improvements to the Reader Stream, People Management, and Sharing Buttons [#15849, #15861, #15862]
* [*] Block Editor: Fixed block mover title wording for better clarity from 'Move block position' to 'Change block position'. [https://github.com/wordpress-mobile/gutenberg-mobile/pull/3049]
* [**] Block Editor: Add support for setting Cover block focal point. [https://github.com/wordpress-mobile/gutenberg-mobile/pull/3028]
* [**] Prevent converting published homepage to a draft in the page list and editor's status settings which would have the effect of breaking a site. [#15797]
* [*] Prevent selection of unpublished homepages the homepage settings which would have the effect of breaking a site. [#15885]
* [*] Quick Start: Completing a step outside of a tour now automatically marks it as complete. [#15712]
* [internal] Site Comments: updated UI. Should be no functional changes. [#15944]
* [***] iOS 14 Widgets: new This Week Widgets to display This Week Stats in your home screen. [#15844]
* [***] Stories: There is now a new Story post type available to quickly and conveniently post images and videos to your blog.

16.7
-----
* [**] Site Creation: Adds the option to choose between mobile, tablet or desktop thumbnails and previews in the home page design picker when creating a WordPress.com site [https://github.com/wordpress-mobile/WordPress-iOS/pull/15688]
* [*] Block Editor: Fix issue with uploading media after exiting the editor multiple times [https://github.com/wordpress-mobile/WordPress-iOS/pull/15656].
* [**] Site Creation: Enables dot blog subdomains for each site design. [#15736]
* [**] Reader post card and post details: added ability to mark a followed post as seen/unseen. [#15638, #15645, #15676]
* [**] Reader site filter: show unseen post count. [#15581]
* [***] Block Editor: New Block: Audio [https://github.com/wordpress-mobile/gutenberg-mobile/pull/2854, https://github.com/wordpress-mobile/gutenberg-mobile/pull/3070]
* [**] Block Editor: Add support for setting heading anchors [https://github.com/wordpress-mobile/gutenberg-mobile/pull/2947]
* [**] Block Editor: Disable Unsupported Block Editor for Reusable blocks [https://github.com/wordpress-mobile/gutenberg-mobile/pull/3067]
* [**] Block Editor: Add proper handling for single use blocks such as the more block [https://github.com/wordpress-mobile/gutenberg-mobile/pull/3042]
* [*] Reader post options: fixed an issue where the options in post details did not match those on post cards. [#15778]
* [***] iOS 14 Widgets: new All Time Widgets to display All Time Stats in your home screen. [#15771, #15794]
* [***] Jetpack: Backup and Restore is now available, depending on your sites plan you can now restore your site to a point in time, or download a backup file. [https://github.com/wordpress-mobile/WordPress-iOS/issues/15191]
* [***] Jetpack: For sites that have Jetpack Scan enabled you will now see a new section that allows you to scan your site for threats, as well as fix or ignore them. [https://github.com/wordpress-mobile/WordPress-iOS/issues/15190]
* [**] Block Editor: Make inserter long-press options "add to beginning" and "add to end" always available. [https://github.com/wordpress-mobile/gutenberg-mobile/pull/3074]
* [*] Block Editor: Fix crash when Column block width attribute was empty. [https://github.com/WordPress/gutenberg/pull/29015]

16.6
-----
* [**] Activity Log: adds support for Date Range and Activity Type filters. [https://github.com/wordpress-mobile/WordPress-iOS/issues/15192]
* [*] Quick Start: Removed the Browse theme step and added guidance for reviewing pages and editing your Homepage. [#15680]
* [**] iOS 14 Widgets: new Today Widgets to display your Today Stats in your home screen.
* [*] Fixes an issue where the submit button was invisible during the domain registration flow.

16.5
-----

* [*] In the Pages screen, the options to delete posts are styled to reflect that they are destructive actions, and show confirmation alerts. [#15622]
* [*] In the Comments view, overly-large twemoji are sized the same as Apple's emoji. [#15503]
* [*] Reader 'P2s': added ability to filter by site. [#15484]
* [**] Choose a Domain will now return more options in the search results, sort the results to have exact matches first, and let you know if no exact matches were found. [#15482]
* [**] Page List: Adds duplicate page functionality [#15515]
* [*] Invite People: add link to user roles definition web page. [#15530]
* [***] Block Editor: Cross-post suggestions are now available by typing the + character (or long-pressing the toolbar button labelled with an @-symbol) in a post on a P2 site [#15139]
* [***] Block Editor: Full-width and wide alignment support for Columns (https://github.com/wordpress-mobile/gutenberg-mobile/pull/2919)
* [**] Block Editor: Image block - Add link picker to the block settings and enhance link settings with auto-hide options (https://github.com/wordpress-mobile/gutenberg-mobile/pull/2841)
* [*] Block Editor: Fix button link setting, rel link will not be overwritten if modified by the user (https://github.com/wordpress-mobile/gutenberg-mobile/pull/2894)
* [**] Block Editor: Added move to top/bottom when long pressing on respective block movers (https://github.com/wordpress-mobile/gutenberg-mobile/pull/2872)
* [**] Reader: Following now only shows non-P2 sites. [#15585]
* [**] Reader site filter: selected filters now persist while in app.[#15594]
* [**] Block Editor: Fix crash in text-based blocks with custom font size [https://github.com/WordPress/gutenberg/pull/28121]

16.4
-----

* [internal] Removed unused Reader files. Should be no functional changes. [#15414]
* [*] Adjusted the search box background color in dark mode on Choose a domain screen to be full width. [https://github.com/wordpress-mobile/WordPress-iOS/pull/15419]
* [**] Added shadow to thumbnail cells on Site Creation and Page Creation design pickers to add better contrast [https://github.com/wordpress-mobile/WordPress-iOS/pull/15418]
* [*] For DotCom and Jetpack sites, you can now subscribe to comments by tapping the "Follow conversation" button in the Comments view. [#15424]
* [**] Reader: Added 'P2s' stream. [#15442]
* [*] Add a new P2 default site icon to replace the generic default site icon. [#15430]
* [*] Block Editor: Fix Gallery block uploads when the editor is closed. [#15457]
* [*] Reader: Removes gray tint from site icons that contain transparency (located in Reader > Settings > Followed sites). [#15474]
* [*] Prologue: updates site address button to say "Enter your existing site address" to reduce confusion with site creation actions. [#15481]
* [**] Posts List: Adds duplicate post functionality [#15460]
* [***] Block Editor: New Block: File [https://github.com/wordpress-mobile/gutenberg-mobile/pull/2835]
* [*] Reader: Removes gray tint from site icons that contain transparency (located in Reader > Settings > Followed sites).
* [*] Block Editor: Remove popup informing user that they will be using the block editor by default [#15492]
* [**] Fixed an issue where the Prepublishing Nudges Publish button could be cut off smaller devices [#15525]

16.3
-----
* [***] Login: Updated to new iOS 14 pasteboard APIs for 2FA auto-fill. Pasteboard prompts should be less intrusive now! [#15454]
* [***] Site Creation: Adds an option to pick a home page design when creating a WordPress.com site. [multiple PRs](https://github.com/search?q=repo%3Awordpress-mobile%2FWordPress-iOS+++repo%3Awordpress-mobile%2FWordPress-iOS-Shared+repo%3Awordpress-mobile%2FWordPressUI-iOS+repo%3Awordpress-mobile%2FWordPressKit-iOS+repo%3Awordpress-mobile%2FAztecEditor-iOS+is%3Apr+closed%3A%3C2020-11-17+%22Home+Page+Picker%22&type=Issues)

* [**] Fixed a bug where @-mentions didn't work on WordPress.com sites with plugins enabled [#14844]
* [***] Site Creation: Adds an option to pick a home page design when creating a WordPress.com site. [multiple PRs](https://github.com/search?q=repo%3Awordpress-mobile%2FWordPress-iOS+++repo%3Awordpress-mobile%2FWordPress-iOS-Shared+repo%3Awordpress-mobile%2FWordPressUI-iOS+repo%3Awordpress-mobile%2FWordPressKit-iOS+repo%3Awordpress-mobile%2FAztecEditor-iOS+is%3Apr+closed%3A%3C2020-11-30+%22Home+Page+Picker%22&type=Issues)
* [*] Fixed an issue where `tel:` and `mailto:` links weren't launching actions in the webview found in Reader > post > more > Visit. [#15310]
* [*] Reader bug fix: tapping a telephone, sms or email link in a detail post in Reader will now respond with the correct action. [#15307]
* [**] Block Editor: Button block - Add link picker to the block settings [https://github.com/WordPress/gutenberg/pull/26206]
* [***] Block Editor: Adding support for selecting different unit of value in Cover and Columns blocks [https://github.com/WordPress/gutenberg/pull/26161]
* [*] Block Editor: Fix theme colors syncing with the editor [https://github.com/WordPress/gutenberg/pull/26821]
* [*] My Site > Settings > Start Over. Correcting a translation error in the detailed instructions on the Start Over view. [#15358]

16.2
-----
* [**] Support contact email: fixed issue that prevented non-alpha characters from being entered. [#15210]
* [*] Support contact information prompt: fixed issue that could cause the app to crash when entering email address. [#15210]
* [*] Fixed an issue where comments viewed in the Reader would always be italicized.
* [**] Jetpack Section - Added quick and easy access for all the Jetpack features (Stats, Activity Log, Jetpack and Settings) [#15287].
* [*] Fixed a display issue with the time picker when scheduling posts on iOS 14. [#15392]

16.1
-----
* [***] Block Editor: Adds new option to select from a variety of predefined page templates when creating a new page for a Gutenberg site.
* [*] Fixed an issue that was causing the refresh control to show up on top of the list of sites. [https://github.com/wordpress-mobile/WordPress-iOS/pull/15136]
* [***] The "Floating Action Button" now appears on the list of posts and pages for quick and convenient creation. [https://github.com/wordpress-mobile/WordPress-iOS/pull/15149l]

16.0
-----
* [***] Block Editor: Full-width and wide alignment support for Video, Latest-posts, Gallery, Media & text, and Pullquote block. [https://github.com/wordpress-mobile/gutenberg-mobile/pull/2605]
* [***] Block Editor: Fix unsupported block bottom sheet is triggered when device is rotated. [https://github.com/wordpress-mobile/gutenberg-mobile/pull/2710]
* [***] Block Editor: Unsupported Block Editor: Fixed issue when cannot view or interact with the classic block on Jetpack site. [https://github.com/wordpress-mobile/gutenberg-mobile/pull/2709]
* [**] Reader: Select interests is now displayed under the Discover tab. [#15097]
* [**] Reader: The reader now displays site recommendations in the Discover feed [#15116]
* [***] Reader: The new redesigned Reader detail shows your post as beautiful as ever. And if you add a featured image it would be twice as beautiful! [#15107]

15.9
-----
* [*] Fixed issue that caused duplicate views to be displayed when requesting a login link. [#14975]
* [internal] Modified feature flags that show unified Site Address, Google, Apple, WordPress views and iCloud keychain login. Could cause regressions. [#14954, #14969, #14970, #14971, #14972]
* [*] Fixed an issue that caused page editor to become an invisible overlay. [#15012]
* [**] Block Editor: Increase tap-target of primary action on unsupported blocks. [https://github.com/wordpress-mobile/gutenberg-mobile/pull/2608]
* [***] Block Editor: On Jetpack connected sites, Unsupported Block Editor can be enabled via enabling Jetpack SSO setting directly from within the missing block alert. [https://github.com/wordpress-mobile/gutenberg-mobile/pull/2610]
* [***] Block Editor: Add support for selecting user's post when configuring the link [https://github.com/wordpress-mobile/gutenberg-mobile/pull/2484]
* [*] Reader: Fixed an issue that resulted in no action when tapping a link with an anchor. [#15027]
* [***] Block Editor: Unsupported Block Editor: Fixed issue when cannot view or interact with the classic block on Jetpack sites [https://github.com/wordpress-mobile/gutenberg-mobile/issues/2695]

15.8
-----
* [*] Image Preview: Fixes an issue where an image would be incorrectly positioned after changing device orientation.
* [***] Block Editor: Full-width and wide alignment support for Group, Cover and Image block [https://github.com/wordpress-mobile/gutenberg-mobile/pull/2559]
* [**] Block Editor: Add support for rounded style in Image block [https://github.com/wordpress-mobile/gutenberg-mobile/pull/2591]
* [*] Fixed an issue where the username didn't display on the Signup Epilogue after signing up with Apple and hiding the email address. [#14882]
* [*] Login: display correct error message when the max number of failed login attempts is reached. [#14914]
* [**] Block Editor: Fixed a case where adding a block made the toolbar jump [https://github.com/WordPress/gutenberg/pull/24573]

15.7
-----
* [**] Updated UI when connecting a self-hosted site from Login Epilogue, My Sites, and Post Signup Interstitial. (#14742)
* [**] You can now follow conversations for P2 sites
* [**] Block Editor: Block settings now immediately reflect changes from menu sliders.
* [**] Simplified authentication and updated UI.(#14845, #14831, #14825, #14817).
       Now when an email address is entered, the app automatically determines the next step and directs the user accordingly. (i.e. signup or login with the appropriate login view).
* [**] Added iCloud Keychain login functionality. (#14770)
* [***] Reader: We’re introducing a new Reader experience that allows users to tailor their Discover feed to their chosen interests.
* [*] Media editing: Reduced memory usage when marking up an image, which could cause a crash.
* [**] Block Editor: Fixed Dark Mode transition for editor menus.

15.6
-----
* [***] Block Editor: Fixed empty text fields on RTL layout. Now they are selectable and placeholders are visible.
* [**] Block Editor: Add settings to allow changing column widths
* [**] Block Editor: Media editing support in Gallery block.
* [**] Updated UI when logging in with a Site Address.
* [**] Updated UI when logging in/signing up with Apple.
* [**] Updated UI when logging in/signing up with Google.
* [**] Simplified Google authentication. If signup is attempted with an existing WordPress account, automatically redirects to login. If login is attempted without a matching WordPress account, automatically redirects to signup.
* [**] Fixes issue where the stats were not updating when switching between sites in My Sites.
* [*] Block Editor: Improved logic for creating undo levels.
* [*] Social account login: Fixed an issue that could have inadvertently linked two social accounts.

15.5
-----
* [*] Reader: revamped UI for your site header.
* [***] Block Editor: New feature for WordPress.com and Jetpack sites: auto-complete username mentions. An auto-complete popup will show up when the user types the @ character in the block editor.
* [*] Block Editor: Media editing support in Cover block.
* [*] Block Editor: Fixed a bug on the Heading block, where a heading with a link and string formatting showed a white shadow in dark mode.

15.4
-----
 * [**] Fixes issue where the new page editor wouldn't always show when selected from the "My Site" page on iOS versions 12.4 and below.
 * [***] Block Editor: Media editing support in Media & Text block.
 * [***] Block Editor: New block: Social Icons
 * [*] Block Editor: Cover block placeholder is updated to allow users to start the block with a background color
 * [**] Improved support for the Classic block to give folks a smooth transition from the classic editor to the block editor

15.3
-----
* [***] Block Editor: Adds Copy, Cut, Paste, and Duplicate functionality to blocks
* [***] Block Editor: Users can now individually edit unsupported blocks found in posts or pages. Not available on selfhosted sites or sites defaulting to classic editor.
* [*] Block Editor: Improved editor loading experience with Ghost Effect.

15.2
----
* [*] Block editor: Display content metrics information (blocks, words, characters count).
* [*] Fixed a crash that results in navigating to the block editor quickly after logging out and immediately back in.
* [***] Reader content improved: a lot of fixes in how the content appears when you're reading a post.
* [**] A site's title can now be changed by tapping on the title in the site detail screen.
* [**] Added a new Quick Start task to set a title for a new site.
* [**] Block editor: Add support for customizing gradient type and angle in Buttons and Cover blocks.

-----

15.1
-----
* [**] Block Editor: Add support to upload videos to Cover Blocks after the editor has closed.
* [*] Block Editor: Display the animation of animated GIFs while editing image blocks.
* [**] Block editor: Adds support for theme colors and gradients.
* [*] App Settings: Added an app-level toggle for light or dark appearance.
* [*] Fix a bug where the Latest Post date on Insights Stats was being calculated incorrectly.
* Block editor: [*] Support for breaking out of captions/citation authors by pressing enter on the following blocks: image, video, gallery, quote, and pullquote.
* Block editor: [**] Adds editor support for theme defined colors and theme defined gradients on cover and button blocks.
* [*] Fixed a bug where "Follow another site" was using the wrong steps in the "Grow Your Audience" Quick Start tour.
* [*] Fix a bug where Quick Start completed tasks were not communicated to VoiceOver users.
* [**] Quick Start: added VoiceOver support to the Next Steps section.
* [*] Fixed a bug where the "Publish a post" Quick Start tour didn't reflect the app's new information architecture
* [***] Free GIFs can now be added to the media library, posts, and pages.
* [**] You can now set pages as your site's homepage or posts page directly from the Pages list.
* [**] Fixed a bug that prevented some logins via 'Continue with Apple'.
* [**] Reader: Fixed a bug where tapping on the more menu may not present the menu
* [*] Block editor: Fix 'Take a Photo' option failing after adding an image to gallery block

15.0
-----
* [**] Block editor: Fix media upload progress when there's no connection.
* [*] Fix a bug where taking a photo for your user gravatar got you blocked in the crop screen.
* Reader: Updated card design
* [internal] Logging in via 'Continue with Google' has changes that can cause regressions. See https://git.io/Jf2LF for full testing details.
* [***] Block Editor: New block: Verse
* [***] Block Editor: Trash icon that is used to remove blocks is moved to the new menu reachable via ellipsis button in the block toolbar
* [**] Block Editor: Add support for changing overlay color settings in Cover block
* [**] Block Editor: Add enter/exit animation in FloatingToolbar
* [**] Block Editor: Block toolbar can now collapse when the block width is smaller than the toolbar content
* [**] Block Editor: Tooltip for page template selection buttons
* [*] Block Editor: Fix merging of text blocks when text had active formatting (bold, italic, strike, link)
* [*] Block Editor: Fix button alignment in page templates and make strings consistent
* [*] Block Editor: Add support for displaying radial gradients in Buttons and Cover blocks
* [*] Block Editor: Fix a bug where it was not possible to add a second image after previewing a post
* [internal] Signing up via 'Continue with Google' has changes that can cause regressions. See https://git.io/JfwjX for full testing details.
* My Site: Add support for setting the Homepage and Posts Page for a site.

14.9
-----
* Streamlined navigation: now there are fewer and better organized tabs, posting shortcuts and more, so you can find what you need fast.
* My Site: the "Add Posts and Pages" features has been moved. There is a new "Floating Action Button" in "My Site" that lets you create a new post or page without having to navigate to another screen.
* My Site: the "Me" section has been moved. There is a new button on the top right of "My Site" that lets you access the "Me" section from there.
* Reader: revamped UI with a tab bar that lets you quickly switch between sections, and filtering and settings panes to easily access and manage your favorite content.
* [internal] the "Change Username" on the Signup Epilogue screen has navigation changes that can cause regressions. See https://git.io/JfGnv for testing details.
* [internal] the "3 button view" (WP.com email, Google, SIWA, Site Address) presented after pressing the "Log In" button has navigation changes that can cause regressions. See https://git.io/JfZUV for testing details.
* [**] Support the superscript and subscript HTML formatting on the Block Editor and Classic Editor.
* [**] Block editor: Support for the pullquote block.
* [**] Block editor: Fix the icons and buttons in Gallery, Paragraph, List and MediaText block on RTL mode.
* [**] Block editor: Update page templates to use new blocks.
* [**] Block editor: Fix a crash when uploading new videos on a video block.
* [**] Block Editor: Add support for changing background and text color in Buttons block
* [internal] the "enter your password" screen has navigation changes that can cause regressions. See https://git.io/Jfl1C for full testing details.
* Support the superscript and subscript HTML formatting on the Block Editor and Classic Editor.
* [***] You can now draw on images to annotate them using the Edit image feature in the post editor.
* [*] Fixed a bug on the editors where changing a featured image didn't trigger that the post/page changed.

14.8.1
-----
* Fix adding and removing of featured images to posts.

14.8
-----
* Block editor: Prefill caption for image blocks when available on the Media library
* Block editor: New block: Buttons. From now you’ll be able to add the individual Button block only inside the Buttons block
* Block editor: Fix bug where whitespaces at start of text blocks were being removed
* Block editor: Add support for upload options in Cover block
* Block editor: Floating toolbar, previously located above nested blocks, is now placed at the bottom of the screen
* Block editor: Fix the icons in FloatingToolbar on RTL mode
* Block editor: Fix Quote block so it visually reflects selected alignment
* Block editor: Fix bug where buttons in page templates were not rendering correctly on web
* Block editor: Remove Subscription Button from the Blog template since it didn't have an initial functionality and it is hard to configure for users.
* [internal] the "send magic link" screen has navigation changes that can cause regressions. See https://git.io/Jfqiz for testing details.
* Updated UI for Login and Signup epilogues.
* Fixes delayed split view resizing while rotating your device.

14.7
-----
* Classic Editor: Fixed action sheet position for additional Media sources picker on iPad
* [internal] the signup flow using email has code changes that can cause regressions. See https://git.io/JvALZ for testing details.
* [internal] Notifications tab should pop to the root of the navigation stack when tapping on the tab from within a notification detail screen. See https://git.io/Jvxka for testing details.
* Classic and Block editor: Prefill caption for image blocks when available on the Media library.
* [internal] the "login by email" flow and the self-hosted login flow have code changes that can cause regressions. See https://git.io/JfeFN for testing details.
* Block editor: Disable ripple effect in all BottomSheet's controls.
* Block editor: New block: Columns
* Block editor: New starter page template: Blog
* Block editor: Make Starter Page Template picker buttons visible only when the screen height is enough
* Block editor: Fix a bug which caused to show URL settings modal randomly when changing the device orientation multiple times during the time Starter Page Template Preview is open
* [internal] the login by email flow and the self-hosted login flow have code changes that can cause regressions. See https://git.io/JfeFN for testing details.
* Updated the appearance of the login and signup buttons to make signup more prominent.
* [internal] the navigation to the "login by site address" flow has code changes that can cause regressions. See https://git.io/JfvP9 for testing details.
* Updated site details screen title to My Site, to avoid duplicating the title of the current site which is displayed in the screen's header area.
* You can now schedule your post, add tags or change the visibility before hitting "Publish Now" — and you don't have to go to the Post Settings for this!

* Login Epilogue: fixed issue where account information never stopped loading for some self-hosted sites.
* Updated site details screen title to My Site, to avoid duplicating the title of the current site which is displayed in the screen's header area.

14.6
-----
* [internal] the login flow with 2-factor authentication enabled has code changes that can cause regressions. See https://git.io/Jvdil for testing details.
* [internal] the login and signup Magic Link flows have code changes that could cause regressions. See https://git.io/JvSD6 and https://git.io/Jvy4P for testing details.
* [internal] the login and signup Magic Link flows have code changes that can cause regressions. See https://git.io/Jvy4P for testing details.
* [internal] the login and signup Continue with Google flows have code changes that can cause regressions. See https://git.io/JvypB for testing details.
* Notifications: Fix layout on screens with a notch.
* Post Commenting: fixed issue that prevented selecting an @ mention suggestion.
* Fixed an issue that could have caused the app to crash when accessing Site Pages.
* Site Creation: faster site creation, removed intermediate steps. Just select what kind of site you'd like, enter the domain name and the site will be created.
* Post Preview: Increase Post and Page Preview size on iPads running iOS 13.
* Block editor: Added the Cover block
* Block editor: Removed the dimming effect on unselected blocks
* Block editor: Add alignment options for Heading block
* Block editor: Implemented dropdown toolbar for alignment toolbar in Heading, Paragraph, Image, MediaText blocks
* Block Editor: When editing link settings, tapping the keyboard return button now closes the settings panel as well as closing the keyboard.
* Fixed a crash when a blog's URL became `nil` from a Core Data operation.
* Added Share action to the more menu in the Posts list
* Period Stats: fix colors when switching between light and dark modes.
* Media uploads from "Other Apps": Fixed an issue where the Cancel button on the document picker/browser was not showing up in Light Mode.
* Fix a crash when accessing Blog Posts from the Quick Actions button on iPads running iOS 12 and below.
* Reader post detail: fix colors when switching between light and dark modes.
* Fixed an issue where Continue with Apple button wouldn't respond after Jetpack Setup > Sign up flow completed.


14.5
-----
* Block editor: New block: Latest Posts
* Block editor: Fix Quote block's left border not being visible in Dark Mode
* Block editor: Added Starter Page Templates: when you create a new page, we now show you a few templates to get started more quickly.
* Block editor: Fix crash when pasting HTML content with embeded images on paragraphs
* Post Settings: Fix issue where the status of a post showed "Scheduled" instead of "Published" after scheduling before the current date.
* Stats: Fix background color in Dark Mode on wider screen sizes.
* Post Settings: Fix issue where the calendar selection may not match the selected date when site timezone differs from device timezone.
* Dark Mode fixes:
  - Border color on Search bars.
  - Stats background color on wider screen sizes.
  - Media Picker action bar background color.
  - Login and Signup button colors.
  - Reader comments colors.
  - Jetpack install flow colors.
* Reader: Fix toolbar and search bar width on wider screen sizes.
* Updated the Signup and Login Magic Link confirmation screen advising the user to check their spam/junk folder.
* Updated appearance of Google login/signup button.
* Updated appearance of Apple login/signup button.

14.4.1
-----
* Block Editor: Fix crash when inserting a Button Block.

14.4
-----
* Post Settings: Fixes the displayed publish date of posts which are to be immediately published.

14.3
-----
* Aztec and Block Editor: Fix the presentation of ordered lists with large numbers.
* Added Quick Action buttons on the Site Details page to access the most frequently used parts of a site.
* Block editor: Add support for changing image sizes in Image blocks
* Block editor: Add support for upload options in Gallery block
* Block editor: Added the Button block
* Block editor: Added the Group block
* Block editor: Add scroll support inside block picker and block settings
* Block editor: Fix issue where adding emojis to the post title added strong HTML elements to the title of the post
* Block editor: Fix issue where alignment of paragraph blocks was not always being respected when splitting the paragraph or reading the post's html content.
* Block editor: We’ve introduced a new toolbar that floats above the block you’re editing, which makes navigating your blocks easier — especially complex ones.

* Block editor: Add support for upload options in Gallery block
* Aztec and Block Editor: Fix the presentation of ordered lists with large numbers.
* Added Quick Action buttons on the Site Details page to access the most frequently used parts of a site.
* Post Settings: Adjusts the weekday symbols in the calendar depending on Regional settings.


14.2
-----
* Comment Editing: Fixed a bug that could cause the text selection to be on the wrong line
* Comments: Fixed an bug that could cause HTML markup to be displayed in the comment content
* Media editing: You can now crop, zoom in/out and rotate images that are inserted or being inserted in a post.
* Post Preview: Added a new Desktop preview mode on iPhone and Mobile preview on iPad when previewing posts or pages.
* Post Preview: Added new navigation, "Open in Safari" and Share options when previewing posts or pages.
* Block editor: Long-press Inserter icon to show options to add before/after
* Block editor: Retry displaying image when connectivity restores
* Block editor: Show an "Edit" button overlay on selected image blocks
* Block editor: Add support for image size options in the gallery block
* Signup and Login: signup or login via magic link now supports multiple email clients.
                    Tapping on the "Open Email" button will present a list of installed email client to choose from.
* Posts: Fixed a bug that could disable comments on a draft post when previewing that post.
* Reader: Fixed an issue where a new comment may not appear.
* Reader: Added Post Reblogging feature. You can now reblog a post from the reader to your site(s). There is a new "reblog" button in the post action bar.
          Tapping on it allows to choose the site where to post, and opens the editor of your choice with pre-populated content from the original post.
* Fixed a bug that was causing the app to crash when the user tapped "Retry" on Post List

14.1
-----
* Fixes a bug that could cause some web page previews to remain unauthenticated even after logging in.
* Stats: added a This Week widget to display Views for the past week.
* Block Editor: Reduced padding around text on Rich Text based blocks.
* Block Editor: New block "Shortcode". You can now create and edit Shortcode blocks in the editor.
* Publicize: connecting with Facebook is working again.
* Web Views: the title and button colors in the header of web views was grey, and is now white.

14.0
-----
* Stats: Updated default cards for the Insights view.
* Fixed a bug that displayed incorrect time stamps for scheduled posts.
* Post Settings: Added a new Calendar picker to select a Post's publish date
* Fixed bugs with the "Save as Draft" action extension's navigation bar colors and iPad sizing in iOS 13.
* Fixes appearance issues with navigation bar colors when logged out of the app.
* Fixed a bug that was causing the App to crash when the user tapped on certain notifications.
* Block Editor: Hide image size selection options when image is a url
* Block Editor: Fix displaying placeholder for images
* Block Editor: Fix crash on undo
* Block Editor: Fix styling on navigation UI
* Block Editor: Fix a focus issue
* Fixed a bug that displayed incorrect time stamps for scheduled posts.
* Post Settings: Added a new Calendar picker to select a Post's publish date
* Comment: Add ability to comment in fullscreen
* Stats: fixed issue that could cause incorrect Stats to be displayed when viewing Stats from a widget.
* Stats Today widgets: large numbers are now abbreviated.
* Fixed a bug where files imported from other apps were being renamed to a random name.
* Fixes a crash that could happen in the notifications tab.

13.9
-----
* Stats: added a Today widget to display All-Time stats.
* Block Editor: New block "Gallery". You can now create image galleries using WordPress Media library.
* Block Editor: Fix crash dismissing bottom-sheet after device rotation.
* Block Editor: Add support for changing Settings in the List Block.
* Block Editor: Add support for Video block settings.
* Quick Start: fixed issue that caused 'Follow other sites' tour to not be marked complete.
* Fixed a bug that was causing the App to crash when the user tapped on certain notifications.

13.8
-----
* When a post has an autosave, the autosave version can be loaded into the editor.
* Support: Fix issue that caused 'Message failed to send' error.
* WebView: Fix iOS 13 crash with popover.
* Fixed an issue where the Me screen would sometimes be blank.
* Block editor: New Spacer block to create white space between two blocks.
* Block editor: Images from Image Block can now be previewed full screen by tapping on them.
* Fixed an issue that caused logging in with a 2FA Google account to fail.
* Sign in with Apple: now supports logging in with 2FA enabled on linked WordPress accounts.
* Stats: Fixed issue that caused incorrect data to be displayed.

13.7
-----
* Updated the mobile apps blog address to a non-retired blog.
* Block editor: Added option to insert images from "Free Photo Library".
* Block editor: Fix issue where the keyboard would not capitalize sentences correctly on some cases
* Block editor: Add alignment to paragraph blocks
* Fixed a bug that made comment moderation fail on the first attempt for self-hosted sites.
* Stats Refresh: Stats will reload when the application will move to foreground state.
* Stats: each Period and Post stat now loads independently.
* Block editor: Added support for the preformatted block.
* Stats Today widget: updated design and enabled expanding.

* Block editor: Added option to insert images from "Free Photo Library" and "Other Apps".

13.6
-----
* Fixed a bug that was not submiting posts for review
* Better support for creating or editing posts while offline. Posts can be saved while offline and they will be automatically uploaded (or published) when the device is back online.
* Support: fix issue where issues could be created via Help Center search without setting a contact email.

* Me view: fix issue where view was blank when logging in with a self-hosted site.
* Block Editor: Added support for image alignment options.

13.5
-----
* Block editor: Fix issue when "New Photo Post" shortcut won't add the selected photo to the post.
* Block editor: Add Link Target (Open in new tab) to Image Block settings.
* Block editor: DarkMode improvements.
* Block editor: New block "Media & Text".
* Block Editor: Fix issue where the block inserter layout wasn't correct after device rotation.
* Dark Mode: General improvements
* Stats: each Insight stat now loads independently.
* Stats: added ability to customize Insights.

13.4.1
-----
Post Settings: Fixed a crash with featured image.
Removed Giphy as a media source due to changes in their SDK.

13.4
-----
* Sign In With Apple: if the Apple ID has been disconnected from the WordPress app, log out the account.
* Sign In With Apple: if the Apple ID has been disconnected from the WordPress app, log out the account on app launch.
* Dark Mode: General improvements
* Share Extension: Fixed the text view content inset

* Universal links: Pass back to Safari if we can't handle a URL.
* Sign In With Apple: fixed issue with re-logging in on an existing WP account.
* Block editor: Fix a bug on iOS 13.0 were tapping on a link opens Safari
* Block editor: Fix a link editing issue, where trying to add a empty link at the start of another link would remove the existing link.

13.3
-----
* Block editor: Add rich text styling to video captions
* Block editor: Blocks that would be replaced are now hidden when add block bottom sheet displays
* Block editor: Tapping on empty editor area now always inserts new block at end of post
* Block editor: Fixed a performance issue that caused a freeze in the editor with long text content.
* Dark Mode: Fixed colors in rich notifications
* Reader: Fixed issue with links opening while scrolling in reader posts and comments.

13.2
-----
* When Log In is selected, all available options are displayed.
* Shows an alert instead of showing a new screen for facebook publicize error.

13.1
-----
* Moved Notification Settings from the Me tab to the Notifications tab.
* Account Settings: added the ability to change the username.
* Stats: added File Downloads to period stats.
* Stats Periods: Fixed an issue that made the Post stats title button unable.
* Adds a Publish Now action to posts in the posts list.
* Stats Periods: Fixed a bug that affected the header date when the site and the device timezones were different.
* My Sites: Fixed a problem where some sites would appear duplicated.

* Stats Periods: Fixed an issue that made the Post stats title button unable.
* Stats Periods: Fixed a bug that affected the header date when the site and the device timezones were different.
* Adds a Publish Now action to posts in the posts list.
* My Sites: Fixed a problem where some sites would appear duplicated.

13.0
-----
* Stats: now use site timezone instead of device.
* Improved color scheme consistency.
* Post Stats: date bar no longer goes prior to earliest date available.
* Block editor: Adding a block from the post title now shows the add block here indicator.
* Block editor: Deselect post title any time a block is added
* Block editor: Auto-enabled upon first open of a block post, unless opted out in v12.9.
* Block editor: You can now enable and disable the block editor on a per-site basis.

12.9
-----
* Offline support: Create Post is now available from empty results view in offline mode.
* Post Preview: Displaying preview generation status in navigation bar instead of a
                blocking spinner.
* Block editor: Tapping on an empty editor area will create a new paragraph block
* Block editor: Fix content loss issue when loading unsupported blocks containing inner blocks.
* Block editor: Adding a block from the Post Title now inserts the block at the top of the Post.
* Stats Insights: Fixed issue that prevented some stats from showing for low volume sites.

12.8
-----
* Stats Insights: New two-column layout for Follower Totals stats.
* Stats Periods: Countries Map added in countries section.
* Updated copy for preview unavailable screen
* Stats Insights: New two-column layout for This Year stats.
* Stats Insights: added details option for This Year stats.
* Stats Insights: New two-column layout for Most Popular Time stats.
* Stats: modified appearance of empty charts.
* Stats Insights: Fixed issue where refreshing would sometimes clear the stats.
* Stats overview chart: Fixed issue with legend location on iOS 11.
* Stats Periods: Fixed crash when the Countries map displayed one country only
* Added a selection of user customizable app icons. Change it via Me > App Settings > App Icon.
* Update the app's colors using the Muriel color palette.
* Stats Periods detail views: Fixed an issue where rotation would truncate data.
* Stats Periods: Fixed an issue when a period interval was selected.

12.7
-----
* Block Editor: Video, Quote and More blocks are available now.
* Post Settings: Setting a Featured Image on a Post/Site should now work better in poor network conditions.
* Offline Improvements: Posts that failed to upload due to connectivity issues will be auto-uploaded.
* Block Editor: Copy/Paste of text with attributes( bold, italic, ...) will be respected on the editor.
* Block Editor: Updated color scheme.
* Block Editor: Nested lists are now available on the toolbar.
* Post Settings: Setting a Featured Image on a Post/Site should now work better in poor netowrk conditions.
* Stats Insights: New two-column layout for All-Time stats.
* Stats Insights: New two-column layout for Today stats.
* Post preview: Fixed issue with preview for self hosted sites not working.

12.6
-----
* Block Editor: Added UI to display a warning when a block has invalid content.
* Block Editor: Fixed issue with link settings where “Open in New Tab” was always OFF on open.
* Removed the limit of number of photos that can be shared from other apps.
* Account Settings Primary Site now shows the site domain if the site has no name.
* The app now launches a bit more quickly.
* Added a list of third-party library acknowledgements.
* Updated messaging experience for a reply upload result.
* Stats: Fixed an issue where chart axes may be formatted incorrectly in some locales.

12.5
-----
* Fixed Notices sometimes showing behind the keyboard
* Implemented Domain Credit feature
* Implemented auto saving a post on preview
* The app now launches a bit more quickly.
* Fixed broken images in posts created by the share extension.
* Deprecated local previews

12.4.1
------
* Copy/Paste from post contents to other apps is working again.

12.4
-----
* You can now mark notifications as unread with just a swipe.
* Fixed crash when searching Free Photo Library.
* Better URL validation when logging in with a self hosted site.
* Account Settings Primary Site now shows the site URL if the site has no name.
* Implemented incremental improvements to accessibility experience across the app.
* Updated error message when tag loading failed.

12.3
-----
* Images are now imported from TextBundle and TextPack files shared from other apps
* Added support for importing Markdown files shared from other apps
* Resolved a crash that might occur during the new Site Creation flow.
* Improved connectivity errors messaging in sharing screen.
* Quotes in Reader are now easier to read, thanks to a vertical bar on the left making them more visually distinct
* Fixed an issue where some text in Activity Log would show up in a wrong language
* Jetpack Remote Install: enabled the native feature to install and activate Jetpack on a self-hosted site

12.2
-----
* Draft preview now shows the remote version of the post.
* Initial support for importing TextBundle and TextPack from other apps.
* Support for lists in Gutenberg posts.
* Several UI details were polished in the Site Creation flow.

12.1
-----
* Improve messages when updates to user account details fail because of server logic, for exanple email being used for another account.
* Improved text import from other apps, such as Bear or Ulysses 🥰
* Added support on the editor for video elements that use the source elements. For example:
```<video alt="Another video with bunnies">
<source src="https://videos.files.wordpress.com/kUJmAcSf/bbb_sunflower_1080p_30fps_normal.mp4" type="video/mp4">
</video>```
* Block editor now supports the creation of posts with pre-inserted photos and the the 3touch action of starting a post with photo.

12.1
-----
* Improve messages when updates to user account details fail because of server logic, for exanple email being used for another account.
* Improved text import from other apps, such as Bear or Ulysses 🥰
* Reader: fixed issue where empty state buttons were not functional.

12.0
-----
* Redesigned Notices
* Changed offline error messages to be less disruptive.
* Resolved a defect in the new Site Creation flow where the site preview address bar could be edited.
* Made it easier to find a domain for your new site, by moving the best match to the top of the search results.

11.9
------
* Quick Start v2: After creating a new site with WordPress.com there are more tutorials available, now including tips to improve growth.
* Quick Start will also be suggested less often, but when it's more likely to be helpful.
* Added connection error alert in Sharing screen.
* Increased padding at the bottom of the share extension's editor, to make typing a longer post a bit more comfortable.
* Removes the white background color applied to the site icon on the site details screen.
* Updated No Results View illustration and copy displayed on connectivity issue.
* Enhanced Site Creation flow for smarter, more personalized sites.<|MERGE_RESOLUTION|>--- conflicted
+++ resolved
@@ -2,11 +2,8 @@
 -----
 * [*] Updated the header text sizes to better support large texts on Choose a Domain and Choose a Design flows. [#16923]
 * [internal] Made a change to how Comment content is displayed. Should be no visible changes, but could cause regressions. [#16933]
-<<<<<<< HEAD
 * [internal] Converted Comment model properties to Swift. Should be no functional changes, but could cause regressions. [#16969]
-=======
 * [*] Posts: Ampersands are correctly decoded in publishing notices instead of showing as HTML entites. [#16972]
->>>>>>> 02412274
 
 17.9
 -----
