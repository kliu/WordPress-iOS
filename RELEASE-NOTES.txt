23.8
-----

<<<<<<< HEAD
* [*] Fix the media item details screen layout on iPad [#22042]
=======
* [*] Integrate native photos picker (`PHPickerViewControlle`) in Story Editor [#22059]
* [*] [internal] Fix an issue with scheduling of posts not working on iOS 17 with Xcode 15 [#22012]
* [*] [internal] Remove SDWebImage dependency from the app and improve cache cost calculation for GIFs [#21285]
>>>>>>> c0af91da

23.7
-----
* [**] Posts & Pages: Redesigned the posts and pages screen. We’ve consolidated the “default” and “compact” display options (#21804, #21842)
* [*] Posts & Pages: Moved actions to a context menu and added new actions such as “Comments”, “Settings”, and “Set as regular page”. Made the context menu available via long-press (#21886, #21965, #21963, #21967)
* [*] Posts & Pages: Added swipe actions - left to view, right to share and/or delete (#21917)
* [***] Posts & Pages: Added paging, full-text search, and searching via “author” / “tag” filters (#21789)
* [*] Posts & Pages: Search now works across all authors unless you explicitly add the author filter (#21966)
* [*] Posts & Pages: Fix an issue with the Pages list not refreshing when the pages are added or modified
* [*] Posts & Pages: Fix an issue where “View” action was available for Trashed posts (#21958)
* [*] Posts & Pages: Fix rare crashes in Posts & Pages (#21298)
* [***] Site Media: Update the design of the Site Media screen with an improved selection mode, updated context menus, a way to share more than one item at a time, better support for animated GIFs, fix a couple of visual issues with state views and search, and more [#21457]
* [**] Site Media: Improve performance by moving the work to the background, reducing memory usage, prefetching images, decompressing jpegs in the background, canceling unneeded requests, and more [#21470], [#21615], [#21664]
* [**] Site Media: Add support for selecting site media with a pan gesture [#21702]
* [*] Site Media: Add storage quota shown proactively in the context menu when adding media [#22013]
* [*] Site Media: Add aspect ratio mode to Site Media on iPad, which is a new default [#22009]
* [**] Site Media: Update the design of the Site Media details view that now allows swiping between photos, makes it easier to modify metadata, and delete items [#22008]
* [*] Site Media: Fix an issue with blank image placeholders on the Site Media screen [#21457]
* [*] Site Media: Fix an issue with 'you have no media' appears just before the media does [#9922] [#21457]
* [*] Site Media: Fix an issue with media occasionally flashing white on the Site Media screen
* [*] Site Media: Fix rare crashes in the Site Media screen and media picker [#21572]
* [*] Site Media: Fix an issue with sharing PDF and other documents [#22021]
* [*] Bug fix: Reader now scrolls to the top when tapping the status bar. [#21914]
* [*] Fix an issue with incorrect description for "Hidden" post privacy status [#21955]
* [*] [internal] Refactor sending the API requests for searching posts and pages. [#21976]
* [*] Fix an issue in Menu screen where it fails to create default menu items. [#21949]
* [*] [internal] Refactor how site's pages are loaded in Site Settings -> Homepage Settings. [#21974]
* [*] Block Editor: Fix error when pasting deeply nested structure content [https://github.com/WordPress/gutenberg/pull/55613]
* [*] Block Editor: Fix crash related to accessing undefined value in `TextColorEdit` [https://github.com/WordPress/gutenberg/pull/55664]
* [***] [Jetpack-only] Added the All Domains screen enabling the users to manage their domains from within the app [#22033]

23.6
-----
* [***] Added support for logging in with security keys [#22001]
* [***] [Jetpack-only] Added paid domain selection, plan selection, and checkout screens in site creation flow [#21688]
* [**] When moving a post to trash, show a toast message with undo action instead of an inline undo row. [#21724]
* [*] Site Domains: Fixed an issue where the message shared while adding a domain was inaccurate. [#21827]
* [*] Fix an issue where login with site address is blocked after failing the first attempt. [#21848]
* [*] Fix an issue with an issue [#16999] with HTML not being stripped from post titles [#21846]
* [*] Fix an issue that leads to an ambiguous error message when an incorrect SMS 2FA code is submitted. [#21863]
* [*] Fix an issue where two 2FA controllers were being opened at the same time when logging in. [#21865]
* [*] Block Editor Social Icons: Fix visibility of inactive icons when used with block based themes in dark mode [https://github.com/WordPress/gutenberg/pull/55398]
* [*] Block Editor Classic block: Add option to convert to blocks [https://github.com/WordPress/gutenberg/pull/55461]
* [*] Block Editor Synced Patterns: Fix visibility of heading section when used with block based themes in dark mode [https://github.com/WordPress/gutenberg/pull/55399]

23.5
-----
* [*] Fix a crash when the blog's blogging prompt settings contain invalid JSON [#21677]
* [*] [WordPress-only] Fixes an issue where users would land on the Reader after signup while it should not be accessible. [#21751]
* [*] Block Editor: Split formatted text on triple Enter [https://github.com/WordPress/gutenberg/pull/53354]
* [*] Block Editor: Quote block: Ensure border is visible with block-based themes in dark [https://github.com/WordPress/gutenberg/pull/54964]
* [*] (Internal) Remove .nativePhotoPicker feature flag and the disabled code [#21681](https://github.com/wordpress-mobile/WordPress-iOS/pull/21681)
* [*] [WordPress-only] fixes an issue where users attempting to create a .com site in the post-sign-up flow are presented with two consecutive overlays. [#21752]
* [**] [Jetpack-only] Reader: Improvement of core UI elements, including feed cards, tag and site headers, buttons and recommendation sections. [#21772]

23.4
-----
* [*] Resolve the unresponsiveness of the compliance popover on iPhone SE devices when large fonts are enabled. [#21609]
* [*] Fix an issue with a New Page action visible for Contributors [https://github.com/wordpress-mobile/WordPress-iOS/pull/21659]
* [*] Block Editor: Prevent crash from invalid media URLs [https://github.com/WordPress/gutenberg/pull/54834]
* [*] Fix an issue with contributors seeing pre-publishing popup and a wrong confirmation message after submitting a post for review [https://github.com/wordpress-mobile/WordPress-iOS/pull/21658]
* [*] Block Editor: Limit inner blocks nesting depth to avoid call stack size exceeded crash [https://github.com/WordPress/gutenberg/pull/54382]
* [*] Fix an issue with non-admins being able to see the plugin menu on the Atomic sites [https://github.com/wordpress-mobile/WordPress-iOS/pull/21657]
* [**] Block Editor: Fallback to Twitter provider when embedding X URLs [https://github.com/WordPress/gutenberg/pull/54876]

23.3.1
-----
* [*] Resolve the unresponsiveness of the compliance popover on iPhone SE devices when large fonts are enabled. [#21609]

23.3
-----
* [***] [Jetpack-only] Lock Screen Widgets are now available on Jetpack. Quickly view your site stats without unlocking your phone. [#21535]
* [*] Block editor: Fix the obscurred "Insert from URL" input for media blocks when using a device in landscape orientation. [https://github.com/wordpress-mobile/gutenberg-mobile/pull/6143]
* [**] Block editor: Updated placeholder text colors for block-based themes [https://github.com/wordpress-mobile/gutenberg-mobile/pull/6182]
* [**] Update the main site navigation on the My Site screen, making it easier to access the common site sections. The new shortcuts can be modified using the Personalize Home Tab screen. [21502](https://github.com/wordpress-mobile/WordPress-iOS/pull/21502)
* [**] [internal] Refactor fetching one single media item. [#21567]
* [**] [internal] Refactored how the total number of WordPress Media is fetched. [#21568]
* [**] [internal] Refactor fetching metadata of VideoPress videos. [#21569]

23.2
-----
* [**] Integrate the native media picker (`PHPickerViewController`), which is familiar to all Apple Photos users. It has a powerful search; you can filter by favorites, zoom in, filter by different media types, and more. And it doesn't require any access permissions or dialogs to work and handles large Photos libaries with ease. [#21190](https://github.com/wordpress-mobile/WordPress-iOS/issues/21190).
* [*] Remove the "New Photo Post" app quick action [#21369](https://github.com/wordpress-mobile/WordPress-iOS/pull/21369)
* [*] (Internal) Fix unbounded growth of number media observers in Post Editor (performance issue) [#21352](https://github.com/wordpress-mobile/WordPress-iOS/pull/21352)
* [**] [internal] Fix a crash when disconnecting the app from the "Connected Applications" on WordPress.com. [#21375]
* [*] Fix an issue where the "Take Photo" flow was not working without the "All Photos" access [#21398](https://github.com/wordpress-mobile/WordPress-iOS/pull/21398)
* [*] Fix a couple of small issues with media uploads error handling [#21411](https://github.com/wordpress-mobile/WordPress-iOS/pull/21411)
* [*] [internal] Change how a post is fetched when selecting a post in Spotlight search result. [#21439]
* [*] [internal] Change how a post's revision is fetched from the post history screen. [#21440]
* [**] [internal] Replace the progress indicator implementation in uploading featured image from "Post Settings" [#21438]
* [**] [Jetpack-only] Block Editor: Add basic support to view, relocate, and remove the Jetpack Paywall block. [https://github.com/wordpress-mobile/gutenberg-mobile/pull/6076]
* [*] Block Editor: Columns block - Fix transforming into a Group block crash [https://github.com/wordpress-mobile/gutenberg-mobile/pull/6129]
* [**] Block Editor: Add block outline to all Social Link blocks when selected [https://github.com/WordPress/gutenberg/pull/54011]
* [***] [Jetpack-only] Contact Support: Add a new chat-based support channel where users can get answers from a bot trained to help app users. Users can still create a support ticket to talk to a Happiness Engineer if they don't find the answer they're looking for [#21467]
* [*] Fix a crash on the pages list when the authentication token is invalid. [#21471]
* [**] Me tab: move Me to the bottom tab bar [https://github.com/wordpress-mobile/WordPress-iOS/pull/21348]
* [*] Fix Stats menu option not visible for self-hosted sites without a Jetpack connection. [#21548]

23.0.1
-----
 * [**] Fix Voice Over and assistive keyboards [https://github.com/WordPress/gutenberg/pull/53895]

23.1
-----
* [*] Block editor: Hide undo/redo buttons when using the HTML editor [#21253]
* [*] Block editor: Display custom color value in mobile Cover Block color picker [https://github.com/WordPress/gutenberg/pull/51414]
* [**] Block editor: Display outline around selected Social Link block [https://github.com/WordPress/gutenberg/pull/53377]
* [**] Block editor: Fix font customization not getting updated. [https://github.com/WordPress/gutenberg/pull/53391]
* [*] [internal] Fix Core Data multithreaded access exception in Blogging Reminders [#21232]
* [*] [internal] Remove one of the image loading subsystems for avatars and consolidate the cache [#21259]
* [*] Fixed a crash that could occur when following sites in Reader. [#21341]
* [**] [Jetpack-only] Add a "Domain Focus" Card to the Dashboard that opens a screen that allows tranfer of Google Domains. This card can also be hidden across all sites of the account by accesing the More button. [#21368]
* [**] Fix Voice Over and assistive keyboards [https://github.com/WordPress/gutenberg/pull/53895]
* [*] Fix an issue with widget data sometimes showing zeros [https://github.com/wordpress-mobile/WordPress-iOS/pull/21430]

23.0
-----
* [***] [Jetpack-only] Jetpack Social: UI improvements to access and control your social sharing from more locations throughout the app [#21258]
* [**] [Jetpack-only] Blaze Manage Campaigns: Added a dashboard card that displays the most recent campaign, a campaigns list screen, and a campaign details screen. [#20821, #20977, #20950]
* [**] [Jetpack-only] Made significant performance improvements for Total Likes stats card. [#21168]
* [**] [internal] Upgrade React Native to 0.71.11 [#20956]
* [*] Fix incorrect WordPress Media images count in Media Picker. [#21181]
* [*] [Jetpack-only] Fix app hangs on the Stats screen [#21067]
* [*] Fix an issue with the size of the thumbnails in the media picker so it now loads faster and uses less memory [#21204]
* [*] Fix an issue with unstable order of assets on the media screen [#21210]
* [*] Fix an issue with media screen flashing when opened [#21211]
* [*] Block editor: Remove visual gap in mobile toolbar when a Gallery block is selected [https://github.com/WordPress/gutenberg/pull/52966]
* [*] Block editor: Remove Gallery caption button on mobile [https://github.com/WordPress/gutenberg/pull/53010]
* [*] Block editor: Fix Gallery block selection when adding media [https://github.com/WordPress/gutenberg/pull/53127]
* [*] [internal] Fix an issue with some media pickers not deallocating after selection in post editor [#21225]
* [*] Fix occasional crashes when updating Notification, Posts, and Reader content [#21250]
* [*] Fix an issue in Reader topics cleanup that could cause the app to crash. [#21243]
* [*] [internal] Fix incorrectly terminated background task [#21254]
* [**] [internal] Refactor how image is downloaded in Gutenberg Editor and Aztec Editor. [#21227]
* [**] Fixed an occassional crash when reloading Media picker. [#21337]

22.9
-----
* [*] [internal] Fix multiple memory leaks after logging in and logging out. [#21047, #21092]
* [**] Block editor: Move undo/redo buttons to the navigation bar. [#20930]
* [*] Fixed an issue that caused the UI to be briefly unresponsive in certain case when opening the app. [#21065]
* [**] Blogging Prompts: Fixed a crash in Reader after tapping on a blogging prompt multiple times. [#21112]
* [*] [internal] Update calls to use UserDefaults singleton. [#21088]
* [*] Fix memory leaks in setting up Jetpack connection. [#21052]
* [*] Fix a memory leak caused by the theme customization web view. [#21051]
* [**] [internal] Updated the code that enables Gutenberg editor in all blogs when the user is in the Gutenberg rollout group. [#21146]
* [**] [internal] Fix a few potential Core Data issues in Blogging Prompts & Reminders. [#21016]
* [*] [Jetpack-only] Made performance improvements for Posting Activity stats. [#21136]
* [*] Fixed a crash that could occur when following sites in Reader. [#21140]
* [*] Fix an issue with avatars not loading in mentions [#21169]
* [*] [Jetpack-only] Fixed a crash that could occur when the user deletes the WordPress app upon a successful migration. [#21167]
* [*] Fixed a crash that occurs in Weekly Roundup Background task due to a Core Data Concurrency violation. [#21076]
* [***] Block editor: Editor UX improvements with new icons, colors and additional design enhancements. [https://github.com/wordpress-mobile/gutenberg-mobile/pull/5985]
* [**] Fixed an occassional crash when opening Media picker. [#21231]

22.8
-----
* [*] Blogging Reminders: Disabled prompt for self-hosted sites not connected to Jetpack. [#20970]
* [**] [internal] Do not save synced blogs if the app has signed out. [#20959]
* [**] [internal] Make sure synced posts are saved before calling completion block. [#20960]
* [**] [internal] Fix observing Quick Start notifications. [#20997]
* [**] [internal] Fixed an issue that was causing a memory leak in the domain selection flow. [#20813]
* [*] [Jetpack-only] Block editor: Rename "Reusable blocks" to "Synced patterns", aligning with the web editor. [https://github.com/wordpress-mobile/gutenberg-mobile/pull/5885]
* [**] [internal] Block editor: Fix a crash related to Reanimated when closing the editor [https://github.com/wordpress-mobile/gutenberg-mobile/pull/5938]

22.7
-----
* [**] [internal] Blaze: Switch to using new canBlaze property to determine Blaze eligiblity. [#20916]
* [**] Fixed crash issue when accessing drafts that are mid-upload from the Home 'Work on a Draft Post' card. [#20872]
* [**] [internal] Make sure media-related features function correctly. [#20889], [20887]
* [*] [internal] Posts list: Disable action bar/menu button when a post is being uploaded [#20885]
* [*] Block editor: Image block - Fix issue where in some cases the image doesn't display the right aspect ratio [https://github.com/wordpress-mobile/gutenberg-mobile/pull/5869]
* [*] Block editor: Fix cursor positioning when dictating text on iOS [https://github.com/WordPress/gutenberg/issues/51227]

22.6
-----
* [**] [internal] Check required WordPress version to set "galleryWithImageBlocks" flag [#20736]
* [**] [Jetpack-only] Add a "Personalize Home Tab" button to the bottom of the My Site Dashboard that opens a new screen where you can customize which dashboard cards are visible. You can now also hide any of the dashboard cards directly from My Site Dashboard using the "more" menu. [#20296]
* [*] [Jetpack-only] Domains selection: Show error message when selecting unsupported domains. [#20786]
* [***] [Jetpack-only] Plans: Bringing WPCOM plans to Jetpack app. [#20822]
* [**] Block editor: [iOS] Fix dictation regression, in which typing/dictating at the same time caused content loss. [https://github.com/WordPress/gutenberg/pull/49452]
* [*] Block editor: Display lock icon in disabled state of `Cell` component [https://github.com/wordpress-mobile/gutenberg-mobile/pull/5798]
* [*] Block editor: Show "No title"/"No description" placeholder for not belonged videos in VideoPress block [https://github.com/wordpress-mobile/gutenberg-mobile/pull/5840]

22.5.1
-----
* [*] Resolve an issue that was causing the app crash when `CrashLogging.logError` is called from a background thread. [#20846]
* [**] [internal] Make sure a database tidy-up task (null blog property sanitizer) is completed before any other Core Data queries. [#20867]

22.5
-----
* [*] [Jetpack-only] Reader: Fix the display of the followed topics in the filter sheet when they're written in non-latin languages. [#20702]
* [*] [Jetpack-only] Reader: Fixed an issue that was causing the Report and Block actions to be missing from Post Menu actions sheet. [#20705]
* [***] Enables editing of the site homepage for sites using block-based themes directly from the pages list. [#20713]
* [*] Block editor: Add disabled style to `Cell` component [https://github.com/WordPress/gutenberg/pull/50665]
* [**] Block editor: Fix undo/redo history when inserting a link configured to open in a new tab [https://github.com/WordPress/gutenberg/pull/50460]
* [**] [Jetpack-only] Block editor: Disable details settings for not belonged VideoPress videos [https://github.com/wordpress-mobile/gutenberg-mobile/pull/5782]
* [*] Block editor: [List block] Fix an issue when merging a list item into a Paragraph would remove its nested list items [https://github.com/wordpress-mobile/gutenberg-mobile/pull/5785]
* [**] Block editor: Tapping any type of nested block moves focus to the nested block directly, rather than requiring multiple taps to navigate down each nesting levels. [https://github.com/wordpress-mobile/gutenberg-mobile/pull/5781]

22.4
-----
* [*] [internal] [Jetpack-only] Domains Dashboard Card: Immediately opening domains search after tapping the card. [#20638]
* [**] [Jetpack-only] Adds a dashboard card for viewing activity log. [#20569]
* [**] [Jetpack-only] Adds a dashboard card for viewing pages. [#20524]
* [*] [Jetpack-only] Block editor: Fix crash when trying to convert to regular blocks an undefined/deleted reusable block [https://github.com/WordPress/gutenberg/pull/50475]
* [**] Block editor: Tapping on a nested block now gets focus directly instead of having to tap multiple times depending on the nesting levels. [https://github.com/WordPress/gutenberg/pull/50108]
* [*] [Jetpack-only] Block editor: Use host app namespace in reusable block message [https://github.com/WordPress/gutenberg/pull/50478]
* [*] [internal] [Jetpack-only] Enables domain purchases in site creation A/B experiment. [#20670]
* [*] Classic Block: Fixes a crash that happens when attempting to add media to a classic block while the library permissions are missing. [#20666]

22.3
-----
* [*] [internal] Allow updating specific fields when updating media details. [#20606]
* [**] Block Editor: Enable VideoPress block (only on Simple WPCOM sites) [#20580]
* [**] [internal] Attempt to fix an image loading crash in post editor. [#20633]

22.2
-----
* [**] [Jetpack-only] Added a dashboard card for purchasing domains. [#20424]
* [*] [internal] [Jetpack-only] Redesigned the migration success card. [#20515]
* [**] [internal] Refactored Google SignIn implementation to not use the Google SDK [#20128]
* [***] Block Editor: Resolved scroll-jump issues and enhanced caret focus management [https://github.com/WordPress/gutenberg/pull/48791]
* [**] [Jetpack-only] Blogging Prompts: adds the ability to view other users' responses to a prompt. [#20540]

22.1
-----
* [**] [internal] Refactor updating account related Core Data operations, which ususally happens during log in and out of the app. [#20394]
* [***] [internal] Refactor uploading photos (from the device photo, the Free Photo library, and other sources) to the WordPress Media Library. Affected areas are where you can choose a photo and upload, including the "Media" screen, adding images to a post, updating site icon, etc. [#20322]
* [**] [WordPress-only] Warns user about sites with only individual plugins not supporting core app features and offers the option to switch to the Jetpack app. [#20408]
* [*] [Reader] Fix an issue that was causing the app to crash when tapping the More or Share buttons in Reader Detail screen. [#20490]
* [*] Block editor: Avoid empty Gallery block error [https://github.com/WordPress/gutenberg/pull/49557]

22.0
-----
* [*] Remove large title in Reader and Notifications tabs. [#20271]
* [*] Reader: Change the following button cog icon. [#20274]
* [*] [Jetpack-only] Change the dark background color of toolbars and top tabs across the whole app. [#20278]
* [*] Change the Reader's navigation bar background color to match other screens. [#20278]
* [*] Tweak My Site Dashboard Cards UI. [#20303]
* [*] [Jetpack-only] Change My Sites tab bar icon. [#20310]
* [*] [internal] Refactored the Core Data operations (saving the site data) after a new site is created. [#20270]
* [*] [internal] Refactored updating user role in the "People" screen on the "My Sites" tab. [#20244]
* [*] [internal] Refactor managing social connections and social buttons in the "Sharing" screen. [#20265]
* [*] [internal] Refactor uploading media assets. [#20294]
* [*] Block editor: Allow new block transforms for most blocks. [https://github.com/WordPress/gutenberg/pull/48792]
* [*] Visual improvements were made to the in-app survey along with updated text to differentiate between the WordPress and Jetpack apps. [#20276]
* [*] Reader: Resolve an issue that could cause the app to crash when blocking a post author. [#20421]

21.9
-----
* [*] [internal] Refactored fetching posts in the Reader tab, including post related operations (i.e. like/unlike, save for later, etc.) [#20197]
* [**] Reader: Add a button in the post menu to block an author and stop seeing their posts. [#20193]
* [**] [Jetpack-only] Jetpack individual plugin support: Warns user about sites with only individual plugins not supporting all features of the app yet and gives the ability to install the full Jetpack plugin. [#20223]
* [**] [Jetpack-only] Help: Display the Jetpack app FAQ card on Help screen when switching from the WordPress app to the Jetpack app is complete. [#20232]
* [***] [Jetpack-only] Blaze: We added support for Blaze in the app. The user can now promote a post or page from the app to reach new audiences. [#20253]

21.8.1
-----
* [**] [internal] Fixes a crash that happens in the background when the weekly roundup notification is being processed. [#20275]

21.8
-----
* [*] [WordPress-only] We have redesigned and simplified the landing screen. [#20061]
* [*] [internal] Refactored account related operations (i.e. log in and out of the app). [#19893]
* [*] [internal] Refactored comment related operations (i.e. like a comment, reply to a post or comment).
* [*] [internal] Refactored how reader topics are fetched from the database. [#20129]
* [*] [internal] Refactored blog related operations (i.e. loading blogs of the logged in account, updating blog settings). [#20047]
* [*] Reader: Add ability to block a followed site. [#20053]
* [*] Reader: Add ability to report a post's author. [#20064]
* [*] [internal] Refactored the topic related features in the Reader tab (i.e. following, unfollowing, and search). [#20150]
* [*] Fix inaccessible block settings within the unsupported block editor [https://github.com/WordPress/gutenberg/pull/48435]

21.7
-----
* [*] [Jetpack-only] Fixed an issue where stats were not displaying latest data when the system date rolls over to the next day while the app is in background. [#19989]
* [*] [Jetpack-only] Hide Scan Login Code when logged into an account with 2FA. [#19567]
* [**] [Jetpack-only] Blogging Prompts: add the ability to answer previous prompts, disable prompts, and other minor enhancements. [#20055]

21.6
-----
* [*] Fix a layout issue impacting the "No media matching your search" empty state message of the Media Picker screen.  [#19820]
* [**] [internal] Refactor saving changes in the "Account Settings" page. [#19910]
* [*] The Migration flow doesn't complete automatically if the user interrupts the migration mid flow. [#19888]
* [**] [internal] Refactored fetching blog editor settings. [#19915]
* [*] [Jetpack-only] The Migration flow doesn't complete automatically if the user interrupts the migration mid flow. [#19888]
* [***] [Jetpack-only] Stats Insights Update. Helps you understand how your content is performing and what’s resonating with your audience. [#19909]
* [***] [internal] Delete all the activity logs after logging out. [#19930]
* [*] [Jetpack-only] Fixed an issue where Stats Followers details did not update on Pull-to-refresh in the Stats Followers Details screen [#19935]
* [**] Refactored loading WP.com plans. [#19949]
* [*] Resolve an edge case that was causing the user to be stuck in the "Onboading Questions" screen. [#19791]
* [*] [Jetpack-only] Tweak Migration Screens UI when fonts are enlarged. [#19944]

21.5.1
-----
* [*] [Jetpack-only] Fixed a bug where the Login flow was restarting every time the app enters the foreground. [#19961]

21.5
-----
* [***] [internal] A significant refactor to the app’s architecture was made to allow for the new simplified UI. Regression testing on the app’s main flows is needed. [#19817]
* [**] [internal] Disable Story posts when Jetpack features are removed [#19823]
* [*] [internal] Editor: Only register core blocks when `onlyCoreBlocks` capability is enabled [https://github.com/wordpress-mobile/gutenberg-mobile/pull/5293]
* [**] [internal] Disable StockPhoto and Tenor media sources when Jetpack features are removed [#19826]
* [*] [Jetpack-only] Fixed a bug where analytics calls weren't synced to the user account. [#19926]

21.4
-----
* [*] Fixed an issue where publishing Posts and Pages could fail under certain conditions. [#19717]
* [*] Share extension navigation bar is no longer transparent [#19700]
* [***] [Jetpack-only] Adds a smooth, opt-in transition to the Jetpack app for users migrating from the WordPress app. [#19759]
* [***] You can now migrate your site content to the Jetpack app without a hitch. [#19759]
* [**] [internal] Upgrade React Native from 0.66.2 to 0.69.4 [https://github.com/wordpress-mobile/gutenberg-mobile/pull/5193]
* [*] [internal] When a user migrates to the Jetpack app and allows notifications, WordPress app notifications are disabled. [#19616, #19611, #19590]
* [*] Reader now scrolls to the top if the tab bar button is tapped. [#19769]
* [*] [Internal] Update WordPressShared, WordPressKit, and WordPressAuthenticator to their latest versions. [#19643]

21.3
-----
* [*] Fixed a minor UI issue where the segmented control under My SIte was being clipped when "Home" is selected. [#19595]
* [*] Fixed an issue where the site wasn't removed and the app wasn't refreshed after disconnecting the site from WordPress.com. [#19634]
* [*] [internal] Fixed an issue where Jetpack extensions were conflicting with WordPress extensions. [#19665]

21.2
-----
* [*] [internal] Refactored fetching posts in the Reader tab. [#19539]
* [*] Fixed an issue where the message "No media matching your search" for the media picker is not visible [#19555]

21.1
-----
* [**] [Jetpack-only] We added a new landing screen with a cool animation that responds to device motion! [#19251, #19264, #19277, #19381, #19404, #19410, #19432, #19434, #19442, #19443, #19468, #19469]
* [*] [internal] Database access change: the 'new Core Data context structure' feature flag is turned on by default. [#19433]
* [***] [Jetpack-only] Widgets are now on Jetpack. Find Today, This Week, and All Time Widgets to display your Stats on your home screen. [#19479]
* [*] Block Editor: Fixed iOS Voice Control support within Image block captions. [https://github.com/WordPress/gutenberg/pull/44850]
* [***] Dropped support for iOS 13. Now supporting iOS 14.0 and above. [#19509]

21.0
-----
* [*] Fixed an issue where the cached notifications are retained after logging out of WordPress.com account [#19360]
* [**] [Jetpack-only] Added a share extension. Now users can share content to Jetpack through iOS's share sheet. This was previously only available on the WordPress app. [#19383]
* [*] Update launch screen. [#19341]
* [*] [Jetpack-only] Add ability to set custom app icon for Jetpack app. [#19378]
* [**] [Jetpack-only] Added a "Save as Draft" extension. Now users can save content to Jetpack through iOS's share sheet. This was previously only available on the WordPress app. [#19414]
* [**] [Jetpack-only] Enables Rich Notifications for the Jetpack app. Now we display more details on most of the push notifications. This was previously only available on the WordPress app. [#19415]
* [*] Reader: Comment Details have been redesigned. [#19387]
* [*] [internal] A refactor in weekly roundup notification scheduler. [#19422]
* [*] [internal] A low level database refactor around fetching cards in the Reader tab. [#19427]
* [*] Stories: Fixed an issue where the keyboard would overlap with the publish dialog in landscape. [#19350]
* [*] [internal] A refactor in fetch Reader posts and their comments. [#19458]
* [*] Fixed an issue where the navigation bar becomes invisible when swiping back to Login Prologue screen.  [#19461]

20.9
-----
* [*] Login Flow: Provide ability for user to cancel login WP.com flow when already logged in to a self-hosted site [#19349]
* [*] [WordPress-only] Powered by Jetpack banner: Fixed an edge case where some scroll views could momentarily become unresponsive to touch. [#19369]
* [*] [Jetpack-only] Weekly roundup: Adds support for weekly roundup notifications to the Jetpack app. [#19364]
* [*] Fixed an issue where the push notifications prompt button would overlap on iPad. [#19304]
* [*] Story Post: Fixed an issue where deleting one image in a story draft would cause the following image not to load. [#16966]
* [*] Fixed an issue where the no result label on the side menu is oversize on iPad. [#19305]
* [*] [internal] Various low level database refactors around posts, pages, and comments. [#19353, #19363, #19386]

20.8
-----
* [*] User Mention: When replying to a post or a comment, sort user-mentions suggestions by prefix first then alphabetically. [#19218]
* [*] User Mention: Fixed an issue where the user-mentions suggestions were disappearing after expanding/collapsing the reply field. [#19248]
* [***] [internal] Update Sentry, our crash monitoring tool, to its latest major version [#19315]

20.7
-----
* [*] [Jetpack-only] Block Editor: Update link colors in action sheets from green to blue [https://github.com/WordPress/gutenberg/pull/42996]
* [*] Jetpack Social: Rebrand Publicize to Jetpack Social [https://github.com/wordpress-mobile/WordPress-iOS/pull/19262]

20.6
-----
* [*] [Jetpack-only] Recommend App: you can now share the Jetpack app with your friends. [#19174]
* [*] [Jetpack-only] Feature Announcements: new features are highlighted via the What's New modals. [#19176]
* [**] [Jetpack-only] Self-hosted sites: enables logging in via a self-hosted site / adding a self-hosted site [#19194]
* [*] Pages List: Fixed an issue where the app would freeze when opening the pages list if one of the featured images is a GIF. [#19184]
* [*] Stats: Fixed an issue where File Downloads section was being displayed for Jetpack sites even though it's not supported. [#19200]

20.5
-----
* [*] [Jetpack-only] Block Editor: Makes some small changes to the editor's accent colours for consistency. [#19113]
* [*] User Mention: Split the suggestions list into a prominent section and a regular section. [#19064]
* [*] Use larger thumbnail previews for recommended themes during site creation [https://github.com/wordpress-mobile/WordPress-iOS/pull/18972]
* [***] [internal] Block Editor: List block: Adds support for V2 behind a feature flag [https://github.com/WordPress/gutenberg/pull/42702]
* [**] Fix for Referrers Card Not Showing Search Engine Details [https://github.com/wordpress-mobile/WordPress-iOS/pull/19158]
* [*] WeeklyRoundupBackgroundTask - format notification body [https://github.com/wordpress-mobile/WordPress-iOS/pull/19144]

20.4
-----
* [*] Site Creation: Fixed a bug in the design picker where the horizontal position of designs could be reset. [#19020]
* [*] [internal] Block Editor: Add React Native FastImage [https://github.com/WordPress/gutenberg/pull/42009]
* [*] Block Editor: Inserter displays block collections [https://github.com/WordPress/gutenberg/pull/42405]
* [*] Block Editor: Fix incorrect spacing within Image alt text footnote [https://github.com/WordPress/gutenberg/pull/42504]
* [***] Block Editor: Gallery and Image block - Performance improvements [https://github.com/WordPress/gutenberg/pull/42178]
* [**] [WP.com and Jetpack sites with VideoPress] Prevent validation error when viewing VideoPress markup within app [https://github.com/Automattic/jetpack/pull/24548]
* [*] [internal] Add Jetpack branding elements (badges and banners) [#19007, #19040, #19049, #19059, #19062, #19065, #19071, #19073, #19103, #19074, #19085, #19094, #19102, #19104]

20.3
-----
* [*] Stories: Fixed a crash that could occur when adding multiple items to a Story post. [#18967]
* [*] User Mention: When replying to a post or a comment, the post author or comment author shows up at the top of the suggestions list. [#18979]
* [*] Block Editor: Fixed an issue where the media picker search query was being retained after dismissing the picker and opening it again. [#18980]
* [*] Block Editor: Add 'Insert from URL' option to Video block [https://github.com/WordPress/gutenberg/pull/41493]
* [*] Block Editor: Image block copies the alt text from the media library when selecting an item [https://github.com/WordPress/gutenberg/pull/41839]
* [*] Block Editor: Introduce "block recovery" option for invalid blocks [https://github.com/WordPress/gutenberg/pull/41988]

20.2
-----
* [*] Preview: Post preview now resizes to account for device orientation change. [#18921]
* [***] [Jetpack-only] Enables QR Code Login scanning from the Me menu. [#18904]
* [*] Reverted the app icon back to Cool Blue. Users can reselect last month's icon in Me > App Settings > App Icon if they'd like. [#18934]

20.1
-----
* [*] Notifications: Fixed an issue where the first notification opened in landscape mode was not scrollable. [#18823]
* [*] Site Creation: Enhances the design selection screen with recommended designs. [#18740]
* [***] [Jetpack-only] Introducing blogging prompts. Build a writing habit and support creativity with a periodic prompt for inspiration. [#18860]
* [**] Follow Conversation: A tooltip has been added to highlight the follow conversation feature. [#18848]
* [*] [internal] Block Editor: Bump react-native-gesture-handler to version 2.3.2. [#18742]
* [*] People Management: Fixed a crash that can occur when loading the People view. [#18907]

20.0
-----
* [*] Quick Start: The "Get to know the WordPress app" card has a fresh new look [#18688, #18747]
* [*] Block Editor: A11y: Improve text read by screen readers for BottomSheetSelectControl [https://github.com/WordPress/gutenberg/pull/41036]
* [*] Block Editor: Add 'Insert from URL' option to Image block [https://github.com/WordPress/gutenberg/pull/40334]
* [*] App Settings: refreshed the UI with updated colors for Media Cache Size controls, Clear Spot Index row button, and Clear Siri Shortcut Suggestions row button. From destructive (red color) to standard and brand colors. [#18636]
* [*] [internal] Quick Start: Fixed an issue where the Quick Start modal was not displayed after login if the user's default tab is Home. [#18721]
* [*] Quick Start: The Next Steps modal has a fresh new look [#18711]
* [*] [internal] Quick Start: Fixed a couple of layout issues with the Quick Start notices when rotating the device. [#18758]

19.9
-----
* [*] Site Settings: we fixed an issue that prevented the site title to be updated when it changed in Site Settings [#18543]
* [*] Media Picker: Fixed an issue where the empty state view was being displayed incorrectly. [#18471]
* [*] Quick Start: We are now showing a different set of Quick Start tasks for existing sites and new sites. The existing sites checklist includes new tours such as: "Check your notifications" and "Upload photos or videos".  [#18395, #18412, #18443, #18471]
* [*] Site Creation: we fixed an issue where the navigation buttons were not scaling when large fonts were selected on the device [#18559]
* [**] Block Editor: Cover Block: Improve color contrast between background and text [https://github.com/wordpress-mobile/gutenberg-mobile/pull/4808]
* [***] Block Editor: Add drag & drop blocks feature [https://github.com/wordpress-mobile/gutenberg-mobile/pull/4832]
* [*] Block Editor: Gallery block: Fix broken "Link To" settings and add "Image Size" settings [https://github.com/wordpress-mobile/gutenberg-mobile/pull/4841]
* [*] Block Editor: Unsupported Block Editor: Prevent WordPress.com tour banner from displaying. [https://github.com/wordpress-mobile/gutenberg-mobile/pull/4820]
* [*] Widgets: we fixed an issue where text appeared flipped in rtl languages [#18567]
* [*] Stats: we fixed a crash that occurred sometimes in Stats [#18613]
* [*] Posts list: we fixed an issue where the create button was not shown on iPad in split screen [#18609]

19.8
-----
* [**] Self hosted sites are not restricted by video length during media uploads [https://github.com/wordpress-mobile/WordPress-iOS/pull/18414]
* [*] [internal] My Site Dashboard: Made some changes to the code architecture of the dashboard. The majority of the changes are related to the posts cards. It should have no visible changes but could cause regressions. Please test it by creating/trashing drafts and scheduled posts and testing that they appear correctly on the dashboard. [#18405]
* [*] Quick Start: Updated the Stats tour. The tour can now be accessed from either the dashboard or the menu tab. [#18413]
* [*] Quick Start: Updated the Reader tour. The tour now highlights the Discover tab and guides users to follow topics via the Settings screen. [#18450]
* [*] [internal] Quick Start: Deleted the Edit your homepage tour. [#18469]
* [*] [internal] Quick Start: Refactored some code related to the tasks displayed in the Quick Start Card and the Quick Start modal. It should have no visible changes but could cause regressions. [#18395]
* [**] Follow Conversation flow now enables in-app notifications by default. They were updated to be opt-out rather than opt-in. [#18449]
* [*] Block Editor: Latest Posts block: Add featured image settings [https://github.com/WordPress/gutenberg/pull/39257]
* [*] Block Editor: Prevent incorrect notices displaying when switching between HTML-Visual mode quickly [https://github.com/WordPress/gutenberg/pull/40415]
* [*] Block Editor: Embed block: Fix inline preview cut-off when editing URL [https://github.com/WordPress/gutenberg/pull/35326]
* [*] Block Editor: Prevent gaps shown around floating toolbar when using external keyboard [https://github.com/WordPress/gutenberg/pull/40266]
* [**] We'll now ask users logging in which area of the app they'd like to focus on to build towards a more personalized experience. [#18385]

19.7
-----
* [*] a11y: VoiceOver has been improved on the Menus view and now announces changes to ordering. [#18155]
* [*] Notifications list: remove comment Trash swipe action. [#18349]
* [*] Web previews now abide by safe areas when a toolbar is shown [#18127]
* [*] Site creation: Adds a new screen asking the user the intent of the site [#18367]
* [**] Block Editor: Quote block: Adds support for V2 behind a feature flag [https://github.com/WordPress/gutenberg/pull/40133]
* [**] Block Editor: Update "add block" button's style in default editor view [https://github.com/WordPress/gutenberg/pull/39726]
* [*] Block Editor: Remove banner error notification on upload failure [https://github.com/WordPress/gutenberg/pull/39694]
* [*] My Site: display site name in My Site screen nav title [#18373]
* [*] [internal] Site creation: Adds a new screen asking the user the name of the site [#18280]

19.6
-----
* [*] Enhances the exit animation of notices. [#18182]
* [*] Media Permissions: display error message when using camera to capture photos and media permission not given [https://github.com/wordpress-mobile/WordPress-iOS/pull/18139]
* [***] My Site: your My Site screen now has two tabs, "Menu" and "Home". Under "Home", you'll find contextual cards with some highlights of whats going on with your site. Check your drafts or scheduled posts, your today's stats or go directly to another section of the app. [#18240]
* [*] [internal] Site creation: Adds a new screen asking the user the intent of the site [#18270]

19.5
-----
* [*] Improves the error message shown when trying to create a new site with non-English characters in the domain name [https://github.com/wordpress-mobile/WordPress-iOS/pull/17985]
* [*] Quick Start: updated the design for the Quick Start cell on My Site [#18095]
* [*] Reader: Fixed a bug where comment replies are misplaced after its parent comment is moderated [#18094]
* [*] Bug fix: Allow keyboard to be dismissed when the password field is focused during WP.com account creation.
* [*] iPad: Fixed a bug where the current displayed section wasn't selected on the menu [#18118]
* [**] Comment Notifications: updated UI and functionality to match My Site Comments. [#18141]
* [*] Block Editor: Add GIF badge for animated GIFs uploaded to Image blocks [https://github.com/WordPress/gutenberg/pull/38996]
* [*] Block Editor: Small refinement to media upload errors, including centering and tweaking copy. [https://github.com/wordpress-mobile/gutenberg-mobile/pull/4597]
* [*] Block Editor: Fix issue with list's starting index and the order [https://github.com/WordPress/gutenberg/pull/39354]
* [*] Quick Start: Fixed a bug where a user creating a new site is displayed a quick start tour containing data from their presviously active site.

19.4
-----
* [*] Site Creation: Fixed layout of domain input field for RTL languages. [#18006]
* [*] [internal] The FAB (blue button to create posts/stories/pages) creation/life cycle was changed [#18026]
* [*] Stats: we fixed a variety of performance issues in the Insight screen. [#17926, #17936, #18017]
* [*] Stats: we re-organized the default view in Insights, presenting more interesting data at a glance [#18072]
* [*] Push notifications will now display rich media when long pressed. [#18048]
* [*] Weekly Roundup: We made some further changes to try and ensure that Weekly Roundup notifications are showing up for everybody who's enabled them [#18029]
* [*] Block editor: Autocorrected Headings no longer apply bold formatting if they weren't already bold. [#17844]
* [***] Block editor: Support for multiple color palettes [https://github.com/wordpress-mobile/gutenberg-mobile/pull/4588]
* [**] User profiles: Fixed issue where the app wasn't displaying any of the device photos which the user had granted the app access to.

19.3
-----
* [*] Site previews: Reduced visual flickering when previewing sites and templates. [#17861]
* [*] Stats: Scroll to new Insights card when added. [#17894]
* [*] Add "Copy Link" functionality to Posts List and Pages List [#17911]
* [*] [Jetpack-only] Enables the ability to use and create WordPress.com sites, and enables the Reader tab. [#17914, #17948]
* [*] Block editor: Additional error messages for media upload failures. [#17971]
* [**] Adds animated Gif support in notifications and comments [#17981]

19.2
-----
* [*] Site creation: Fixed bug where sites created within the app were not given the correct time zone, leading to post scheduling issues. [#17821]
* [*] Block editor: Replacing the media for an image set as featured prompts to update the featured image [https://github.com/wordpress-mobile/gutenberg-mobile/pull/3930]
* [***] Block editor: Font size and line-height support for text-based blocks used in block-based themes [https://github.com/wordpress-mobile/gutenberg-mobile/pull/4519]
* [**] Some of the screens of the app has a new, fresh and more modern visual, including the initial one: My Site. [#17812]
* [**] Notifications: added a button to mark all notifications in the selected filter as read. [#17840]
* [**] People: you can now manage Email Followers on the People section! [#17854]
* [*] Stats: fix navigation between Stats tab. [#17856]
* [*] Quick Start: Fixed a bug where a user logging in via a self-hosted site not connected to Jetpack would see Quick Start when selecting "No thanks" on the Quick Start prompt. [#17855]
* [**] Threaded comments: comments can now be moderated via a drop-down menu on each comment. [#17888]
* [*] Stats: Users can now add a new Insights card from the navigation bar. [#17867]
* [*] Site creation: The checkbox that appears when choosing a design no longer flickers when toggled. [#17868]

19.1
-----
* [*] Signup: Fixed bug where username selection screen could be pushed twice. [#17624]
* [**] Reader post details Comments snippet: added ability to manage conversation subscription and notifications. [#17749]
* [**] Accessibility: VoiceOver and Dynamic Type improvements on Activity Log and Schedule Post calendars [#17756, #17761, #17780]
* [*] Weekly Roundup: Fix a crash which was preventing weekly roundup notifications from appearing [#17765]
* [*] Self-hosted login: Improved error messages. [#17724]
* [*] Share Sheet from Photos: Fix an issue where certain filenames would not upload or render in Post [#16773]
* [*] Block editor: Fixed an issue where video thumbnails could show when selecting images, and vice versa. [#17670]
* [**] Media: If a user has only enabled limited device media access, we now show a prompt to allow the user to change their selection. [#17795]
* [**] Block editor: Fix content justification attribute in Buttons block [https://github.com/wordpress-mobile/gutenberg-mobile/pull/4451]
* [*] Block editor: Hide help button from Unsupported Block Editor. [https://github.com/wordpress-mobile/gutenberg-mobile/pull/4352]
* [*] Block editor: Add contrast checker to text-based blocks [https://github.com/wordpress-mobile/gutenberg-mobile/pull/4357]
* [*] Block editor: Fix missing translations of color settings [https://github.com/wordpress-mobile/gutenberg-mobile/pull/4479]
* [*] Block editor: Highlight text: fix applying formatting for non-selected text [https://github.com/wordpress-mobile/gutenberg-mobile/pull/4471]
* [***] Self-hosted sites: Fixed a crash when saving media and no Internet connection was available. [#17759]
* [*] Publicize: Fixed an issue where a successful login was not automatically detected when connecting a Facebook account to Publicize. [#17803]

19.0
-----
* [**] Video uploads: video upload is now limited to 5 minutes per video on free plans. [#17689]
* [*] Block editor: Give multi-line block names central alignment in inserter [https://github.com/wordpress-mobile/gutenberg-mobile/pull/4343]
* [**] Block editor: Fix missing translations by refactoring the editor initialization code [https://github.com/wordpress-mobile/gutenberg-mobile/pull/4332]
* [**] Block editor: Add Jetpack and Layout Grid translations [https://github.com/wordpress-mobile/gutenberg-mobile/pull/4359]
* [**] Block editor: Fix text formatting mode lost after backspace is used [https://github.com/wordpress-mobile/gutenberg-mobile/pull/4423]
* [*] Block editor: Add missing translations of unsupported block editor modal [https://github.com/wordpress-mobile/gutenberg-mobile/pull/4410]
* [**] Time zone suggester: we have a new time zone selection screen that suggests the time zone based on the device, and improves search. [#17699]
* [*] Added the "Share WordPress with a friend" row back to the Me screen. [#17748]
* [***] Updated default app icon. [#17793]

18.9
-----
* [***] Reader Comments: Updated comment threads with a new design and some new capabilities. [#17659]
* [**] Block editor: Fix issue where editor doesn't auto-scroll so you can see what is being typed. [https://github.com/wordpress-mobile/gutenberg-mobile/pull/4299]
* [*] Block editor: Preformatted block: Fix an issue where the background color is not showing up for standard themes. [https://github.com/wordpress-mobile/gutenberg-mobile/pull/4292]
* [**] Block editor: Update Gallery Block to default to the new format and auto-convert old galleries to the new format. [https://github.com/wordpress-mobile/gutenberg-mobile/pull/4315]
* [***] Block editor: Highlight text: Enables color customization for specific text within a Paragraph block. [https://github.com/wordpress-mobile/gutenberg-mobile/pull/4175]
* [**] Reader post details: a Comments snippet is now displayed after the post content. [#17650]

18.8
-----
* [*] Added a new About screen, with links to rate the app, share it with others, visit our Twitter profile, view our other apps, and more. [https://github.com/orgs/wordpress-mobile/projects/107]
* [*] Editor: Show a compact notice when switching between HTML or Visual mode. [https://github.com/wordpress-mobile/WordPress-iOS/pull/17521]
* [*] Onboarding Improvements: Need a little help after login? We're here for you. We've made a few changes to the login flow that will make it easier for you to start managing your site or create a new one. [#17564]
* [***] Fixed crash where uploading image when offline crashes iOS app. [#17488]
* [***] Fixed crash that was sometimes triggered when deleting media. [#17559]
* [***] Fixes a crasher that was sometimes triggered when seeing the details for like notifications. [#17529]
* [**] Block editor: Add clipboard link suggestion to image block and button block. [https://github.com/WordPress/gutenberg/pull/35972]
* [*] Block editor: Embed block: Include link in block settings. [https://github.com/wordpress-mobile/gutenberg-mobile/pull/4189]
* [**] Block editor: Fix tab titles translation of inserter menu. [https://github.com/wordpress-mobile/gutenberg-mobile/pull/4248]
* [**] Block editor: Gallery block: When a gallery block is added, the media options are auto opened for v2 of the Gallery block. [https://github.com/wordpress-mobile/gutenberg-mobile/pull/4277]
* [*] Block editor: Media & Text block: Fix an issue where the text font size would be bigger than expected in some cases. [https://github.com/wordpress-mobile/gutenberg-mobile/pull/4252]

18.7
-----
* [*] Comment Reply: updated UI. [#17443, #17445]
* [***] Two-step Authentication notifications now require an unlocked device to approve or deny them.
* [***] Site Comments: Updated comment details with a fresh new look and capability to display rich contents. [#17466]
* [**] Block editor: Image block: Add ability to quickly link images to Media Files and Attachment Pages [https://github.com/wordpress-mobile/gutenberg-mobile/pull/3971]
* [**] Block editor: Fixed a crash that could occur when copying lists from Microsoft Word. [https://github.com/wordpress-mobile/gutenberg-mobile/pull/4174]
* [***] Fixed an issue where trying to upload an image while offline crashes the app. [#17488]

18.6
-----
* [**] Comments: Users can now follow conversation via notifications, in addition to emails. [#17363]
* [**] Block editor: Block inserter indicates newly available block types [https://github.com/wordpress-mobile/gutenberg-mobile/pull/4047]
* [*] Reader post comments: fixed an issue that prevented all comments from displaying. [#17373]
* [**] Stats: added Reader Discover nudge for sites with low traffic in order to increase it. [#17349, #17352, #17354, #17377]
* [**] Block editor: Search block - Text and background color support [https://github.com/wordpress-mobile/gutenberg-mobile/pull/4127]
* [*] Block editor: Fix Embed Block loading glitch with resolver resolution approach [https://github.com/wordpress-mobile/gutenberg-mobile/pull/4146]
* [*] Block editor: Fixed an issue where the Help screens may not respect an iOS device's notch. [https://github.com/wordpress-mobile/gutenberg-mobile/pull/4110]
* [**] Block editor: Block inserter indicates newly available block types [https://github.com/wordpress-mobile/gutenberg-mobile/pull/4047]
* [*] Block editor: Add support for the Mark HTML tag [https://github.com/wordpress-mobile/gutenberg-mobile/pull/4162]
* [*] Stats Insights: HTML tags no longer display in post titles. [#17380]

18.5
-----
* [**] Block editor: Embed block: Include Jetpack embed variants. [https://github.com/wordpress-mobile/gutenberg-mobile/pull/4008]
* [*] Fixed a minor visual glitch on the pre-publishing nudge bottom sheet. [https://github.com/wordpress-mobile/WordPress-iOS/pull/17300]
* [*] Improved support for larger text sizes when choosing a homepage layout or page layout. [#17325]
* [*] Site Comments: fixed an issue that caused the lists to not refresh. [#17303]
* [*] Block editor: Embed block: Fix inline preview cut-off when editing URL [https://github.com/wordpress-mobile/gutenberg-mobile/pull/4072]
* [*] Block editor: Embed block: Fix URL not editable after dismissing the edit URL bottom sheet with empty value [https://github.com/wordpress-mobile/gutenberg-mobile/pull/4094]
* [**] Block editor: Embed block: Detect when an embeddable URL is pasted into an empty paragraph. [https://github.com/wordpress-mobile/gutenberg-mobile/pull/4048]
* [**] Block editor: Pullquote block - Added support for text and background color customization [https://github.com/WordPress/gutenberg/pull/34451]
* [**] Block editor: Preformatted block - Added support for text and background color customization [https://github.com/wordpress-mobile/gutenberg-mobile/pull/4071]
* [**] Stats: added Publicize and Blogging Reminders nudges for sites with low traffic in order to increase it. [#17142, #17261, #17294, #17312, #17323]
* [**] Fixed an issue that made it impossible to log in when emails had an apostrophe. [#17334]

18.4
-----
* [*] Improves our user images download logic to avoid synchronization issues. [#17197]
* [*] Fixed an issue where images point to local URLs in the editor when saving a post with ongoing uploads. [#17157]
* [**] Embed block: Add the top 5 specific embed blocks to the Block inserter list. [https://github.com/wordpress-mobile/gutenberg-mobile/pull/3995]
* [*] Embed block: Fix URL update when edited after setting a bad URL of a provider. [https://github.com/wordpress-mobile/gutenberg-mobile/pull/4002]
* [**] Users can now contact support from inside the block editor screen. [https://github.com/wordpress-mobile/gutenberg-mobile/pull/3975]
* [**] Block editor: Help menu with guides about how to work with blocks [#17265]

18.3
-----
* [*] Fixed a bug on Reader that prevented Saved posts to be removed
* [*] Share Extension: Allow creation of Pages in addition to Posts. [#16084]
* [*] Updated the wording for the "Posts" and "Pages" entries in My Site screen [https://github.com/wordpress-mobile/WordPress-iOS/pull/17156]
* [**] Fixed a bug that prevented sharing images and videos out of your site's media library. [#17164]
* [*] Fixed an issue that caused `Follow conversation by email` to not appear on some post's comments. [#17159]
* [**] Block editor: Embed block: Enable WordPress embed preview [https://github.com/wordpress-mobile/gutenberg-mobile/pull/3853]
* [**] Block editor: Embed block: Add error bottom sheet with retry and convert to link actions. [https://github.com/wordpress-mobile/gutenberg-mobile/pull/3921]
* [**] Block editor: Embed block: Implemented the No Preview UI when an embed is successful, but we're unable to show an inline preview [https://github.com/wordpress-mobile/gutenberg-mobile/pull/3927]
* [*] Block editor: Embed block: Add device's locale to preview content [https://github.com/wordpress-mobile/gutenberg-mobile/pull/3788]
* [*] Block editor: Column block: Translate column width's control labels [https://github.com/wordpress-mobile/gutenberg-mobile/pull/3952]
* [**] Block editor: Embed block: Enable embed preview for Instagram and Vimeo providers. [https://github.com/wordpress-mobile/gutenberg-mobile/pull/3918]

18.2
-----
* [internal] Fixed an issue where source and platform tags were not added to a Zendesk ticket if the account has no blogs. [#17084]
* [*] Set the post formats to have 'Standard' first and then alphabetized the remaining items. [#17074]
* [*] Fixed wording of theme customization screen's menu bar by using "Activate" on inactive themes. [#17060]
* [*] Added pull-to-refresh to My Site. [#17089]
* [***] Weekly Roundup: users will receive a weekly notification that presents a summary of the activity on their most used sites [#17066, #17116]
* [**] Site Comments: when editing a Comment, the author's name, email address, and web address can now be changed. [#17111]
* [**] Block editor: Enable embed preview for a list of providers (for now only YouTube and Twitter) [https://github.com/WordPress/gutenberg/pull/34446]
* [***] Block editor: Add Inserter Block Search [https://github.com/WordPress/gutenberg/pull/33237]

18.1
-----
* [*] Reader: Fixes an issue where the top of an article could be cropped after rotating a device. [#17041]
* [*] Posts Settings: Removed deprecated Location feature. [#17052]
* [**] Added a time selection feature to Blogging Reminders: users can now choose at what time they will receive the reminders [#17024, #17033]
* [**] Block editor: Embed block: Add "Resize for smaller devices" setting. [https://github.com/wordpress-mobile/gutenberg-mobile/pull/3753]
* [**] Account Settings: added the ability to close user account.
* [*] Users can now share WordPress app with friends. Accessible from Me and About screen. [#16995]

18.0
-----
* [*] Fixed a bug that would make it impossible to scroll the plugins the first time the plugin section was opened.
* [*] Resolved an issue where authentication tokens weren't be regenerated when disabled on the server. [#16920]
* [*] Updated the header text sizes to better support large texts on Choose a Domain and Choose a Design flows. [#16923]
* [internal] Made a change to how Comment content is displayed. Should be no visible changes, but could cause regressions. [#16933]
* [internal] Converted Comment model properties to Swift. Should be no functional changes, but could cause regressions. [#16969, #16980]
* [internal] Updated GoogleSignIn to 6.0.1 through WordPressAuthenticator. Should be no visible changes, but could cause regression in Google sign in flow. [#16974]
* [internal] Converted Comment model properties to Swift. Should be no functional changes, but could cause regressions. [#16969]
* [*] Posts: Ampersands are correctly decoded in publishing notices instead of showing as HTML entites. [#16972]
* [***] Adjusted the image size of Theme Images for more optimal download speeds. [#16914]
* [*] Comments and Notifications list are now displayed with a unified design. [#16985]
* [*] Block editor: Add a "featured" banner and ability to set or remove an image as featured. [https://github.com/wordpress-mobile/gutenberg-mobile/pull/3449]

17.9
-----
* [internal] Redirect Terms and service to open the page in an external web view [#16907]
* [internal] Converted Comment model methods to Swift. Should be no functional changes, but could cause regressions. [#16898, #16905, #16908, #16913]
* [*] Enables Support for Global Style Colors with Full Site Editing Themes [#16823]
* [***] Block editor: New Block: Embed block. [https://github.com/wordpress-mobile/gutenberg-mobile/pull/3727]

17.8
-----
* [*] Authors and Contributors can now view a site's Comments via My Site > Comments. [#16783]
* [*] [Jetpack-only] Fix bugs when tapping to notifications
* [*] Fixed some refresh issues with the site follow buttons in the reader. [#16819]
* [*] Block editor: Update loading and failed screens for web version of the editor [https://github.com/wordpress-mobile/gutenberg-mobile/pull/3573]
* [*] Block editor: Handle floating keyboard case - Fix issue with the block selector on iPad. [https://github.com/wordpress-mobile/gutenberg-mobile/pull/3687]
* [**] Block editor: Added color/background customization for text blocks. [https://github.com/WordPress/gutenberg/pull/33250]

17.7
-----
* [***] Added blogging reminders. Choose which days you'd like to be reminded, and we'll send you a notification prompting you to post on your site
* [** Does not apply to Jetpack app] Self hosted sites that do not use Jetpack can now manage (install, uninstall, activate, and deactivate) their plugins [#16675]
* [*] Upgraded the Zendesk SDK to version 5.3.0
* [*] You can now subscribe to conversations by email from Reader lists and articles. [#16599]
* [*] Block editor: Tablet view fixes for inserter button. [https://github.com/wordpress-mobile/gutenberg-mobile/pull/3602]
* [*] Block editor: Tweaks to the badge component's styling, including change of background color and reduced padding. [https://github.com/wordpress-mobile/gutenberg-mobile/pull/3642]
* [***] Block editor: New block Layout grid. [https://github.com/wordpress-mobile/gutenberg-mobile/pull/3513]
* [*] Fixed an issue where the SignUp flow could not be dismissed sometimes. [#16824]

17.6
-----
* [**] Reader Post details: now shows a summary of Likes for the post. Tapping it displays the full list of Likes. [#16628]
* [*] Fix notice overlapping the ActionSheet that displays the Site Icon controls. [#16579]
* [*] Fix login error for WordPress.org sites to show inline. [#16614]
* [*] Disables the ability to open the editor for Post Pages [#16369]
* [*] Fixed an issue that could cause a crash when moderating Comments. [#16645]
* [*] Fix notice overlapping the ActionSheet that displays the QuickStart Removal. [#16609]
* [*] Site Pages: when setting a parent, placeholder text is now displayed for pages with blank titles. [#16661]
* [***] Block Editor: Audio block now available on WP.com sites on the free plan. [https://github.com/wordpress-mobile/gutenberg-mobile/pull/3523]
* [**] You can now create a Site Icon for your site using an emoji. [#16670]
* [*] Fix notice overlapping the ActionSheet that displays the More Actions in the Editor. [#16658]
* [*] The quick action buttons will be hidden when iOS is using a accessibility font sizes. [#16701]
* [*] Block Editor: Improve unsupported block message for reusable block. [https://github.com/wordpress-mobile/gutenberg-mobile/pull/3621]
* [**] Block Editor: Fix incorrect block insertion point after blurring the post title field. [https://github.com/wordpress-mobile/gutenberg-mobile/pull/3640]
* [*] Fixed a crash when sharing photos to WordPress [#16737]

17.5
-----
* [*] Fixed a crash when rendering the Noticons font in rich notification. [#16525]
* [**] Block Editor: Audio block: Add Insert from URL functionality. [https://github.com/wordpress-mobile/gutenberg-mobile/pull/3031]
* [***] Block Editor: Slash command to insert new blocks. [https://github.com/wordpress-mobile/gutenberg-mobile/pull/3250]
* [**] Like Notifications: now displays all users who liked a post or comment. [#15662]
* [*] Fixed a bug that was causing some fonts to become enormous when large text was enabled.
* [*] Fixed scrolling and item selection in the Plugins directory. [#16087]
* [*] Improved large text support in the blog details header in My Sites. [#16521]
* [***] Block Editor: New Block: Reusable block. [https://github.com/wordpress-mobile/gutenberg-mobile/pull/3490]
* [***] Block Editor: Add reusable blocks to the block inserter menu. [https://github.com/wordpress-mobile/gutenberg-mobile/pull/3054]
* [*] Fixed a bug where the web version of the editor did not load when using an account created before December 2018. [#16586]

17.4
-----
* [**] A new author can be chosen for Posts and Pages on multi-author sites. [#16281]
* [*] Fixed the Follow Sites Quick Start Tour so that Reader Search is highlighted. [#16391]
* [*] Enabled approving login authentication requests via push notification while the app is in the foreground. [#16075]
* [**] Added pull-to-refresh to the My Site screen when a user has no sites. [#16241]
* [***] Fixed a bug that was causing uploaded videos to not be viewable in other platforms. [#16548]

17.3
-----
* [**] Fix issue where deleting a post and selecting undo would sometimes convert the content to the classic editor. [#16342]
* [**] Fix issue where restoring a post left the restored post in the published list even though it has been converted to a draft. [#16358]
* [**] Fix issue where trashing a post converted it to Classic content. [#16367]
* [**] Fix issue where users could not leave the username selection screen due to styling issues. [#16380]
* [*] Comments can be filtered to show the most recent unreplied comments from other users. [#16215]
* [*] Fixed the background color of search fields. [#16365]
* [*] Fixed the navigation bar color in dark mode. [#16348]
* [*] Fix translation issues for templates fetched on the site creation design selection screen. [#16404]
* [*] Fix translation issues for templates fetched on the page creation design selection screen. [#16404]
* [*] Fix translation issue for the Choose button on the template preview in the site creation flow. [#16404]
* [***]  Block Editor: New Block: Search Block [#https://github.com/wordpress-mobile/gutenberg-mobile/pull/3210]
* [**]  Block Editor: The media upload options of the Image, Video and Gallery block automatically opens when the respective block is inserted. [https://github.com/wordpress-mobile/gutenberg-mobile/pull/2700]
* [**]  Block Editor: The media upload options of the File and Audio block automatically opens when the respective block is inserted. [https://github.com/wordpress-mobile/gutenberg-mobile/pull/3399]
* [*]  Block Editor: Remove visual feedback from non-interactive bottom-sheet cell sections [https://github.com/wordpress-mobile/gutenberg-mobile/pull/3404]
* [*]  Block Editor: Fixed an issue that was causing the featured image badge to be shown on images in an incorrect manner. [https://github.com/wordpress-mobile/gutenberg-mobile/pull/3494]


17.2
-----

* [**] Added transform block capability [https://github.com/wordpress-mobile/gutenberg-mobile/pull/3321]
* [*] Fixed an issue where some author display names weren't visible for self-hosted sites. [#16297]
* [***] Updated custom app icons. [#16261]
* [**] Removed Site Switcher in the Editor
* [*] a11y: Bug fix: Allow stepper cell to be selected by screenreader [https://github.com/wordpress-mobile/gutenberg-mobile/pull/3362]
* [*] Image block: Improve text entry for long alt text. [https://github.com/WordPress/gutenberg/pull/29670]
* [***] New Block: Jetpack contact info. [https://github.com/wordpress-mobile/gutenberg-mobile/pull/3340]

17.1
-----

* [*] Reordered categories in page layout picker [#16156]
* [*] Added preview device mode selector in the page layout previews [#16141]
* [***] Block Editor: Improved the accessibility of range and step-type block settings. [https://github.com/wordpress-mobile/gutenberg-mobile/pull/3255]
* [**] Block Editor: Added Contact Info block to sites on WPcom or with Jetpack version >= 8.5.
* [**] We updated the app's color scheme with a brighter new blue used throughout. [#16213, #16207]
* [**] We updated the login prologue with brand new content and graphics. [#16159, #16177, #16185, #16187, #16200, #16217, #16219, #16221, #16222]
* [**] We updated the app's color scheme with a brighter new blue used throughout. [#16213, #16207]
* [**] Updated the app icon to match the new color scheme within the app. [#16220]
* [*] Fixed an issue where some webview navigation bar controls weren't visible. [#16257]

17.0
-----
* [internal] Updated Zendesk to latest version. Should be no functional changes. [#16051]
* [*] Reader: fixed an issue that caused unfollowing external sites to fail. [#16060]
* [*] Stats: fixed an issue where an error was displayed for Latest Post Summary if the site had no posts. [#16074]
* [*] Fixed an issue where password text on Post Settings was showing as black in dark mode. [#15768]
* [*] Added a thumbnail device mode selector in the page layout, and use a default setting based on the current device. [#16019]
* [**] Comments can now be filtered by status (All, Pending, Approved, Trashed, or Spam). [#15955, #16110]
* [*] Notifications: Enabled the new view milestone notifications [#16144]
* [***] We updated the app's design, with fresh new headers throughout and a new site switcher in My Site. [#15750]

16.9
-----
* [*] Adds helper UI to Choose a Domain screen to provide a hint of what a domain is. [#15962]
* [**] Site Creation: Adds filterable categories to the site design picker when creating a WordPress.com site, and includes single-page site designs [#15933]
* [**] The classic editor will no longer be available for new posts soon, but this won’t affect editing any existing posts or pages. Users should consider switching over to the Block Editor now. [#16008]
* [**] Reader: Added related posts to the bottom of reader posts
* [*] Reader: We redesigned the recommended topics section of Discover
* [*] Reader: Added a way to discover new topics from the Manage Topics view
* [*] P2 users can create and share group invite links via the Invite Person screen under the People Management feature. [#16005]
* [*] Fixed an issue that prevented searching for plugins and the Popular Plugins section from appearing: [#16070]
* [**] Stories: Fixed a video playback issue when recording on iPhone 7, 8, and SE devices. [#16109]
* [*] Stories: Fixed a video playback issue when selecting an exported Story video from a site's library. [#16109]

16.8.1
-----

* [**] Stories: Fixed an issue which could remove content from a post when a new Story block was edited. [#16059]

16.8
-----
* [**] Prevent deleting published homepages which would have the effect of breaking a site. [#15797]
* [**] Prevent converting published homepage to a draft in the page list and settings which would have the effect of breaking a site. [#15797]
* [*] Fix app crash when device is offline and user visits Notification or Reader screens [#15916]
* [*] Under-the-hood improvements to the Reader Stream, People Management, and Sharing Buttons [#15849, #15861, #15862]
* [*] Block Editor: Fixed block mover title wording for better clarity from 'Move block position' to 'Change block position'. [https://github.com/wordpress-mobile/gutenberg-mobile/pull/3049]
* [**] Block Editor: Add support for setting Cover block focal point. [https://github.com/wordpress-mobile/gutenberg-mobile/pull/3028]
* [**] Prevent converting published homepage to a draft in the page list and editor's status settings which would have the effect of breaking a site. [#15797]
* [*] Prevent selection of unpublished homepages the homepage settings which would have the effect of breaking a site. [#15885]
* [*] Quick Start: Completing a step outside of a tour now automatically marks it as complete. [#15712]
* [internal] Site Comments: updated UI. Should be no functional changes. [#15944]
* [***] iOS 14 Widgets: new This Week Widgets to display This Week Stats in your home screen. [#15844]
* [***] Stories: There is now a new Story post type available to quickly and conveniently post images and videos to your blog.

16.7
-----
* [**] Site Creation: Adds the option to choose between mobile, tablet or desktop thumbnails and previews in the home page design picker when creating a WordPress.com site [https://github.com/wordpress-mobile/WordPress-iOS/pull/15688]
* [*] Block Editor: Fix issue with uploading media after exiting the editor multiple times [https://github.com/wordpress-mobile/WordPress-iOS/pull/15656].
* [**] Site Creation: Enables dot blog subdomains for each site design. [#15736]
* [**] Reader post card and post details: added ability to mark a followed post as seen/unseen. [#15638, #15645, #15676]
* [**] Reader site filter: show unseen post count. [#15581]
* [***] Block Editor: New Block: Audio [https://github.com/wordpress-mobile/gutenberg-mobile/pull/2854, https://github.com/wordpress-mobile/gutenberg-mobile/pull/3070]
* [**] Block Editor: Add support for setting heading anchors [https://github.com/wordpress-mobile/gutenberg-mobile/pull/2947]
* [**] Block Editor: Disable Unsupported Block Editor for Reusable blocks [https://github.com/wordpress-mobile/gutenberg-mobile/pull/3067]
* [**] Block Editor: Add proper handling for single use blocks such as the more block [https://github.com/wordpress-mobile/gutenberg-mobile/pull/3042]
* [*] Reader post options: fixed an issue where the options in post details did not match those on post cards. [#15778]
* [***] iOS 14 Widgets: new All Time Widgets to display All Time Stats in your home screen. [#15771, #15794]
* [***] Jetpack: Backup and Restore is now available, depending on your sites plan you can now restore your site to a point in time, or download a backup file. [https://github.com/wordpress-mobile/WordPress-iOS/issues/15191]
* [***] Jetpack: For sites that have Jetpack Scan enabled you will now see a new section that allows you to scan your site for threats, as well as fix or ignore them. [https://github.com/wordpress-mobile/WordPress-iOS/issues/15190]
* [**] Block Editor: Make inserter long-press options "add to beginning" and "add to end" always available. [https://github.com/wordpress-mobile/gutenberg-mobile/pull/3074]
* [*] Block Editor: Fix crash when Column block width attribute was empty. [https://github.com/WordPress/gutenberg/pull/29015]

16.6
-----
* [**] Activity Log: adds support for Date Range and Activity Type filters. [https://github.com/wordpress-mobile/WordPress-iOS/issues/15192]
* [*] Quick Start: Removed the Browse theme step and added guidance for reviewing pages and editing your Homepage. [#15680]
* [**] iOS 14 Widgets: new Today Widgets to display your Today Stats in your home screen.
* [*] Fixes an issue where the submit button was invisible during the domain registration flow.

16.5
-----

* [*] In the Pages screen, the options to delete posts are styled to reflect that they are destructive actions, and show confirmation alerts. [#15622]
* [*] In the Comments view, overly-large twemoji are sized the same as Apple's emoji. [#15503]
* [*] Reader 'P2s': added ability to filter by site. [#15484]
* [**] Choose a Domain will now return more options in the search results, sort the results to have exact matches first, and let you know if no exact matches were found. [#15482]
* [**] Page List: Adds duplicate page functionality [#15515]
* [*] Invite People: add link to user roles definition web page. [#15530]
* [***] Block Editor: Cross-post suggestions are now available by typing the + character (or long-pressing the toolbar button labelled with an @-symbol) in a post on a P2 site [#15139]
* [***] Block Editor: Full-width and wide alignment support for Columns (https://github.com/wordpress-mobile/gutenberg-mobile/pull/2919)
* [**] Block Editor: Image block - Add link picker to the block settings and enhance link settings with auto-hide options (https://github.com/wordpress-mobile/gutenberg-mobile/pull/2841)
* [*] Block Editor: Fix button link setting, rel link will not be overwritten if modified by the user (https://github.com/wordpress-mobile/gutenberg-mobile/pull/2894)
* [**] Block Editor: Added move to top/bottom when long pressing on respective block movers (https://github.com/wordpress-mobile/gutenberg-mobile/pull/2872)
* [**] Reader: Following now only shows non-P2 sites. [#15585]
* [**] Reader site filter: selected filters now persist while in app.[#15594]
* [**] Block Editor: Fix crash in text-based blocks with custom font size [https://github.com/WordPress/gutenberg/pull/28121]

16.4
-----

* [internal] Removed unused Reader files. Should be no functional changes. [#15414]
* [*] Adjusted the search box background color in dark mode on Choose a domain screen to be full width. [https://github.com/wordpress-mobile/WordPress-iOS/pull/15419]
* [**] Added shadow to thumbnail cells on Site Creation and Page Creation design pickers to add better contrast [https://github.com/wordpress-mobile/WordPress-iOS/pull/15418]
* [*] For DotCom and Jetpack sites, you can now subscribe to comments by tapping the "Follow conversation" button in the Comments view. [#15424]
* [**] Reader: Added 'P2s' stream. [#15442]
* [*] Add a new P2 default site icon to replace the generic default site icon. [#15430]
* [*] Block Editor: Fix Gallery block uploads when the editor is closed. [#15457]
* [*] Reader: Removes gray tint from site icons that contain transparency (located in Reader > Settings > Followed sites). [#15474]
* [*] Prologue: updates site address button to say "Enter your existing site address" to reduce confusion with site creation actions. [#15481]
* [**] Posts List: Adds duplicate post functionality [#15460]
* [***] Block Editor: New Block: File [https://github.com/wordpress-mobile/gutenberg-mobile/pull/2835]
* [*] Reader: Removes gray tint from site icons that contain transparency (located in Reader > Settings > Followed sites).
* [*] Block Editor: Remove popup informing user that they will be using the block editor by default [#15492]
* [**] Fixed an issue where the Prepublishing Nudges Publish button could be cut off smaller devices [#15525]

16.3
-----
* [***] Login: Updated to new iOS 14 pasteboard APIs for 2FA auto-fill. Pasteboard prompts should be less intrusive now! [#15454]
* [***] Site Creation: Adds an option to pick a home page design when creating a WordPress.com site. [multiple PRs](https://github.com/search?q=repo%3Awordpress-mobile%2FWordPress-iOS+++repo%3Awordpress-mobile%2FWordPress-iOS-Shared+repo%3Awordpress-mobile%2FWordPressUI-iOS+repo%3Awordpress-mobile%2FWordPressKit-iOS+repo%3Awordpress-mobile%2FAztecEditor-iOS+is%3Apr+closed%3A%3C2020-11-17+%22Home+Page+Picker%22&type=Issues)

* [**] Fixed a bug where @-mentions didn't work on WordPress.com sites with plugins enabled [#14844]
* [***] Site Creation: Adds an option to pick a home page design when creating a WordPress.com site. [multiple PRs](https://github.com/search?q=repo%3Awordpress-mobile%2FWordPress-iOS+++repo%3Awordpress-mobile%2FWordPress-iOS-Shared+repo%3Awordpress-mobile%2FWordPressUI-iOS+repo%3Awordpress-mobile%2FWordPressKit-iOS+repo%3Awordpress-mobile%2FAztecEditor-iOS+is%3Apr+closed%3A%3C2020-11-30+%22Home+Page+Picker%22&type=Issues)
* [*] Fixed an issue where `tel:` and `mailto:` links weren't launching actions in the webview found in Reader > post > more > Visit. [#15310]
* [*] Reader bug fix: tapping a telephone, sms or email link in a detail post in Reader will now respond with the correct action. [#15307]
* [**] Block Editor: Button block - Add link picker to the block settings [https://github.com/WordPress/gutenberg/pull/26206]
* [***] Block Editor: Adding support for selecting different unit of value in Cover and Columns blocks [https://github.com/WordPress/gutenberg/pull/26161]
* [*] Block Editor: Fix theme colors syncing with the editor [https://github.com/WordPress/gutenberg/pull/26821]
* [*] My Site > Settings > Start Over. Correcting a translation error in the detailed instructions on the Start Over view. [#15358]

16.2
-----
* [**] Support contact email: fixed issue that prevented non-alpha characters from being entered. [#15210]
* [*] Support contact information prompt: fixed issue that could cause the app to crash when entering email address. [#15210]
* [*] Fixed an issue where comments viewed in the Reader would always be italicized.
* [**] Jetpack Section - Added quick and easy access for all the Jetpack features (Stats, Activity Log, Jetpack and Settings) [#15287].
* [*] Fixed a display issue with the time picker when scheduling posts on iOS 14. [#15392]

16.1
-----
* [***] Block Editor: Adds new option to select from a variety of predefined page templates when creating a new page for a Gutenberg site.
* [*] Fixed an issue that was causing the refresh control to show up on top of the list of sites. [https://github.com/wordpress-mobile/WordPress-iOS/pull/15136]
* [***] The "Floating Action Button" now appears on the list of posts and pages for quick and convenient creation. [https://github.com/wordpress-mobile/WordPress-iOS/pull/15149l]

16.0
-----
* [***] Block Editor: Full-width and wide alignment support for Video, Latest-posts, Gallery, Media & text, and Pullquote block. [https://github.com/wordpress-mobile/gutenberg-mobile/pull/2605]
* [***] Block Editor: Fix unsupported block bottom sheet is triggered when device is rotated. [https://github.com/wordpress-mobile/gutenberg-mobile/pull/2710]
* [***] Block Editor: Unsupported Block Editor: Fixed issue when cannot view or interact with the classic block on Jetpack site. [https://github.com/wordpress-mobile/gutenberg-mobile/pull/2709]
* [**] Reader: Select interests is now displayed under the Discover tab. [#15097]
* [**] Reader: The reader now displays site recommendations in the Discover feed [#15116]
* [***] Reader: The new redesigned Reader detail shows your post as beautiful as ever. And if you add a featured image it would be twice as beautiful! [#15107]

15.9
-----
* [*] Fixed issue that caused duplicate views to be displayed when requesting a login link. [#14975]
* [internal] Modified feature flags that show unified Site Address, Google, Apple, WordPress views and iCloud keychain login. Could cause regressions. [#14954, #14969, #14970, #14971, #14972]
* [*] Fixed an issue that caused page editor to become an invisible overlay. [#15012]
* [**] Block Editor: Increase tap-target of primary action on unsupported blocks. [https://github.com/wordpress-mobile/gutenberg-mobile/pull/2608]
* [***] Block Editor: On Jetpack connected sites, Unsupported Block Editor can be enabled via enabling Jetpack SSO setting directly from within the missing block alert. [https://github.com/wordpress-mobile/gutenberg-mobile/pull/2610]
* [***] Block Editor: Add support for selecting user's post when configuring the link [https://github.com/wordpress-mobile/gutenberg-mobile/pull/2484]
* [*] Reader: Fixed an issue that resulted in no action when tapping a link with an anchor. [#15027]
* [***] Block Editor: Unsupported Block Editor: Fixed issue when cannot view or interact with the classic block on Jetpack sites [https://github.com/wordpress-mobile/gutenberg-mobile/issues/2695]

15.8
-----
* [*] Image Preview: Fixes an issue where an image would be incorrectly positioned after changing device orientation.
* [***] Block Editor: Full-width and wide alignment support for Group, Cover and Image block [https://github.com/wordpress-mobile/gutenberg-mobile/pull/2559]
* [**] Block Editor: Add support for rounded style in Image block [https://github.com/wordpress-mobile/gutenberg-mobile/pull/2591]
* [*] Fixed an issue where the username didn't display on the Signup Epilogue after signing up with Apple and hiding the email address. [#14882]
* [*] Login: display correct error message when the max number of failed login attempts is reached. [#14914]
* [**] Block Editor: Fixed a case where adding a block made the toolbar jump [https://github.com/WordPress/gutenberg/pull/24573]

15.7
-----
* [**] Updated UI when connecting a self-hosted site from Login Epilogue, My Sites, and Post Signup Interstitial. (#14742)
* [**] You can now follow conversations for P2 sites
* [**] Block Editor: Block settings now immediately reflect changes from menu sliders.
* [**] Simplified authentication and updated UI.(#14845, #14831, #14825, #14817).
       Now when an email address is entered, the app automatically determines the next step and directs the user accordingly. (i.e. signup or login with the appropriate login view).
* [**] Added iCloud Keychain login functionality. (#14770)
* [***] Reader: We’re introducing a new Reader experience that allows users to tailor their Discover feed to their chosen interests.
* [*] Media editing: Reduced memory usage when marking up an image, which could cause a crash.
* [**] Block Editor: Fixed Dark Mode transition for editor menus.

15.6
-----
* [***] Block Editor: Fixed empty text fields on RTL layout. Now they are selectable and placeholders are visible.
* [**] Block Editor: Add settings to allow changing column widths
* [**] Block Editor: Media editing support in Gallery block.
* [**] Updated UI when logging in with a Site Address.
* [**] Updated UI when logging in/signing up with Apple.
* [**] Updated UI when logging in/signing up with Google.
* [**] Simplified Google authentication. If signup is attempted with an existing WordPress account, automatically redirects to login. If login is attempted without a matching WordPress account, automatically redirects to signup.
* [**] Fixes issue where the stats were not updating when switching between sites in My Sites.
* [*] Block Editor: Improved logic for creating undo levels.
* [*] Social account login: Fixed an issue that could have inadvertently linked two social accounts.

15.5
-----
* [*] Reader: revamped UI for your site header.
* [***] Block Editor: New feature for WordPress.com and Jetpack sites: auto-complete username mentions. An auto-complete popup will show up when the user types the @ character in the block editor.
* [*] Block Editor: Media editing support in Cover block.
* [*] Block Editor: Fixed a bug on the Heading block, where a heading with a link and string formatting showed a white shadow in dark mode.

15.4
-----
 * [**] Fixes issue where the new page editor wouldn't always show when selected from the "My Site" page on iOS versions 12.4 and below.
 * [***] Block Editor: Media editing support in Media & Text block.
 * [***] Block Editor: New block: Social Icons
 * [*] Block Editor: Cover block placeholder is updated to allow users to start the block with a background color
 * [**] Improved support for the Classic block to give folks a smooth transition from the classic editor to the block editor

15.3
-----
* [***] Block Editor: Adds Copy, Cut, Paste, and Duplicate functionality to blocks
* [***] Block Editor: Users can now individually edit unsupported blocks found in posts or pages. Not available on selfhosted sites or sites defaulting to classic editor.
* [*] Block Editor: Improved editor loading experience with Ghost Effect.

15.2
----
* [*] Block editor: Display content metrics information (blocks, words, characters count).
* [*] Fixed a crash that results in navigating to the block editor quickly after logging out and immediately back in.
* [***] Reader content improved: a lot of fixes in how the content appears when you're reading a post.
* [**] A site's title can now be changed by tapping on the title in the site detail screen.
* [**] Added a new Quick Start task to set a title for a new site.
* [**] Block editor: Add support for customizing gradient type and angle in Buttons and Cover blocks.

-----

15.1
-----
* [**] Block Editor: Add support to upload videos to Cover Blocks after the editor has closed.
* [*] Block Editor: Display the animation of animated GIFs while editing image blocks.
* [**] Block editor: Adds support for theme colors and gradients.
* [*] App Settings: Added an app-level toggle for light or dark appearance.
* [*] Fix a bug where the Latest Post date on Insights Stats was being calculated incorrectly.
* Block editor: [*] Support for breaking out of captions/citation authors by pressing enter on the following blocks: image, video, gallery, quote, and pullquote.
* Block editor: [**] Adds editor support for theme defined colors and theme defined gradients on cover and button blocks.
* [*] Fixed a bug where "Follow another site" was using the wrong steps in the "Grow Your Audience" Quick Start tour.
* [*] Fix a bug where Quick Start completed tasks were not communicated to VoiceOver users.
* [**] Quick Start: added VoiceOver support to the Next Steps section.
* [*] Fixed a bug where the "Publish a post" Quick Start tour didn't reflect the app's new information architecture
* [***] Free GIFs can now be added to the media library, posts, and pages.
* [**] You can now set pages as your site's homepage or posts page directly from the Pages list.
* [**] Fixed a bug that prevented some logins via 'Continue with Apple'.
* [**] Reader: Fixed a bug where tapping on the more menu may not present the menu
* [*] Block editor: Fix 'Take a Photo' option failing after adding an image to gallery block

15.0
-----
* [**] Block editor: Fix media upload progress when there's no connection.
* [*] Fix a bug where taking a photo for your user gravatar got you blocked in the crop screen.
* Reader: Updated card design
* [internal] Logging in via 'Continue with Google' has changes that can cause regressions. See https://git.io/Jf2LF for full testing details.
* [***] Block Editor: New block: Verse
* [***] Block Editor: Trash icon that is used to remove blocks is moved to the new menu reachable via ellipsis button in the block toolbar
* [**] Block Editor: Add support for changing overlay color settings in Cover block
* [**] Block Editor: Add enter/exit animation in FloatingToolbar
* [**] Block Editor: Block toolbar can now collapse when the block width is smaller than the toolbar content
* [**] Block Editor: Tooltip for page template selection buttons
* [*] Block Editor: Fix merging of text blocks when text had active formatting (bold, italic, strike, link)
* [*] Block Editor: Fix button alignment in page templates and make strings consistent
* [*] Block Editor: Add support for displaying radial gradients in Buttons and Cover blocks
* [*] Block Editor: Fix a bug where it was not possible to add a second image after previewing a post
* [internal] Signing up via 'Continue with Google' has changes that can cause regressions. See https://git.io/JfwjX for full testing details.
* My Site: Add support for setting the Homepage and Posts Page for a site.

14.9
-----
* Streamlined navigation: now there are fewer and better organized tabs, posting shortcuts and more, so you can find what you need fast.
* My Site: the "Add Posts and Pages" features has been moved. There is a new "Floating Action Button" in "My Site" that lets you create a new post or page without having to navigate to another screen.
* My Site: the "Me" section has been moved. There is a new button on the top right of "My Site" that lets you access the "Me" section from there.
* Reader: revamped UI with a tab bar that lets you quickly switch between sections, and filtering and settings panes to easily access and manage your favorite content.
* [internal] the "Change Username" on the Signup Epilogue screen has navigation changes that can cause regressions. See https://git.io/JfGnv for testing details.
* [internal] the "3 button view" (WP.com email, Google, SIWA, Site Address) presented after pressing the "Log In" button has navigation changes that can cause regressions. See https://git.io/JfZUV for testing details.
* [**] Support the superscript and subscript HTML formatting on the Block Editor and Classic Editor.
* [**] Block editor: Support for the pullquote block.
* [**] Block editor: Fix the icons and buttons in Gallery, Paragraph, List and MediaText block on RTL mode.
* [**] Block editor: Update page templates to use new blocks.
* [**] Block editor: Fix a crash when uploading new videos on a video block.
* [**] Block Editor: Add support for changing background and text color in Buttons block
* [internal] the "enter your password" screen has navigation changes that can cause regressions. See https://git.io/Jfl1C for full testing details.
* Support the superscript and subscript HTML formatting on the Block Editor and Classic Editor.
* [***] You can now draw on images to annotate them using the Edit image feature in the post editor.
* [*] Fixed a bug on the editors where changing a featured image didn't trigger that the post/page changed.

14.8.1
-----
* Fix adding and removing of featured images to posts.

14.8
-----
* Block editor: Prefill caption for image blocks when available on the Media library
* Block editor: New block: Buttons. From now you’ll be able to add the individual Button block only inside the Buttons block
* Block editor: Fix bug where whitespaces at start of text blocks were being removed
* Block editor: Add support for upload options in Cover block
* Block editor: Floating toolbar, previously located above nested blocks, is now placed at the bottom of the screen
* Block editor: Fix the icons in FloatingToolbar on RTL mode
* Block editor: Fix Quote block so it visually reflects selected alignment
* Block editor: Fix bug where buttons in page templates were not rendering correctly on web
* Block editor: Remove Subscription Button from the Blog template since it didn't have an initial functionality and it is hard to configure for users.
* [internal] the "send magic link" screen has navigation changes that can cause regressions. See https://git.io/Jfqiz for testing details.
* Updated UI for Login and Signup epilogues.
* Fixes delayed split view resizing while rotating your device.

14.7
-----
* Classic Editor: Fixed action sheet position for additional Media sources picker on iPad
* [internal] the signup flow using email has code changes that can cause regressions. See https://git.io/JvALZ for testing details.
* [internal] Notifications tab should pop to the root of the navigation stack when tapping on the tab from within a notification detail screen. See https://git.io/Jvxka for testing details.
* Classic and Block editor: Prefill caption for image blocks when available on the Media library.
* [internal] the "login by email" flow and the self-hosted login flow have code changes that can cause regressions. See https://git.io/JfeFN for testing details.
* Block editor: Disable ripple effect in all BottomSheet's controls.
* Block editor: New block: Columns
* Block editor: New starter page template: Blog
* Block editor: Make Starter Page Template picker buttons visible only when the screen height is enough
* Block editor: Fix a bug which caused to show URL settings modal randomly when changing the device orientation multiple times during the time Starter Page Template Preview is open
* [internal] the login by email flow and the self-hosted login flow have code changes that can cause regressions. See https://git.io/JfeFN for testing details.
* Updated the appearance of the login and signup buttons to make signup more prominent.
* [internal] the navigation to the "login by site address" flow has code changes that can cause regressions. See https://git.io/JfvP9 for testing details.
* Updated site details screen title to My Site, to avoid duplicating the title of the current site which is displayed in the screen's header area.
* You can now schedule your post, add tags or change the visibility before hitting "Publish Now" — and you don't have to go to the Post Settings for this!

* Login Epilogue: fixed issue where account information never stopped loading for some self-hosted sites.
* Updated site details screen title to My Site, to avoid duplicating the title of the current site which is displayed in the screen's header area.

14.6
-----
* [internal] the login flow with 2-factor authentication enabled has code changes that can cause regressions. See https://git.io/Jvdil for testing details.
* [internal] the login and signup Magic Link flows have code changes that could cause regressions. See https://git.io/JvSD6 and https://git.io/Jvy4P for testing details.
* [internal] the login and signup Magic Link flows have code changes that can cause regressions. See https://git.io/Jvy4P for testing details.
* [internal] the login and signup Continue with Google flows have code changes that can cause regressions. See https://git.io/JvypB for testing details.
* Notifications: Fix layout on screens with a notch.
* Post Commenting: fixed issue that prevented selecting an @ mention suggestion.
* Fixed an issue that could have caused the app to crash when accessing Site Pages.
* Site Creation: faster site creation, removed intermediate steps. Just select what kind of site you'd like, enter the domain name and the site will be created.
* Post Preview: Increase Post and Page Preview size on iPads running iOS 13.
* Block editor: Added the Cover block
* Block editor: Removed the dimming effect on unselected blocks
* Block editor: Add alignment options for Heading block
* Block editor: Implemented dropdown toolbar for alignment toolbar in Heading, Paragraph, Image, MediaText blocks
* Block Editor: When editing link settings, tapping the keyboard return button now closes the settings panel as well as closing the keyboard.
* Fixed a crash when a blog's URL became `nil` from a Core Data operation.
* Added Share action to the more menu in the Posts list
* Period Stats: fix colors when switching between light and dark modes.
* Media uploads from "Other Apps": Fixed an issue where the Cancel button on the document picker/browser was not showing up in Light Mode.
* Fix a crash when accessing Blog Posts from the Quick Actions button on iPads running iOS 12 and below.
* Reader post detail: fix colors when switching between light and dark modes.
* Fixed an issue where Continue with Apple button wouldn't respond after Jetpack Setup > Sign up flow completed.


14.5
-----
* Block editor: New block: Latest Posts
* Block editor: Fix Quote block's left border not being visible in Dark Mode
* Block editor: Added Starter Page Templates: when you create a new page, we now show you a few templates to get started more quickly.
* Block editor: Fix crash when pasting HTML content with embeded images on paragraphs
* Post Settings: Fix issue where the status of a post showed "Scheduled" instead of "Published" after scheduling before the current date.
* Stats: Fix background color in Dark Mode on wider screen sizes.
* Post Settings: Fix issue where the calendar selection may not match the selected date when site timezone differs from device timezone.
* Dark Mode fixes:
  - Border color on Search bars.
  - Stats background color on wider screen sizes.
  - Media Picker action bar background color.
  - Login and Signup button colors.
  - Reader comments colors.
  - Jetpack install flow colors.
* Reader: Fix toolbar and search bar width on wider screen sizes.
* Updated the Signup and Login Magic Link confirmation screen advising the user to check their spam/junk folder.
* Updated appearance of Google login/signup button.
* Updated appearance of Apple login/signup button.

14.4.1
-----
* Block Editor: Fix crash when inserting a Button Block.

14.4
-----
* Post Settings: Fixes the displayed publish date of posts which are to be immediately published.

14.3
-----
* Aztec and Block Editor: Fix the presentation of ordered lists with large numbers.
* Added Quick Action buttons on the Site Details page to access the most frequently used parts of a site.
* Block editor: Add support for changing image sizes in Image blocks
* Block editor: Add support for upload options in Gallery block
* Block editor: Added the Button block
* Block editor: Added the Group block
* Block editor: Add scroll support inside block picker and block settings
* Block editor: Fix issue where adding emojis to the post title added strong HTML elements to the title of the post
* Block editor: Fix issue where alignment of paragraph blocks was not always being respected when splitting the paragraph or reading the post's html content.
* Block editor: We’ve introduced a new toolbar that floats above the block you’re editing, which makes navigating your blocks easier — especially complex ones.

* Block editor: Add support for upload options in Gallery block
* Aztec and Block Editor: Fix the presentation of ordered lists with large numbers.
* Added Quick Action buttons on the Site Details page to access the most frequently used parts of a site.
* Post Settings: Adjusts the weekday symbols in the calendar depending on Regional settings.


14.2
-----
* Comment Editing: Fixed a bug that could cause the text selection to be on the wrong line
* Comments: Fixed an bug that could cause HTML markup to be displayed in the comment content
* Media editing: You can now crop, zoom in/out and rotate images that are inserted or being inserted in a post.
* Post Preview: Added a new Desktop preview mode on iPhone and Mobile preview on iPad when previewing posts or pages.
* Post Preview: Added new navigation, "Open in Safari" and Share options when previewing posts or pages.
* Block editor: Long-press Inserter icon to show options to add before/after
* Block editor: Retry displaying image when connectivity restores
* Block editor: Show an "Edit" button overlay on selected image blocks
* Block editor: Add support for image size options in the gallery block
* Signup and Login: signup or login via magic link now supports multiple email clients.
                    Tapping on the "Open Email" button will present a list of installed email client to choose from.
* Posts: Fixed a bug that could disable comments on a draft post when previewing that post.
* Reader: Fixed an issue where a new comment may not appear.
* Reader: Added Post Reblogging feature. You can now reblog a post from the reader to your site(s). There is a new "reblog" button in the post action bar.
          Tapping on it allows to choose the site where to post, and opens the editor of your choice with pre-populated content from the original post.
* Fixed a bug that was causing the app to crash when the user tapped "Retry" on Post List

14.1
-----
* Fixes a bug that could cause some web page previews to remain unauthenticated even after logging in.
* Stats: added a This Week widget to display Views for the past week.
* Block Editor: Reduced padding around text on Rich Text based blocks.
* Block Editor: New block "Shortcode". You can now create and edit Shortcode blocks in the editor.
* Publicize: connecting with Facebook is working again.
* Web Views: the title and button colors in the header of web views was grey, and is now white.

14.0
-----
* Stats: Updated default cards for the Insights view.
* Fixed a bug that displayed incorrect time stamps for scheduled posts.
* Post Settings: Added a new Calendar picker to select a Post's publish date
* Fixed bugs with the "Save as Draft" action extension's navigation bar colors and iPad sizing in iOS 13.
* Fixes appearance issues with navigation bar colors when logged out of the app.
* Fixed a bug that was causing the App to crash when the user tapped on certain notifications.
* Block Editor: Hide image size selection options when image is a url
* Block Editor: Fix displaying placeholder for images
* Block Editor: Fix crash on undo
* Block Editor: Fix styling on navigation UI
* Block Editor: Fix a focus issue
* Fixed a bug that displayed incorrect time stamps for scheduled posts.
* Post Settings: Added a new Calendar picker to select a Post's publish date
* Comment: Add ability to comment in fullscreen
* Stats: fixed issue that could cause incorrect Stats to be displayed when viewing Stats from a widget.
* Stats Today widgets: large numbers are now abbreviated.
* Fixed a bug where files imported from other apps were being renamed to a random name.
* Fixes a crash that could happen in the notifications tab.

13.9
-----
* Stats: added a Today widget to display All-Time stats.
* Block Editor: New block "Gallery". You can now create image galleries using WordPress Media library.
* Block Editor: Fix crash dismissing bottom-sheet after device rotation.
* Block Editor: Add support for changing Settings in the List Block.
* Block Editor: Add support for Video block settings.
* Quick Start: fixed issue that caused 'Follow other sites' tour to not be marked complete.
* Fixed a bug that was causing the App to crash when the user tapped on certain notifications.

13.8
-----
* When a post has an autosave, the autosave version can be loaded into the editor.
* Support: Fix issue that caused 'Message failed to send' error.
* WebView: Fix iOS 13 crash with popover.
* Fixed an issue where the Me screen would sometimes be blank.
* Block editor: New Spacer block to create white space between two blocks.
* Block editor: Images from Image Block can now be previewed full screen by tapping on them.
* Fixed an issue that caused logging in with a 2FA Google account to fail.
* Sign in with Apple: now supports logging in with 2FA enabled on linked WordPress accounts.
* Stats: Fixed issue that caused incorrect data to be displayed.

13.7
-----
* Updated the mobile apps blog address to a non-retired blog.
* Block editor: Added option to insert images from "Free Photo Library".
* Block editor: Fix issue where the keyboard would not capitalize sentences correctly on some cases
* Block editor: Add alignment to paragraph blocks
* Fixed a bug that made comment moderation fail on the first attempt for self-hosted sites.
* Stats Refresh: Stats will reload when the application will move to foreground state.
* Stats: each Period and Post stat now loads independently.
* Block editor: Added support for the preformatted block.
* Stats Today widget: updated design and enabled expanding.

* Block editor: Added option to insert images from "Free Photo Library" and "Other Apps".

13.6
-----
* Fixed a bug that was not submiting posts for review
* Better support for creating or editing posts while offline. Posts can be saved while offline and they will be automatically uploaded (or published) when the device is back online.
* Support: fix issue where issues could be created via Help Center search without setting a contact email.

* Me view: fix issue where view was blank when logging in with a self-hosted site.
* Block Editor: Added support for image alignment options.

13.5
-----
* Block editor: Fix issue when "New Photo Post" shortcut won't add the selected photo to the post.
* Block editor: Add Link Target (Open in new tab) to Image Block settings.
* Block editor: DarkMode improvements.
* Block editor: New block "Media & Text".
* Block Editor: Fix issue where the block inserter layout wasn't correct after device rotation.
* Dark Mode: General improvements
* Stats: each Insight stat now loads independently.
* Stats: added ability to customize Insights.

13.4.1
-----
Post Settings: Fixed a crash with featured image.
Removed Giphy as a media source due to changes in their SDK.

13.4
-----
* Sign In With Apple: if the Apple ID has been disconnected from the WordPress app, log out the account.
* Sign In With Apple: if the Apple ID has been disconnected from the WordPress app, log out the account on app launch.
* Dark Mode: General improvements
* Share Extension: Fixed the text view content inset

* Universal links: Pass back to Safari if we can't handle a URL.
* Sign In With Apple: fixed issue with re-logging in on an existing WP account.
* Block editor: Fix a bug on iOS 13.0 were tapping on a link opens Safari
* Block editor: Fix a link editing issue, where trying to add a empty link at the start of another link would remove the existing link.

13.3
-----
* Block editor: Add rich text styling to video captions
* Block editor: Blocks that would be replaced are now hidden when add block bottom sheet displays
* Block editor: Tapping on empty editor area now always inserts new block at end of post
* Block editor: Fixed a performance issue that caused a freeze in the editor with long text content.
* Dark Mode: Fixed colors in rich notifications
* Reader: Fixed issue with links opening while scrolling in reader posts and comments.

13.2
-----
* When Log In is selected, all available options are displayed.
* Shows an alert instead of showing a new screen for facebook publicize error.

13.1
-----
* Moved Notification Settings from the Me tab to the Notifications tab.
* Account Settings: added the ability to change the username.
* Stats: added File Downloads to period stats.
* Stats Periods: Fixed an issue that made the Post stats title button unable.
* Adds a Publish Now action to posts in the posts list.
* Stats Periods: Fixed a bug that affected the header date when the site and the device timezones were different.
* My Sites: Fixed a problem where some sites would appear duplicated.

* Stats Periods: Fixed an issue that made the Post stats title button unable.
* Stats Periods: Fixed a bug that affected the header date when the site and the device timezones were different.
* Adds a Publish Now action to posts in the posts list.
* My Sites: Fixed a problem where some sites would appear duplicated.

13.0
-----
* Stats: now use site timezone instead of device.
* Improved color scheme consistency.
* Post Stats: date bar no longer goes prior to earliest date available.
* Block editor: Adding a block from the post title now shows the add block here indicator.
* Block editor: Deselect post title any time a block is added
* Block editor: Auto-enabled upon first open of a block post, unless opted out in v12.9.
* Block editor: You can now enable and disable the block editor on a per-site basis.

12.9
-----
* Offline support: Create Post is now available from empty results view in offline mode.
* Post Preview: Displaying preview generation status in navigation bar instead of a
                blocking spinner.
* Block editor: Tapping on an empty editor area will create a new paragraph block
* Block editor: Fix content loss issue when loading unsupported blocks containing inner blocks.
* Block editor: Adding a block from the Post Title now inserts the block at the top of the Post.
* Stats Insights: Fixed issue that prevented some stats from showing for low volume sites.

12.8
-----
* Stats Insights: New two-column layout for Follower Totals stats.
* Stats Periods: Countries Map added in countries section.
* Updated copy for preview unavailable screen
* Stats Insights: New two-column layout for This Year stats.
* Stats Insights: added details option for This Year stats.
* Stats Insights: New two-column layout for Most Popular Time stats.
* Stats: modified appearance of empty charts.
* Stats Insights: Fixed issue where refreshing would sometimes clear the stats.
* Stats overview chart: Fixed issue with legend location on iOS 11.
* Stats Periods: Fixed crash when the Countries map displayed one country only
* Added a selection of user customizable app icons. Change it via Me > App Settings > App Icon.
* Update the app's colors using the Muriel color palette.
* Stats Periods detail views: Fixed an issue where rotation would truncate data.
* Stats Periods: Fixed an issue when a period interval was selected.

12.7
-----
* Block Editor: Video, Quote and More blocks are available now.
* Post Settings: Setting a Featured Image on a Post/Site should now work better in poor network conditions.
* Offline Improvements: Posts that failed to upload due to connectivity issues will be auto-uploaded.
* Block Editor: Copy/Paste of text with attributes( bold, italic, ...) will be respected on the editor.
* Block Editor: Updated color scheme.
* Block Editor: Nested lists are now available on the toolbar.
* Post Settings: Setting a Featured Image on a Post/Site should now work better in poor netowrk conditions.
* Stats Insights: New two-column layout for All-Time stats.
* Stats Insights: New two-column layout for Today stats.
* Post preview: Fixed issue with preview for self hosted sites not working.

12.6
-----
* Block Editor: Added UI to display a warning when a block has invalid content.
* Block Editor: Fixed issue with link settings where “Open in New Tab” was always OFF on open.
* Removed the limit of number of photos that can be shared from other apps.
* Account Settings Primary Site now shows the site domain if the site has no name.
* The app now launches a bit more quickly.
* Added a list of third-party library acknowledgements.
* Updated messaging experience for a reply upload result.
* Stats: Fixed an issue where chart axes may be formatted incorrectly in some locales.

12.5
-----
* Fixed Notices sometimes showing behind the keyboard
* Implemented Domain Credit feature
* Implemented auto saving a post on preview
* The app now launches a bit more quickly.
* Fixed broken images in posts created by the share extension.
* Deprecated local previews

12.4.1
------
* Copy/Paste from post contents to other apps is working again.

12.4
-----
* You can now mark notifications as unread with just a swipe.
* Fixed crash when searching Free Photo Library.
* Better URL validation when logging in with a self hosted site.
* Account Settings Primary Site now shows the site URL if the site has no name.
* Implemented incremental improvements to accessibility experience across the app.
* Updated error message when tag loading failed.

12.3
-----
* Images are now imported from TextBundle and TextPack files shared from other apps
* Added support for importing Markdown files shared from other apps
* Resolved a crash that might occur during the new Site Creation flow.
* Improved connectivity errors messaging in sharing screen.
* Quotes in Reader are now easier to read, thanks to a vertical bar on the left making them more visually distinct
* Fixed an issue where some text in Activity Log would show up in a wrong language
* Jetpack Remote Install: enabled the native feature to install and activate Jetpack on a self-hosted site

12.2
-----
* Draft preview now shows the remote version of the post.
* Initial support for importing TextBundle and TextPack from other apps.
* Support for lists in Gutenberg posts.
* Several UI details were polished in the Site Creation flow.

12.1
-----
* Improve messages when updates to user account details fail because of server logic, for exanple email being used for another account.
* Improved text import from other apps, such as Bear or Ulysses 🥰
* Added support on the editor for video elements that use the source elements. For example:
```<video alt="Another video with bunnies">
<source src="https://videos.files.wordpress.com/kUJmAcSf/bbb_sunflower_1080p_30fps_normal.mp4" type="video/mp4">
</video>```
* Block editor now supports the creation of posts with pre-inserted photos and the the 3touch action of starting a post with photo.

12.1
-----
* Improve messages when updates to user account details fail because of server logic, for exanple email being used for another account.
* Improved text import from other apps, such as Bear or Ulysses 🥰
* Reader: fixed issue where empty state buttons were not functional.

12.0
-----
* Redesigned Notices
* Changed offline error messages to be less disruptive.
* Resolved a defect in the new Site Creation flow where the site preview address bar could be edited.
* Made it easier to find a domain for your new site, by moving the best match to the top of the search results.

11.9
------
* Quick Start v2: After creating a new site with WordPress.com there are more tutorials available, now including tips to improve growth.
* Quick Start will also be suggested less often, but when it's more likely to be helpful.
* Added connection error alert in Sharing screen.
* Increased padding at the bottom of the share extension's editor, to make typing a longer post a bit more comfortable.
* Removes the white background color applied to the site icon on the site details screen.
* Updated No Results View illustration and copy displayed on connectivity issue.
* Enhanced Site Creation flow for smarter, more personalized sites.<|MERGE_RESOLUTION|>--- conflicted
+++ resolved
@@ -1,13 +1,10 @@
 23.8
 -----
 
-<<<<<<< HEAD
 * [*] Fix the media item details screen layout on iPad [#22042]
-=======
 * [*] Integrate native photos picker (`PHPickerViewControlle`) in Story Editor [#22059]
 * [*] [internal] Fix an issue with scheduling of posts not working on iOS 17 with Xcode 15 [#22012]
 * [*] [internal] Remove SDWebImage dependency from the app and improve cache cost calculation for GIFs [#21285]
->>>>>>> c0af91da
 
 23.7
 -----
