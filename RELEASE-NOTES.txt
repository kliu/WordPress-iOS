--- conflicted
+++ resolved
@@ -15,11 +15,8 @@
 * Fixed a crash when a blog's URL became `nil` from a Core Data operation.
 * Added Share action to the more menu in the Posts list
 * Period Stats: fix colors when switching between light and dark modes.
-<<<<<<< HEAD
 # Media uploads from "Other Apps": Fixed an issue where the Cancel button on the document picker/browser was not showing up in Light Mode.
-=======
 * Reader post detail: fix colors when switching between light and dark modes.
->>>>>>> df02ccba
 
  
 14.5
