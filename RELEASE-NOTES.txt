16.8
-----
* [**] Prevent deleting published homepages which would have the effect of breaking a site. [#15797]
* [**] Prevent converting published homepage to a draft in the page list and settings which would have the effect of breaking a site. [#15797]
* [*] Under-the-hood improvements to the Reader Stream, People Management, and Sharing Buttons [#15849, #15861, #15862]
* [*] Block Editor: Fixed block mover title wording for better clarity from 'Move block position' to 'Change block position'. [https://github.com/wordpress-mobile/gutenberg-mobile/pull/3049]
* [**] Block Editor: Add support for setting Cover block focal point. [https://github.com/wordpress-mobile/gutenberg-mobile/pull/3028]
* [**] Prevent converting published homepage to a draft in the page list and editor's status settings which would have the effect of breaking a site. [#15797]
* [*] Prevent selection of unpublished homepages the homepage settings which would have the effect of breaking a site. [#15885]
* [*] Quick Start: Completing a step outside of a tour now automatically marks it as complete. [#15712]
<<<<<<< HEAD
* [internal] Site Comments: updated UI. Should be no functional changes. [#15944]
=======
* [***] iOS 14 Widgets: new This Week Widgets to display This Week Stats in your home screen. [#15844]
>>>>>>> 7d45b6f3

16.7
-----
* [**] Site Creation: Adds the option to choose between mobile, tablet or desktop thumbnails and previews in the home page design picker when creating a WordPress.com site [https://github.com/wordpress-mobile/WordPress-iOS/pull/15688]
* [*] Block Editor: Fix issue with uploading media after exiting the editor multiple times [https://github.com/wordpress-mobile/WordPress-iOS/pull/15656].
* [**] Site Creation: Enables dot blog subdomains for each site design. [#15736]
* [**] Reader post card and post details: added ability to mark a followed post as seen/unseen. [#15638, #15645, #15676]
* [**] Reader site filter: show unseen post count. [#15581]
* [***] Block Editor: New Block: Audio [https://github.com/wordpress-mobile/gutenberg-mobile/pull/2854, https://github.com/wordpress-mobile/gutenberg-mobile/pull/3070]
* [**] Block Editor: Add support for setting heading anchors [https://github.com/wordpress-mobile/gutenberg-mobile/pull/2947]
* [**] Block Editor: Disable Unsupported Block Editor for Reusable blocks [https://github.com/wordpress-mobile/gutenberg-mobile/pull/3067]
* [**] Block Editor: Add proper handling for single use blocks such as the more block [https://github.com/wordpress-mobile/gutenberg-mobile/pull/3042]
* [*] Reader post options: fixed an issue where the options in post details did not match those on post cards. [#15778]
* [***] iOS 14 Widgets: new All Time Widgets to display All Time Stats in your home screen. [#15771, #15794]
* [***] Jetpack: Backup and Restore is now available, depending on your sites plan you can now restore your site to a point in time, or download a backup file. [https://github.com/wordpress-mobile/WordPress-iOS/issues/15191]
* [***] Jetpack: For sites that have Jetpack Scan enabled you will now see a new section that allows you to scan your site for threats, as well as fix or ignore them. [https://github.com/wordpress-mobile/WordPress-iOS/issues/15190]
* [**] Block Editor: Make inserter long-press options "add to beginning" and "add to end" always available. [https://github.com/wordpress-mobile/gutenberg-mobile/pull/3074]
* [*] Block Editor: Fix crash when Column block width attribute was empty. [https://github.com/WordPress/gutenberg/pull/29015]

16.6
-----
* [**] Activity Log: adds support for Date Range and Activity Type filters. [https://github.com/wordpress-mobile/WordPress-iOS/issues/15192]
* [*] Quick Start: Removed the Browse theme step and added guidance for reviewing pages and editing your Homepage. [#15680]
* [**] iOS 14 Widgets: new Today Widgets to display your Today Stats in your home screen.
* [*] Fixes an issue where the submit button was invisible during the domain registration flow.

16.5
-----

* [*] In the Pages screen, the options to delete posts are styled to reflect that they are destructive actions, and show confirmation alerts. [#15622]
* [*] In the Comments view, overly-large twemoji are sized the same as Apple's emoji. [#15503]
* [*] Reader 'P2s': added ability to filter by site. [#15484]
* [**] Choose a Domain will now return more options in the search results, sort the results to have exact matches first, and let you know if no exact matches were found. [#15482]
* [**] Page List: Adds duplicate page functionality [#15515]
* [*] Invite People: add link to user roles definition web page. [#15530]
* [***] Block Editor: Cross-post suggestions are now available by typing the + character (or long-pressing the toolbar button labelled with an @-symbol) in a post on a P2 site [#15139]
* [***] Block Editor: Full-width and wide alignment support for Columns (https://github.com/wordpress-mobile/gutenberg-mobile/pull/2919)
* [**] Block Editor: Image block - Add link picker to the block settings and enhance link settings with auto-hide options (https://github.com/wordpress-mobile/gutenberg-mobile/pull/2841)
* [*] Block Editor: Fix button link setting, rel link will not be overwritten if modified by the user (https://github.com/wordpress-mobile/gutenberg-mobile/pull/2894)
* [**] Block Editor: Added move to top/bottom when long pressing on respective block movers (https://github.com/wordpress-mobile/gutenberg-mobile/pull/2872)
* [**] Reader: Following now only shows non-P2 sites. [#15585]
* [**] Reader site filter: selected filters now persist while in app.[#15594]
* [**] Block Editor: Fix crash in text-based blocks with custom font size [https://github.com/WordPress/gutenberg/pull/28121]

16.4
-----

* [internal] Removed unused Reader files. Should be no functional changes. [#15414]
* [*] Adjusted the search box background color in dark mode on Choose a domain screen to be full width. [https://github.com/wordpress-mobile/WordPress-iOS/pull/15419]
* [**] Added shadow to thumbnail cells on Site Creation and Page Creation design pickers to add better contrast [https://github.com/wordpress-mobile/WordPress-iOS/pull/15418]
* [*] For DotCom and Jetpack sites, you can now subscribe to comments by tapping the "Follow conversation" button in the Comments view. [#15424]
* [**] Reader: Added 'P2s' stream. [#15442]
* [*] Add a new P2 default site icon to replace the generic default site icon. [#15430]
* [*] Block Editor: Fix Gallery block uploads when the editor is closed. [#15457]
* [*] Reader: Removes gray tint from site icons that contain transparency (located in Reader > Settings > Followed sites). [#15474]
* [*] Prologue: updates site address button to say "Enter your existing site address" to reduce confusion with site creation actions. [#15481]
* [**] Posts List: Adds duplicate post functionality [#15460]
* [***] Block Editor: New Block: File [https://github.com/wordpress-mobile/gutenberg-mobile/pull/2835]
* [*] Reader: Removes gray tint from site icons that contain transparency (located in Reader > Settings > Followed sites).
* [*] Block Editor: Remove popup informing user that they will be using the block editor by default [#15492]
* [**] Fixed an issue where the Prepublishing Nudges Publish button could be cut off smaller devices [#15525]

16.3
-----
* [***] Login: Updated to new iOS 14 pasteboard APIs for 2FA auto-fill. Pasteboard prompts should be less intrusive now! [#15454]
* [***] Site Creation: Adds an option to pick a home page design when creating a WordPress.com site. [multiple PRs](https://github.com/search?q=repo%3Awordpress-mobile%2FWordPress-iOS+++repo%3Awordpress-mobile%2FWordPress-iOS-Shared+repo%3Awordpress-mobile%2FWordPressUI-iOS+repo%3Awordpress-mobile%2FWordPressKit-iOS+repo%3Awordpress-mobile%2FAztecEditor-iOS+is%3Apr+closed%3A%3C2020-11-17+%22Home+Page+Picker%22&type=Issues)

* [**] Fixed a bug where @-mentions didn't work on WordPress.com sites with plugins enabled [#14844]
* [***] Site Creation: Adds an option to pick a home page design when creating a WordPress.com site. [multiple PRs](https://github.com/search?q=repo%3Awordpress-mobile%2FWordPress-iOS+++repo%3Awordpress-mobile%2FWordPress-iOS-Shared+repo%3Awordpress-mobile%2FWordPressUI-iOS+repo%3Awordpress-mobile%2FWordPressKit-iOS+repo%3Awordpress-mobile%2FAztecEditor-iOS+is%3Apr+closed%3A%3C2020-11-30+%22Home+Page+Picker%22&type=Issues)
* [*] Fixed an issue where `tel:` and `mailto:` links weren't launching actions in the webview found in Reader > post > more > Visit. [#15310]
* [*] Reader bug fix: tapping a telephone, sms or email link in a detail post in Reader will now respond with the correct action. [#15307]
* [**] Block Editor: Button block - Add link picker to the block settings [https://github.com/WordPress/gutenberg/pull/26206]
* [***] Block Editor: Adding support for selecting different unit of value in Cover and Columns blocks [https://github.com/WordPress/gutenberg/pull/26161]
* [*] Block Editor: Fix theme colors syncing with the editor [https://github.com/WordPress/gutenberg/pull/26821]
* [*] My Site > Settings > Start Over. Correcting a translation error in the detailed instructions on the Start Over view. [#15358]

16.2
-----
* [**] Support contact email: fixed issue that prevented non-alpha characters from being entered. [#15210]
* [*] Support contact information prompt: fixed issue that could cause the app to crash when entering email address. [#15210]
* [*] Fixed an issue where comments viewed in the Reader would always be italicized.
* [**] Jetpack Section - Added quick and easy access for all the Jetpack features (Stats, Activity Log, Jetpack and Settings) [#15287].
* [*] Fixed a display issue with the time picker when scheduling posts on iOS 14. [#15392]

16.1
-----
* [***] Block Editor: Adds new option to select from a variety of predefined page templates when creating a new page for a Gutenberg site.
* [*] Fixed an issue that was causing the refresh control to show up on top of the list of sites. [https://github.com/wordpress-mobile/WordPress-iOS/pull/15136]
* [***] The "Floating Action Button" now appears on the list of posts and pages for quick and convenient creation. [https://github.com/wordpress-mobile/WordPress-iOS/pull/15149l]

16.0
-----
* [***] Block Editor: Full-width and wide alignment support for Video, Latest-posts, Gallery, Media & text, and Pullquote block. [https://github.com/wordpress-mobile/gutenberg-mobile/pull/2605]
* [***] Block Editor: Fix unsupported block bottom sheet is triggered when device is rotated. [https://github.com/wordpress-mobile/gutenberg-mobile/pull/2710]
* [***] Block Editor: Unsupported Block Editor: Fixed issue when cannot view or interact with the classic block on Jetpack site. [https://github.com/wordpress-mobile/gutenberg-mobile/pull/2709]
* [**] Reader: Select interests is now displayed under the Discover tab. [#15097]
* [**] Reader: The reader now displays site recommendations in the Discover feed [#15116]
* [***] Reader: The new redesigned Reader detail shows your post as beautiful as ever. And if you add a featured image it would be twice as beautiful! [#15107]

15.9
-----
* [*] Fixed issue that caused duplicate views to be displayed when requesting a login link. [#14975]
* [internal] Modified feature flags that show unified Site Address, Google, Apple, WordPress views and iCloud keychain login. Could cause regressions. [#14954, #14969, #14970, #14971, #14972]
* [*] Fixed an issue that caused page editor to become an invisible overlay. [#15012]
* [**] Block Editor: Increase tap-target of primary action on unsupported blocks. [https://github.com/wordpress-mobile/gutenberg-mobile/pull/2608]
* [***] Block Editor: On Jetpack connected sites, Unsupported Block Editor can be enabled via enabling Jetpack SSO setting directly from within the missing block alert. [https://github.com/wordpress-mobile/gutenberg-mobile/pull/2610]
* [***] Block Editor: Add support for selecting user's post when configuring the link [https://github.com/wordpress-mobile/gutenberg-mobile/pull/2484]
* [*] Reader: Fixed an issue that resulted in no action when tapping a link with an anchor. [#15027]
* [***] Block Editor: Unsupported Block Editor: Fixed issue when cannot view or interact with the classic block on Jetpack sites [https://github.com/wordpress-mobile/gutenberg-mobile/issues/2695]

15.8
-----
* [*] Image Preview: Fixes an issue where an image would be incorrectly positioned after changing device orientation.
* [***] Block Editor: Full-width and wide alignment support for Group, Cover and Image block [https://github.com/wordpress-mobile/gutenberg-mobile/pull/2559]
* [**] Block Editor: Add support for rounded style in Image block [https://github.com/wordpress-mobile/gutenberg-mobile/pull/2591]
* [*] Fixed an issue where the username didn't display on the Signup Epilogue after signing up with Apple and hiding the email address. [#14882]
* [*] Login: display correct error message when the max number of failed login attempts is reached. [#14914]
* [**] Block Editor: Fixed a case where adding a block made the toolbar jump [https://github.com/WordPress/gutenberg/pull/24573]

15.7
-----
* [**] Updated UI when connecting a self-hosted site from Login Epilogue, My Sites, and Post Signup Interstitial. (#14742)
* [**] You can now follow conversations for P2 sites
* [**] Block Editor: Block settings now immediately reflect changes from menu sliders.
* [**] Simplified authentication and updated UI.(#14845, #14831, #14825, #14817).
       Now when an email address is entered, the app automatically determines the next step and directs the user accordingly. (i.e. signup or login with the appropriate login view).
* [**] Added iCloud Keychain login functionality. (#14770)
* [***] Reader: We’re introducing a new Reader experience that allows users to tailor their Discover feed to their chosen interests.
* [*] Media editing: Reduced memory usage when marking up an image, which could cause a crash.
* [**] Block Editor: Fixed Dark Mode transition for editor menus.

15.6
-----
* [***] Block Editor: Fixed empty text fields on RTL layout. Now they are selectable and placeholders are visible.
* [**] Block Editor: Add settings to allow changing column widths
* [**] Block Editor: Media editing support in Gallery block.
* [**] Updated UI when logging in with a Site Address.
* [**] Updated UI when logging in/signing up with Apple.
* [**] Updated UI when logging in/signing up with Google.
* [**] Simplified Google authentication. If signup is attempted with an existing WordPress account, automatically redirects to login. If login is attempted without a matching WordPress account, automatically redirects to signup.
* [**] Fixes issue where the stats were not updating when switching between sites in My Sites.
* [*] Block Editor: Improved logic for creating undo levels.
* [*] Social account login: Fixed an issue that could have inadvertently linked two social accounts.

15.5
-----
* [*] Reader: revamped UI for your site header.
* [***] Block Editor: New feature for WordPress.com and Jetpack sites: auto-complete username mentions. An auto-complete popup will show up when the user types the @ character in the block editor.
* [*] Block Editor: Media editing support in Cover block.
* [*] Block Editor: Fixed a bug on the Heading block, where a heading with a link and string formatting showed a white shadow in dark mode.

15.4
-----
 * [**] Fixes issue where the new page editor wouldn't always show when selected from the "My Site" page on iOS versions 12.4 and below.
 * [***] Block Editor: Media editing support in Media & Text block.
 * [***] Block Editor: New block: Social Icons
 * [*] Block Editor: Cover block placeholder is updated to allow users to start the block with a background color
 * [**] Improved support for the Classic block to give folks a smooth transition from the classic editor to the block editor

15.3
-----
* [***] Block Editor: Adds Copy, Cut, Paste, and Duplicate functionality to blocks
* [***] Block Editor: Users can now individually edit unsupported blocks found in posts or pages. Not available on selfhosted sites or sites defaulting to classic editor.
* [*] Block Editor: Improved editor loading experience with Ghost Effect.

15.2
----
* [*] Block editor: Display content metrics information (blocks, words, characters count).
* [*] Fixed a crash that results in navigating to the block editor quickly after logging out and immediately back in.
* [***] Reader content improved: a lot of fixes in how the content appears when you're reading a post.
* [**] A site's title can now be changed by tapping on the title in the site detail screen.
* [**] Added a new Quick Start task to set a title for a new site.
* [**] Block editor: Add support for customizing gradient type and angle in Buttons and Cover blocks.

-----

15.1
-----
* [**] Block Editor: Add support to upload videos to Cover Blocks after the editor has closed.
* [*] Block Editor: Display the animation of animated GIFs while editing image blocks.
* [**] Block editor: Adds support for theme colors and gradients.
* [*] App Settings: Added an app-level toggle for light or dark appearance.
* [*] Fix a bug where the Latest Post date on Insights Stats was being calculated incorrectly.
* Block editor: [*] Support for breaking out of captions/citation authors by pressing enter on the following blocks: image, video, gallery, quote, and pullquote.
* Block editor: [**] Adds editor support for theme defined colors and theme defined gradients on cover and button blocks.
* [*] Fixed a bug where "Follow another site" was using the wrong steps in the "Grow Your Audience" Quick Start tour.
* [*] Fix a bug where Quick Start completed tasks were not communicated to VoiceOver users.
* [**] Quick Start: added VoiceOver support to the Next Steps section.
* [*] Fixed a bug where the "Publish a post" Quick Start tour didn't reflect the app's new information architecture
* [***] Free GIFs can now be added to the media library, posts, and pages.
* [**] You can now set pages as your site's homepage or posts page directly from the Pages list.
* [**] Fixed a bug that prevented some logins via 'Continue with Apple'.
* [**] Reader: Fixed a bug where tapping on the more menu may not present the menu
* [*] Block editor: Fix 'Take a Photo' option failing after adding an image to gallery block

15.0
-----
* [**] Block editor: Fix media upload progress when there's no connection.
* [*] Fix a bug where taking a photo for your user gravatar got you blocked in the crop screen.
* Reader: Updated card design
* [internal] Logging in via 'Continue with Google' has changes that can cause regressions. See https://git.io/Jf2LF for full testing details.
* [***] Block Editor: New block: Verse
* [***] Block Editor: Trash icon that is used to remove blocks is moved to the new menu reachable via ellipsis button in the block toolbar
* [**] Block Editor: Add support for changing overlay color settings in Cover block
* [**] Block Editor: Add enter/exit animation in FloatingToolbar
* [**] Block Editor: Block toolbar can now collapse when the block width is smaller than the toolbar content
* [**] Block Editor: Tooltip for page template selection buttons
* [*] Block Editor: Fix merging of text blocks when text had active formatting (bold, italic, strike, link)
* [*] Block Editor: Fix button alignment in page templates and make strings consistent
* [*] Block Editor: Add support for displaying radial gradients in Buttons and Cover blocks
* [*] Block Editor: Fix a bug where it was not possible to add a second image after previewing a post
* [internal] Signing up via 'Continue with Google' has changes that can cause regressions. See https://git.io/JfwjX for full testing details.
* My Site: Add support for setting the Homepage and Posts Page for a site.

14.9
-----
* Streamlined navigation: now there are fewer and better organized tabs, posting shortcuts and more, so you can find what you need fast.
* My Site: the "Add Posts and Pages" features has been moved. There is a new "Floating Action Button" in "My Site" that lets you create a new post or page without having to navigate to another screen.
* My Site: the "Me" section has been moved. There is a new button on the top right of "My Site" that lets you access the "Me" section from there.
* Reader: revamped UI with a tab bar that lets you quickly switch between sections, and filtering and settings panes to easily access and manage your favorite content.
* [internal] the "Change Username" on the Signup Epilogue screen has navigation changes that can cause regressions. See https://git.io/JfGnv for testing details.
* [internal] the "3 button view" (WP.com email, Google, SIWA, Site Address) presented after pressing the "Log In" button has navigation changes that can cause regressions. See https://git.io/JfZUV for testing details.
* [**] Support the superscript and subscript HTML formatting on the Block Editor and Classic Editor.
* [**] Block editor: Support for the pullquote block.
* [**] Block editor: Fix the icons and buttons in Gallery, Paragraph, List and MediaText block on RTL mode.
* [**] Block editor: Update page templates to use new blocks.
* [**] Block editor: Fix a crash when uploading new videos on a video block.
* [**] Block Editor: Add support for changing background and text color in Buttons block
* [internal] the "enter your password" screen has navigation changes that can cause regressions. See https://git.io/Jfl1C for full testing details.
* Support the superscript and subscript HTML formatting on the Block Editor and Classic Editor.
* [***] You can now draw on images to annotate them using the Edit image feature in the post editor.
* [*] Fixed a bug on the editors where changing a featured image didn't trigger that the post/page changed.

14.8.1
-----
* Fix adding and removing of featured images to posts.

14.8
-----
* Block editor: Prefill caption for image blocks when available on the Media library
* Block editor: New block: Buttons. From now you’ll be able to add the individual Button block only inside the Buttons block
* Block editor: Fix bug where whitespaces at start of text blocks were being removed
* Block editor: Add support for upload options in Cover block
* Block editor: Floating toolbar, previously located above nested blocks, is now placed at the bottom of the screen
* Block editor: Fix the icons in FloatingToolbar on RTL mode
* Block editor: Fix Quote block so it visually reflects selected alignment
* Block editor: Fix bug where buttons in page templates were not rendering correctly on web
* Block editor: Remove Subscription Button from the Blog template since it didn't have an initial functionality and it is hard to configure for users.
* [internal] the "send magic link" screen has navigation changes that can cause regressions. See https://git.io/Jfqiz for testing details.
* Updated UI for Login and Signup epilogues.
* Fixes delayed split view resizing while rotating your device.

14.7
-----
* Classic Editor: Fixed action sheet position for additional Media sources picker on iPad
* [internal] the signup flow using email has code changes that can cause regressions. See https://git.io/JvALZ for testing details.
* [internal] Notifications tab should pop to the root of the navigation stack when tapping on the tab from within a notification detail screen. See https://git.io/Jvxka for testing details.
* Classic and Block editor: Prefill caption for image blocks when available on the Media library.
* [internal] the "login by email" flow and the self-hosted login flow have code changes that can cause regressions. See https://git.io/JfeFN for testing details.
* Block editor: Disable ripple effect in all BottomSheet's controls.
* Block editor: New block: Columns
* Block editor: New starter page template: Blog
* Block editor: Make Starter Page Template picker buttons visible only when the screen height is enough
* Block editor: Fix a bug which caused to show URL settings modal randomly when changing the device orientation multiple times during the time Starter Page Template Preview is open
* [internal] the login by email flow and the self-hosted login flow have code changes that can cause regressions. See https://git.io/JfeFN for testing details.
* Updated the appearance of the login and signup buttons to make signup more prominent.
* [internal] the navigation to the "login by site address" flow has code changes that can cause regressions. See https://git.io/JfvP9 for testing details.
* Updated site details screen title to My Site, to avoid duplicating the title of the current site which is displayed in the screen's header area.
* You can now schedule your post, add tags or change the visibility before hitting "Publish Now" — and you don't have to go to the Post Settings for this!

* Login Epilogue: fixed issue where account information never stopped loading for some self-hosted sites.
* Updated site details screen title to My Site, to avoid duplicating the title of the current site which is displayed in the screen's header area.

14.6
-----
* [internal] the login flow with 2-factor authentication enabled has code changes that can cause regressions. See https://git.io/Jvdil for testing details.
* [internal] the login and signup Magic Link flows have code changes that could cause regressions. See https://git.io/JvSD6 and https://git.io/Jvy4P for testing details.
* [internal] the login and signup Magic Link flows have code changes that can cause regressions. See https://git.io/Jvy4P for testing details.
* [internal] the login and signup Continue with Google flows have code changes that can cause regressions. See https://git.io/JvypB for testing details.
* Notifications: Fix layout on screens with a notch.
* Post Commenting: fixed issue that prevented selecting an @ mention suggestion.
* Fixed an issue that could have caused the app to crash when accessing Site Pages.
* Site Creation: faster site creation, removed intermediate steps. Just select what kind of site you'd like, enter the domain name and the site will be created.
* Post Preview: Increase Post and Page Preview size on iPads running iOS 13.
* Block editor: Added the Cover block
* Block editor: Removed the dimming effect on unselected blocks
* Block editor: Add alignment options for Heading block
* Block editor: Implemented dropdown toolbar for alignment toolbar in Heading, Paragraph, Image, MediaText blocks
* Block Editor: When editing link settings, tapping the keyboard return button now closes the settings panel as well as closing the keyboard.
* Fixed a crash when a blog's URL became `nil` from a Core Data operation.
* Added Share action to the more menu in the Posts list
* Period Stats: fix colors when switching between light and dark modes.
* Media uploads from "Other Apps": Fixed an issue where the Cancel button on the document picker/browser was not showing up in Light Mode.
* Fix a crash when accessing Blog Posts from the Quick Actions button on iPads running iOS 12 and below.
* Reader post detail: fix colors when switching between light and dark modes.
* Fixed an issue where Continue with Apple button wouldn't respond after Jetpack Setup > Sign up flow completed.


14.5
-----
* Block editor: New block: Latest Posts
* Block editor: Fix Quote block's left border not being visible in Dark Mode
* Block editor: Added Starter Page Templates: when you create a new page, we now show you a few templates to get started more quickly.
* Block editor: Fix crash when pasting HTML content with embeded images on paragraphs
* Post Settings: Fix issue where the status of a post showed "Scheduled" instead of "Published" after scheduling before the current date.
* Stats: Fix background color in Dark Mode on wider screen sizes.
* Post Settings: Fix issue where the calendar selection may not match the selected date when site timezone differs from device timezone.
* Dark Mode fixes:
  - Border color on Search bars.
  - Stats background color on wider screen sizes.
  - Media Picker action bar background color.
  - Login and Signup button colors.
  - Reader comments colors.
  - Jetpack install flow colors.
* Reader: Fix toolbar and search bar width on wider screen sizes.
* Updated the Signup and Login Magic Link confirmation screen advising the user to check their spam/junk folder.
* Updated appearance of Google login/signup button.
* Updated appearance of Apple login/signup button.

14.4.1
-----
* Block Editor: Fix crash when inserting a Button Block.

14.4
-----
* Post Settings: Fixes the displayed publish date of posts which are to be immediately published.

14.3
-----
* Aztec and Block Editor: Fix the presentation of ordered lists with large numbers.
* Added Quick Action buttons on the Site Details page to access the most frequently used parts of a site.
* Block editor: Add support for changing image sizes in Image blocks
* Block editor: Add support for upload options in Gallery block
* Block editor: Added the Button block
* Block editor: Added the Group block
* Block editor: Add scroll support inside block picker and block settings
* Block editor: Fix issue where adding emojis to the post title added strong HTML elements to the title of the post
* Block editor: Fix issue where alignment of paragraph blocks was not always being respected when splitting the paragraph or reading the post's html content.
* Block editor: We’ve introduced a new toolbar that floats above the block you’re editing, which makes navigating your blocks easier — especially complex ones.

* Block editor: Add support for upload options in Gallery block
* Aztec and Block Editor: Fix the presentation of ordered lists with large numbers.
* Added Quick Action buttons on the Site Details page to access the most frequently used parts of a site.
* Post Settings: Adjusts the weekday symbols in the calendar depending on Regional settings.


14.2
-----
* Comment Editing: Fixed a bug that could cause the text selection to be on the wrong line
* Comments: Fixed an bug that could cause HTML markup to be displayed in the comment content
* Media editing: You can now crop, zoom in/out and rotate images that are inserted or being inserted in a post.
* Post Preview: Added a new Desktop preview mode on iPhone and Mobile preview on iPad when previewing posts or pages.
* Post Preview: Added new navigation, "Open in Safari" and Share options when previewing posts or pages.
* Block editor: Long-press Inserter icon to show options to add before/after
* Block editor: Retry displaying image when connectivity restores
* Block editor: Show an "Edit" button overlay on selected image blocks
* Block editor: Add support for image size options in the gallery block
* Signup and Login: signup or login via magic link now supports multiple email clients.
                    Tapping on the "Open Email" button will present a list of installed email client to choose from.
* Posts: Fixed a bug that could disable comments on a draft post when previewing that post.
* Reader: Fixed an issue where a new comment may not appear.
* Reader: Added Post Reblogging feature. You can now reblog a post from the reader to your site(s). There is a new "reblog" button in the post action bar.
          Tapping on it allows to choose the site where to post, and opens the editor of your choice with pre-populated content from the original post.
* Fixed a bug that was causing the app to crash when the user tapped "Retry" on Post List

14.1
-----
* Fixes a bug that could cause some web page previews to remain unauthenticated even after logging in.
* Stats: added a This Week widget to display Views for the past week.
* Block Editor: Reduced padding around text on Rich Text based blocks.
* Block Editor: New block "Shortcode". You can now create and edit Shortcode blocks in the editor.
* Publicize: connecting with Facebook is working again.
* Web Views: the title and button colors in the header of web views was grey, and is now white.

14.0
-----
* Stats: Updated default cards for the Insights view.
* Fixed a bug that displayed incorrect time stamps for scheduled posts.
* Post Settings: Added a new Calendar picker to select a Post's publish date
* Fixed bugs with the "Save as Draft" action extension's navigation bar colors and iPad sizing in iOS 13.
* Fixes appearance issues with navigation bar colors when logged out of the app.
* Fixed a bug that was causing the App to crash when the user tapped on certain notifications.
* Block Editor: Hide image size selection options when image is a url
* Block Editor: Fix displaying placeholder for images
* Block Editor: Fix crash on undo
* Block Editor: Fix styling on navigation UI
* Block Editor: Fix a focus issue
* Fixed a bug that displayed incorrect time stamps for scheduled posts.
* Post Settings: Added a new Calendar picker to select a Post's publish date
* Comment: Add ability to comment in fullscreen
* Stats: fixed issue that could cause incorrect Stats to be displayed when viewing Stats from a widget.
* Stats Today widgets: large numbers are now abbreviated.
* Fixed a bug where files imported from other apps were being renamed to a random name.
* Fixes a crash that could happen in the notifications tab.

13.9
-----
* Stats: added a Today widget to display All-Time stats.
* Block Editor: New block "Gallery". You can now create image galleries using WordPress Media library.
* Block Editor: Fix crash dismissing bottom-sheet after device rotation.
* Block Editor: Add support for changing Settings in the List Block.
* Block Editor: Add support for Video block settings.
* Quick Start: fixed issue that caused 'Follow other sites' tour to not be marked complete.
* Fixed a bug that was causing the App to crash when the user tapped on certain notifications.

13.8
-----
* When a post has an autosave, the autosave version can be loaded into the editor.
* Support: Fix issue that caused 'Message failed to send' error.
* WebView: Fix iOS 13 crash with popover.
* Fixed an issue where the Me screen would sometimes be blank.
* Block editor: New Spacer block to create white space between two blocks.
* Block editor: Images from Image Block can now be previewed full screen by tapping on them.
* Fixed an issue that caused logging in with a 2FA Google account to fail.
* Sign in with Apple: now supports logging in with 2FA enabled on linked WordPress accounts.
* Stats: Fixed issue that caused incorrect data to be displayed.

13.7
-----
* Updated the mobile apps blog address to a non-retired blog.
* Block editor: Added option to insert images from "Free Photo Library".
* Block editor: Fix issue where the keyboard would not capitalize sentences correctly on some cases
* Block editor: Add alignment to paragraph blocks
* Fixed a bug that made comment moderation fail on the first attempt for self-hosted sites.
* Stats Refresh: Stats will reload when the application will move to foreground state.
* Stats: each Period and Post stat now loads independently.
* Block editor: Added support for the preformatted block.
* Stats Today widget: updated design and enabled expanding.

* Block editor: Added option to insert images from "Free Photo Library" and "Other Apps".

13.6
-----
* Fixed a bug that was not submiting posts for review
* Better support for creating or editing posts while offline. Posts can be saved while offline and they will be automatically uploaded (or published) when the device is back online.
* Support: fix issue where issues could be created via Help Center search without setting a contact email.

* Me view: fix issue where view was blank when logging in with a self-hosted site.
* Block Editor: Added support for image alignment options.

13.5
-----
* Block editor: Fix issue when "New Photo Post" shortcut won't add the selected photo to the post.
* Block editor: Add Link Target (Open in new tab) to Image Block settings.
* Block editor: DarkMode improvements.
* Block editor: New block "Media & Text".
* Block Editor: Fix issue where the block inserter layout wasn't correct after device rotation.
* Dark Mode: General improvements
* Stats: each Insight stat now loads independently.
* Stats: added ability to customize Insights.

13.4.1
-----
Post Settings: Fixed a crash with featured image.
Removed Giphy as a media source due to changes in their SDK.

13.4
-----
* Sign In With Apple: if the Apple ID has been disconnected from the WordPress app, log out the account.
* Sign In With Apple: if the Apple ID has been disconnected from the WordPress app, log out the account on app launch.
* Dark Mode: General improvements
* Share Extension: Fixed the text view content inset

* Universal links: Pass back to Safari if we can't handle a URL.
* Sign In With Apple: fixed issue with re-logging in on an existing WP account.
* Block editor: Fix a bug on iOS 13.0 were tapping on a link opens Safari
* Block editor: Fix a link editing issue, where trying to add a empty link at the start of another link would remove the existing link.

13.3
-----
* Block editor: Add rich text styling to video captions
* Block editor: Blocks that would be replaced are now hidden when add block bottom sheet displays
* Block editor: Tapping on empty editor area now always inserts new block at end of post
* Block editor: Fixed a performance issue that caused a freeze in the editor with long text content.
* Dark Mode: Fixed colors in rich notifications
* Reader: Fixed issue with links opening while scrolling in reader posts and comments.

13.2
-----
* When Log In is selected, all available options are displayed.
* Shows an alert instead of showing a new screen for facebook publicize error.

13.1
-----
* Moved Notification Settings from the Me tab to the Notifications tab.
* Account Settings: added the ability to change the username.
* Stats: added File Downloads to period stats.
* Stats Periods: Fixed an issue that made the Post stats title button unable.
* Adds a Publish Now action to posts in the posts list.
* Stats Periods: Fixed a bug that affected the header date when the site and the device timezones were different.
* My Sites: Fixed a problem where some sites would appear duplicated.

* Stats Periods: Fixed an issue that made the Post stats title button unable.
* Stats Periods: Fixed a bug that affected the header date when the site and the device timezones were different.
* Adds a Publish Now action to posts in the posts list.
* My Sites: Fixed a problem where some sites would appear duplicated.

13.0
-----
* Stats: now use site timezone instead of device.
* Improved color scheme consistency.
* Post Stats: date bar no longer goes prior to earliest date available.
* Block editor: Adding a block from the post title now shows the add block here indicator.
* Block editor: Deselect post title any time a block is added
* Block editor: Auto-enabled upon first open of a block post, unless opted out in v12.9.
* Block editor: You can now enable and disable the block editor on a per-site basis.

12.9
-----
* Offline support: Create Post is now available from empty results view in offline mode.
* Post Preview: Displaying preview generation status in navigation bar instead of a
                blocking spinner.
* Block editor: Tapping on an empty editor area will create a new paragraph block
* Block editor: Fix content loss issue when loading unsupported blocks containing inner blocks.
* Block editor: Adding a block from the Post Title now inserts the block at the top of the Post.
* Stats Insights: Fixed issue that prevented some stats from showing for low volume sites.

12.8
-----
* Stats Insights: New two-column layout for Follower Totals stats.
* Stats Periods: Countries Map added in countries section.
* Updated copy for preview unavailable screen
* Stats Insights: New two-column layout for This Year stats.
* Stats Insights: added details option for This Year stats.
* Stats Insights: New two-column layout for Most Popular Time stats.
* Stats: modified appearance of empty charts.
* Stats Insights: Fixed issue where refreshing would sometimes clear the stats.
* Stats overview chart: Fixed issue with legend location on iOS 11.
* Stats Periods: Fixed crash when the Countries map displayed one country only
* Added a selection of user customizable app icons. Change it via Me > App Settings > App Icon.
* Update the app's colors using the Muriel color palette.
* Stats Periods detail views: Fixed an issue where rotation would truncate data.
* Stats Periods: Fixed an issue when a period interval was selected.

12.7
-----
* Block Editor: Video, Quote and More blocks are available now.
* Post Settings: Setting a Featured Image on a Post/Site should now work better in poor network conditions.
* Offline Improvements: Posts that failed to upload due to connectivity issues will be auto-uploaded.
* Block Editor: Copy/Paste of text with attributes( bold, italic, ...) will be respected on the editor.
* Block Editor: Updated color scheme.
* Block Editor: Nested lists are now available on the toolbar.
* Post Settings: Setting a Featured Image on a Post/Site should now work better in poor netowrk conditions.
* Stats Insights: New two-column layout for All-Time stats.
* Stats Insights: New two-column layout for Today stats.
* Post preview: Fixed issue with preview for self hosted sites not working.

12.6
-----
* Block Editor: Added UI to display a warning when a block has invalid content.
* Block Editor: Fixed issue with link settings where “Open in New Tab” was always OFF on open.
* Removed the limit of number of photos that can be shared from other apps.
* Account Settings Primary Site now shows the site domain if the site has no name.
* The app now launches a bit more quickly.
* Added a list of third-party library acknowledgements.
* Updated messaging experience for a reply upload result.
* Stats: Fixed an issue where chart axes may be formatted incorrectly in some locales.

12.5
-----
* Fixed Notices sometimes showing behind the keyboard
* Implemented Domain Credit feature
* Implemented auto saving a post on preview
* The app now launches a bit more quickly.
* Fixed broken images in posts created by the share extension.
* Deprecated local previews

12.4.1
------
* Copy/Paste from post contents to other apps is working again.

12.4
-----
* You can now mark notifications as unread with just a swipe.
* Fixed crash when searching Free Photo Library.
* Better URL validation when logging in with a self hosted site.
* Account Settings Primary Site now shows the site URL if the site has no name.
* Implemented incremental improvements to accessibility experience across the app.
* Updated error message when tag loading failed.

12.3
-----
* Images are now imported from TextBundle and TextPack files shared from other apps
* Added support for importing Markdown files shared from other apps
* Resolved a crash that might occur during the new Site Creation flow.
* Improved connectivity errors messaging in sharing screen.
* Quotes in Reader are now easier to read, thanks to a vertical bar on the left making them more visually distinct
* Fixed an issue where some text in Activity Log would show up in a wrong language
* Jetpack Remote Install: enabled the native feature to install and activate Jetpack on a self-hosted site

12.2
-----
* Draft preview now shows the remote version of the post.
* Initial support for importing TextBundle and TextPack from other apps.
* Support for lists in Gutenberg posts.
* Several UI details were polished in the Site Creation flow.

12.1
-----
* Improve messages when updates to user account details fail because of server logic, for exanple email being used for another account.
* Improved text import from other apps, such as Bear or Ulysses 🥰
* Added support on the editor for video elements that use the source elements. For example:
```<video alt="Another video with bunnies">
<source src="https://videos.files.wordpress.com/kUJmAcSf/bbb_sunflower_1080p_30fps_normal.mp4" type="video/mp4">
</video>```
* Block editor now supports the creation of posts with pre-inserted photos and the the 3touch action of starting a post with photo.

12.1
-----
* Improve messages when updates to user account details fail because of server logic, for exanple email being used for another account.
* Improved text import from other apps, such as Bear or Ulysses 🥰
* Reader: fixed issue where empty state buttons were not functional.

12.0
-----
* Redesigned Notices
* Changed offline error messages to be less disruptive.
* Resolved a defect in the new Site Creation flow where the site preview address bar could be edited.
* Made it easier to find a domain for your new site, by moving the best match to the top of the search results.

11.9
------
* Quick Start v2: After creating a new site with WordPress.com there are more tutorials available, now including tips to improve growth.
* Quick Start will also be suggested less often, but when it's more likely to be helpful.
* Added connection error alert in Sharing screen.
* Increased padding at the bottom of the share extension's editor, to make typing a longer post a bit more comfortable.
* Removes the white background color applied to the site icon on the site details screen.
* Updated No Results View illustration and copy displayed on connectivity issue.
* Enhanced Site Creation flow for smarter, more personalized sites.<|MERGE_RESOLUTION|>--- conflicted
+++ resolved
@@ -8,11 +8,8 @@
 * [**] Prevent converting published homepage to a draft in the page list and editor's status settings which would have the effect of breaking a site. [#15797]
 * [*] Prevent selection of unpublished homepages the homepage settings which would have the effect of breaking a site. [#15885]
 * [*] Quick Start: Completing a step outside of a tour now automatically marks it as complete. [#15712]
-<<<<<<< HEAD
 * [internal] Site Comments: updated UI. Should be no functional changes. [#15944]
-=======
 * [***] iOS 14 Widgets: new This Week Widgets to display This Week Stats in your home screen. [#15844]
->>>>>>> 7d45b6f3
 
 16.7
 -----
