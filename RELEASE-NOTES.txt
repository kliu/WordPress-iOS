--- conflicted
+++ resolved
@@ -1,11 +1,8 @@
 19.7
 -----
 * [*] a11y: VoiceOver has been improved on the Menus view and now announces changes to ordering. [#18155]
-<<<<<<< HEAD
 * [*] Notifications list: remove comment Trash swipe action. [#18349]
-=======
 * [*] Reader: Fixed a bug that caused cut off content in reader web view [#16106]
->>>>>>> 30e6b2ae
 
 19.6
 -----
