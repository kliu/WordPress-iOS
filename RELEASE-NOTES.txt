20.5
-----
<<<<<<< HEAD
* [*] [Jetpack-only] Block Editor: Makes some small changes to the cursor and highlight colours for consistency. [#19113]

=======
* [*] Use larger thumbnail previews for recommended themes during site creation [https://github.com/wordpress-mobile/WordPress-iOS/pull/18972]
>>>>>>> 52660e51

20.4
-----
* [*] Site Creation: Fixed a bug in the design picker where the horizontal position of designs could be reset. [#19020]
* [*] [internal] Block Editor: Add React Native FastImage [https://github.com/WordPress/gutenberg/pull/42009]
* [*] Block Editor: Inserter displays block collections [https://github.com/WordPress/gutenberg/pull/42405]
* [*] Block Editor: Fix incorrect spacing within Image alt text footnote [https://github.com/WordPress/gutenberg/pull/42504]
* [***] Block Editor: Gallery and Image block - Performance improvements [https://github.com/WordPress/gutenberg/pull/42178]
* [**] [WP.com and Jetpack sites with VideoPress] Prevent validation error when viewing VideoPress markup within app [https://github.com/Automattic/jetpack/pull/24548]
* [*] [internal] Add Jetpack branding elements (badges and banners) [#19007, #19040, #19049, #19059, #19062, #19065, #19071, #19073, #19103, #19074, #19085, #19094, #19102, #19104]

20.3
-----
* [*] Stories: Fixed a crash that could occur when adding multiple items to a Story post. [#18967]
* [*] User Mention: When replying to a post or a comment, the post author or comment author shows up at the top of the suggestions list. [#18979] 
* [*] Block Editor: Fixed an issue where the media picker search query was being retained after dismissing the picker and opening it again. [#18980]
* [*] Block Editor: Add 'Insert from URL' option to Video block [https://github.com/WordPress/gutenberg/pull/41493]
* [*] Block Editor: Image block copies the alt text from the media library when selecting an item [https://github.com/WordPress/gutenberg/pull/41839]
* [*] Block Editor: Introduce "block recovery" option for invalid blocks [https://github.com/WordPress/gutenberg/pull/41988]

20.2
-----
* [*] Preview: Post preview now resizes to account for device orientation change. [#18921]
* [***] [Jetpack-only] Enables QR Code Login scanning from the Me menu. [#18904]
* [*] Reverted the app icon back to Cool Blue. Users can reselect last month's icon in Me > App Settings > App Icon if they'd like. [#18934]

20.1
-----
* [*] Notifications: Fixed an issue where the first notification opened in landscape mode was not scrollable. [#18823]
* [*] Site Creation: Enhances the design selection screen with recommended designs. [#18740]
* [***] [Jetpack-only] Introducing blogging prompts. Build a writing habit and support creativity with a periodic prompt for inspiration. [#18860]
* [**] Follow Conversation: A tooltip has been added to highlight the follow conversation feature. [#18848]
* [*] [internal] Block Editor: Bump react-native-gesture-handler to version 2.3.2. [#18742]
* [*] People Management: Fixed a crash that can occur when loading the People view. [#18907]

20.0
-----
* [*] Quick Start: The "Get to know the WordPress app" card has a fresh new look [#18688, #18747]
* [*] Block Editor: A11y: Improve text read by screen readers for BottomSheetSelectControl [https://github.com/WordPress/gutenberg/pull/41036]
* [*] Block Editor: Add 'Insert from URL' option to Image block [https://github.com/WordPress/gutenberg/pull/40334]
* [*] App Settings: refreshed the UI with updated colors for Media Cache Size controls, Clear Spot Index row button, and Clear Siri Shortcut Suggestions row button. From destructive (red color) to standard and brand colors. [#18636]
* [*] [internal] Quick Start: Fixed an issue where the Quick Start modal was not displayed after login if the user's default tab is Home. [#18721]
* [*] Quick Start: The Next Steps modal has a fresh new look [#18711]
* [*] [internal] Quick Start: Fixed a couple of layout issues with the Quick Start notices when rotating the device. [#18758]

19.9
-----
* [*] Site Settings: we fixed an issue that prevented the site title to be updated when it changed in Site Settings [#18543]
* [*] Media Picker: Fixed an issue where the empty state view was being displayed incorrectly. [#18471]
* [*] Quick Start: We are now showing a different set of Quick Start tasks for existing sites and new sites. The existing sites checklist includes new tours such as: "Check your notifications" and "Upload photos or videos".  [#18395, #18412, #18443, #18471]
* [*] Site Creation: we fixed an issue where the navigation buttons were not scaling when large fonts were selected on the device [#18559]
* [**] Block Editor: Cover Block: Improve color contrast between background and text [https://github.com/wordpress-mobile/gutenberg-mobile/pull/4808]
* [***] Block Editor: Add drag & drop blocks feature [https://github.com/wordpress-mobile/gutenberg-mobile/pull/4832]
* [*] Block Editor: Gallery block: Fix broken "Link To" settings and add "Image Size" settings [https://github.com/wordpress-mobile/gutenberg-mobile/pull/4841]
* [*] Block Editor: Unsupported Block Editor: Prevent WordPress.com tour banner from displaying. [https://github.com/wordpress-mobile/gutenberg-mobile/pull/4820]
* [*] Widgets: we fixed an issue where text appeared flipped in rtl languages [#18567]
* [*] Stats: we fixed a crash that occurred sometimes in Stats [#18613]
* [*] Posts list: we fixed an issue where the create button was not shown on iPad in split screen [#18609]

19.8
-----
* [**] Self hosted sites are not restricted by video length during media uploads [https://github.com/wordpress-mobile/WordPress-iOS/pull/18414]
* [*] [internal] My Site Dashboard: Made some changes to the code architecture of the dashboard. The majority of the changes are related to the posts cards. It should have no visible changes but could cause regressions. Please test it by creating/trashing drafts and scheduled posts and testing that they appear correctly on the dashboard. [#18405]
* [*] Quick Start: Updated the Stats tour. The tour can now be accessed from either the dashboard or the menu tab. [#18413]
* [*] Quick Start: Updated the Reader tour. The tour now highlights the Discover tab and guides users to follow topics via the Settings screen. [#18450]
* [*] [internal] Quick Start: Deleted the Edit your homepage tour. [#18469]
* [*] [internal] Quick Start: Refactored some code related to the tasks displayed in the Quick Start Card and the Quick Start modal. It should have no visible changes but could cause regressions. [#18395]
* [**] Follow Conversation flow now enables in-app notifications by default. They were updated to be opt-out rather than opt-in. [#18449]
* [*] Block Editor: Latest Posts block: Add featured image settings [https://github.com/WordPress/gutenberg/pull/39257]
* [*] Block Editor: Prevent incorrect notices displaying when switching between HTML-Visual mode quickly [https://github.com/WordPress/gutenberg/pull/40415]
* [*] Block Editor: Embed block: Fix inline preview cut-off when editing URL [https://github.com/WordPress/gutenberg/pull/35326]
* [*] Block Editor: Prevent gaps shown around floating toolbar when using external keyboard [https://github.com/WordPress/gutenberg/pull/40266]
* [**] We'll now ask users logging in which area of the app they'd like to focus on to build towards a more personalized experience. [#18385]

19.7
-----
* [*] a11y: VoiceOver has been improved on the Menus view and now announces changes to ordering. [#18155]
* [*] Notifications list: remove comment Trash swipe action. [#18349]
* [*] Web previews now abide by safe areas when a toolbar is shown [#18127]
* [*] Site creation: Adds a new screen asking the user the intent of the site [#18367]
* [**] Block Editor: Quote block: Adds support for V2 behind a feature flag [https://github.com/WordPress/gutenberg/pull/40133]
* [**] Block Editor: Update "add block" button's style in default editor view [https://github.com/WordPress/gutenberg/pull/39726]
* [*] Block Editor: Remove banner error notification on upload failure [https://github.com/WordPress/gutenberg/pull/39694]
* [*] My Site: display site name in My Site screen nav title [#18373]
* [*] [internal] Site creation: Adds a new screen asking the user the name of the site [#18280]

19.6
-----
* [*] Enhances the exit animation of notices. [#18182]
* [*] Media Permissions: display error message when using camera to capture photos and media permission not given [https://github.com/wordpress-mobile/WordPress-iOS/pull/18139]
* [***] My Site: your My Site screen now has two tabs, "Menu" and "Home". Under "Home", you'll find contextual cards with some highlights of whats going on with your site. Check your drafts or scheduled posts, your today's stats or go directly to another section of the app. [#18240]
* [*] [internal] Site creation: Adds a new screen asking the user the intent of the site [#18270]

19.5
-----
* [*] Improves the error message shown when trying to create a new site with non-English characters in the domain name [https://github.com/wordpress-mobile/WordPress-iOS/pull/17985]
* [*] Quick Start: updated the design for the Quick Start cell on My Site [#18095]
* [*] Reader: Fixed a bug where comment replies are misplaced after its parent comment is moderated [#18094]
* [*] Bug fix: Allow keyboard to be dismissed when the password field is focused during WP.com account creation.
* [*] iPad: Fixed a bug where the current displayed section wasn't selected on the menu [#18118]
* [**] Comment Notifications: updated UI and functionality to match My Site Comments. [#18141]
* [*] Block Editor: Add GIF badge for animated GIFs uploaded to Image blocks [https://github.com/WordPress/gutenberg/pull/38996]
* [*] Block Editor: Small refinement to media upload errors, including centering and tweaking copy. [https://github.com/wordpress-mobile/gutenberg-mobile/pull/4597]
* [*] Block Editor: Fix issue with list's starting index and the order [https://github.com/WordPress/gutenberg/pull/39354]
* [*] Quick Start: Fixed a bug where a user creating a new site is displayed a quick start tour containing data from their presviously active site.

19.4
-----
* [*] Site Creation: Fixed layout of domain input field for RTL languages. [#18006]
* [*] [internal] The FAB (blue button to create posts/stories/pages) creation/life cycle was changed [#18026]
* [*] Stats: we fixed a variety of performance issues in the Insight screen. [#17926, #17936, #18017]
* [*] Stats: we re-organized the default view in Insights, presenting more interesting data at a glance [#18072]
* [*] Push notifications will now display rich media when long pressed. [#18048]
* [*] Weekly Roundup: We made some further changes to try and ensure that Weekly Roundup notifications are showing up for everybody who's enabled them [#18029]
* [*] Block editor: Autocorrected Headings no longer apply bold formatting if they weren't already bold. [#17844]
* [***] Block editor: Support for multiple color palettes [https://github.com/wordpress-mobile/gutenberg-mobile/pull/4588]
* [**] User profiles: Fixed issue where the app wasn't displaying any of the device photos which the user had granted the app access to.

19.3
-----
* [*] Site previews: Reduced visual flickering when previewing sites and templates. [#17861]
* [*] Stats: Scroll to new Insights card when added. [#17894]
* [*] Add "Copy Link" functionality to Posts List and Pages List [#17911]
* [*] [Jetpack-only] Enables the ability to use and create WordPress.com sites, and enables the Reader tab. [#17914, #17948]
* [*] Block editor: Additional error messages for media upload failures. [#17971]
* [**] Adds animated Gif support in notifications and comments [#17981]

19.2
-----
* [*] Site creation: Fixed bug where sites created within the app were not given the correct time zone, leading to post scheduling issues. [#17821]
* [*] Block editor: Replacing the media for an image set as featured prompts to update the featured image [https://github.com/wordpress-mobile/gutenberg-mobile/pull/3930]
* [***] Block editor: Font size and line-height support for text-based blocks used in block-based themes [https://github.com/wordpress-mobile/gutenberg-mobile/pull/4519]
* [**] Some of the screens of the app has a new, fresh and more modern visual, including the initial one: My Site. [#17812]
* [**] Notifications: added a button to mark all notifications in the selected filter as read. [#17840]
* [**] People: you can now manage Email Followers on the People section! [#17854]
* [*] Stats: fix navigation between Stats tab. [#17856]
* [*] Quick Start: Fixed a bug where a user logging in via a self-hosted site not connected to Jetpack would see Quick Start when selecting "No thanks" on the Quick Start prompt. [#17855]
* [**] Threaded comments: comments can now be moderated via a drop-down menu on each comment. [#17888]
* [*] Stats: Users can now add a new Insights card from the navigation bar. [#17867]
* [*] Site creation: The checkbox that appears when choosing a design no longer flickers when toggled. [#17868]

19.1
-----
* [*] Signup: Fixed bug where username selection screen could be pushed twice. [#17624]
* [**] Reader post details Comments snippet: added ability to manage conversation subscription and notifications. [#17749]
* [**] Accessibility: VoiceOver and Dynamic Type improvements on Activity Log and Schedule Post calendars [#17756, #17761, #17780]
* [*] Weekly Roundup: Fix a crash which was preventing weekly roundup notifications from appearing [#17765]
* [*] Self-hosted login: Improved error messages. [#17724]
* [*] Share Sheet from Photos: Fix an issue where certain filenames would not upload or render in Post [#16773]
* [*] Block editor: Fixed an issue where video thumbnails could show when selecting images, and vice versa. [#17670]
* [**] Media: If a user has only enabled limited device media access, we now show a prompt to allow the user to change their selection. [#17795]
* [**] Block editor: Fix content justification attribute in Buttons block [https://github.com/wordpress-mobile/gutenberg-mobile/pull/4451]
* [*] Block editor: Hide help button from Unsupported Block Editor. [https://github.com/wordpress-mobile/gutenberg-mobile/pull/4352]
* [*] Block editor: Add contrast checker to text-based blocks [https://github.com/wordpress-mobile/gutenberg-mobile/pull/4357]
* [*] Block editor: Fix missing translations of color settings [https://github.com/wordpress-mobile/gutenberg-mobile/pull/4479]
* [*] Block editor: Highlight text: fix applying formatting for non-selected text [https://github.com/wordpress-mobile/gutenberg-mobile/pull/4471]
* [***] Self-hosted sites: Fixed a crash when saving media and no Internet connection was available. [#17759]
* [*] Publicize: Fixed an issue where a successful login was not automatically detected when connecting a Facebook account to Publicize. [#17803]

19.0
-----
* [**] Video uploads: video upload is now limited to 5 minutes per video on free plans. [#17689]
* [*] Block editor: Give multi-line block names central alignment in inserter [https://github.com/wordpress-mobile/gutenberg-mobile/pull/4343]
* [**] Block editor: Fix missing translations by refactoring the editor initialization code [https://github.com/wordpress-mobile/gutenberg-mobile/pull/4332]
* [**] Block editor: Add Jetpack and Layout Grid translations [https://github.com/wordpress-mobile/gutenberg-mobile/pull/4359]
* [**] Block editor: Fix text formatting mode lost after backspace is used [https://github.com/wordpress-mobile/gutenberg-mobile/pull/4423]
* [*] Block editor: Add missing translations of unsupported block editor modal [https://github.com/wordpress-mobile/gutenberg-mobile/pull/4410]
* [**] Time zone suggester: we have a new time zone selection screen that suggests the time zone based on the device, and improves search. [#17699]
* [*] Added the "Share WordPress with a friend" row back to the Me screen. [#17748]
* [***] Updated default app icon. [#17793]

18.9
-----
* [***] Reader Comments: Updated comment threads with a new design and some new capabilities. [#17659]
* [**] Block editor: Fix issue where editor doesn't auto-scroll so you can see what is being typed. [https://github.com/wordpress-mobile/gutenberg-mobile/pull/4299]
* [*] Block editor: Preformatted block: Fix an issue where the background color is not showing up for standard themes. [https://github.com/wordpress-mobile/gutenberg-mobile/pull/4292]
* [**] Block editor: Update Gallery Block to default to the new format and auto-convert old galleries to the new format. [https://github.com/wordpress-mobile/gutenberg-mobile/pull/4315]
* [***] Block editor: Highlight text: Enables color customization for specific text within a Paragraph block. [https://github.com/wordpress-mobile/gutenberg-mobile/pull/4175]
* [**] Reader post details: a Comments snippet is now displayed after the post content. [#17650]

18.8
-----
* [*] Added a new About screen, with links to rate the app, share it with others, visit our Twitter profile, view our other apps, and more. [https://github.com/orgs/wordpress-mobile/projects/107]
* [*] Editor: Show a compact notice when switching between HTML or Visual mode. [https://github.com/wordpress-mobile/WordPress-iOS/pull/17521]
* [*] Onboarding Improvements: Need a little help after login? We're here for you. We've made a few changes to the login flow that will make it easier for you to start managing your site or create a new one. [#17564]
* [***] Fixed crash where uploading image when offline crashes iOS app. [#17488]
* [***] Fixed crash that was sometimes triggered when deleting media. [#17559]
* [***] Fixes a crasher that was sometimes triggered when seeing the details for like notifications. [#17529]
* [**] Block editor: Add clipboard link suggestion to image block and button block. [https://github.com/WordPress/gutenberg/pull/35972]
* [*] Block editor: Embed block: Include link in block settings. [https://github.com/wordpress-mobile/gutenberg-mobile/pull/4189]
* [**] Block editor: Fix tab titles translation of inserter menu. [https://github.com/wordpress-mobile/gutenberg-mobile/pull/4248]
* [**] Block editor: Gallery block: When a gallery block is added, the media options are auto opened for v2 of the Gallery block. [https://github.com/wordpress-mobile/gutenberg-mobile/pull/4277]
* [*] Block editor: Media & Text block: Fix an issue where the text font size would be bigger than expected in some cases. [https://github.com/wordpress-mobile/gutenberg-mobile/pull/4252]

18.7
-----
* [*] Comment Reply: updated UI. [#17443, #17445]
* [***] Two-step Authentication notifications now require an unlocked device to approve or deny them.
* [***] Site Comments: Updated comment details with a fresh new look and capability to display rich contents. [#17466]
* [**] Block editor: Image block: Add ability to quickly link images to Media Files and Attachment Pages [https://github.com/wordpress-mobile/gutenberg-mobile/pull/3971]
* [**] Block editor: Fixed a crash that could occur when copying lists from Microsoft Word. [https://github.com/wordpress-mobile/gutenberg-mobile/pull/4174]
* [***] Fixed an issue where trying to upload an image while offline crashes the app. [#17488]

18.6
-----
* [**] Comments: Users can now follow conversation via notifications, in addition to emails. [#17363]
* [**] Block editor: Block inserter indicates newly available block types [https://github.com/wordpress-mobile/gutenberg-mobile/pull/4047]
* [*] Reader post comments: fixed an issue that prevented all comments from displaying. [#17373]
* [**] Stats: added Reader Discover nudge for sites with low traffic in order to increase it. [#17349, #17352, #17354, #17377]
* [**] Block editor: Search block - Text and background color support [https://github.com/wordpress-mobile/gutenberg-mobile/pull/4127]
* [*] Block editor: Fix Embed Block loading glitch with resolver resolution approach [https://github.com/wordpress-mobile/gutenberg-mobile/pull/4146]
* [*] Block editor: Fixed an issue where the Help screens may not respect an iOS device's notch. [https://github.com/wordpress-mobile/gutenberg-mobile/pull/4110]
* [**] Block editor: Block inserter indicates newly available block types [https://github.com/wordpress-mobile/gutenberg-mobile/pull/4047]
* [*] Block editor: Add support for the Mark HTML tag [https://github.com/wordpress-mobile/gutenberg-mobile/pull/4162]
* [*] Stats Insights: HTML tags no longer display in post titles. [#17380]

18.5
-----
* [**] Block editor: Embed block: Include Jetpack embed variants. [https://github.com/wordpress-mobile/gutenberg-mobile/pull/4008]
* [*] Fixed a minor visual glitch on the pre-publishing nudge bottom sheet. [https://github.com/wordpress-mobile/WordPress-iOS/pull/17300]
* [*] Improved support for larger text sizes when choosing a homepage layout or page layout. [#17325]
* [*] Site Comments: fixed an issue that caused the lists to not refresh. [#17303]
* [*] Block editor: Embed block: Fix inline preview cut-off when editing URL [https://github.com/wordpress-mobile/gutenberg-mobile/pull/4072]
* [*] Block editor: Embed block: Fix URL not editable after dismissing the edit URL bottom sheet with empty value [https://github.com/wordpress-mobile/gutenberg-mobile/pull/4094]
* [**] Block editor: Embed block: Detect when an embeddable URL is pasted into an empty paragraph. [https://github.com/wordpress-mobile/gutenberg-mobile/pull/4048]
* [**] Block editor: Pullquote block - Added support for text and background color customization [https://github.com/WordPress/gutenberg/pull/34451]
* [**] Block editor: Preformatted block - Added support for text and background color customization [https://github.com/wordpress-mobile/gutenberg-mobile/pull/4071]
* [**] Stats: added Publicize and Blogging Reminders nudges for sites with low traffic in order to increase it. [#17142, #17261, #17294, #17312, #17323]
* [**] Fixed an issue that made it impossible to log in when emails had an apostrophe. [#17334]

18.4
-----
* [*] Improves our user images download logic to avoid synchronization issues. [#17197]
* [*] Fixed an issue where images point to local URLs in the editor when saving a post with ongoing uploads. [#17157]
* [**] Embed block: Add the top 5 specific embed blocks to the Block inserter list. [https://github.com/wordpress-mobile/gutenberg-mobile/pull/3995]
* [*] Embed block: Fix URL update when edited after setting a bad URL of a provider. [https://github.com/wordpress-mobile/gutenberg-mobile/pull/4002]
* [**] Users can now contact support from inside the block editor screen. [https://github.com/wordpress-mobile/gutenberg-mobile/pull/3975]
* [**] Block editor: Help menu with guides about how to work with blocks [#17265]

18.3
-----
* [*] Fixed a bug on Reader that prevented Saved posts to be removed
* [*] Share Extension: Allow creation of Pages in addition to Posts. [#16084]
* [*] Updated the wording for the "Posts" and "Pages" entries in My Site screen [https://github.com/wordpress-mobile/WordPress-iOS/pull/17156]
* [**] Fixed a bug that prevented sharing images and videos out of your site's media library. [#17164]
* [*] Fixed an issue that caused `Follow conversation by email` to not appear on some post's comments. [#17159]
* [**] Block editor: Embed block: Enable WordPress embed preview [https://github.com/wordpress-mobile/gutenberg-mobile/pull/3853]
* [**] Block editor: Embed block: Add error bottom sheet with retry and convert to link actions. [https://github.com/wordpress-mobile/gutenberg-mobile/pull/3921]
* [**] Block editor: Embed block: Implemented the No Preview UI when an embed is successful, but we're unable to show an inline preview [https://github.com/wordpress-mobile/gutenberg-mobile/pull/3927]
* [*] Block editor: Embed block: Add device's locale to preview content [https://github.com/wordpress-mobile/gutenberg-mobile/pull/3788]
* [*] Block editor: Column block: Translate column width's control labels [https://github.com/wordpress-mobile/gutenberg-mobile/pull/3952]
* [**] Block editor: Embed block: Enable embed preview for Instagram and Vimeo providers. [https://github.com/wordpress-mobile/gutenberg-mobile/pull/3918]

18.2
-----
* [internal] Fixed an issue where source and platform tags were not added to a Zendesk ticket if the account has no blogs. [#17084]
* [*] Set the post formats to have 'Standard' first and then alphabetized the remaining items. [#17074]
* [*] Fixed wording of theme customization screen's menu bar by using "Activate" on inactive themes. [#17060]
* [*] Added pull-to-refresh to My Site. [#17089]
* [***] Weekly Roundup: users will receive a weekly notification that presents a summary of the activity on their most used sites [#17066, #17116]
* [**] Site Comments: when editing a Comment, the author's name, email address, and web address can now be changed. [#17111]
* [**] Block editor: Enable embed preview for a list of providers (for now only YouTube and Twitter) [https://github.com/WordPress/gutenberg/pull/34446]
* [***] Block editor: Add Inserter Block Search [https://github.com/WordPress/gutenberg/pull/33237]

18.1
-----
* [*] Reader: Fixes an issue where the top of an article could be cropped after rotating a device. [#17041]
* [*] Posts Settings: Removed deprecated Location feature. [#17052]
* [**] Added a time selection feature to Blogging Reminders: users can now choose at what time they will receive the reminders [#17024, #17033]
* [**] Block editor: Embed block: Add "Resize for smaller devices" setting. [https://github.com/wordpress-mobile/gutenberg-mobile/pull/3753]
* [**] Account Settings: added the ability to close user account.
* [*] Users can now share WordPress app with friends. Accessible from Me and About screen. [#16995]

18.0
-----
* [*] Fixed a bug that would make it impossible to scroll the plugins the first time the plugin section was opened.
* [*] Resolved an issue where authentication tokens weren't be regenerated when disabled on the server. [#16920]
* [*] Updated the header text sizes to better support large texts on Choose a Domain and Choose a Design flows. [#16923]
* [internal] Made a change to how Comment content is displayed. Should be no visible changes, but could cause regressions. [#16933]
* [internal] Converted Comment model properties to Swift. Should be no functional changes, but could cause regressions. [#16969, #16980]
* [internal] Updated GoogleSignIn to 6.0.1 through WordPressAuthenticator. Should be no visible changes, but could cause regression in Google sign in flow. [#16974]
* [internal] Converted Comment model properties to Swift. Should be no functional changes, but could cause regressions. [#16969]
* [*] Posts: Ampersands are correctly decoded in publishing notices instead of showing as HTML entites. [#16972]
* [***] Adjusted the image size of Theme Images for more optimal download speeds. [#16914]
* [*] Comments and Notifications list are now displayed with a unified design. [#16985]
* [*] Block editor: Add a "featured" banner and ability to set or remove an image as featured. [https://github.com/wordpress-mobile/gutenberg-mobile/pull/3449]

17.9
-----
* [internal] Redirect Terms and service to open the page in an external web view [#16907]
* [internal] Converted Comment model methods to Swift. Should be no functional changes, but could cause regressions. [#16898, #16905, #16908, #16913]
* [*] Enables Support for Global Style Colors with Full Site Editing Themes [#16823]
* [***] Block editor: New Block: Embed block. [https://github.com/wordpress-mobile/gutenberg-mobile/pull/3727]

17.8
-----
* [*] Authors and Contributors can now view a site's Comments via My Site > Comments. [#16783]
* [*] [Jetpack-only] Fix bugs when tapping to notifications
* [*] Fixed some refresh issues with the site follow buttons in the reader. [#16819]
* [*] Block editor: Update loading and failed screens for web version of the editor [https://github.com/wordpress-mobile/gutenberg-mobile/pull/3573]
* [*] Block editor: Handle floating keyboard case - Fix issue with the block selector on iPad. [https://github.com/wordpress-mobile/gutenberg-mobile/pull/3687]
* [**] Block editor: Added color/background customization for text blocks. [https://github.com/WordPress/gutenberg/pull/33250]

17.7
-----
* [***] Added blogging reminders. Choose which days you'd like to be reminded, and we'll send you a notification prompting you to post on your site
* [** Does not apply to Jetpack app] Self hosted sites that do not use Jetpack can now manage (install, uninstall, activate, and deactivate) their plugins [#16675]
* [*] Upgraded the Zendesk SDK to version 5.3.0
* [*] You can now subscribe to conversations by email from Reader lists and articles. [#16599]
* [*] Block editor: Tablet view fixes for inserter button. [https://github.com/wordpress-mobile/gutenberg-mobile/pull/3602]
* [*] Block editor: Tweaks to the badge component's styling, including change of background color and reduced padding. [https://github.com/wordpress-mobile/gutenberg-mobile/pull/3642]
* [***] Block editor: New block Layout grid. [https://github.com/wordpress-mobile/gutenberg-mobile/pull/3513]
* [*] Fixed an issue where the SignUp flow could not be dismissed sometimes. [#16824]

17.6
-----
* [**] Reader Post details: now shows a summary of Likes for the post. Tapping it displays the full list of Likes. [#16628]
* [*] Fix notice overlapping the ActionSheet that displays the Site Icon controls. [#16579]
* [*] Fix login error for WordPress.org sites to show inline. [#16614]
* [*] Disables the ability to open the editor for Post Pages [#16369]
* [*] Fixed an issue that could cause a crash when moderating Comments. [#16645]
* [*] Fix notice overlapping the ActionSheet that displays the QuickStart Removal. [#16609]
* [*] Site Pages: when setting a parent, placeholder text is now displayed for pages with blank titles. [#16661]
* [***] Block Editor: Audio block now available on WP.com sites on the free plan. [https://github.com/wordpress-mobile/gutenberg-mobile/pull/3523]
* [**] You can now create a Site Icon for your site using an emoji. [#16670]
* [*] Fix notice overlapping the ActionSheet that displays the More Actions in the Editor. [#16658]
* [*] The quick action buttons will be hidden when iOS is using a accessibility font sizes. [#16701]
* [*] Block Editor: Improve unsupported block message for reusable block. [https://github.com/wordpress-mobile/gutenberg-mobile/pull/3621]
* [**] Block Editor: Fix incorrect block insertion point after blurring the post title field. [https://github.com/wordpress-mobile/gutenberg-mobile/pull/3640]
* [*] Fixed a crash when sharing photos to WordPress [#16737]

17.5
-----
* [*] Fixed a crash when rendering the Noticons font in rich notification. [#16525]
* [**] Block Editor: Audio block: Add Insert from URL functionality. [https://github.com/wordpress-mobile/gutenberg-mobile/pull/3031]
* [***] Block Editor: Slash command to insert new blocks. [https://github.com/wordpress-mobile/gutenberg-mobile/pull/3250]
* [**] Like Notifications: now displays all users who liked a post or comment. [#15662]
* [*] Fixed a bug that was causing some fonts to become enormous when large text was enabled.
* [*] Fixed scrolling and item selection in the Plugins directory. [#16087]
* [*] Improved large text support in the blog details header in My Sites. [#16521]
* [***] Block Editor: New Block: Reusable block. [https://github.com/wordpress-mobile/gutenberg-mobile/pull/3490]
* [***] Block Editor: Add reusable blocks to the block inserter menu. [https://github.com/wordpress-mobile/gutenberg-mobile/pull/3054]
* [*] Fixed a bug where the web version of the editor did not load when using an account created before December 2018. [#16586]

17.4
-----
* [**] A new author can be chosen for Posts and Pages on multi-author sites. [#16281]
* [*] Fixed the Follow Sites Quick Start Tour so that Reader Search is highlighted. [#16391]
* [*] Enabled approving login authentication requests via push notification while the app is in the foreground. [#16075]
* [**] Added pull-to-refresh to the My Site screen when a user has no sites. [#16241]
* [***] Fixed a bug that was causing uploaded videos to not be viewable in other platforms. [#16548]

17.3
-----
* [**] Fix issue where deleting a post and selecting undo would sometimes convert the content to the classic editor. [#16342]
* [**] Fix issue where restoring a post left the restored post in the published list even though it has been converted to a draft. [#16358]
* [**] Fix issue where trashing a post converted it to Classic content. [#16367]
* [**] Fix issue where users could not leave the username selection screen due to styling issues. [#16380]
* [*] Comments can be filtered to show the most recent unreplied comments from other users. [#16215]
* [*] Fixed the background color of search fields. [#16365]
* [*] Fixed the navigation bar color in dark mode. [#16348]
* [*] Fix translation issues for templates fetched on the site creation design selection screen. [#16404]
* [*] Fix translation issues for templates fetched on the page creation design selection screen. [#16404]
* [*] Fix translation issue for the Choose button on the template preview in the site creation flow. [#16404]
* [***]  Block Editor: New Block: Search Block [#https://github.com/wordpress-mobile/gutenberg-mobile/pull/3210]
* [**]  Block Editor: The media upload options of the Image, Video and Gallery block automatically opens when the respective block is inserted. [https://github.com/wordpress-mobile/gutenberg-mobile/pull/2700]
* [**]  Block Editor: The media upload options of the File and Audio block automatically opens when the respective block is inserted. [https://github.com/wordpress-mobile/gutenberg-mobile/pull/3399]
* [*]  Block Editor: Remove visual feedback from non-interactive bottom-sheet cell sections [https://github.com/wordpress-mobile/gutenberg-mobile/pull/3404]
* [*]  Block Editor: Fixed an issue that was causing the featured image badge to be shown on images in an incorrect manner. [https://github.com/wordpress-mobile/gutenberg-mobile/pull/3494]


17.2
-----

* [**] Added transform block capability [https://github.com/wordpress-mobile/gutenberg-mobile/pull/3321]
* [*] Fixed an issue where some author display names weren't visible for self-hosted sites. [#16297]
* [***] Updated custom app icons. [#16261]
* [**] Removed Site Switcher in the Editor
* [*] a11y: Bug fix: Allow stepper cell to be selected by screenreader [https://github.com/wordpress-mobile/gutenberg-mobile/pull/3362]
* [*] Image block: Improve text entry for long alt text. [https://github.com/WordPress/gutenberg/pull/29670]
* [***] New Block: Jetpack contact info. [https://github.com/wordpress-mobile/gutenberg-mobile/pull/3340]

17.1
-----

* [*] Reordered categories in page layout picker [#16156]
* [*] Added preview device mode selector in the page layout previews [#16141]
* [***] Block Editor: Improved the accessibility of range and step-type block settings. [https://github.com/wordpress-mobile/gutenberg-mobile/pull/3255]
* [**] Block Editor: Added Contact Info block to sites on WPcom or with Jetpack version >= 8.5.
* [**] We updated the app's color scheme with a brighter new blue used throughout. [#16213, #16207]
* [**] We updated the login prologue with brand new content and graphics. [#16159, #16177, #16185, #16187, #16200, #16217, #16219, #16221, #16222]
* [**] We updated the app's color scheme with a brighter new blue used throughout. [#16213, #16207]
* [**] Updated the app icon to match the new color scheme within the app. [#16220]
* [*] Fixed an issue where some webview navigation bar controls weren't visible. [#16257]

17.0
-----
* [internal] Updated Zendesk to latest version. Should be no functional changes. [#16051]
* [*] Reader: fixed an issue that caused unfollowing external sites to fail. [#16060]
* [*] Stats: fixed an issue where an error was displayed for Latest Post Summary if the site had no posts. [#16074]
* [*] Fixed an issue where password text on Post Settings was showing as black in dark mode. [#15768]
* [*] Added a thumbnail device mode selector in the page layout, and use a default setting based on the current device. [#16019]
* [**] Comments can now be filtered by status (All, Pending, Approved, Trashed, or Spam). [#15955, #16110]
* [*] Notifications: Enabled the new view milestone notifications [#16144]
* [***] We updated the app's design, with fresh new headers throughout and a new site switcher in My Site. [#15750]

16.9
-----
* [*] Adds helper UI to Choose a Domain screen to provide a hint of what a domain is. [#15962]
* [**] Site Creation: Adds filterable categories to the site design picker when creating a WordPress.com site, and includes single-page site designs [#15933]
* [**] The classic editor will no longer be available for new posts soon, but this won’t affect editing any existing posts or pages. Users should consider switching over to the Block Editor now. [#16008]
* [**] Reader: Added related posts to the bottom of reader posts
* [*] Reader: We redesigned the recommended topics section of Discover
* [*] Reader: Added a way to discover new topics from the Manage Topics view
* [*] P2 users can create and share group invite links via the Invite Person screen under the People Management feature. [#16005]
* [*] Fixed an issue that prevented searching for plugins and the Popular Plugins section from appearing: [#16070]
* [**] Stories: Fixed a video playback issue when recording on iPhone 7, 8, and SE devices. [#16109]
* [*] Stories: Fixed a video playback issue when selecting an exported Story video from a site's library. [#16109]

16.8.1
-----

* [**] Stories: Fixed an issue which could remove content from a post when a new Story block was edited. [#16059]

16.8
-----
* [**] Prevent deleting published homepages which would have the effect of breaking a site. [#15797]
* [**] Prevent converting published homepage to a draft in the page list and settings which would have the effect of breaking a site. [#15797]
* [*] Fix app crash when device is offline and user visits Notification or Reader screens [#15916]
* [*] Under-the-hood improvements to the Reader Stream, People Management, and Sharing Buttons [#15849, #15861, #15862]
* [*] Block Editor: Fixed block mover title wording for better clarity from 'Move block position' to 'Change block position'. [https://github.com/wordpress-mobile/gutenberg-mobile/pull/3049]
* [**] Block Editor: Add support for setting Cover block focal point. [https://github.com/wordpress-mobile/gutenberg-mobile/pull/3028]
* [**] Prevent converting published homepage to a draft in the page list and editor's status settings which would have the effect of breaking a site. [#15797]
* [*] Prevent selection of unpublished homepages the homepage settings which would have the effect of breaking a site. [#15885]
* [*] Quick Start: Completing a step outside of a tour now automatically marks it as complete. [#15712]
* [internal] Site Comments: updated UI. Should be no functional changes. [#15944]
* [***] iOS 14 Widgets: new This Week Widgets to display This Week Stats in your home screen. [#15844]
* [***] Stories: There is now a new Story post type available to quickly and conveniently post images and videos to your blog.

16.7
-----
* [**] Site Creation: Adds the option to choose between mobile, tablet or desktop thumbnails and previews in the home page design picker when creating a WordPress.com site [https://github.com/wordpress-mobile/WordPress-iOS/pull/15688]
* [*] Block Editor: Fix issue with uploading media after exiting the editor multiple times [https://github.com/wordpress-mobile/WordPress-iOS/pull/15656].
* [**] Site Creation: Enables dot blog subdomains for each site design. [#15736]
* [**] Reader post card and post details: added ability to mark a followed post as seen/unseen. [#15638, #15645, #15676]
* [**] Reader site filter: show unseen post count. [#15581]
* [***] Block Editor: New Block: Audio [https://github.com/wordpress-mobile/gutenberg-mobile/pull/2854, https://github.com/wordpress-mobile/gutenberg-mobile/pull/3070]
* [**] Block Editor: Add support for setting heading anchors [https://github.com/wordpress-mobile/gutenberg-mobile/pull/2947]
* [**] Block Editor: Disable Unsupported Block Editor for Reusable blocks [https://github.com/wordpress-mobile/gutenberg-mobile/pull/3067]
* [**] Block Editor: Add proper handling for single use blocks such as the more block [https://github.com/wordpress-mobile/gutenberg-mobile/pull/3042]
* [*] Reader post options: fixed an issue where the options in post details did not match those on post cards. [#15778]
* [***] iOS 14 Widgets: new All Time Widgets to display All Time Stats in your home screen. [#15771, #15794]
* [***] Jetpack: Backup and Restore is now available, depending on your sites plan you can now restore your site to a point in time, or download a backup file. [https://github.com/wordpress-mobile/WordPress-iOS/issues/15191]
* [***] Jetpack: For sites that have Jetpack Scan enabled you will now see a new section that allows you to scan your site for threats, as well as fix or ignore them. [https://github.com/wordpress-mobile/WordPress-iOS/issues/15190]
* [**] Block Editor: Make inserter long-press options "add to beginning" and "add to end" always available. [https://github.com/wordpress-mobile/gutenberg-mobile/pull/3074]
* [*] Block Editor: Fix crash when Column block width attribute was empty. [https://github.com/WordPress/gutenberg/pull/29015]

16.6
-----
* [**] Activity Log: adds support for Date Range and Activity Type filters. [https://github.com/wordpress-mobile/WordPress-iOS/issues/15192]
* [*] Quick Start: Removed the Browse theme step and added guidance for reviewing pages and editing your Homepage. [#15680]
* [**] iOS 14 Widgets: new Today Widgets to display your Today Stats in your home screen.
* [*] Fixes an issue where the submit button was invisible during the domain registration flow.

16.5
-----

* [*] In the Pages screen, the options to delete posts are styled to reflect that they are destructive actions, and show confirmation alerts. [#15622]
* [*] In the Comments view, overly-large twemoji are sized the same as Apple's emoji. [#15503]
* [*] Reader 'P2s': added ability to filter by site. [#15484]
* [**] Choose a Domain will now return more options in the search results, sort the results to have exact matches first, and let you know if no exact matches were found. [#15482]
* [**] Page List: Adds duplicate page functionality [#15515]
* [*] Invite People: add link to user roles definition web page. [#15530]
* [***] Block Editor: Cross-post suggestions are now available by typing the + character (or long-pressing the toolbar button labelled with an @-symbol) in a post on a P2 site [#15139]
* [***] Block Editor: Full-width and wide alignment support for Columns (https://github.com/wordpress-mobile/gutenberg-mobile/pull/2919)
* [**] Block Editor: Image block - Add link picker to the block settings and enhance link settings with auto-hide options (https://github.com/wordpress-mobile/gutenberg-mobile/pull/2841)
* [*] Block Editor: Fix button link setting, rel link will not be overwritten if modified by the user (https://github.com/wordpress-mobile/gutenberg-mobile/pull/2894)
* [**] Block Editor: Added move to top/bottom when long pressing on respective block movers (https://github.com/wordpress-mobile/gutenberg-mobile/pull/2872)
* [**] Reader: Following now only shows non-P2 sites. [#15585]
* [**] Reader site filter: selected filters now persist while in app.[#15594]
* [**] Block Editor: Fix crash in text-based blocks with custom font size [https://github.com/WordPress/gutenberg/pull/28121]

16.4
-----

* [internal] Removed unused Reader files. Should be no functional changes. [#15414]
* [*] Adjusted the search box background color in dark mode on Choose a domain screen to be full width. [https://github.com/wordpress-mobile/WordPress-iOS/pull/15419]
* [**] Added shadow to thumbnail cells on Site Creation and Page Creation design pickers to add better contrast [https://github.com/wordpress-mobile/WordPress-iOS/pull/15418]
* [*] For DotCom and Jetpack sites, you can now subscribe to comments by tapping the "Follow conversation" button in the Comments view. [#15424]
* [**] Reader: Added 'P2s' stream. [#15442]
* [*] Add a new P2 default site icon to replace the generic default site icon. [#15430]
* [*] Block Editor: Fix Gallery block uploads when the editor is closed. [#15457]
* [*] Reader: Removes gray tint from site icons that contain transparency (located in Reader > Settings > Followed sites). [#15474]
* [*] Prologue: updates site address button to say "Enter your existing site address" to reduce confusion with site creation actions. [#15481]
* [**] Posts List: Adds duplicate post functionality [#15460]
* [***] Block Editor: New Block: File [https://github.com/wordpress-mobile/gutenberg-mobile/pull/2835]
* [*] Reader: Removes gray tint from site icons that contain transparency (located in Reader > Settings > Followed sites).
* [*] Block Editor: Remove popup informing user that they will be using the block editor by default [#15492]
* [**] Fixed an issue where the Prepublishing Nudges Publish button could be cut off smaller devices [#15525]

16.3
-----
* [***] Login: Updated to new iOS 14 pasteboard APIs for 2FA auto-fill. Pasteboard prompts should be less intrusive now! [#15454]
* [***] Site Creation: Adds an option to pick a home page design when creating a WordPress.com site. [multiple PRs](https://github.com/search?q=repo%3Awordpress-mobile%2FWordPress-iOS+++repo%3Awordpress-mobile%2FWordPress-iOS-Shared+repo%3Awordpress-mobile%2FWordPressUI-iOS+repo%3Awordpress-mobile%2FWordPressKit-iOS+repo%3Awordpress-mobile%2FAztecEditor-iOS+is%3Apr+closed%3A%3C2020-11-17+%22Home+Page+Picker%22&type=Issues)

* [**] Fixed a bug where @-mentions didn't work on WordPress.com sites with plugins enabled [#14844]
* [***] Site Creation: Adds an option to pick a home page design when creating a WordPress.com site. [multiple PRs](https://github.com/search?q=repo%3Awordpress-mobile%2FWordPress-iOS+++repo%3Awordpress-mobile%2FWordPress-iOS-Shared+repo%3Awordpress-mobile%2FWordPressUI-iOS+repo%3Awordpress-mobile%2FWordPressKit-iOS+repo%3Awordpress-mobile%2FAztecEditor-iOS+is%3Apr+closed%3A%3C2020-11-30+%22Home+Page+Picker%22&type=Issues)
* [*] Fixed an issue where `tel:` and `mailto:` links weren't launching actions in the webview found in Reader > post > more > Visit. [#15310]
* [*] Reader bug fix: tapping a telephone, sms or email link in a detail post in Reader will now respond with the correct action. [#15307]
* [**] Block Editor: Button block - Add link picker to the block settings [https://github.com/WordPress/gutenberg/pull/26206]
* [***] Block Editor: Adding support for selecting different unit of value in Cover and Columns blocks [https://github.com/WordPress/gutenberg/pull/26161]
* [*] Block Editor: Fix theme colors syncing with the editor [https://github.com/WordPress/gutenberg/pull/26821]
* [*] My Site > Settings > Start Over. Correcting a translation error in the detailed instructions on the Start Over view. [#15358]

16.2
-----
* [**] Support contact email: fixed issue that prevented non-alpha characters from being entered. [#15210]
* [*] Support contact information prompt: fixed issue that could cause the app to crash when entering email address. [#15210]
* [*] Fixed an issue where comments viewed in the Reader would always be italicized.
* [**] Jetpack Section - Added quick and easy access for all the Jetpack features (Stats, Activity Log, Jetpack and Settings) [#15287].
* [*] Fixed a display issue with the time picker when scheduling posts on iOS 14. [#15392]

16.1
-----
* [***] Block Editor: Adds new option to select from a variety of predefined page templates when creating a new page for a Gutenberg site.
* [*] Fixed an issue that was causing the refresh control to show up on top of the list of sites. [https://github.com/wordpress-mobile/WordPress-iOS/pull/15136]
* [***] The "Floating Action Button" now appears on the list of posts and pages for quick and convenient creation. [https://github.com/wordpress-mobile/WordPress-iOS/pull/15149l]

16.0
-----
* [***] Block Editor: Full-width and wide alignment support for Video, Latest-posts, Gallery, Media & text, and Pullquote block. [https://github.com/wordpress-mobile/gutenberg-mobile/pull/2605]
* [***] Block Editor: Fix unsupported block bottom sheet is triggered when device is rotated. [https://github.com/wordpress-mobile/gutenberg-mobile/pull/2710]
* [***] Block Editor: Unsupported Block Editor: Fixed issue when cannot view or interact with the classic block on Jetpack site. [https://github.com/wordpress-mobile/gutenberg-mobile/pull/2709]
* [**] Reader: Select interests is now displayed under the Discover tab. [#15097]
* [**] Reader: The reader now displays site recommendations in the Discover feed [#15116]
* [***] Reader: The new redesigned Reader detail shows your post as beautiful as ever. And if you add a featured image it would be twice as beautiful! [#15107]

15.9
-----
* [*] Fixed issue that caused duplicate views to be displayed when requesting a login link. [#14975]
* [internal] Modified feature flags that show unified Site Address, Google, Apple, WordPress views and iCloud keychain login. Could cause regressions. [#14954, #14969, #14970, #14971, #14972]
* [*] Fixed an issue that caused page editor to become an invisible overlay. [#15012]
* [**] Block Editor: Increase tap-target of primary action on unsupported blocks. [https://github.com/wordpress-mobile/gutenberg-mobile/pull/2608]
* [***] Block Editor: On Jetpack connected sites, Unsupported Block Editor can be enabled via enabling Jetpack SSO setting directly from within the missing block alert. [https://github.com/wordpress-mobile/gutenberg-mobile/pull/2610]
* [***] Block Editor: Add support for selecting user's post when configuring the link [https://github.com/wordpress-mobile/gutenberg-mobile/pull/2484]
* [*] Reader: Fixed an issue that resulted in no action when tapping a link with an anchor. [#15027]
* [***] Block Editor: Unsupported Block Editor: Fixed issue when cannot view or interact with the classic block on Jetpack sites [https://github.com/wordpress-mobile/gutenberg-mobile/issues/2695]

15.8
-----
* [*] Image Preview: Fixes an issue where an image would be incorrectly positioned after changing device orientation.
* [***] Block Editor: Full-width and wide alignment support for Group, Cover and Image block [https://github.com/wordpress-mobile/gutenberg-mobile/pull/2559]
* [**] Block Editor: Add support for rounded style in Image block [https://github.com/wordpress-mobile/gutenberg-mobile/pull/2591]
* [*] Fixed an issue where the username didn't display on the Signup Epilogue after signing up with Apple and hiding the email address. [#14882]
* [*] Login: display correct error message when the max number of failed login attempts is reached. [#14914]
* [**] Block Editor: Fixed a case where adding a block made the toolbar jump [https://github.com/WordPress/gutenberg/pull/24573]

15.7
-----
* [**] Updated UI when connecting a self-hosted site from Login Epilogue, My Sites, and Post Signup Interstitial. (#14742)
* [**] You can now follow conversations for P2 sites
* [**] Block Editor: Block settings now immediately reflect changes from menu sliders.
* [**] Simplified authentication and updated UI.(#14845, #14831, #14825, #14817).
       Now when an email address is entered, the app automatically determines the next step and directs the user accordingly. (i.e. signup or login with the appropriate login view).
* [**] Added iCloud Keychain login functionality. (#14770)
* [***] Reader: We’re introducing a new Reader experience that allows users to tailor their Discover feed to their chosen interests.
* [*] Media editing: Reduced memory usage when marking up an image, which could cause a crash.
* [**] Block Editor: Fixed Dark Mode transition for editor menus.

15.6
-----
* [***] Block Editor: Fixed empty text fields on RTL layout. Now they are selectable and placeholders are visible.
* [**] Block Editor: Add settings to allow changing column widths
* [**] Block Editor: Media editing support in Gallery block.
* [**] Updated UI when logging in with a Site Address.
* [**] Updated UI when logging in/signing up with Apple.
* [**] Updated UI when logging in/signing up with Google.
* [**] Simplified Google authentication. If signup is attempted with an existing WordPress account, automatically redirects to login. If login is attempted without a matching WordPress account, automatically redirects to signup.
* [**] Fixes issue where the stats were not updating when switching between sites in My Sites.
* [*] Block Editor: Improved logic for creating undo levels.
* [*] Social account login: Fixed an issue that could have inadvertently linked two social accounts.

15.5
-----
* [*] Reader: revamped UI for your site header.
* [***] Block Editor: New feature for WordPress.com and Jetpack sites: auto-complete username mentions. An auto-complete popup will show up when the user types the @ character in the block editor.
* [*] Block Editor: Media editing support in Cover block.
* [*] Block Editor: Fixed a bug on the Heading block, where a heading with a link and string formatting showed a white shadow in dark mode.

15.4
-----
 * [**] Fixes issue where the new page editor wouldn't always show when selected from the "My Site" page on iOS versions 12.4 and below.
 * [***] Block Editor: Media editing support in Media & Text block.
 * [***] Block Editor: New block: Social Icons
 * [*] Block Editor: Cover block placeholder is updated to allow users to start the block with a background color
 * [**] Improved support for the Classic block to give folks a smooth transition from the classic editor to the block editor

15.3
-----
* [***] Block Editor: Adds Copy, Cut, Paste, and Duplicate functionality to blocks
* [***] Block Editor: Users can now individually edit unsupported blocks found in posts or pages. Not available on selfhosted sites or sites defaulting to classic editor.
* [*] Block Editor: Improved editor loading experience with Ghost Effect.

15.2
----
* [*] Block editor: Display content metrics information (blocks, words, characters count).
* [*] Fixed a crash that results in navigating to the block editor quickly after logging out and immediately back in.
* [***] Reader content improved: a lot of fixes in how the content appears when you're reading a post.
* [**] A site's title can now be changed by tapping on the title in the site detail screen.
* [**] Added a new Quick Start task to set a title for a new site.
* [**] Block editor: Add support for customizing gradient type and angle in Buttons and Cover blocks.

-----

15.1
-----
* [**] Block Editor: Add support to upload videos to Cover Blocks after the editor has closed.
* [*] Block Editor: Display the animation of animated GIFs while editing image blocks.
* [**] Block editor: Adds support for theme colors and gradients.
* [*] App Settings: Added an app-level toggle for light or dark appearance.
* [*] Fix a bug where the Latest Post date on Insights Stats was being calculated incorrectly.
* Block editor: [*] Support for breaking out of captions/citation authors by pressing enter on the following blocks: image, video, gallery, quote, and pullquote.
* Block editor: [**] Adds editor support for theme defined colors and theme defined gradients on cover and button blocks.
* [*] Fixed a bug where "Follow another site" was using the wrong steps in the "Grow Your Audience" Quick Start tour.
* [*] Fix a bug where Quick Start completed tasks were not communicated to VoiceOver users.
* [**] Quick Start: added VoiceOver support to the Next Steps section.
* [*] Fixed a bug where the "Publish a post" Quick Start tour didn't reflect the app's new information architecture
* [***] Free GIFs can now be added to the media library, posts, and pages.
* [**] You can now set pages as your site's homepage or posts page directly from the Pages list.
* [**] Fixed a bug that prevented some logins via 'Continue with Apple'.
* [**] Reader: Fixed a bug where tapping on the more menu may not present the menu
* [*] Block editor: Fix 'Take a Photo' option failing after adding an image to gallery block

15.0
-----
* [**] Block editor: Fix media upload progress when there's no connection.
* [*] Fix a bug where taking a photo for your user gravatar got you blocked in the crop screen.
* Reader: Updated card design
* [internal] Logging in via 'Continue with Google' has changes that can cause regressions. See https://git.io/Jf2LF for full testing details.
* [***] Block Editor: New block: Verse
* [***] Block Editor: Trash icon that is used to remove blocks is moved to the new menu reachable via ellipsis button in the block toolbar
* [**] Block Editor: Add support for changing overlay color settings in Cover block
* [**] Block Editor: Add enter/exit animation in FloatingToolbar
* [**] Block Editor: Block toolbar can now collapse when the block width is smaller than the toolbar content
* [**] Block Editor: Tooltip for page template selection buttons
* [*] Block Editor: Fix merging of text blocks when text had active formatting (bold, italic, strike, link)
* [*] Block Editor: Fix button alignment in page templates and make strings consistent
* [*] Block Editor: Add support for displaying radial gradients in Buttons and Cover blocks
* [*] Block Editor: Fix a bug where it was not possible to add a second image after previewing a post
* [internal] Signing up via 'Continue with Google' has changes that can cause regressions. See https://git.io/JfwjX for full testing details.
* My Site: Add support for setting the Homepage and Posts Page for a site.

14.9
-----
* Streamlined navigation: now there are fewer and better organized tabs, posting shortcuts and more, so you can find what you need fast.
* My Site: the "Add Posts and Pages" features has been moved. There is a new "Floating Action Button" in "My Site" that lets you create a new post or page without having to navigate to another screen.
* My Site: the "Me" section has been moved. There is a new button on the top right of "My Site" that lets you access the "Me" section from there.
* Reader: revamped UI with a tab bar that lets you quickly switch between sections, and filtering and settings panes to easily access and manage your favorite content.
* [internal] the "Change Username" on the Signup Epilogue screen has navigation changes that can cause regressions. See https://git.io/JfGnv for testing details.
* [internal] the "3 button view" (WP.com email, Google, SIWA, Site Address) presented after pressing the "Log In" button has navigation changes that can cause regressions. See https://git.io/JfZUV for testing details.
* [**] Support the superscript and subscript HTML formatting on the Block Editor and Classic Editor.
* [**] Block editor: Support for the pullquote block.
* [**] Block editor: Fix the icons and buttons in Gallery, Paragraph, List and MediaText block on RTL mode.
* [**] Block editor: Update page templates to use new blocks.
* [**] Block editor: Fix a crash when uploading new videos on a video block.
* [**] Block Editor: Add support for changing background and text color in Buttons block
* [internal] the "enter your password" screen has navigation changes that can cause regressions. See https://git.io/Jfl1C for full testing details.
* Support the superscript and subscript HTML formatting on the Block Editor and Classic Editor.
* [***] You can now draw on images to annotate them using the Edit image feature in the post editor.
* [*] Fixed a bug on the editors where changing a featured image didn't trigger that the post/page changed.

14.8.1
-----
* Fix adding and removing of featured images to posts.

14.8
-----
* Block editor: Prefill caption for image blocks when available on the Media library
* Block editor: New block: Buttons. From now you’ll be able to add the individual Button block only inside the Buttons block
* Block editor: Fix bug where whitespaces at start of text blocks were being removed
* Block editor: Add support for upload options in Cover block
* Block editor: Floating toolbar, previously located above nested blocks, is now placed at the bottom of the screen
* Block editor: Fix the icons in FloatingToolbar on RTL mode
* Block editor: Fix Quote block so it visually reflects selected alignment
* Block editor: Fix bug where buttons in page templates were not rendering correctly on web
* Block editor: Remove Subscription Button from the Blog template since it didn't have an initial functionality and it is hard to configure for users.
* [internal] the "send magic link" screen has navigation changes that can cause regressions. See https://git.io/Jfqiz for testing details.
* Updated UI for Login and Signup epilogues.
* Fixes delayed split view resizing while rotating your device.

14.7
-----
* Classic Editor: Fixed action sheet position for additional Media sources picker on iPad
* [internal] the signup flow using email has code changes that can cause regressions. See https://git.io/JvALZ for testing details.
* [internal] Notifications tab should pop to the root of the navigation stack when tapping on the tab from within a notification detail screen. See https://git.io/Jvxka for testing details.
* Classic and Block editor: Prefill caption for image blocks when available on the Media library.
* [internal] the "login by email" flow and the self-hosted login flow have code changes that can cause regressions. See https://git.io/JfeFN for testing details.
* Block editor: Disable ripple effect in all BottomSheet's controls.
* Block editor: New block: Columns
* Block editor: New starter page template: Blog
* Block editor: Make Starter Page Template picker buttons visible only when the screen height is enough
* Block editor: Fix a bug which caused to show URL settings modal randomly when changing the device orientation multiple times during the time Starter Page Template Preview is open
* [internal] the login by email flow and the self-hosted login flow have code changes that can cause regressions. See https://git.io/JfeFN for testing details.
* Updated the appearance of the login and signup buttons to make signup more prominent.
* [internal] the navigation to the "login by site address" flow has code changes that can cause regressions. See https://git.io/JfvP9 for testing details.
* Updated site details screen title to My Site, to avoid duplicating the title of the current site which is displayed in the screen's header area.
* You can now schedule your post, add tags or change the visibility before hitting "Publish Now" — and you don't have to go to the Post Settings for this!

* Login Epilogue: fixed issue where account information never stopped loading for some self-hosted sites.
* Updated site details screen title to My Site, to avoid duplicating the title of the current site which is displayed in the screen's header area.

14.6
-----
* [internal] the login flow with 2-factor authentication enabled has code changes that can cause regressions. See https://git.io/Jvdil for testing details.
* [internal] the login and signup Magic Link flows have code changes that could cause regressions. See https://git.io/JvSD6 and https://git.io/Jvy4P for testing details.
* [internal] the login and signup Magic Link flows have code changes that can cause regressions. See https://git.io/Jvy4P for testing details.
* [internal] the login and signup Continue with Google flows have code changes that can cause regressions. See https://git.io/JvypB for testing details.
* Notifications: Fix layout on screens with a notch.
* Post Commenting: fixed issue that prevented selecting an @ mention suggestion.
* Fixed an issue that could have caused the app to crash when accessing Site Pages.
* Site Creation: faster site creation, removed intermediate steps. Just select what kind of site you'd like, enter the domain name and the site will be created.
* Post Preview: Increase Post and Page Preview size on iPads running iOS 13.
* Block editor: Added the Cover block
* Block editor: Removed the dimming effect on unselected blocks
* Block editor: Add alignment options for Heading block
* Block editor: Implemented dropdown toolbar for alignment toolbar in Heading, Paragraph, Image, MediaText blocks
* Block Editor: When editing link settings, tapping the keyboard return button now closes the settings panel as well as closing the keyboard.
* Fixed a crash when a blog's URL became `nil` from a Core Data operation.
* Added Share action to the more menu in the Posts list
* Period Stats: fix colors when switching between light and dark modes.
* Media uploads from "Other Apps": Fixed an issue where the Cancel button on the document picker/browser was not showing up in Light Mode.
* Fix a crash when accessing Blog Posts from the Quick Actions button on iPads running iOS 12 and below.
* Reader post detail: fix colors when switching between light and dark modes.
* Fixed an issue where Continue with Apple button wouldn't respond after Jetpack Setup > Sign up flow completed.


14.5
-----
* Block editor: New block: Latest Posts
* Block editor: Fix Quote block's left border not being visible in Dark Mode
* Block editor: Added Starter Page Templates: when you create a new page, we now show you a few templates to get started more quickly.
* Block editor: Fix crash when pasting HTML content with embeded images on paragraphs
* Post Settings: Fix issue where the status of a post showed "Scheduled" instead of "Published" after scheduling before the current date.
* Stats: Fix background color in Dark Mode on wider screen sizes.
* Post Settings: Fix issue where the calendar selection may not match the selected date when site timezone differs from device timezone.
* Dark Mode fixes:
  - Border color on Search bars.
  - Stats background color on wider screen sizes.
  - Media Picker action bar background color.
  - Login and Signup button colors.
  - Reader comments colors.
  - Jetpack install flow colors.
* Reader: Fix toolbar and search bar width on wider screen sizes.
* Updated the Signup and Login Magic Link confirmation screen advising the user to check their spam/junk folder.
* Updated appearance of Google login/signup button.
* Updated appearance of Apple login/signup button.

14.4.1
-----
* Block Editor: Fix crash when inserting a Button Block.

14.4
-----
* Post Settings: Fixes the displayed publish date of posts which are to be immediately published.

14.3
-----
* Aztec and Block Editor: Fix the presentation of ordered lists with large numbers.
* Added Quick Action buttons on the Site Details page to access the most frequently used parts of a site.
* Block editor: Add support for changing image sizes in Image blocks
* Block editor: Add support for upload options in Gallery block
* Block editor: Added the Button block
* Block editor: Added the Group block
* Block editor: Add scroll support inside block picker and block settings
* Block editor: Fix issue where adding emojis to the post title added strong HTML elements to the title of the post
* Block editor: Fix issue where alignment of paragraph blocks was not always being respected when splitting the paragraph or reading the post's html content.
* Block editor: We’ve introduced a new toolbar that floats above the block you’re editing, which makes navigating your blocks easier — especially complex ones.

* Block editor: Add support for upload options in Gallery block
* Aztec and Block Editor: Fix the presentation of ordered lists with large numbers.
* Added Quick Action buttons on the Site Details page to access the most frequently used parts of a site.
* Post Settings: Adjusts the weekday symbols in the calendar depending on Regional settings.


14.2
-----
* Comment Editing: Fixed a bug that could cause the text selection to be on the wrong line
* Comments: Fixed an bug that could cause HTML markup to be displayed in the comment content
* Media editing: You can now crop, zoom in/out and rotate images that are inserted or being inserted in a post.
* Post Preview: Added a new Desktop preview mode on iPhone and Mobile preview on iPad when previewing posts or pages.
* Post Preview: Added new navigation, "Open in Safari" and Share options when previewing posts or pages.
* Block editor: Long-press Inserter icon to show options to add before/after
* Block editor: Retry displaying image when connectivity restores
* Block editor: Show an "Edit" button overlay on selected image blocks
* Block editor: Add support for image size options in the gallery block
* Signup and Login: signup or login via magic link now supports multiple email clients.
                    Tapping on the "Open Email" button will present a list of installed email client to choose from.
* Posts: Fixed a bug that could disable comments on a draft post when previewing that post.
* Reader: Fixed an issue where a new comment may not appear.
* Reader: Added Post Reblogging feature. You can now reblog a post from the reader to your site(s). There is a new "reblog" button in the post action bar.
          Tapping on it allows to choose the site where to post, and opens the editor of your choice with pre-populated content from the original post.
* Fixed a bug that was causing the app to crash when the user tapped "Retry" on Post List

14.1
-----
* Fixes a bug that could cause some web page previews to remain unauthenticated even after logging in.
* Stats: added a This Week widget to display Views for the past week.
* Block Editor: Reduced padding around text on Rich Text based blocks.
* Block Editor: New block "Shortcode". You can now create and edit Shortcode blocks in the editor.
* Publicize: connecting with Facebook is working again.
* Web Views: the title and button colors in the header of web views was grey, and is now white.

14.0
-----
* Stats: Updated default cards for the Insights view.
* Fixed a bug that displayed incorrect time stamps for scheduled posts.
* Post Settings: Added a new Calendar picker to select a Post's publish date
* Fixed bugs with the "Save as Draft" action extension's navigation bar colors and iPad sizing in iOS 13.
* Fixes appearance issues with navigation bar colors when logged out of the app.
* Fixed a bug that was causing the App to crash when the user tapped on certain notifications.
* Block Editor: Hide image size selection options when image is a url
* Block Editor: Fix displaying placeholder for images
* Block Editor: Fix crash on undo
* Block Editor: Fix styling on navigation UI
* Block Editor: Fix a focus issue
* Fixed a bug that displayed incorrect time stamps for scheduled posts.
* Post Settings: Added a new Calendar picker to select a Post's publish date
* Comment: Add ability to comment in fullscreen
* Stats: fixed issue that could cause incorrect Stats to be displayed when viewing Stats from a widget.
* Stats Today widgets: large numbers are now abbreviated.
* Fixed a bug where files imported from other apps were being renamed to a random name.
* Fixes a crash that could happen in the notifications tab.

13.9
-----
* Stats: added a Today widget to display All-Time stats.
* Block Editor: New block "Gallery". You can now create image galleries using WordPress Media library.
* Block Editor: Fix crash dismissing bottom-sheet after device rotation.
* Block Editor: Add support for changing Settings in the List Block.
* Block Editor: Add support for Video block settings.
* Quick Start: fixed issue that caused 'Follow other sites' tour to not be marked complete.
* Fixed a bug that was causing the App to crash when the user tapped on certain notifications.

13.8
-----
* When a post has an autosave, the autosave version can be loaded into the editor.
* Support: Fix issue that caused 'Message failed to send' error.
* WebView: Fix iOS 13 crash with popover.
* Fixed an issue where the Me screen would sometimes be blank.
* Block editor: New Spacer block to create white space between two blocks.
* Block editor: Images from Image Block can now be previewed full screen by tapping on them.
* Fixed an issue that caused logging in with a 2FA Google account to fail.
* Sign in with Apple: now supports logging in with 2FA enabled on linked WordPress accounts.
* Stats: Fixed issue that caused incorrect data to be displayed.

13.7
-----
* Updated the mobile apps blog address to a non-retired blog.
* Block editor: Added option to insert images from "Free Photo Library".
* Block editor: Fix issue where the keyboard would not capitalize sentences correctly on some cases
* Block editor: Add alignment to paragraph blocks
* Fixed a bug that made comment moderation fail on the first attempt for self-hosted sites.
* Stats Refresh: Stats will reload when the application will move to foreground state.
* Stats: each Period and Post stat now loads independently.
* Block editor: Added support for the preformatted block.
* Stats Today widget: updated design and enabled expanding.

* Block editor: Added option to insert images from "Free Photo Library" and "Other Apps".

13.6
-----
* Fixed a bug that was not submiting posts for review
* Better support for creating or editing posts while offline. Posts can be saved while offline and they will be automatically uploaded (or published) when the device is back online.
* Support: fix issue where issues could be created via Help Center search without setting a contact email.

* Me view: fix issue where view was blank when logging in with a self-hosted site.
* Block Editor: Added support for image alignment options.

13.5
-----
* Block editor: Fix issue when "New Photo Post" shortcut won't add the selected photo to the post.
* Block editor: Add Link Target (Open in new tab) to Image Block settings.
* Block editor: DarkMode improvements.
* Block editor: New block "Media & Text".
* Block Editor: Fix issue where the block inserter layout wasn't correct after device rotation.
* Dark Mode: General improvements
* Stats: each Insight stat now loads independently.
* Stats: added ability to customize Insights.

13.4.1
-----
Post Settings: Fixed a crash with featured image.
Removed Giphy as a media source due to changes in their SDK.

13.4
-----
* Sign In With Apple: if the Apple ID has been disconnected from the WordPress app, log out the account.
* Sign In With Apple: if the Apple ID has been disconnected from the WordPress app, log out the account on app launch.
* Dark Mode: General improvements
* Share Extension: Fixed the text view content inset

* Universal links: Pass back to Safari if we can't handle a URL.
* Sign In With Apple: fixed issue with re-logging in on an existing WP account.
* Block editor: Fix a bug on iOS 13.0 were tapping on a link opens Safari
* Block editor: Fix a link editing issue, where trying to add a empty link at the start of another link would remove the existing link.

13.3
-----
* Block editor: Add rich text styling to video captions
* Block editor: Blocks that would be replaced are now hidden when add block bottom sheet displays
* Block editor: Tapping on empty editor area now always inserts new block at end of post
* Block editor: Fixed a performance issue that caused a freeze in the editor with long text content.
* Dark Mode: Fixed colors in rich notifications
* Reader: Fixed issue with links opening while scrolling in reader posts and comments.

13.2
-----
* When Log In is selected, all available options are displayed.
* Shows an alert instead of showing a new screen for facebook publicize error.

13.1
-----
* Moved Notification Settings from the Me tab to the Notifications tab.
* Account Settings: added the ability to change the username.
* Stats: added File Downloads to period stats.
* Stats Periods: Fixed an issue that made the Post stats title button unable.
* Adds a Publish Now action to posts in the posts list.
* Stats Periods: Fixed a bug that affected the header date when the site and the device timezones were different.
* My Sites: Fixed a problem where some sites would appear duplicated.

* Stats Periods: Fixed an issue that made the Post stats title button unable.
* Stats Periods: Fixed a bug that affected the header date when the site and the device timezones were different.
* Adds a Publish Now action to posts in the posts list.
* My Sites: Fixed a problem where some sites would appear duplicated.

13.0
-----
* Stats: now use site timezone instead of device.
* Improved color scheme consistency.
* Post Stats: date bar no longer goes prior to earliest date available.
* Block editor: Adding a block from the post title now shows the add block here indicator.
* Block editor: Deselect post title any time a block is added
* Block editor: Auto-enabled upon first open of a block post, unless opted out in v12.9.
* Block editor: You can now enable and disable the block editor on a per-site basis.

12.9
-----
* Offline support: Create Post is now available from empty results view in offline mode.
* Post Preview: Displaying preview generation status in navigation bar instead of a
                blocking spinner.
* Block editor: Tapping on an empty editor area will create a new paragraph block
* Block editor: Fix content loss issue when loading unsupported blocks containing inner blocks.
* Block editor: Adding a block from the Post Title now inserts the block at the top of the Post.
* Stats Insights: Fixed issue that prevented some stats from showing for low volume sites.

12.8
-----
* Stats Insights: New two-column layout for Follower Totals stats.
* Stats Periods: Countries Map added in countries section.
* Updated copy for preview unavailable screen
* Stats Insights: New two-column layout for This Year stats.
* Stats Insights: added details option for This Year stats.
* Stats Insights: New two-column layout for Most Popular Time stats.
* Stats: modified appearance of empty charts.
* Stats Insights: Fixed issue where refreshing would sometimes clear the stats.
* Stats overview chart: Fixed issue with legend location on iOS 11.
* Stats Periods: Fixed crash when the Countries map displayed one country only
* Added a selection of user customizable app icons. Change it via Me > App Settings > App Icon.
* Update the app's colors using the Muriel color palette.
* Stats Periods detail views: Fixed an issue where rotation would truncate data.
* Stats Periods: Fixed an issue when a period interval was selected.

12.7
-----
* Block Editor: Video, Quote and More blocks are available now.
* Post Settings: Setting a Featured Image on a Post/Site should now work better in poor network conditions.
* Offline Improvements: Posts that failed to upload due to connectivity issues will be auto-uploaded.
* Block Editor: Copy/Paste of text with attributes( bold, italic, ...) will be respected on the editor.
* Block Editor: Updated color scheme.
* Block Editor: Nested lists are now available on the toolbar.
* Post Settings: Setting a Featured Image on a Post/Site should now work better in poor netowrk conditions.
* Stats Insights: New two-column layout for All-Time stats.
* Stats Insights: New two-column layout for Today stats.
* Post preview: Fixed issue with preview for self hosted sites not working.

12.6
-----
* Block Editor: Added UI to display a warning when a block has invalid content.
* Block Editor: Fixed issue with link settings where “Open in New Tab” was always OFF on open.
* Removed the limit of number of photos that can be shared from other apps.
* Account Settings Primary Site now shows the site domain if the site has no name.
* The app now launches a bit more quickly.
* Added a list of third-party library acknowledgements.
* Updated messaging experience for a reply upload result.
* Stats: Fixed an issue where chart axes may be formatted incorrectly in some locales.

12.5
-----
* Fixed Notices sometimes showing behind the keyboard
* Implemented Domain Credit feature
* Implemented auto saving a post on preview
* The app now launches a bit more quickly.
* Fixed broken images in posts created by the share extension.
* Deprecated local previews

12.4.1
------
* Copy/Paste from post contents to other apps is working again.

12.4
-----
* You can now mark notifications as unread with just a swipe.
* Fixed crash when searching Free Photo Library.
* Better URL validation when logging in with a self hosted site.
* Account Settings Primary Site now shows the site URL if the site has no name.
* Implemented incremental improvements to accessibility experience across the app.
* Updated error message when tag loading failed.

12.3
-----
* Images are now imported from TextBundle and TextPack files shared from other apps
* Added support for importing Markdown files shared from other apps
* Resolved a crash that might occur during the new Site Creation flow.
* Improved connectivity errors messaging in sharing screen.
* Quotes in Reader are now easier to read, thanks to a vertical bar on the left making them more visually distinct
* Fixed an issue where some text in Activity Log would show up in a wrong language
* Jetpack Remote Install: enabled the native feature to install and activate Jetpack on a self-hosted site

12.2
-----
* Draft preview now shows the remote version of the post.
* Initial support for importing TextBundle and TextPack from other apps.
* Support for lists in Gutenberg posts.
* Several UI details were polished in the Site Creation flow.

12.1
-----
* Improve messages when updates to user account details fail because of server logic, for exanple email being used for another account.
* Improved text import from other apps, such as Bear or Ulysses 🥰
* Added support on the editor for video elements that use the source elements. For example:
```<video alt="Another video with bunnies">
<source src="https://videos.files.wordpress.com/kUJmAcSf/bbb_sunflower_1080p_30fps_normal.mp4" type="video/mp4">
</video>```
* Block editor now supports the creation of posts with pre-inserted photos and the the 3touch action of starting a post with photo.

12.1
-----
* Improve messages when updates to user account details fail because of server logic, for exanple email being used for another account.
* Improved text import from other apps, such as Bear or Ulysses 🥰
* Reader: fixed issue where empty state buttons were not functional.

12.0
-----
* Redesigned Notices
* Changed offline error messages to be less disruptive.
* Resolved a defect in the new Site Creation flow where the site preview address bar could be edited.
* Made it easier to find a domain for your new site, by moving the best match to the top of the search results.

11.9
------
* Quick Start v2: After creating a new site with WordPress.com there are more tutorials available, now including tips to improve growth.
* Quick Start will also be suggested less often, but when it's more likely to be helpful.
* Added connection error alert in Sharing screen.
* Increased padding at the bottom of the share extension's editor, to make typing a longer post a bit more comfortable.
* Removes the white background color applied to the site icon on the site details screen.
* Updated No Results View illustration and copy displayed on connectivity issue.
* Enhanced Site Creation flow for smarter, more personalized sites.<|MERGE_RESOLUTION|>--- conflicted
+++ resolved
@@ -1,11 +1,7 @@
 20.5
 -----
-<<<<<<< HEAD
-* [*] [Jetpack-only] Block Editor: Makes some small changes to the cursor and highlight colours for consistency. [#19113]
-
-=======
+* [*] [Jetpack-only] Block Editor: Makes some small changes to the editor's accent colours for consistency. [#19113]
 * [*] Use larger thumbnail previews for recommended themes during site creation [https://github.com/wordpress-mobile/WordPress-iOS/pull/18972]
->>>>>>> 52660e51
 
 20.4
 -----
