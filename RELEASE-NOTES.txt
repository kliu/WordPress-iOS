--- conflicted
+++ resolved
@@ -5,11 +5,8 @@
 * [*] Added preview device mode selector in the page layout previews [#16141]
 * [***] Block Editor: Improved the accessibility of range and step-type block settings. [https://github.com/wordpress-mobile/gutenberg-mobile/pull/3255]
 * [**] Block Editor: Added Contact Info block to sites on WPcom or with Jetpack version >= 8.5.
-<<<<<<< HEAD
+* [**] We updated the app's color scheme with a brighter new blue used throughout. [#16213, #16207] 
 * [**] Updated the app icon to match the new color scheme within the app. [#16220]
-=======
-* [**] We updated the app's color scheme with a brighter new blue used throughout. [#16213, #16207] 
->>>>>>> 47a48cdd
 
 17.0
 -----
