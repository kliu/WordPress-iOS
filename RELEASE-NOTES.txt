23.2
-----
<<<<<<< HEAD

23.0.1
-----
 * [**] Fix Voice Over and assistive keyboards [https://github.com/WordPress/gutenberg/pull/53895]
=======
* [**] Integrate the native media picker (`PHPickerViewController`), which is familiar to all Apple Photos users. It has a powerful search; you can filter by favorites, zoom in, filter by different media types, and more. And it doesn't require any access permissions or dialogs to work and handles large Photos libaries with ease. [#21190](https://github.com/wordpress-mobile/WordPress-iOS/issues/21190).
* [*] Remove the "New Photo Post" app quick action [#21369](https://github.com/wordpress-mobile/WordPress-iOS/pull/21369)
* [*] (Internal) Fix unbounded growth of number media observers in Post Editor (performance issue) [#21352](https://github.com/wordpress-mobile/WordPress-iOS/pull/21352)
* [**] [internal] Fix a crash when disconnecting the app from the "Connected Applications" on WordPress.com. [#21375]
* [*] Fix an issue where the "Take Photo" flow was not working without the "All Photos" access [#21398](https://github.com/wordpress-mobile/WordPress-iOS/pull/21398)
* [*] Fix a couple of small issues with media uploads error handling [#21411](https://github.com/wordpress-mobile/WordPress-iOS/pull/21411)
>>>>>>> 0df8a65b

23.1
-----
* [*] Block editor: Hide undo/redo buttons when using the HTML editor [#21253]
* [*] Block editor: Display custom color value in mobile Cover Block color picker [https://github.com/WordPress/gutenberg/pull/51414]
* [**] Block editor: Display outline around selected Social Link block [https://github.com/WordPress/gutenberg/pull/53377]
* [**] Block editor: Fix font customization not getting updated. [https://github.com/WordPress/gutenberg/pull/53391]
* [*] [internal] Fix Core Data multithreaded access exception in Blogging Reminders [#21232]
* [*] [internal] Remove one of the image loading subsystems for avatars and consolidate the cache [#21259]
* [*] Fixed a crash that could occur when following sites in Reader. [#21341]
* [**] [Jetpack-only] Add a "Domain Focus" Card to the Dashboard that opens a screen that allows tranfer of Google Domains. This card can also be hidden across all sites of the account by accesing the More button. [#21368]

23.0
-----
* [***] [Jetpack-only] Jetpack Social: UI improvements to access and control your social sharing from more locations throughout the app [#21258]
* [**] [Jetpack-only] Blaze Manage Campaigns: Added a dashboard card that displays the most recent campaign, a campaigns list screen, and a campaign details screen. [#20821, #20977, #20950]
* [**] [Jetpack-only] Made significant performance improvements for Total Likes stats card. [#21168]
* [**] [internal] Upgrade React Native to 0.71.11 [#20956]
* [*] Fix incorrect WordPress Media images count in Media Picker. [#21181]
* [*] [Jetpack-only] Fix app hangs on the Stats screen [#21067]
* [*] Fix an issue with the size of the thumbnails in the media picker so it now loads faster and uses less memory [#21204]
* [*] Fix an issue with unstable order of assets on the media screen [#21210]
* [*] Fix an issue with media screen flashing when opened [#21211]
* [*] Block editor: Remove visual gap in mobile toolbar when a Gallery block is selected [https://github.com/WordPress/gutenberg/pull/52966]
* [*] Block editor: Remove Gallery caption button on mobile [https://github.com/WordPress/gutenberg/pull/53010]
* [*] Block editor: Fix Gallery block selection when adding media [https://github.com/WordPress/gutenberg/pull/53127]
* [*] [internal] Fix an issue with some media pickers not deallocating after selection in post editor [#21225]
* [*] Fix occasional crashes when updating Notification, Posts, and Reader content [#21250]
* [*] Fix an issue in Reader topics cleanup that could cause the app to crash. [#21243]
* [*] [internal] Fix incorrectly terminated background task [#21254]
* [**] [internal] Refactor how image is downloaded in Gutenberg Editor and Aztec Editor. [#21227]
* [**] Fixed an occassional crash when reloading Media picker. [#21337]

22.9
-----
* [*] [internal] Fix multiple memory leaks after logging in and logging out. [#21047, #21092]
* [**] Block editor: Move undo/redo buttons to the navigation bar. [#20930]
* [*] Fixed an issue that caused the UI to be briefly unresponsive in certain case when opening the app. [#21065]
* [**] Blogging Prompts: Fixed a crash in Reader after tapping on a blogging prompt multiple times. [#21112]
* [*] [internal] Update calls to use UserDefaults singleton. [#21088]
* [*] Fix memory leaks in setting up Jetpack connection. [#21052]
* [*] Fix a memory leak caused by the theme customization web view. [#21051]
* [**] [internal] Updated the code that enables Gutenberg editor in all blogs when the user is in the Gutenberg rollout group. [#21146]
* [**] [internal] Fix a few potential Core Data issues in Blogging Prompts & Reminders. [#21016]
* [*] [Jetpack-only] Made performance improvements for Posting Activity stats. [#21136]
* [*] Fixed a crash that could occur when following sites in Reader. [#21140]
* [*] Fix an issue with avatars not loading in mentions [#21169]
* [*] [Jetpack-only] Fixed a crash that could occur when the user deletes the WordPress app upon a successful migration. [#21167]
* [*] Fixed a crash that occurs in Weekly Roundup Background task due to a Core Data Concurrency violation. [#21076]
* [***] Block editor: Editor UX improvements with new icons, colors and additional design enhancements. [https://github.com/wordpress-mobile/gutenberg-mobile/pull/5985]
* [**] Fixed an occassional crash when opening Media picker. [#21231]

22.8
-----
* [*] Blogging Reminders: Disabled prompt for self-hosted sites not connected to Jetpack. [#20970]
* [**] [internal] Do not save synced blogs if the app has signed out. [#20959]
* [**] [internal] Make sure synced posts are saved before calling completion block. [#20960]
* [**] [internal] Fix observing Quick Start notifications. [#20997]
* [**] [internal] Fixed an issue that was causing a memory leak in the domain selection flow. [#20813]
* [*] [Jetpack-only] Block editor: Rename "Reusable blocks" to "Synced patterns", aligning with the web editor. [https://github.com/wordpress-mobile/gutenberg-mobile/pull/5885]
* [**] [internal] Block editor: Fix a crash related to Reanimated when closing the editor [https://github.com/wordpress-mobile/gutenberg-mobile/pull/5938]

22.7
-----
* [**] [internal] Blaze: Switch to using new canBlaze property to determine Blaze eligiblity. [#20916]
* [**] Fixed crash issue when accessing drafts that are mid-upload from the Home 'Work on a Draft Post' card. [#20872]
* [**] [internal] Make sure media-related features function correctly. [#20889], [20887]
* [*] [internal] Posts list: Disable action bar/menu button when a post is being uploaded [#20885]
* [*] Block editor: Image block - Fix issue where in some cases the image doesn't display the right aspect ratio [https://github.com/wordpress-mobile/gutenberg-mobile/pull/5869]
* [*] Block editor: Fix cursor positioning when dictating text on iOS [https://github.com/WordPress/gutenberg/issues/51227]

22.6
-----
* [**] [internal] Check required WordPress version to set "galleryWithImageBlocks" flag [#20736]
* [**] [Jetpack-only] Add a "Personalize Home Tab" button to the bottom of the My Site Dashboard that opens a new screen where you can customize which dashboard cards are visible. You can now also hide any of the dashboard cards directly from My Site Dashboard using the "more" menu. [#20296]
* [*] [Jetpack-only] Domains selection: Show error message when selecting unsupported domains. [#20786]
* [***] [Jetpack-only] Plans: Bringing WPCOM plans to Jetpack app. [#20822]
* [**] Block editor: [iOS] Fix dictation regression, in which typing/dictating at the same time caused content loss. [https://github.com/WordPress/gutenberg/pull/49452]
* [*] Block editor: Display lock icon in disabled state of `Cell` component [https://github.com/wordpress-mobile/gutenberg-mobile/pull/5798]
* [*] Block editor: Show "No title"/"No description" placeholder for not belonged videos in VideoPress block [https://github.com/wordpress-mobile/gutenberg-mobile/pull/5840]

22.5.1
-----
* [*] Resolve an issue that was causing the app crash when `CrashLogging.logError` is called from a background thread. [#20846]
* [**] [internal] Make sure a database tidy-up task (null blog property sanitizer) is completed before any other Core Data queries. [#20867]

22.5
-----
* [*] [Jetpack-only] Reader: Fix the display of the followed topics in the filter sheet when they're written in non-latin languages. [#20702]
* [*] [Jetpack-only] Reader: Fixed an issue that was causing the Report and Block actions to be missing from Post Menu actions sheet. [#20705]
* [***] Enables editing of the site homepage for sites using block-based themes directly from the pages list. [#20713]
* [*] Block editor: Add disabled style to `Cell` component [https://github.com/WordPress/gutenberg/pull/50665]
* [**] Block editor: Fix undo/redo history when inserting a link configured to open in a new tab [https://github.com/WordPress/gutenberg/pull/50460]
* [**] [Jetpack-only] Block editor: Disable details settings for not belonged VideoPress videos [https://github.com/wordpress-mobile/gutenberg-mobile/pull/5782]
* [*] Block editor: [List block] Fix an issue when merging a list item into a Paragraph would remove its nested list items [https://github.com/wordpress-mobile/gutenberg-mobile/pull/5785]
* [**] Block editor: Tapping any type of nested block moves focus to the nested block directly, rather than requiring multiple taps to navigate down each nesting levels. [https://github.com/wordpress-mobile/gutenberg-mobile/pull/5781]

22.4
-----
* [*] [internal] [Jetpack-only] Domains Dashboard Card: Immediately opening domains search after tapping the card. [#20638]
* [**] [Jetpack-only] Adds a dashboard card for viewing activity log. [#20569]
* [**] [Jetpack-only] Adds a dashboard card for viewing pages. [#20524]
* [*] [Jetpack-only] Block editor: Fix crash when trying to convert to regular blocks an undefined/deleted reusable block [https://github.com/WordPress/gutenberg/pull/50475]
* [**] Block editor: Tapping on a nested block now gets focus directly instead of having to tap multiple times depending on the nesting levels. [https://github.com/WordPress/gutenberg/pull/50108]
* [*] [Jetpack-only] Block editor: Use host app namespace in reusable block message [https://github.com/WordPress/gutenberg/pull/50478]
* [*] [internal] [Jetpack-only] Enables domain purchases in site creation A/B experiment. [#20670]
* [*] Classic Block: Fixes a crash that happens when attempting to add media to a classic block while the library permissions are missing. [#20666]

22.3
-----
* [*] [internal] Allow updating specific fields when updating media details. [#20606]
* [**] Block Editor: Enable VideoPress block (only on Simple WPCOM sites) [#20580]
* [**] [internal] Attempt to fix an image loading crash in post editor. [#20633]

22.2
-----
* [**] [Jetpack-only] Added a dashboard card for purchasing domains. [#20424]
* [*] [internal] [Jetpack-only] Redesigned the migration success card. [#20515]
* [**] [internal] Refactored Google SignIn implementation to not use the Google SDK [#20128]
* [***] Block Editor: Resolved scroll-jump issues and enhanced caret focus management [https://github.com/WordPress/gutenberg/pull/48791]
* [**] [Jetpack-only] Blogging Prompts: adds the ability to view other users' responses to a prompt. [#20540]

22.1
-----
* [**] [internal] Refactor updating account related Core Data operations, which ususally happens during log in and out of the app. [#20394]
* [***] [internal] Refactor uploading photos (from the device photo, the Free Photo library, and other sources) to the WordPress Media Library. Affected areas are where you can choose a photo and upload, including the "Media" screen, adding images to a post, updating site icon, etc. [#20322]
* [**] [WordPress-only] Warns user about sites with only individual plugins not supporting core app features and offers the option to switch to the Jetpack app. [#20408]
* [*] [Reader] Fix an issue that was causing the app to crash when tapping the More or Share buttons in Reader Detail screen. [#20490]
* [*] Block editor: Avoid empty Gallery block error [https://github.com/WordPress/gutenberg/pull/49557]

22.0
-----
* [*] Remove large title in Reader and Notifications tabs. [#20271]
* [*] Reader: Change the following button cog icon. [#20274]
* [*] [Jetpack-only] Change the dark background color of toolbars and top tabs across the whole app. [#20278]
* [*] Change the Reader's navigation bar background color to match other screens. [#20278]
* [*] Tweak My Site Dashboard Cards UI. [#20303]
* [*] [Jetpack-only] Change My Sites tab bar icon. [#20310]
* [*] [internal] Refactored the Core Data operations (saving the site data) after a new site is created. [#20270]
* [*] [internal] Refactored updating user role in the "People" screen on the "My Sites" tab. [#20244]
* [*] [internal] Refactor managing social connections and social buttons in the "Sharing" screen. [#20265]
* [*] [internal] Refactor uploading media assets. [#20294]
* [*] Block editor: Allow new block transforms for most blocks. [https://github.com/WordPress/gutenberg/pull/48792]
* [*] Visual improvements were made to the in-app survey along with updated text to differentiate between the WordPress and Jetpack apps. [#20276]
* [*] Reader: Resolve an issue that could cause the app to crash when blocking a post author. [#20421]

21.9
-----
* [*] [internal] Refactored fetching posts in the Reader tab, including post related operations (i.e. like/unlike, save for later, etc.) [#20197]
* [**] Reader: Add a button in the post menu to block an author and stop seeing their posts. [#20193]
* [**] [Jetpack-only] Jetpack individual plugin support: Warns user about sites with only individual plugins not supporting all features of the app yet and gives the ability to install the full Jetpack plugin. [#20223]
* [**] [Jetpack-only] Help: Display the Jetpack app FAQ card on Help screen when switching from the WordPress app to the Jetpack app is complete. [#20232]
* [***] [Jetpack-only] Blaze: We added support for Blaze in the app. The user can now promote a post or page from the app to reach new audiences. [#20253]

21.8.1
-----
* [**] [internal] Fixes a crash that happens in the background when the weekly roundup notification is being processed. [#20275]

21.8
-----
* [*] [WordPress-only] We have redesigned and simplified the landing screen. [#20061]
* [*] [internal] Refactored account related operations (i.e. log in and out of the app). [#19893]
* [*] [internal] Refactored comment related operations (i.e. like a comment, reply to a post or comment).
* [*] [internal] Refactored how reader topics are fetched from the database. [#20129]
* [*] [internal] Refactored blog related operations (i.e. loading blogs of the logged in account, updating blog settings). [#20047]
* [*] Reader: Add ability to block a followed site. [#20053]
* [*] Reader: Add ability to report a post's author. [#20064]
* [*] [internal] Refactored the topic related features in the Reader tab (i.e. following, unfollowing, and search). [#20150]
* [*] Fix inaccessible block settings within the unsupported block editor [https://github.com/WordPress/gutenberg/pull/48435]

21.7
-----
* [*] [Jetpack-only] Fixed an issue where stats were not displaying latest data when the system date rolls over to the next day while the app is in background. [#19989]
* [*] [Jetpack-only] Hide Scan Login Code when logged into an account with 2FA. [#19567]
* [**] [Jetpack-only] Blogging Prompts: add the ability to answer previous prompts, disable prompts, and other minor enhancements. [#20055]

21.6
-----
* [*] Fix a layout issue impacting the "No media matching your search" empty state message of the Media Picker screen.  [#19820]
* [**] [internal] Refactor saving changes in the "Account Settings" page. [#19910]
* [*] The Migration flow doesn't complete automatically if the user interrupts the migration mid flow. [#19888]
* [**] [internal] Refactored fetching blog editor settings. [#19915]
* [*] [Jetpack-only] The Migration flow doesn't complete automatically if the user interrupts the migration mid flow. [#19888]
* [***] [Jetpack-only] Stats Insights Update. Helps you understand how your content is performing and what’s resonating with your audience. [#19909]
* [***] [internal] Delete all the activity logs after logging out. [#19930]
* [*] [Jetpack-only] Fixed an issue where Stats Followers details did not update on Pull-to-refresh in the Stats Followers Details screen [#19935]
* [**] Refactored loading WP.com plans. [#19949]
* [*] Resolve an edge case that was causing the user to be stuck in the "Onboading Questions" screen. [#19791]
* [*] [Jetpack-only] Tweak Migration Screens UI when fonts are enlarged. [#19944]

21.5.1
-----
* [*] [Jetpack-only] Fixed a bug where the Login flow was restarting every time the app enters the foreground. [#19961]

21.5
-----
* [***] [internal] A significant refactor to the app’s architecture was made to allow for the new simplified UI. Regression testing on the app’s main flows is needed. [#19817]
* [**] [internal] Disable Story posts when Jetpack features are removed [#19823]
* [*] [internal] Editor: Only register core blocks when `onlyCoreBlocks` capability is enabled [https://github.com/wordpress-mobile/gutenberg-mobile/pull/5293]
* [**] [internal] Disable StockPhoto and Tenor media sources when Jetpack features are removed [#19826]
* [*] [Jetpack-only] Fixed a bug where analytics calls weren't synced to the user account. [#19926]

21.4
-----
* [*] Fixed an issue where publishing Posts and Pages could fail under certain conditions. [#19717]
* [*] Share extension navigation bar is no longer transparent [#19700]
* [***] [Jetpack-only] Adds a smooth, opt-in transition to the Jetpack app for users migrating from the WordPress app. [#19759]
* [***] You can now migrate your site content to the Jetpack app without a hitch. [#19759]
* [**] [internal] Upgrade React Native from 0.66.2 to 0.69.4 [https://github.com/wordpress-mobile/gutenberg-mobile/pull/5193]
* [*] [internal] When a user migrates to the Jetpack app and allows notifications, WordPress app notifications are disabled. [#19616, #19611, #19590]
* [*] Reader now scrolls to the top if the tab bar button is tapped. [#19769]
* [*] [Internal] Update WordPressShared, WordPressKit, and WordPressAuthenticator to their latest versions. [#19643]

21.3
-----
* [*] Fixed a minor UI issue where the segmented control under My SIte was being clipped when "Home" is selected. [#19595]
* [*] Fixed an issue where the site wasn't removed and the app wasn't refreshed after disconnecting the site from WordPress.com. [#19634]
* [*] [internal] Fixed an issue where Jetpack extensions were conflicting with WordPress extensions. [#19665]

21.2
-----
* [*] [internal] Refactored fetching posts in the Reader tab. [#19539]
* [*] Fixed an issue where the message "No media matching your search" for the media picker is not visible [#19555]

21.1
-----
* [**] [Jetpack-only] We added a new landing screen with a cool animation that responds to device motion! [#19251, #19264, #19277, #19381, #19404, #19410, #19432, #19434, #19442, #19443, #19468, #19469]
* [*] [internal] Database access change: the 'new Core Data context structure' feature flag is turned on by default. [#19433]
* [***] [Jetpack-only] Widgets are now on Jetpack. Find Today, This Week, and All Time Widgets to display your Stats on your home screen. [#19479]
* [*] Block Editor: Fixed iOS Voice Control support within Image block captions. [https://github.com/WordPress/gutenberg/pull/44850]
* [***] Dropped support for iOS 13. Now supporting iOS 14.0 and above. [#19509]

21.0
-----
* [*] Fixed an issue where the cached notifications are retained after logging out of WordPress.com account [#19360]
* [**] [Jetpack-only] Added a share extension. Now users can share content to Jetpack through iOS's share sheet. This was previously only available on the WordPress app. [#19383]
* [*] Update launch screen. [#19341]
* [*] [Jetpack-only] Add ability to set custom app icon for Jetpack app. [#19378]
* [**] [Jetpack-only] Added a "Save as Draft" extension. Now users can save content to Jetpack through iOS's share sheet. This was previously only available on the WordPress app. [#19414]
* [**] [Jetpack-only] Enables Rich Notifications for the Jetpack app. Now we display more details on most of the push notifications. This was previously only available on the WordPress app. [#19415]
* [*] Reader: Comment Details have been redesigned. [#19387]
* [*] [internal] A refactor in weekly roundup notification scheduler. [#19422]
* [*] [internal] A low level database refactor around fetching cards in the Reader tab. [#19427]
* [*] Stories: Fixed an issue where the keyboard would overlap with the publish dialog in landscape. [#19350]
* [*] [internal] A refactor in fetch Reader posts and their comments. [#19458]
* [*] Fixed an issue where the navigation bar becomes invisible when swiping back to Login Prologue screen.  [#19461]

20.9
-----
* [*] Login Flow: Provide ability for user to cancel login WP.com flow when already logged in to a self-hosted site [#19349]
* [*] [WordPress-only] Powered by Jetpack banner: Fixed an edge case where some scroll views could momentarily become unresponsive to touch. [#19369]
* [*] [Jetpack-only] Weekly roundup: Adds support for weekly roundup notifications to the Jetpack app. [#19364]
* [*] Fixed an issue where the push notifications prompt button would overlap on iPad. [#19304]
* [*] Story Post: Fixed an issue where deleting one image in a story draft would cause the following image not to load. [#16966]
* [*] Fixed an issue where the no result label on the side menu is oversize on iPad. [#19305]
* [*] [internal] Various low level database refactors around posts, pages, and comments. [#19353, #19363, #19386]

20.8
-----
* [*] User Mention: When replying to a post or a comment, sort user-mentions suggestions by prefix first then alphabetically. [#19218]
* [*] User Mention: Fixed an issue where the user-mentions suggestions were disappearing after expanding/collapsing the reply field. [#19248]
* [***] [internal] Update Sentry, our crash monitoring tool, to its latest major version [#19315]

20.7
-----
* [*] [Jetpack-only] Block Editor: Update link colors in action sheets from green to blue [https://github.com/WordPress/gutenberg/pull/42996]
* [*] Jetpack Social: Rebrand Publicize to Jetpack Social [https://github.com/wordpress-mobile/WordPress-iOS/pull/19262]

20.6
-----
* [*] [Jetpack-only] Recommend App: you can now share the Jetpack app with your friends. [#19174]
* [*] [Jetpack-only] Feature Announcements: new features are highlighted via the What's New modals. [#19176]
* [**] [Jetpack-only] Self-hosted sites: enables logging in via a self-hosted site / adding a self-hosted site [#19194]
* [*] Pages List: Fixed an issue where the app would freeze when opening the pages list if one of the featured images is a GIF. [#19184]
* [*] Stats: Fixed an issue where File Downloads section was being displayed for Jetpack sites even though it's not supported. [#19200]

20.5
-----
* [*] [Jetpack-only] Block Editor: Makes some small changes to the editor's accent colours for consistency. [#19113]
* [*] User Mention: Split the suggestions list into a prominent section and a regular section. [#19064]
* [*] Use larger thumbnail previews for recommended themes during site creation [https://github.com/wordpress-mobile/WordPress-iOS/pull/18972]
* [***] [internal] Block Editor: List block: Adds support for V2 behind a feature flag [https://github.com/WordPress/gutenberg/pull/42702]
* [**] Fix for Referrers Card Not Showing Search Engine Details [https://github.com/wordpress-mobile/WordPress-iOS/pull/19158]
* [*] WeeklyRoundupBackgroundTask - format notification body [https://github.com/wordpress-mobile/WordPress-iOS/pull/19144]

20.4
-----
* [*] Site Creation: Fixed a bug in the design picker where the horizontal position of designs could be reset. [#19020]
* [*] [internal] Block Editor: Add React Native FastImage [https://github.com/WordPress/gutenberg/pull/42009]
* [*] Block Editor: Inserter displays block collections [https://github.com/WordPress/gutenberg/pull/42405]
* [*] Block Editor: Fix incorrect spacing within Image alt text footnote [https://github.com/WordPress/gutenberg/pull/42504]
* [***] Block Editor: Gallery and Image block - Performance improvements [https://github.com/WordPress/gutenberg/pull/42178]
* [**] [WP.com and Jetpack sites with VideoPress] Prevent validation error when viewing VideoPress markup within app [https://github.com/Automattic/jetpack/pull/24548]
* [*] [internal] Add Jetpack branding elements (badges and banners) [#19007, #19040, #19049, #19059, #19062, #19065, #19071, #19073, #19103, #19074, #19085, #19094, #19102, #19104]

20.3
-----
* [*] Stories: Fixed a crash that could occur when adding multiple items to a Story post. [#18967]
* [*] User Mention: When replying to a post or a comment, the post author or comment author shows up at the top of the suggestions list. [#18979]
* [*] Block Editor: Fixed an issue where the media picker search query was being retained after dismissing the picker and opening it again. [#18980]
* [*] Block Editor: Add 'Insert from URL' option to Video block [https://github.com/WordPress/gutenberg/pull/41493]
* [*] Block Editor: Image block copies the alt text from the media library when selecting an item [https://github.com/WordPress/gutenberg/pull/41839]
* [*] Block Editor: Introduce "block recovery" option for invalid blocks [https://github.com/WordPress/gutenberg/pull/41988]

20.2
-----
* [*] Preview: Post preview now resizes to account for device orientation change. [#18921]
* [***] [Jetpack-only] Enables QR Code Login scanning from the Me menu. [#18904]
* [*] Reverted the app icon back to Cool Blue. Users can reselect last month's icon in Me > App Settings > App Icon if they'd like. [#18934]

20.1
-----
* [*] Notifications: Fixed an issue where the first notification opened in landscape mode was not scrollable. [#18823]
* [*] Site Creation: Enhances the design selection screen with recommended designs. [#18740]
* [***] [Jetpack-only] Introducing blogging prompts. Build a writing habit and support creativity with a periodic prompt for inspiration. [#18860]
* [**] Follow Conversation: A tooltip has been added to highlight the follow conversation feature. [#18848]
* [*] [internal] Block Editor: Bump react-native-gesture-handler to version 2.3.2. [#18742]
* [*] People Management: Fixed a crash that can occur when loading the People view. [#18907]

20.0
-----
* [*] Quick Start: The "Get to know the WordPress app" card has a fresh new look [#18688, #18747]
* [*] Block Editor: A11y: Improve text read by screen readers for BottomSheetSelectControl [https://github.com/WordPress/gutenberg/pull/41036]
* [*] Block Editor: Add 'Insert from URL' option to Image block [https://github.com/WordPress/gutenberg/pull/40334]
* [*] App Settings: refreshed the UI with updated colors for Media Cache Size controls, Clear Spot Index row button, and Clear Siri Shortcut Suggestions row button. From destructive (red color) to standard and brand colors. [#18636]
* [*] [internal] Quick Start: Fixed an issue where the Quick Start modal was not displayed after login if the user's default tab is Home. [#18721]
* [*] Quick Start: The Next Steps modal has a fresh new look [#18711]
* [*] [internal] Quick Start: Fixed a couple of layout issues with the Quick Start notices when rotating the device. [#18758]

19.9
-----
* [*] Site Settings: we fixed an issue that prevented the site title to be updated when it changed in Site Settings [#18543]
* [*] Media Picker: Fixed an issue where the empty state view was being displayed incorrectly. [#18471]
* [*] Quick Start: We are now showing a different set of Quick Start tasks for existing sites and new sites. The existing sites checklist includes new tours such as: "Check your notifications" and "Upload photos or videos".  [#18395, #18412, #18443, #18471]
* [*] Site Creation: we fixed an issue where the navigation buttons were not scaling when large fonts were selected on the device [#18559]
* [**] Block Editor: Cover Block: Improve color contrast between background and text [https://github.com/wordpress-mobile/gutenberg-mobile/pull/4808]
* [***] Block Editor: Add drag & drop blocks feature [https://github.com/wordpress-mobile/gutenberg-mobile/pull/4832]
* [*] Block Editor: Gallery block: Fix broken "Link To" settings and add "Image Size" settings [https://github.com/wordpress-mobile/gutenberg-mobile/pull/4841]
* [*] Block Editor: Unsupported Block Editor: Prevent WordPress.com tour banner from displaying. [https://github.com/wordpress-mobile/gutenberg-mobile/pull/4820]
* [*] Widgets: we fixed an issue where text appeared flipped in rtl languages [#18567]
* [*] Stats: we fixed a crash that occurred sometimes in Stats [#18613]
* [*] Posts list: we fixed an issue where the create button was not shown on iPad in split screen [#18609]

19.8
-----
* [**] Self hosted sites are not restricted by video length during media uploads [https://github.com/wordpress-mobile/WordPress-iOS/pull/18414]
* [*] [internal] My Site Dashboard: Made some changes to the code architecture of the dashboard. The majority of the changes are related to the posts cards. It should have no visible changes but could cause regressions. Please test it by creating/trashing drafts and scheduled posts and testing that they appear correctly on the dashboard. [#18405]
* [*] Quick Start: Updated the Stats tour. The tour can now be accessed from either the dashboard or the menu tab. [#18413]
* [*] Quick Start: Updated the Reader tour. The tour now highlights the Discover tab and guides users to follow topics via the Settings screen. [#18450]
* [*] [internal] Quick Start: Deleted the Edit your homepage tour. [#18469]
* [*] [internal] Quick Start: Refactored some code related to the tasks displayed in the Quick Start Card and the Quick Start modal. It should have no visible changes but could cause regressions. [#18395]
* [**] Follow Conversation flow now enables in-app notifications by default. They were updated to be opt-out rather than opt-in. [#18449]
* [*] Block Editor: Latest Posts block: Add featured image settings [https://github.com/WordPress/gutenberg/pull/39257]
* [*] Block Editor: Prevent incorrect notices displaying when switching between HTML-Visual mode quickly [https://github.com/WordPress/gutenberg/pull/40415]
* [*] Block Editor: Embed block: Fix inline preview cut-off when editing URL [https://github.com/WordPress/gutenberg/pull/35326]
* [*] Block Editor: Prevent gaps shown around floating toolbar when using external keyboard [https://github.com/WordPress/gutenberg/pull/40266]
* [**] We'll now ask users logging in which area of the app they'd like to focus on to build towards a more personalized experience. [#18385]

19.7
-----
* [*] a11y: VoiceOver has been improved on the Menus view and now announces changes to ordering. [#18155]
* [*] Notifications list: remove comment Trash swipe action. [#18349]
* [*] Web previews now abide by safe areas when a toolbar is shown [#18127]
* [*] Site creation: Adds a new screen asking the user the intent of the site [#18367]
* [**] Block Editor: Quote block: Adds support for V2 behind a feature flag [https://github.com/WordPress/gutenberg/pull/40133]
* [**] Block Editor: Update "add block" button's style in default editor view [https://github.com/WordPress/gutenberg/pull/39726]
* [*] Block Editor: Remove banner error notification on upload failure [https://github.com/WordPress/gutenberg/pull/39694]
* [*] My Site: display site name in My Site screen nav title [#18373]
* [*] [internal] Site creation: Adds a new screen asking the user the name of the site [#18280]

19.6
-----
* [*] Enhances the exit animation of notices. [#18182]
* [*] Media Permissions: display error message when using camera to capture photos and media permission not given [https://github.com/wordpress-mobile/WordPress-iOS/pull/18139]
* [***] My Site: your My Site screen now has two tabs, "Menu" and "Home". Under "Home", you'll find contextual cards with some highlights of whats going on with your site. Check your drafts or scheduled posts, your today's stats or go directly to another section of the app. [#18240]
* [*] [internal] Site creation: Adds a new screen asking the user the intent of the site [#18270]

19.5
-----
* [*] Improves the error message shown when trying to create a new site with non-English characters in the domain name [https://github.com/wordpress-mobile/WordPress-iOS/pull/17985]
* [*] Quick Start: updated the design for the Quick Start cell on My Site [#18095]
* [*] Reader: Fixed a bug where comment replies are misplaced after its parent comment is moderated [#18094]
* [*] Bug fix: Allow keyboard to be dismissed when the password field is focused during WP.com account creation.
* [*] iPad: Fixed a bug where the current displayed section wasn't selected on the menu [#18118]
* [**] Comment Notifications: updated UI and functionality to match My Site Comments. [#18141]
* [*] Block Editor: Add GIF badge for animated GIFs uploaded to Image blocks [https://github.com/WordPress/gutenberg/pull/38996]
* [*] Block Editor: Small refinement to media upload errors, including centering and tweaking copy. [https://github.com/wordpress-mobile/gutenberg-mobile/pull/4597]
* [*] Block Editor: Fix issue with list's starting index and the order [https://github.com/WordPress/gutenberg/pull/39354]
* [*] Quick Start: Fixed a bug where a user creating a new site is displayed a quick start tour containing data from their presviously active site.

19.4
-----
* [*] Site Creation: Fixed layout of domain input field for RTL languages. [#18006]
* [*] [internal] The FAB (blue button to create posts/stories/pages) creation/life cycle was changed [#18026]
* [*] Stats: we fixed a variety of performance issues in the Insight screen. [#17926, #17936, #18017]
* [*] Stats: we re-organized the default view in Insights, presenting more interesting data at a glance [#18072]
* [*] Push notifications will now display rich media when long pressed. [#18048]
* [*] Weekly Roundup: We made some further changes to try and ensure that Weekly Roundup notifications are showing up for everybody who's enabled them [#18029]
* [*] Block editor: Autocorrected Headings no longer apply bold formatting if they weren't already bold. [#17844]
* [***] Block editor: Support for multiple color palettes [https://github.com/wordpress-mobile/gutenberg-mobile/pull/4588]
* [**] User profiles: Fixed issue where the app wasn't displaying any of the device photos which the user had granted the app access to.

19.3
-----
* [*] Site previews: Reduced visual flickering when previewing sites and templates. [#17861]
* [*] Stats: Scroll to new Insights card when added. [#17894]
* [*] Add "Copy Link" functionality to Posts List and Pages List [#17911]
* [*] [Jetpack-only] Enables the ability to use and create WordPress.com sites, and enables the Reader tab. [#17914, #17948]
* [*] Block editor: Additional error messages for media upload failures. [#17971]
* [**] Adds animated Gif support in notifications and comments [#17981]

19.2
-----
* [*] Site creation: Fixed bug where sites created within the app were not given the correct time zone, leading to post scheduling issues. [#17821]
* [*] Block editor: Replacing the media for an image set as featured prompts to update the featured image [https://github.com/wordpress-mobile/gutenberg-mobile/pull/3930]
* [***] Block editor: Font size and line-height support for text-based blocks used in block-based themes [https://github.com/wordpress-mobile/gutenberg-mobile/pull/4519]
* [**] Some of the screens of the app has a new, fresh and more modern visual, including the initial one: My Site. [#17812]
* [**] Notifications: added a button to mark all notifications in the selected filter as read. [#17840]
* [**] People: you can now manage Email Followers on the People section! [#17854]
* [*] Stats: fix navigation between Stats tab. [#17856]
* [*] Quick Start: Fixed a bug where a user logging in via a self-hosted site not connected to Jetpack would see Quick Start when selecting "No thanks" on the Quick Start prompt. [#17855]
* [**] Threaded comments: comments can now be moderated via a drop-down menu on each comment. [#17888]
* [*] Stats: Users can now add a new Insights card from the navigation bar. [#17867]
* [*] Site creation: The checkbox that appears when choosing a design no longer flickers when toggled. [#17868]

19.1
-----
* [*] Signup: Fixed bug where username selection screen could be pushed twice. [#17624]
* [**] Reader post details Comments snippet: added ability to manage conversation subscription and notifications. [#17749]
* [**] Accessibility: VoiceOver and Dynamic Type improvements on Activity Log and Schedule Post calendars [#17756, #17761, #17780]
* [*] Weekly Roundup: Fix a crash which was preventing weekly roundup notifications from appearing [#17765]
* [*] Self-hosted login: Improved error messages. [#17724]
* [*] Share Sheet from Photos: Fix an issue where certain filenames would not upload or render in Post [#16773]
* [*] Block editor: Fixed an issue where video thumbnails could show when selecting images, and vice versa. [#17670]
* [**] Media: If a user has only enabled limited device media access, we now show a prompt to allow the user to change their selection. [#17795]
* [**] Block editor: Fix content justification attribute in Buttons block [https://github.com/wordpress-mobile/gutenberg-mobile/pull/4451]
* [*] Block editor: Hide help button from Unsupported Block Editor. [https://github.com/wordpress-mobile/gutenberg-mobile/pull/4352]
* [*] Block editor: Add contrast checker to text-based blocks [https://github.com/wordpress-mobile/gutenberg-mobile/pull/4357]
* [*] Block editor: Fix missing translations of color settings [https://github.com/wordpress-mobile/gutenberg-mobile/pull/4479]
* [*] Block editor: Highlight text: fix applying formatting for non-selected text [https://github.com/wordpress-mobile/gutenberg-mobile/pull/4471]
* [***] Self-hosted sites: Fixed a crash when saving media and no Internet connection was available. [#17759]
* [*] Publicize: Fixed an issue where a successful login was not automatically detected when connecting a Facebook account to Publicize. [#17803]

19.0
-----
* [**] Video uploads: video upload is now limited to 5 minutes per video on free plans. [#17689]
* [*] Block editor: Give multi-line block names central alignment in inserter [https://github.com/wordpress-mobile/gutenberg-mobile/pull/4343]
* [**] Block editor: Fix missing translations by refactoring the editor initialization code [https://github.com/wordpress-mobile/gutenberg-mobile/pull/4332]
* [**] Block editor: Add Jetpack and Layout Grid translations [https://github.com/wordpress-mobile/gutenberg-mobile/pull/4359]
* [**] Block editor: Fix text formatting mode lost after backspace is used [https://github.com/wordpress-mobile/gutenberg-mobile/pull/4423]
* [*] Block editor: Add missing translations of unsupported block editor modal [https://github.com/wordpress-mobile/gutenberg-mobile/pull/4410]
* [**] Time zone suggester: we have a new time zone selection screen that suggests the time zone based on the device, and improves search. [#17699]
* [*] Added the "Share WordPress with a friend" row back to the Me screen. [#17748]
* [***] Updated default app icon. [#17793]

18.9
-----
* [***] Reader Comments: Updated comment threads with a new design and some new capabilities. [#17659]
* [**] Block editor: Fix issue where editor doesn't auto-scroll so you can see what is being typed. [https://github.com/wordpress-mobile/gutenberg-mobile/pull/4299]
* [*] Block editor: Preformatted block: Fix an issue where the background color is not showing up for standard themes. [https://github.com/wordpress-mobile/gutenberg-mobile/pull/4292]
* [**] Block editor: Update Gallery Block to default to the new format and auto-convert old galleries to the new format. [https://github.com/wordpress-mobile/gutenberg-mobile/pull/4315]
* [***] Block editor: Highlight text: Enables color customization for specific text within a Paragraph block. [https://github.com/wordpress-mobile/gutenberg-mobile/pull/4175]
* [**] Reader post details: a Comments snippet is now displayed after the post content. [#17650]

18.8
-----
* [*] Added a new About screen, with links to rate the app, share it with others, visit our Twitter profile, view our other apps, and more. [https://github.com/orgs/wordpress-mobile/projects/107]
* [*] Editor: Show a compact notice when switching between HTML or Visual mode. [https://github.com/wordpress-mobile/WordPress-iOS/pull/17521]
* [*] Onboarding Improvements: Need a little help after login? We're here for you. We've made a few changes to the login flow that will make it easier for you to start managing your site or create a new one. [#17564]
* [***] Fixed crash where uploading image when offline crashes iOS app. [#17488]
* [***] Fixed crash that was sometimes triggered when deleting media. [#17559]
* [***] Fixes a crasher that was sometimes triggered when seeing the details for like notifications. [#17529]
* [**] Block editor: Add clipboard link suggestion to image block and button block. [https://github.com/WordPress/gutenberg/pull/35972]
* [*] Block editor: Embed block: Include link in block settings. [https://github.com/wordpress-mobile/gutenberg-mobile/pull/4189]
* [**] Block editor: Fix tab titles translation of inserter menu. [https://github.com/wordpress-mobile/gutenberg-mobile/pull/4248]
* [**] Block editor: Gallery block: When a gallery block is added, the media options are auto opened for v2 of the Gallery block. [https://github.com/wordpress-mobile/gutenberg-mobile/pull/4277]
* [*] Block editor: Media & Text block: Fix an issue where the text font size would be bigger than expected in some cases. [https://github.com/wordpress-mobile/gutenberg-mobile/pull/4252]

18.7
-----
* [*] Comment Reply: updated UI. [#17443, #17445]
* [***] Two-step Authentication notifications now require an unlocked device to approve or deny them.
* [***] Site Comments: Updated comment details with a fresh new look and capability to display rich contents. [#17466]
* [**] Block editor: Image block: Add ability to quickly link images to Media Files and Attachment Pages [https://github.com/wordpress-mobile/gutenberg-mobile/pull/3971]
* [**] Block editor: Fixed a crash that could occur when copying lists from Microsoft Word. [https://github.com/wordpress-mobile/gutenberg-mobile/pull/4174]
* [***] Fixed an issue where trying to upload an image while offline crashes the app. [#17488]

18.6
-----
* [**] Comments: Users can now follow conversation via notifications, in addition to emails. [#17363]
* [**] Block editor: Block inserter indicates newly available block types [https://github.com/wordpress-mobile/gutenberg-mobile/pull/4047]
* [*] Reader post comments: fixed an issue that prevented all comments from displaying. [#17373]
* [**] Stats: added Reader Discover nudge for sites with low traffic in order to increase it. [#17349, #17352, #17354, #17377]
* [**] Block editor: Search block - Text and background color support [https://github.com/wordpress-mobile/gutenberg-mobile/pull/4127]
* [*] Block editor: Fix Embed Block loading glitch with resolver resolution approach [https://github.com/wordpress-mobile/gutenberg-mobile/pull/4146]
* [*] Block editor: Fixed an issue where the Help screens may not respect an iOS device's notch. [https://github.com/wordpress-mobile/gutenberg-mobile/pull/4110]
* [**] Block editor: Block inserter indicates newly available block types [https://github.com/wordpress-mobile/gutenberg-mobile/pull/4047]
* [*] Block editor: Add support for the Mark HTML tag [https://github.com/wordpress-mobile/gutenberg-mobile/pull/4162]
* [*] Stats Insights: HTML tags no longer display in post titles. [#17380]

18.5
-----
* [**] Block editor: Embed block: Include Jetpack embed variants. [https://github.com/wordpress-mobile/gutenberg-mobile/pull/4008]
* [*] Fixed a minor visual glitch on the pre-publishing nudge bottom sheet. [https://github.com/wordpress-mobile/WordPress-iOS/pull/17300]
* [*] Improved support for larger text sizes when choosing a homepage layout or page layout. [#17325]
* [*] Site Comments: fixed an issue that caused the lists to not refresh. [#17303]
* [*] Block editor: Embed block: Fix inline preview cut-off when editing URL [https://github.com/wordpress-mobile/gutenberg-mobile/pull/4072]
* [*] Block editor: Embed block: Fix URL not editable after dismissing the edit URL bottom sheet with empty value [https://github.com/wordpress-mobile/gutenberg-mobile/pull/4094]
* [**] Block editor: Embed block: Detect when an embeddable URL is pasted into an empty paragraph. [https://github.com/wordpress-mobile/gutenberg-mobile/pull/4048]
* [**] Block editor: Pullquote block - Added support for text and background color customization [https://github.com/WordPress/gutenberg/pull/34451]
* [**] Block editor: Preformatted block - Added support for text and background color customization [https://github.com/wordpress-mobile/gutenberg-mobile/pull/4071]
* [**] Stats: added Publicize and Blogging Reminders nudges for sites with low traffic in order to increase it. [#17142, #17261, #17294, #17312, #17323]
* [**] Fixed an issue that made it impossible to log in when emails had an apostrophe. [#17334]

18.4
-----
* [*] Improves our user images download logic to avoid synchronization issues. [#17197]
* [*] Fixed an issue where images point to local URLs in the editor when saving a post with ongoing uploads. [#17157]
* [**] Embed block: Add the top 5 specific embed blocks to the Block inserter list. [https://github.com/wordpress-mobile/gutenberg-mobile/pull/3995]
* [*] Embed block: Fix URL update when edited after setting a bad URL of a provider. [https://github.com/wordpress-mobile/gutenberg-mobile/pull/4002]
* [**] Users can now contact support from inside the block editor screen. [https://github.com/wordpress-mobile/gutenberg-mobile/pull/3975]
* [**] Block editor: Help menu with guides about how to work with blocks [#17265]

18.3
-----
* [*] Fixed a bug on Reader that prevented Saved posts to be removed
* [*] Share Extension: Allow creation of Pages in addition to Posts. [#16084]
* [*] Updated the wording for the "Posts" and "Pages" entries in My Site screen [https://github.com/wordpress-mobile/WordPress-iOS/pull/17156]
* [**] Fixed a bug that prevented sharing images and videos out of your site's media library. [#17164]
* [*] Fixed an issue that caused `Follow conversation by email` to not appear on some post's comments. [#17159]
* [**] Block editor: Embed block: Enable WordPress embed preview [https://github.com/wordpress-mobile/gutenberg-mobile/pull/3853]
* [**] Block editor: Embed block: Add error bottom sheet with retry and convert to link actions. [https://github.com/wordpress-mobile/gutenberg-mobile/pull/3921]
* [**] Block editor: Embed block: Implemented the No Preview UI when an embed is successful, but we're unable to show an inline preview [https://github.com/wordpress-mobile/gutenberg-mobile/pull/3927]
* [*] Block editor: Embed block: Add device's locale to preview content [https://github.com/wordpress-mobile/gutenberg-mobile/pull/3788]
* [*] Block editor: Column block: Translate column width's control labels [https://github.com/wordpress-mobile/gutenberg-mobile/pull/3952]
* [**] Block editor: Embed block: Enable embed preview for Instagram and Vimeo providers. [https://github.com/wordpress-mobile/gutenberg-mobile/pull/3918]

18.2
-----
* [internal] Fixed an issue where source and platform tags were not added to a Zendesk ticket if the account has no blogs. [#17084]
* [*] Set the post formats to have 'Standard' first and then alphabetized the remaining items. [#17074]
* [*] Fixed wording of theme customization screen's menu bar by using "Activate" on inactive themes. [#17060]
* [*] Added pull-to-refresh to My Site. [#17089]
* [***] Weekly Roundup: users will receive a weekly notification that presents a summary of the activity on their most used sites [#17066, #17116]
* [**] Site Comments: when editing a Comment, the author's name, email address, and web address can now be changed. [#17111]
* [**] Block editor: Enable embed preview for a list of providers (for now only YouTube and Twitter) [https://github.com/WordPress/gutenberg/pull/34446]
* [***] Block editor: Add Inserter Block Search [https://github.com/WordPress/gutenberg/pull/33237]

18.1
-----
* [*] Reader: Fixes an issue where the top of an article could be cropped after rotating a device. [#17041]
* [*] Posts Settings: Removed deprecated Location feature. [#17052]
* [**] Added a time selection feature to Blogging Reminders: users can now choose at what time they will receive the reminders [#17024, #17033]
* [**] Block editor: Embed block: Add "Resize for smaller devices" setting. [https://github.com/wordpress-mobile/gutenberg-mobile/pull/3753]
* [**] Account Settings: added the ability to close user account.
* [*] Users can now share WordPress app with friends. Accessible from Me and About screen. [#16995]

18.0
-----
* [*] Fixed a bug that would make it impossible to scroll the plugins the first time the plugin section was opened.
* [*] Resolved an issue where authentication tokens weren't be regenerated when disabled on the server. [#16920]
* [*] Updated the header text sizes to better support large texts on Choose a Domain and Choose a Design flows. [#16923]
* [internal] Made a change to how Comment content is displayed. Should be no visible changes, but could cause regressions. [#16933]
* [internal] Converted Comment model properties to Swift. Should be no functional changes, but could cause regressions. [#16969, #16980]
* [internal] Updated GoogleSignIn to 6.0.1 through WordPressAuthenticator. Should be no visible changes, but could cause regression in Google sign in flow. [#16974]
* [internal] Converted Comment model properties to Swift. Should be no functional changes, but could cause regressions. [#16969]
* [*] Posts: Ampersands are correctly decoded in publishing notices instead of showing as HTML entites. [#16972]
* [***] Adjusted the image size of Theme Images for more optimal download speeds. [#16914]
* [*] Comments and Notifications list are now displayed with a unified design. [#16985]
* [*] Block editor: Add a "featured" banner and ability to set or remove an image as featured. [https://github.com/wordpress-mobile/gutenberg-mobile/pull/3449]

17.9
-----
* [internal] Redirect Terms and service to open the page in an external web view [#16907]
* [internal] Converted Comment model methods to Swift. Should be no functional changes, but could cause regressions. [#16898, #16905, #16908, #16913]
* [*] Enables Support for Global Style Colors with Full Site Editing Themes [#16823]
* [***] Block editor: New Block: Embed block. [https://github.com/wordpress-mobile/gutenberg-mobile/pull/3727]

17.8
-----
* [*] Authors and Contributors can now view a site's Comments via My Site > Comments. [#16783]
* [*] [Jetpack-only] Fix bugs when tapping to notifications
* [*] Fixed some refresh issues with the site follow buttons in the reader. [#16819]
* [*] Block editor: Update loading and failed screens for web version of the editor [https://github.com/wordpress-mobile/gutenberg-mobile/pull/3573]
* [*] Block editor: Handle floating keyboard case - Fix issue with the block selector on iPad. [https://github.com/wordpress-mobile/gutenberg-mobile/pull/3687]
* [**] Block editor: Added color/background customization for text blocks. [https://github.com/WordPress/gutenberg/pull/33250]

17.7
-----
* [***] Added blogging reminders. Choose which days you'd like to be reminded, and we'll send you a notification prompting you to post on your site
* [** Does not apply to Jetpack app] Self hosted sites that do not use Jetpack can now manage (install, uninstall, activate, and deactivate) their plugins [#16675]
* [*] Upgraded the Zendesk SDK to version 5.3.0
* [*] You can now subscribe to conversations by email from Reader lists and articles. [#16599]
* [*] Block editor: Tablet view fixes for inserter button. [https://github.com/wordpress-mobile/gutenberg-mobile/pull/3602]
* [*] Block editor: Tweaks to the badge component's styling, including change of background color and reduced padding. [https://github.com/wordpress-mobile/gutenberg-mobile/pull/3642]
* [***] Block editor: New block Layout grid. [https://github.com/wordpress-mobile/gutenberg-mobile/pull/3513]
* [*] Fixed an issue where the SignUp flow could not be dismissed sometimes. [#16824]

17.6
-----
* [**] Reader Post details: now shows a summary of Likes for the post. Tapping it displays the full list of Likes. [#16628]
* [*] Fix notice overlapping the ActionSheet that displays the Site Icon controls. [#16579]
* [*] Fix login error for WordPress.org sites to show inline. [#16614]
* [*] Disables the ability to open the editor for Post Pages [#16369]
* [*] Fixed an issue that could cause a crash when moderating Comments. [#16645]
* [*] Fix notice overlapping the ActionSheet that displays the QuickStart Removal. [#16609]
* [*] Site Pages: when setting a parent, placeholder text is now displayed for pages with blank titles. [#16661]
* [***] Block Editor: Audio block now available on WP.com sites on the free plan. [https://github.com/wordpress-mobile/gutenberg-mobile/pull/3523]
* [**] You can now create a Site Icon for your site using an emoji. [#16670]
* [*] Fix notice overlapping the ActionSheet that displays the More Actions in the Editor. [#16658]
* [*] The quick action buttons will be hidden when iOS is using a accessibility font sizes. [#16701]
* [*] Block Editor: Improve unsupported block message for reusable block. [https://github.com/wordpress-mobile/gutenberg-mobile/pull/3621]
* [**] Block Editor: Fix incorrect block insertion point after blurring the post title field. [https://github.com/wordpress-mobile/gutenberg-mobile/pull/3640]
* [*] Fixed a crash when sharing photos to WordPress [#16737]

17.5
-----
* [*] Fixed a crash when rendering the Noticons font in rich notification. [#16525]
* [**] Block Editor: Audio block: Add Insert from URL functionality. [https://github.com/wordpress-mobile/gutenberg-mobile/pull/3031]
* [***] Block Editor: Slash command to insert new blocks. [https://github.com/wordpress-mobile/gutenberg-mobile/pull/3250]
* [**] Like Notifications: now displays all users who liked a post or comment. [#15662]
* [*] Fixed a bug that was causing some fonts to become enormous when large text was enabled.
* [*] Fixed scrolling and item selection in the Plugins directory. [#16087]
* [*] Improved large text support in the blog details header in My Sites. [#16521]
* [***] Block Editor: New Block: Reusable block. [https://github.com/wordpress-mobile/gutenberg-mobile/pull/3490]
* [***] Block Editor: Add reusable blocks to the block inserter menu. [https://github.com/wordpress-mobile/gutenberg-mobile/pull/3054]
* [*] Fixed a bug where the web version of the editor did not load when using an account created before December 2018. [#16586]

17.4
-----
* [**] A new author can be chosen for Posts and Pages on multi-author sites. [#16281]
* [*] Fixed the Follow Sites Quick Start Tour so that Reader Search is highlighted. [#16391]
* [*] Enabled approving login authentication requests via push notification while the app is in the foreground. [#16075]
* [**] Added pull-to-refresh to the My Site screen when a user has no sites. [#16241]
* [***] Fixed a bug that was causing uploaded videos to not be viewable in other platforms. [#16548]

17.3
-----
* [**] Fix issue where deleting a post and selecting undo would sometimes convert the content to the classic editor. [#16342]
* [**] Fix issue where restoring a post left the restored post in the published list even though it has been converted to a draft. [#16358]
* [**] Fix issue where trashing a post converted it to Classic content. [#16367]
* [**] Fix issue where users could not leave the username selection screen due to styling issues. [#16380]
* [*] Comments can be filtered to show the most recent unreplied comments from other users. [#16215]
* [*] Fixed the background color of search fields. [#16365]
* [*] Fixed the navigation bar color in dark mode. [#16348]
* [*] Fix translation issues for templates fetched on the site creation design selection screen. [#16404]
* [*] Fix translation issues for templates fetched on the page creation design selection screen. [#16404]
* [*] Fix translation issue for the Choose button on the template preview in the site creation flow. [#16404]
* [***]  Block Editor: New Block: Search Block [#https://github.com/wordpress-mobile/gutenberg-mobile/pull/3210]
* [**]  Block Editor: The media upload options of the Image, Video and Gallery block automatically opens when the respective block is inserted. [https://github.com/wordpress-mobile/gutenberg-mobile/pull/2700]
* [**]  Block Editor: The media upload options of the File and Audio block automatically opens when the respective block is inserted. [https://github.com/wordpress-mobile/gutenberg-mobile/pull/3399]
* [*]  Block Editor: Remove visual feedback from non-interactive bottom-sheet cell sections [https://github.com/wordpress-mobile/gutenberg-mobile/pull/3404]
* [*]  Block Editor: Fixed an issue that was causing the featured image badge to be shown on images in an incorrect manner. [https://github.com/wordpress-mobile/gutenberg-mobile/pull/3494]


17.2
-----

* [**] Added transform block capability [https://github.com/wordpress-mobile/gutenberg-mobile/pull/3321]
* [*] Fixed an issue where some author display names weren't visible for self-hosted sites. [#16297]
* [***] Updated custom app icons. [#16261]
* [**] Removed Site Switcher in the Editor
* [*] a11y: Bug fix: Allow stepper cell to be selected by screenreader [https://github.com/wordpress-mobile/gutenberg-mobile/pull/3362]
* [*] Image block: Improve text entry for long alt text. [https://github.com/WordPress/gutenberg/pull/29670]
* [***] New Block: Jetpack contact info. [https://github.com/wordpress-mobile/gutenberg-mobile/pull/3340]

17.1
-----

* [*] Reordered categories in page layout picker [#16156]
* [*] Added preview device mode selector in the page layout previews [#16141]
* [***] Block Editor: Improved the accessibility of range and step-type block settings. [https://github.com/wordpress-mobile/gutenberg-mobile/pull/3255]
* [**] Block Editor: Added Contact Info block to sites on WPcom or with Jetpack version >= 8.5.
* [**] We updated the app's color scheme with a brighter new blue used throughout. [#16213, #16207]
* [**] We updated the login prologue with brand new content and graphics. [#16159, #16177, #16185, #16187, #16200, #16217, #16219, #16221, #16222]
* [**] We updated the app's color scheme with a brighter new blue used throughout. [#16213, #16207]
* [**] Updated the app icon to match the new color scheme within the app. [#16220]
* [*] Fixed an issue where some webview navigation bar controls weren't visible. [#16257]

17.0
-----
* [internal] Updated Zendesk to latest version. Should be no functional changes. [#16051]
* [*] Reader: fixed an issue that caused unfollowing external sites to fail. [#16060]
* [*] Stats: fixed an issue where an error was displayed for Latest Post Summary if the site had no posts. [#16074]
* [*] Fixed an issue where password text on Post Settings was showing as black in dark mode. [#15768]
* [*] Added a thumbnail device mode selector in the page layout, and use a default setting based on the current device. [#16019]
* [**] Comments can now be filtered by status (All, Pending, Approved, Trashed, or Spam). [#15955, #16110]
* [*] Notifications: Enabled the new view milestone notifications [#16144]
* [***] We updated the app's design, with fresh new headers throughout and a new site switcher in My Site. [#15750]

16.9
-----
* [*] Adds helper UI to Choose a Domain screen to provide a hint of what a domain is. [#15962]
* [**] Site Creation: Adds filterable categories to the site design picker when creating a WordPress.com site, and includes single-page site designs [#15933]
* [**] The classic editor will no longer be available for new posts soon, but this won’t affect editing any existing posts or pages. Users should consider switching over to the Block Editor now. [#16008]
* [**] Reader: Added related posts to the bottom of reader posts
* [*] Reader: We redesigned the recommended topics section of Discover
* [*] Reader: Added a way to discover new topics from the Manage Topics view
* [*] P2 users can create and share group invite links via the Invite Person screen under the People Management feature. [#16005]
* [*] Fixed an issue that prevented searching for plugins and the Popular Plugins section from appearing: [#16070]
* [**] Stories: Fixed a video playback issue when recording on iPhone 7, 8, and SE devices. [#16109]
* [*] Stories: Fixed a video playback issue when selecting an exported Story video from a site's library. [#16109]

16.8.1
-----

* [**] Stories: Fixed an issue which could remove content from a post when a new Story block was edited. [#16059]

16.8
-----
* [**] Prevent deleting published homepages which would have the effect of breaking a site. [#15797]
* [**] Prevent converting published homepage to a draft in the page list and settings which would have the effect of breaking a site. [#15797]
* [*] Fix app crash when device is offline and user visits Notification or Reader screens [#15916]
* [*] Under-the-hood improvements to the Reader Stream, People Management, and Sharing Buttons [#15849, #15861, #15862]
* [*] Block Editor: Fixed block mover title wording for better clarity from 'Move block position' to 'Change block position'. [https://github.com/wordpress-mobile/gutenberg-mobile/pull/3049]
* [**] Block Editor: Add support for setting Cover block focal point. [https://github.com/wordpress-mobile/gutenberg-mobile/pull/3028]
* [**] Prevent converting published homepage to a draft in the page list and editor's status settings which would have the effect of breaking a site. [#15797]
* [*] Prevent selection of unpublished homepages the homepage settings which would have the effect of breaking a site. [#15885]
* [*] Quick Start: Completing a step outside of a tour now automatically marks it as complete. [#15712]
* [internal] Site Comments: updated UI. Should be no functional changes. [#15944]
* [***] iOS 14 Widgets: new This Week Widgets to display This Week Stats in your home screen. [#15844]
* [***] Stories: There is now a new Story post type available to quickly and conveniently post images and videos to your blog.

16.7
-----
* [**] Site Creation: Adds the option to choose between mobile, tablet or desktop thumbnails and previews in the home page design picker when creating a WordPress.com site [https://github.com/wordpress-mobile/WordPress-iOS/pull/15688]
* [*] Block Editor: Fix issue with uploading media after exiting the editor multiple times [https://github.com/wordpress-mobile/WordPress-iOS/pull/15656].
* [**] Site Creation: Enables dot blog subdomains for each site design. [#15736]
* [**] Reader post card and post details: added ability to mark a followed post as seen/unseen. [#15638, #15645, #15676]
* [**] Reader site filter: show unseen post count. [#15581]
* [***] Block Editor: New Block: Audio [https://github.com/wordpress-mobile/gutenberg-mobile/pull/2854, https://github.com/wordpress-mobile/gutenberg-mobile/pull/3070]
* [**] Block Editor: Add support for setting heading anchors [https://github.com/wordpress-mobile/gutenberg-mobile/pull/2947]
* [**] Block Editor: Disable Unsupported Block Editor for Reusable blocks [https://github.com/wordpress-mobile/gutenberg-mobile/pull/3067]
* [**] Block Editor: Add proper handling for single use blocks such as the more block [https://github.com/wordpress-mobile/gutenberg-mobile/pull/3042]
* [*] Reader post options: fixed an issue where the options in post details did not match those on post cards. [#15778]
* [***] iOS 14 Widgets: new All Time Widgets to display All Time Stats in your home screen. [#15771, #15794]
* [***] Jetpack: Backup and Restore is now available, depending on your sites plan you can now restore your site to a point in time, or download a backup file. [https://github.com/wordpress-mobile/WordPress-iOS/issues/15191]
* [***] Jetpack: For sites that have Jetpack Scan enabled you will now see a new section that allows you to scan your site for threats, as well as fix or ignore them. [https://github.com/wordpress-mobile/WordPress-iOS/issues/15190]
* [**] Block Editor: Make inserter long-press options "add to beginning" and "add to end" always available. [https://github.com/wordpress-mobile/gutenberg-mobile/pull/3074]
* [*] Block Editor: Fix crash when Column block width attribute was empty. [https://github.com/WordPress/gutenberg/pull/29015]

16.6
-----
* [**] Activity Log: adds support for Date Range and Activity Type filters. [https://github.com/wordpress-mobile/WordPress-iOS/issues/15192]
* [*] Quick Start: Removed the Browse theme step and added guidance for reviewing pages and editing your Homepage. [#15680]
* [**] iOS 14 Widgets: new Today Widgets to display your Today Stats in your home screen.
* [*] Fixes an issue where the submit button was invisible during the domain registration flow.

16.5
-----

* [*] In the Pages screen, the options to delete posts are styled to reflect that they are destructive actions, and show confirmation alerts. [#15622]
* [*] In the Comments view, overly-large twemoji are sized the same as Apple's emoji. [#15503]
* [*] Reader 'P2s': added ability to filter by site. [#15484]
* [**] Choose a Domain will now return more options in the search results, sort the results to have exact matches first, and let you know if no exact matches were found. [#15482]
* [**] Page List: Adds duplicate page functionality [#15515]
* [*] Invite People: add link to user roles definition web page. [#15530]
* [***] Block Editor: Cross-post suggestions are now available by typing the + character (or long-pressing the toolbar button labelled with an @-symbol) in a post on a P2 site [#15139]
* [***] Block Editor: Full-width and wide alignment support for Columns (https://github.com/wordpress-mobile/gutenberg-mobile/pull/2919)
* [**] Block Editor: Image block - Add link picker to the block settings and enhance link settings with auto-hide options (https://github.com/wordpress-mobile/gutenberg-mobile/pull/2841)
* [*] Block Editor: Fix button link setting, rel link will not be overwritten if modified by the user (https://github.com/wordpress-mobile/gutenberg-mobile/pull/2894)
* [**] Block Editor: Added move to top/bottom when long pressing on respective block movers (https://github.com/wordpress-mobile/gutenberg-mobile/pull/2872)
* [**] Reader: Following now only shows non-P2 sites. [#15585]
* [**] Reader site filter: selected filters now persist while in app.[#15594]
* [**] Block Editor: Fix crash in text-based blocks with custom font size [https://github.com/WordPress/gutenberg/pull/28121]

16.4
-----

* [internal] Removed unused Reader files. Should be no functional changes. [#15414]
* [*] Adjusted the search box background color in dark mode on Choose a domain screen to be full width. [https://github.com/wordpress-mobile/WordPress-iOS/pull/15419]
* [**] Added shadow to thumbnail cells on Site Creation and Page Creation design pickers to add better contrast [https://github.com/wordpress-mobile/WordPress-iOS/pull/15418]
* [*] For DotCom and Jetpack sites, you can now subscribe to comments by tapping the "Follow conversation" button in the Comments view. [#15424]
* [**] Reader: Added 'P2s' stream. [#15442]
* [*] Add a new P2 default site icon to replace the generic default site icon. [#15430]
* [*] Block Editor: Fix Gallery block uploads when the editor is closed. [#15457]
* [*] Reader: Removes gray tint from site icons that contain transparency (located in Reader > Settings > Followed sites). [#15474]
* [*] Prologue: updates site address button to say "Enter your existing site address" to reduce confusion with site creation actions. [#15481]
* [**] Posts List: Adds duplicate post functionality [#15460]
* [***] Block Editor: New Block: File [https://github.com/wordpress-mobile/gutenberg-mobile/pull/2835]
* [*] Reader: Removes gray tint from site icons that contain transparency (located in Reader > Settings > Followed sites).
* [*] Block Editor: Remove popup informing user that they will be using the block editor by default [#15492]
* [**] Fixed an issue where the Prepublishing Nudges Publish button could be cut off smaller devices [#15525]

16.3
-----
* [***] Login: Updated to new iOS 14 pasteboard APIs for 2FA auto-fill. Pasteboard prompts should be less intrusive now! [#15454]
* [***] Site Creation: Adds an option to pick a home page design when creating a WordPress.com site. [multiple PRs](https://github.com/search?q=repo%3Awordpress-mobile%2FWordPress-iOS+++repo%3Awordpress-mobile%2FWordPress-iOS-Shared+repo%3Awordpress-mobile%2FWordPressUI-iOS+repo%3Awordpress-mobile%2FWordPressKit-iOS+repo%3Awordpress-mobile%2FAztecEditor-iOS+is%3Apr+closed%3A%3C2020-11-17+%22Home+Page+Picker%22&type=Issues)

* [**] Fixed a bug where @-mentions didn't work on WordPress.com sites with plugins enabled [#14844]
* [***] Site Creation: Adds an option to pick a home page design when creating a WordPress.com site. [multiple PRs](https://github.com/search?q=repo%3Awordpress-mobile%2FWordPress-iOS+++repo%3Awordpress-mobile%2FWordPress-iOS-Shared+repo%3Awordpress-mobile%2FWordPressUI-iOS+repo%3Awordpress-mobile%2FWordPressKit-iOS+repo%3Awordpress-mobile%2FAztecEditor-iOS+is%3Apr+closed%3A%3C2020-11-30+%22Home+Page+Picker%22&type=Issues)
* [*] Fixed an issue where `tel:` and `mailto:` links weren't launching actions in the webview found in Reader > post > more > Visit. [#15310]
* [*] Reader bug fix: tapping a telephone, sms or email link in a detail post in Reader will now respond with the correct action. [#15307]
* [**] Block Editor: Button block - Add link picker to the block settings [https://github.com/WordPress/gutenberg/pull/26206]
* [***] Block Editor: Adding support for selecting different unit of value in Cover and Columns blocks [https://github.com/WordPress/gutenberg/pull/26161]
* [*] Block Editor: Fix theme colors syncing with the editor [https://github.com/WordPress/gutenberg/pull/26821]
* [*] My Site > Settings > Start Over. Correcting a translation error in the detailed instructions on the Start Over view. [#15358]

16.2
-----
* [**] Support contact email: fixed issue that prevented non-alpha characters from being entered. [#15210]
* [*] Support contact information prompt: fixed issue that could cause the app to crash when entering email address. [#15210]
* [*] Fixed an issue where comments viewed in the Reader would always be italicized.
* [**] Jetpack Section - Added quick and easy access for all the Jetpack features (Stats, Activity Log, Jetpack and Settings) [#15287].
* [*] Fixed a display issue with the time picker when scheduling posts on iOS 14. [#15392]

16.1
-----
* [***] Block Editor: Adds new option to select from a variety of predefined page templates when creating a new page for a Gutenberg site.
* [*] Fixed an issue that was causing the refresh control to show up on top of the list of sites. [https://github.com/wordpress-mobile/WordPress-iOS/pull/15136]
* [***] The "Floating Action Button" now appears on the list of posts and pages for quick and convenient creation. [https://github.com/wordpress-mobile/WordPress-iOS/pull/15149l]

16.0
-----
* [***] Block Editor: Full-width and wide alignment support for Video, Latest-posts, Gallery, Media & text, and Pullquote block. [https://github.com/wordpress-mobile/gutenberg-mobile/pull/2605]
* [***] Block Editor: Fix unsupported block bottom sheet is triggered when device is rotated. [https://github.com/wordpress-mobile/gutenberg-mobile/pull/2710]
* [***] Block Editor: Unsupported Block Editor: Fixed issue when cannot view or interact with the classic block on Jetpack site. [https://github.com/wordpress-mobile/gutenberg-mobile/pull/2709]
* [**] Reader: Select interests is now displayed under the Discover tab. [#15097]
* [**] Reader: The reader now displays site recommendations in the Discover feed [#15116]
* [***] Reader: The new redesigned Reader detail shows your post as beautiful as ever. And if you add a featured image it would be twice as beautiful! [#15107]

15.9
-----
* [*] Fixed issue that caused duplicate views to be displayed when requesting a login link. [#14975]
* [internal] Modified feature flags that show unified Site Address, Google, Apple, WordPress views and iCloud keychain login. Could cause regressions. [#14954, #14969, #14970, #14971, #14972]
* [*] Fixed an issue that caused page editor to become an invisible overlay. [#15012]
* [**] Block Editor: Increase tap-target of primary action on unsupported blocks. [https://github.com/wordpress-mobile/gutenberg-mobile/pull/2608]
* [***] Block Editor: On Jetpack connected sites, Unsupported Block Editor can be enabled via enabling Jetpack SSO setting directly from within the missing block alert. [https://github.com/wordpress-mobile/gutenberg-mobile/pull/2610]
* [***] Block Editor: Add support for selecting user's post when configuring the link [https://github.com/wordpress-mobile/gutenberg-mobile/pull/2484]
* [*] Reader: Fixed an issue that resulted in no action when tapping a link with an anchor. [#15027]
* [***] Block Editor: Unsupported Block Editor: Fixed issue when cannot view or interact with the classic block on Jetpack sites [https://github.com/wordpress-mobile/gutenberg-mobile/issues/2695]

15.8
-----
* [*] Image Preview: Fixes an issue where an image would be incorrectly positioned after changing device orientation.
* [***] Block Editor: Full-width and wide alignment support for Group, Cover and Image block [https://github.com/wordpress-mobile/gutenberg-mobile/pull/2559]
* [**] Block Editor: Add support for rounded style in Image block [https://github.com/wordpress-mobile/gutenberg-mobile/pull/2591]
* [*] Fixed an issue where the username didn't display on the Signup Epilogue after signing up with Apple and hiding the email address. [#14882]
* [*] Login: display correct error message when the max number of failed login attempts is reached. [#14914]
* [**] Block Editor: Fixed a case where adding a block made the toolbar jump [https://github.com/WordPress/gutenberg/pull/24573]

15.7
-----
* [**] Updated UI when connecting a self-hosted site from Login Epilogue, My Sites, and Post Signup Interstitial. (#14742)
* [**] You can now follow conversations for P2 sites
* [**] Block Editor: Block settings now immediately reflect changes from menu sliders.
* [**] Simplified authentication and updated UI.(#14845, #14831, #14825, #14817).
       Now when an email address is entered, the app automatically determines the next step and directs the user accordingly. (i.e. signup or login with the appropriate login view).
* [**] Added iCloud Keychain login functionality. (#14770)
* [***] Reader: We’re introducing a new Reader experience that allows users to tailor their Discover feed to their chosen interests.
* [*] Media editing: Reduced memory usage when marking up an image, which could cause a crash.
* [**] Block Editor: Fixed Dark Mode transition for editor menus.

15.6
-----
* [***] Block Editor: Fixed empty text fields on RTL layout. Now they are selectable and placeholders are visible.
* [**] Block Editor: Add settings to allow changing column widths
* [**] Block Editor: Media editing support in Gallery block.
* [**] Updated UI when logging in with a Site Address.
* [**] Updated UI when logging in/signing up with Apple.
* [**] Updated UI when logging in/signing up with Google.
* [**] Simplified Google authentication. If signup is attempted with an existing WordPress account, automatically redirects to login. If login is attempted without a matching WordPress account, automatically redirects to signup.
* [**] Fixes issue where the stats were not updating when switching between sites in My Sites.
* [*] Block Editor: Improved logic for creating undo levels.
* [*] Social account login: Fixed an issue that could have inadvertently linked two social accounts.

15.5
-----
* [*] Reader: revamped UI for your site header.
* [***] Block Editor: New feature for WordPress.com and Jetpack sites: auto-complete username mentions. An auto-complete popup will show up when the user types the @ character in the block editor.
* [*] Block Editor: Media editing support in Cover block.
* [*] Block Editor: Fixed a bug on the Heading block, where a heading with a link and string formatting showed a white shadow in dark mode.

15.4
-----
 * [**] Fixes issue where the new page editor wouldn't always show when selected from the "My Site" page on iOS versions 12.4 and below.
 * [***] Block Editor: Media editing support in Media & Text block.
 * [***] Block Editor: New block: Social Icons
 * [*] Block Editor: Cover block placeholder is updated to allow users to start the block with a background color
 * [**] Improved support for the Classic block to give folks a smooth transition from the classic editor to the block editor

15.3
-----
* [***] Block Editor: Adds Copy, Cut, Paste, and Duplicate functionality to blocks
* [***] Block Editor: Users can now individually edit unsupported blocks found in posts or pages. Not available on selfhosted sites or sites defaulting to classic editor.
* [*] Block Editor: Improved editor loading experience with Ghost Effect.

15.2
----
* [*] Block editor: Display content metrics information (blocks, words, characters count).
* [*] Fixed a crash that results in navigating to the block editor quickly after logging out and immediately back in.
* [***] Reader content improved: a lot of fixes in how the content appears when you're reading a post.
* [**] A site's title can now be changed by tapping on the title in the site detail screen.
* [**] Added a new Quick Start task to set a title for a new site.
* [**] Block editor: Add support for customizing gradient type and angle in Buttons and Cover blocks.

-----

15.1
-----
* [**] Block Editor: Add support to upload videos to Cover Blocks after the editor has closed.
* [*] Block Editor: Display the animation of animated GIFs while editing image blocks.
* [**] Block editor: Adds support for theme colors and gradients.
* [*] App Settings: Added an app-level toggle for light or dark appearance.
* [*] Fix a bug where the Latest Post date on Insights Stats was being calculated incorrectly.
* Block editor: [*] Support for breaking out of captions/citation authors by pressing enter on the following blocks: image, video, gallery, quote, and pullquote.
* Block editor: [**] Adds editor support for theme defined colors and theme defined gradients on cover and button blocks.
* [*] Fixed a bug where "Follow another site" was using the wrong steps in the "Grow Your Audience" Quick Start tour.
* [*] Fix a bug where Quick Start completed tasks were not communicated to VoiceOver users.
* [**] Quick Start: added VoiceOver support to the Next Steps section.
* [*] Fixed a bug where the "Publish a post" Quick Start tour didn't reflect the app's new information architecture
* [***] Free GIFs can now be added to the media library, posts, and pages.
* [**] You can now set pages as your site's homepage or posts page directly from the Pages list.
* [**] Fixed a bug that prevented some logins via 'Continue with Apple'.
* [**] Reader: Fixed a bug where tapping on the more menu may not present the menu
* [*] Block editor: Fix 'Take a Photo' option failing after adding an image to gallery block

15.0
-----
* [**] Block editor: Fix media upload progress when there's no connection.
* [*] Fix a bug where taking a photo for your user gravatar got you blocked in the crop screen.
* Reader: Updated card design
* [internal] Logging in via 'Continue with Google' has changes that can cause regressions. See https://git.io/Jf2LF for full testing details.
* [***] Block Editor: New block: Verse
* [***] Block Editor: Trash icon that is used to remove blocks is moved to the new menu reachable via ellipsis button in the block toolbar
* [**] Block Editor: Add support for changing overlay color settings in Cover block
* [**] Block Editor: Add enter/exit animation in FloatingToolbar
* [**] Block Editor: Block toolbar can now collapse when the block width is smaller than the toolbar content
* [**] Block Editor: Tooltip for page template selection buttons
* [*] Block Editor: Fix merging of text blocks when text had active formatting (bold, italic, strike, link)
* [*] Block Editor: Fix button alignment in page templates and make strings consistent
* [*] Block Editor: Add support for displaying radial gradients in Buttons and Cover blocks
* [*] Block Editor: Fix a bug where it was not possible to add a second image after previewing a post
* [internal] Signing up via 'Continue with Google' has changes that can cause regressions. See https://git.io/JfwjX for full testing details.
* My Site: Add support for setting the Homepage and Posts Page for a site.

14.9
-----
* Streamlined navigation: now there are fewer and better organized tabs, posting shortcuts and more, so you can find what you need fast.
* My Site: the "Add Posts and Pages" features has been moved. There is a new "Floating Action Button" in "My Site" that lets you create a new post or page without having to navigate to another screen.
* My Site: the "Me" section has been moved. There is a new button on the top right of "My Site" that lets you access the "Me" section from there.
* Reader: revamped UI with a tab bar that lets you quickly switch between sections, and filtering and settings panes to easily access and manage your favorite content.
* [internal] the "Change Username" on the Signup Epilogue screen has navigation changes that can cause regressions. See https://git.io/JfGnv for testing details.
* [internal] the "3 button view" (WP.com email, Google, SIWA, Site Address) presented after pressing the "Log In" button has navigation changes that can cause regressions. See https://git.io/JfZUV for testing details.
* [**] Support the superscript and subscript HTML formatting on the Block Editor and Classic Editor.
* [**] Block editor: Support for the pullquote block.
* [**] Block editor: Fix the icons and buttons in Gallery, Paragraph, List and MediaText block on RTL mode.
* [**] Block editor: Update page templates to use new blocks.
* [**] Block editor: Fix a crash when uploading new videos on a video block.
* [**] Block Editor: Add support for changing background and text color in Buttons block
* [internal] the "enter your password" screen has navigation changes that can cause regressions. See https://git.io/Jfl1C for full testing details.
* Support the superscript and subscript HTML formatting on the Block Editor and Classic Editor.
* [***] You can now draw on images to annotate them using the Edit image feature in the post editor.
* [*] Fixed a bug on the editors where changing a featured image didn't trigger that the post/page changed.

14.8.1
-----
* Fix adding and removing of featured images to posts.

14.8
-----
* Block editor: Prefill caption for image blocks when available on the Media library
* Block editor: New block: Buttons. From now you’ll be able to add the individual Button block only inside the Buttons block
* Block editor: Fix bug where whitespaces at start of text blocks were being removed
* Block editor: Add support for upload options in Cover block
* Block editor: Floating toolbar, previously located above nested blocks, is now placed at the bottom of the screen
* Block editor: Fix the icons in FloatingToolbar on RTL mode
* Block editor: Fix Quote block so it visually reflects selected alignment
* Block editor: Fix bug where buttons in page templates were not rendering correctly on web
* Block editor: Remove Subscription Button from the Blog template since it didn't have an initial functionality and it is hard to configure for users.
* [internal] the "send magic link" screen has navigation changes that can cause regressions. See https://git.io/Jfqiz for testing details.
* Updated UI for Login and Signup epilogues.
* Fixes delayed split view resizing while rotating your device.

14.7
-----
* Classic Editor: Fixed action sheet position for additional Media sources picker on iPad
* [internal] the signup flow using email has code changes that can cause regressions. See https://git.io/JvALZ for testing details.
* [internal] Notifications tab should pop to the root of the navigation stack when tapping on the tab from within a notification detail screen. See https://git.io/Jvxka for testing details.
* Classic and Block editor: Prefill caption for image blocks when available on the Media library.
* [internal] the "login by email" flow and the self-hosted login flow have code changes that can cause regressions. See https://git.io/JfeFN for testing details.
* Block editor: Disable ripple effect in all BottomSheet's controls.
* Block editor: New block: Columns
* Block editor: New starter page template: Blog
* Block editor: Make Starter Page Template picker buttons visible only when the screen height is enough
* Block editor: Fix a bug which caused to show URL settings modal randomly when changing the device orientation multiple times during the time Starter Page Template Preview is open
* [internal] the login by email flow and the self-hosted login flow have code changes that can cause regressions. See https://git.io/JfeFN for testing details.
* Updated the appearance of the login and signup buttons to make signup more prominent.
* [internal] the navigation to the "login by site address" flow has code changes that can cause regressions. See https://git.io/JfvP9 for testing details.
* Updated site details screen title to My Site, to avoid duplicating the title of the current site which is displayed in the screen's header area.
* You can now schedule your post, add tags or change the visibility before hitting "Publish Now" — and you don't have to go to the Post Settings for this!

* Login Epilogue: fixed issue where account information never stopped loading for some self-hosted sites.
* Updated site details screen title to My Site, to avoid duplicating the title of the current site which is displayed in the screen's header area.

14.6
-----
* [internal] the login flow with 2-factor authentication enabled has code changes that can cause regressions. See https://git.io/Jvdil for testing details.
* [internal] the login and signup Magic Link flows have code changes that could cause regressions. See https://git.io/JvSD6 and https://git.io/Jvy4P for testing details.
* [internal] the login and signup Magic Link flows have code changes that can cause regressions. See https://git.io/Jvy4P for testing details.
* [internal] the login and signup Continue with Google flows have code changes that can cause regressions. See https://git.io/JvypB for testing details.
* Notifications: Fix layout on screens with a notch.
* Post Commenting: fixed issue that prevented selecting an @ mention suggestion.
* Fixed an issue that could have caused the app to crash when accessing Site Pages.
* Site Creation: faster site creation, removed intermediate steps. Just select what kind of site you'd like, enter the domain name and the site will be created.
* Post Preview: Increase Post and Page Preview size on iPads running iOS 13.
* Block editor: Added the Cover block
* Block editor: Removed the dimming effect on unselected blocks
* Block editor: Add alignment options for Heading block
* Block editor: Implemented dropdown toolbar for alignment toolbar in Heading, Paragraph, Image, MediaText blocks
* Block Editor: When editing link settings, tapping the keyboard return button now closes the settings panel as well as closing the keyboard.
* Fixed a crash when a blog's URL became `nil` from a Core Data operation.
* Added Share action to the more menu in the Posts list
* Period Stats: fix colors when switching between light and dark modes.
* Media uploads from "Other Apps": Fixed an issue where the Cancel button on the document picker/browser was not showing up in Light Mode.
* Fix a crash when accessing Blog Posts from the Quick Actions button on iPads running iOS 12 and below.
* Reader post detail: fix colors when switching between light and dark modes.
* Fixed an issue where Continue with Apple button wouldn't respond after Jetpack Setup > Sign up flow completed.


14.5
-----
* Block editor: New block: Latest Posts
* Block editor: Fix Quote block's left border not being visible in Dark Mode
* Block editor: Added Starter Page Templates: when you create a new page, we now show you a few templates to get started more quickly.
* Block editor: Fix crash when pasting HTML content with embeded images on paragraphs
* Post Settings: Fix issue where the status of a post showed "Scheduled" instead of "Published" after scheduling before the current date.
* Stats: Fix background color in Dark Mode on wider screen sizes.
* Post Settings: Fix issue where the calendar selection may not match the selected date when site timezone differs from device timezone.
* Dark Mode fixes:
  - Border color on Search bars.
  - Stats background color on wider screen sizes.
  - Media Picker action bar background color.
  - Login and Signup button colors.
  - Reader comments colors.
  - Jetpack install flow colors.
* Reader: Fix toolbar and search bar width on wider screen sizes.
* Updated the Signup and Login Magic Link confirmation screen advising the user to check their spam/junk folder.
* Updated appearance of Google login/signup button.
* Updated appearance of Apple login/signup button.

14.4.1
-----
* Block Editor: Fix crash when inserting a Button Block.

14.4
-----
* Post Settings: Fixes the displayed publish date of posts which are to be immediately published.

14.3
-----
* Aztec and Block Editor: Fix the presentation of ordered lists with large numbers.
* Added Quick Action buttons on the Site Details page to access the most frequently used parts of a site.
* Block editor: Add support for changing image sizes in Image blocks
* Block editor: Add support for upload options in Gallery block
* Block editor: Added the Button block
* Block editor: Added the Group block
* Block editor: Add scroll support inside block picker and block settings
* Block editor: Fix issue where adding emojis to the post title added strong HTML elements to the title of the post
* Block editor: Fix issue where alignment of paragraph blocks was not always being respected when splitting the paragraph or reading the post's html content.
* Block editor: We’ve introduced a new toolbar that floats above the block you’re editing, which makes navigating your blocks easier — especially complex ones.

* Block editor: Add support for upload options in Gallery block
* Aztec and Block Editor: Fix the presentation of ordered lists with large numbers.
* Added Quick Action buttons on the Site Details page to access the most frequently used parts of a site.
* Post Settings: Adjusts the weekday symbols in the calendar depending on Regional settings.


14.2
-----
* Comment Editing: Fixed a bug that could cause the text selection to be on the wrong line
* Comments: Fixed an bug that could cause HTML markup to be displayed in the comment content
* Media editing: You can now crop, zoom in/out and rotate images that are inserted or being inserted in a post.
* Post Preview: Added a new Desktop preview mode on iPhone and Mobile preview on iPad when previewing posts or pages.
* Post Preview: Added new navigation, "Open in Safari" and Share options when previewing posts or pages.
* Block editor: Long-press Inserter icon to show options to add before/after
* Block editor: Retry displaying image when connectivity restores
* Block editor: Show an "Edit" button overlay on selected image blocks
* Block editor: Add support for image size options in the gallery block
* Signup and Login: signup or login via magic link now supports multiple email clients.
                    Tapping on the "Open Email" button will present a list of installed email client to choose from.
* Posts: Fixed a bug that could disable comments on a draft post when previewing that post.
* Reader: Fixed an issue where a new comment may not appear.
* Reader: Added Post Reblogging feature. You can now reblog a post from the reader to your site(s). There is a new "reblog" button in the post action bar.
          Tapping on it allows to choose the site where to post, and opens the editor of your choice with pre-populated content from the original post.
* Fixed a bug that was causing the app to crash when the user tapped "Retry" on Post List

14.1
-----
* Fixes a bug that could cause some web page previews to remain unauthenticated even after logging in.
* Stats: added a This Week widget to display Views for the past week.
* Block Editor: Reduced padding around text on Rich Text based blocks.
* Block Editor: New block "Shortcode". You can now create and edit Shortcode blocks in the editor.
* Publicize: connecting with Facebook is working again.
* Web Views: the title and button colors in the header of web views was grey, and is now white.

14.0
-----
* Stats: Updated default cards for the Insights view.
* Fixed a bug that displayed incorrect time stamps for scheduled posts.
* Post Settings: Added a new Calendar picker to select a Post's publish date
* Fixed bugs with the "Save as Draft" action extension's navigation bar colors and iPad sizing in iOS 13.
* Fixes appearance issues with navigation bar colors when logged out of the app.
* Fixed a bug that was causing the App to crash when the user tapped on certain notifications.
* Block Editor: Hide image size selection options when image is a url
* Block Editor: Fix displaying placeholder for images
* Block Editor: Fix crash on undo
* Block Editor: Fix styling on navigation UI
* Block Editor: Fix a focus issue
* Fixed a bug that displayed incorrect time stamps for scheduled posts.
* Post Settings: Added a new Calendar picker to select a Post's publish date
* Comment: Add ability to comment in fullscreen
* Stats: fixed issue that could cause incorrect Stats to be displayed when viewing Stats from a widget.
* Stats Today widgets: large numbers are now abbreviated.
* Fixed a bug where files imported from other apps were being renamed to a random name.
* Fixes a crash that could happen in the notifications tab.

13.9
-----
* Stats: added a Today widget to display All-Time stats.
* Block Editor: New block "Gallery". You can now create image galleries using WordPress Media library.
* Block Editor: Fix crash dismissing bottom-sheet after device rotation.
* Block Editor: Add support for changing Settings in the List Block.
* Block Editor: Add support for Video block settings.
* Quick Start: fixed issue that caused 'Follow other sites' tour to not be marked complete.
* Fixed a bug that was causing the App to crash when the user tapped on certain notifications.

13.8
-----
* When a post has an autosave, the autosave version can be loaded into the editor.
* Support: Fix issue that caused 'Message failed to send' error.
* WebView: Fix iOS 13 crash with popover.
* Fixed an issue where the Me screen would sometimes be blank.
* Block editor: New Spacer block to create white space between two blocks.
* Block editor: Images from Image Block can now be previewed full screen by tapping on them.
* Fixed an issue that caused logging in with a 2FA Google account to fail.
* Sign in with Apple: now supports logging in with 2FA enabled on linked WordPress accounts.
* Stats: Fixed issue that caused incorrect data to be displayed.

13.7
-----
* Updated the mobile apps blog address to a non-retired blog.
* Block editor: Added option to insert images from "Free Photo Library".
* Block editor: Fix issue where the keyboard would not capitalize sentences correctly on some cases
* Block editor: Add alignment to paragraph blocks
* Fixed a bug that made comment moderation fail on the first attempt for self-hosted sites.
* Stats Refresh: Stats will reload when the application will move to foreground state.
* Stats: each Period and Post stat now loads independently.
* Block editor: Added support for the preformatted block.
* Stats Today widget: updated design and enabled expanding.

* Block editor: Added option to insert images from "Free Photo Library" and "Other Apps".

13.6
-----
* Fixed a bug that was not submiting posts for review
* Better support for creating or editing posts while offline. Posts can be saved while offline and they will be automatically uploaded (or published) when the device is back online.
* Support: fix issue where issues could be created via Help Center search without setting a contact email.

* Me view: fix issue where view was blank when logging in with a self-hosted site.
* Block Editor: Added support for image alignment options.

13.5
-----
* Block editor: Fix issue when "New Photo Post" shortcut won't add the selected photo to the post.
* Block editor: Add Link Target (Open in new tab) to Image Block settings.
* Block editor: DarkMode improvements.
* Block editor: New block "Media & Text".
* Block Editor: Fix issue where the block inserter layout wasn't correct after device rotation.
* Dark Mode: General improvements
* Stats: each Insight stat now loads independently.
* Stats: added ability to customize Insights.

13.4.1
-----
Post Settings: Fixed a crash with featured image.
Removed Giphy as a media source due to changes in their SDK.

13.4
-----
* Sign In With Apple: if the Apple ID has been disconnected from the WordPress app, log out the account.
* Sign In With Apple: if the Apple ID has been disconnected from the WordPress app, log out the account on app launch.
* Dark Mode: General improvements
* Share Extension: Fixed the text view content inset

* Universal links: Pass back to Safari if we can't handle a URL.
* Sign In With Apple: fixed issue with re-logging in on an existing WP account.
* Block editor: Fix a bug on iOS 13.0 were tapping on a link opens Safari
* Block editor: Fix a link editing issue, where trying to add a empty link at the start of another link would remove the existing link.

13.3
-----
* Block editor: Add rich text styling to video captions
* Block editor: Blocks that would be replaced are now hidden when add block bottom sheet displays
* Block editor: Tapping on empty editor area now always inserts new block at end of post
* Block editor: Fixed a performance issue that caused a freeze in the editor with long text content.
* Dark Mode: Fixed colors in rich notifications
* Reader: Fixed issue with links opening while scrolling in reader posts and comments.

13.2
-----
* When Log In is selected, all available options are displayed.
* Shows an alert instead of showing a new screen for facebook publicize error.

13.1
-----
* Moved Notification Settings from the Me tab to the Notifications tab.
* Account Settings: added the ability to change the username.
* Stats: added File Downloads to period stats.
* Stats Periods: Fixed an issue that made the Post stats title button unable.
* Adds a Publish Now action to posts in the posts list.
* Stats Periods: Fixed a bug that affected the header date when the site and the device timezones were different.
* My Sites: Fixed a problem where some sites would appear duplicated.

* Stats Periods: Fixed an issue that made the Post stats title button unable.
* Stats Periods: Fixed a bug that affected the header date when the site and the device timezones were different.
* Adds a Publish Now action to posts in the posts list.
* My Sites: Fixed a problem where some sites would appear duplicated.

13.0
-----
* Stats: now use site timezone instead of device.
* Improved color scheme consistency.
* Post Stats: date bar no longer goes prior to earliest date available.
* Block editor: Adding a block from the post title now shows the add block here indicator.
* Block editor: Deselect post title any time a block is added
* Block editor: Auto-enabled upon first open of a block post, unless opted out in v12.9.
* Block editor: You can now enable and disable the block editor on a per-site basis.

12.9
-----
* Offline support: Create Post is now available from empty results view in offline mode.
* Post Preview: Displaying preview generation status in navigation bar instead of a
                blocking spinner.
* Block editor: Tapping on an empty editor area will create a new paragraph block
* Block editor: Fix content loss issue when loading unsupported blocks containing inner blocks.
* Block editor: Adding a block from the Post Title now inserts the block at the top of the Post.
* Stats Insights: Fixed issue that prevented some stats from showing for low volume sites.

12.8
-----
* Stats Insights: New two-column layout for Follower Totals stats.
* Stats Periods: Countries Map added in countries section.
* Updated copy for preview unavailable screen
* Stats Insights: New two-column layout for This Year stats.
* Stats Insights: added details option for This Year stats.
* Stats Insights: New two-column layout for Most Popular Time stats.
* Stats: modified appearance of empty charts.
* Stats Insights: Fixed issue where refreshing would sometimes clear the stats.
* Stats overview chart: Fixed issue with legend location on iOS 11.
* Stats Periods: Fixed crash when the Countries map displayed one country only
* Added a selection of user customizable app icons. Change it via Me > App Settings > App Icon.
* Update the app's colors using the Muriel color palette.
* Stats Periods detail views: Fixed an issue where rotation would truncate data.
* Stats Periods: Fixed an issue when a period interval was selected.

12.7
-----
* Block Editor: Video, Quote and More blocks are available now.
* Post Settings: Setting a Featured Image on a Post/Site should now work better in poor network conditions.
* Offline Improvements: Posts that failed to upload due to connectivity issues will be auto-uploaded.
* Block Editor: Copy/Paste of text with attributes( bold, italic, ...) will be respected on the editor.
* Block Editor: Updated color scheme.
* Block Editor: Nested lists are now available on the toolbar.
* Post Settings: Setting a Featured Image on a Post/Site should now work better in poor netowrk conditions.
* Stats Insights: New two-column layout for All-Time stats.
* Stats Insights: New two-column layout for Today stats.
* Post preview: Fixed issue with preview for self hosted sites not working.

12.6
-----
* Block Editor: Added UI to display a warning when a block has invalid content.
* Block Editor: Fixed issue with link settings where “Open in New Tab” was always OFF on open.
* Removed the limit of number of photos that can be shared from other apps.
* Account Settings Primary Site now shows the site domain if the site has no name.
* The app now launches a bit more quickly.
* Added a list of third-party library acknowledgements.
* Updated messaging experience for a reply upload result.
* Stats: Fixed an issue where chart axes may be formatted incorrectly in some locales.

12.5
-----
* Fixed Notices sometimes showing behind the keyboard
* Implemented Domain Credit feature
* Implemented auto saving a post on preview
* The app now launches a bit more quickly.
* Fixed broken images in posts created by the share extension.
* Deprecated local previews

12.4.1
------
* Copy/Paste from post contents to other apps is working again.

12.4
-----
* You can now mark notifications as unread with just a swipe.
* Fixed crash when searching Free Photo Library.
* Better URL validation when logging in with a self hosted site.
* Account Settings Primary Site now shows the site URL if the site has no name.
* Implemented incremental improvements to accessibility experience across the app.
* Updated error message when tag loading failed.

12.3
-----
* Images are now imported from TextBundle and TextPack files shared from other apps
* Added support for importing Markdown files shared from other apps
* Resolved a crash that might occur during the new Site Creation flow.
* Improved connectivity errors messaging in sharing screen.
* Quotes in Reader are now easier to read, thanks to a vertical bar on the left making them more visually distinct
* Fixed an issue where some text in Activity Log would show up in a wrong language
* Jetpack Remote Install: enabled the native feature to install and activate Jetpack on a self-hosted site

12.2
-----
* Draft preview now shows the remote version of the post.
* Initial support for importing TextBundle and TextPack from other apps.
* Support for lists in Gutenberg posts.
* Several UI details were polished in the Site Creation flow.

12.1
-----
* Improve messages when updates to user account details fail because of server logic, for exanple email being used for another account.
* Improved text import from other apps, such as Bear or Ulysses 🥰
* Added support on the editor for video elements that use the source elements. For example:
```<video alt="Another video with bunnies">
<source src="https://videos.files.wordpress.com/kUJmAcSf/bbb_sunflower_1080p_30fps_normal.mp4" type="video/mp4">
</video>```
* Block editor now supports the creation of posts with pre-inserted photos and the the 3touch action of starting a post with photo.

12.1
-----
* Improve messages when updates to user account details fail because of server logic, for exanple email being used for another account.
* Improved text import from other apps, such as Bear or Ulysses 🥰
* Reader: fixed issue where empty state buttons were not functional.

12.0
-----
* Redesigned Notices
* Changed offline error messages to be less disruptive.
* Resolved a defect in the new Site Creation flow where the site preview address bar could be edited.
* Made it easier to find a domain for your new site, by moving the best match to the top of the search results.

11.9
------
* Quick Start v2: After creating a new site with WordPress.com there are more tutorials available, now including tips to improve growth.
* Quick Start will also be suggested less often, but when it's more likely to be helpful.
* Added connection error alert in Sharing screen.
* Increased padding at the bottom of the share extension's editor, to make typing a longer post a bit more comfortable.
* Removes the white background color applied to the site icon on the site details screen.
* Updated No Results View illustration and copy displayed on connectivity issue.
* Enhanced Site Creation flow for smarter, more personalized sites.<|MERGE_RESOLUTION|>--- conflicted
+++ resolved
@@ -1,18 +1,15 @@
 23.2
 -----
-<<<<<<< HEAD
-
-23.0.1
------
- * [**] Fix Voice Over and assistive keyboards [https://github.com/WordPress/gutenberg/pull/53895]
-=======
 * [**] Integrate the native media picker (`PHPickerViewController`), which is familiar to all Apple Photos users. It has a powerful search; you can filter by favorites, zoom in, filter by different media types, and more. And it doesn't require any access permissions or dialogs to work and handles large Photos libaries with ease. [#21190](https://github.com/wordpress-mobile/WordPress-iOS/issues/21190).
 * [*] Remove the "New Photo Post" app quick action [#21369](https://github.com/wordpress-mobile/WordPress-iOS/pull/21369)
 * [*] (Internal) Fix unbounded growth of number media observers in Post Editor (performance issue) [#21352](https://github.com/wordpress-mobile/WordPress-iOS/pull/21352)
 * [**] [internal] Fix a crash when disconnecting the app from the "Connected Applications" on WordPress.com. [#21375]
 * [*] Fix an issue where the "Take Photo" flow was not working without the "All Photos" access [#21398](https://github.com/wordpress-mobile/WordPress-iOS/pull/21398)
 * [*] Fix a couple of small issues with media uploads error handling [#21411](https://github.com/wordpress-mobile/WordPress-iOS/pull/21411)
->>>>>>> 0df8a65b
+
+23.0.1
+-----
+ * [**] Fix Voice Over and assistive keyboards [https://github.com/WordPress/gutenberg/pull/53895]
 
 23.1
 -----
