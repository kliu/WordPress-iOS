--- conflicted
+++ resolved
@@ -10,12 +10,9 @@
 * Block editor: Added Starter Page Templates: when you create a new page, we now show you a few templates to get started more quickly.
 * Block editor: Fix crash when pasting HTML content with embeded images on paragraphs
 * Post Settings: Fix issue where the status of a post showed "Scheduled" instead of "Published" after scheduling before the current date.
-<<<<<<< HEAD
 * Stats: Fix background color in Dark Mode on wider screen sizes. 
 * Notifications: Fix layout on screens with a notch.
-=======
 * Post Settings: Fix issue where the calendar selection may not match the selected date when site timezone differs from device timezone.
->>>>>>> 4a31bd2a
 * Dark Mode fixes:
   - Border color on Search bars.
   - Stats background color on wider screen sizes.
