--- conflicted
+++ resolved
@@ -3,14 +3,11 @@
 * [*] Site Settings: we fixed an issue that prevented the site title to be updated when it changed in Site Settings [#18543]
 * [*] Media Picker: Fixed an issue where the empty state view was being displayed incorrectly. [#18471]
 * [*] Site Creation: we fixed an issue where the navigation buttons were not scaling when large fonts were selected on the device [#18559]
-<<<<<<< HEAD
 * [**] Block Editor: Cover Block: Improve color contrast between background and text [https://github.com/wordpress-mobile/gutenberg-mobile/pull/4808]
 * [***] Block Editor: Add drag & drop blocks feature [https://github.com/wordpress-mobile/gutenberg-mobile/pull/4832]
 * [*] Block Editor: Gallery block: Fix broken "Link To" settings and add "Image Size" settings [https://github.com/wordpress-mobile/gutenberg-mobile/pull/4841]
 * [*] Block Editor: Unsupported Block Editor: Prevent WordPress.com tour banner from displaying. [https://github.com/wordpress-mobile/gutenberg-mobile/pull/4820]
-=======
 * [*] Widgets: we fixed an issue where text appeared flipped in rtl languages [#18567]
->>>>>>> be624946
 
 19.8
 -----
