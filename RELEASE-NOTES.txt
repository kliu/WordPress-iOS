--- conflicted
+++ resolved
@@ -1,16 +1,11 @@
 16.0
 -----
-<<<<<<< HEAD
- * [**] Reader: Select interests is now displayed under the Discover tab. [#15097]
- * [***] Reader: The new redesigned Reader detail shows your post as beautiful as ever. And if you add a featured image it would be twice as beautiful! [#15107]
-  * [**] Reader: The reader now displays site recommendations in the Discover feed [#15116]
-=======
 * [***] Block Editor: Full-width and wide alignment support for Video, Latest-posts, Gallery, Media & text, and Pullquote block. [https://github.com/wordpress-mobile/gutenberg-mobile/pull/2605]
 * [***] Block Editor: Fix unsupported block bottom sheet is triggered when device is rotated. [https://github.com/wordpress-mobile/gutenberg-mobile/pull/2710]
 * [***] Block Editor: Unsupported Block Editor: Fixed issue when cannot view or interact with the classic block on Jetpack site. [https://github.com/wordpress-mobile/gutenberg-mobile/pull/2709]
-* [*] Reader: Select interests is now displayed under the Discover tab. [#15097]
+* [**] Reader: Select interests is now displayed under the Discover tab. [#15097]
+* [**] Reader: The reader now displays site recommendations in the Discover feed [#15116]
 * [***] Reader: The new redesigned Reader detail shows your post as beautiful as ever. And if you add a featured image it would be twice as beautiful! [#15107]
->>>>>>> 306f2b13
 
 15.9
 -----
