--- conflicted
+++ resolved
@@ -1,8 +1,5 @@
 * Updates the Plans to be more descriptive.
 * Fixes an issue where the wrong notification detail may be displayed when navigating between notifications.
-<<<<<<< HEAD
 * When creating a new site, on the site type selection page, the 'Start with' label now wraps.
-=======
 * Localises the button to edit a comment.
-* Localises the "Done" button on screen presented after publishing a Post.
->>>>>>> 9b325972
+* Localises the "Done" button on screen presented after publishing a Post.