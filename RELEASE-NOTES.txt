--- conflicted
+++ resolved
@@ -7,12 +7,9 @@
 * [*] [internal] Update calls to use UserDefaults singleton. [#21088]
 * [*] Fix memory leaks in setting up Jetpack connection. [#21052]
 * [*] Fix a memory leak caused by the theme customization web view. [#21051]
-<<<<<<< HEAD
 * [**] [internal] Upgrade React Native to 0.71.11 [#20956]
-=======
 * [*] [Jetpack-only] Made performance improvements for Posting Activity stats. [#21136]
 * [*] Fixed a crash that could occur when following sites in Reader. [#21140]
->>>>>>> c3e28c8a
 
 22.8
 -----
