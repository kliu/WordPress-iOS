--- conflicted
+++ resolved
@@ -1,10 +1,7 @@
 20.9
 -----
-<<<<<<< HEAD
 * [*] [WordPress-only] Powered by Jetpack banner: Fixed an edge case where some scroll views could momentarily become unresponsive to touch. [#19369]
-=======
 * [*] [Jetpack-only] Weekly roundup: Adds support for weekly roundup notifications to the Jetpack app. [#19364]
->>>>>>> bfb915e0
 
 20.8
 -----
