21.4
-----


21.3
-----
<<<<<<< HEAD
* [***] Adds a smooth, opt-in transition to the Jetpack app. [#19714]
=======
* [*] [internal] When a user migrates to the Jetpack app and allows notifications, WordPress app notifications are disabled. This is released disabled and is behind a feature flag. [#19616, #19611, #19590]
>>>>>>> a4de7fee
* [*] Fixed a minor UI issue where the segmented control under My SIte was being clipped when "Home" is selected. [#19595]
* [*] Fixed an issue where the site wasn't removed and the app wasn't refreshed after disconnecting the site from WordPress.com. [#19634]
* [*] [internal] Fixed an issue where Jetpack extensions were conflicting with WordPress extensions. [#19665]

21.2
-----
* [*] [internal] Refactored fetching posts in the Reader tab. [#19539]
* [*] Fixed an issue where the message "No media matching your search" for the media picker is not visible [#19555]

21.1
-----
* [**] [Jetpack-only] We added a new landing screen with a cool animation that responds to device motion! [#19251, #19264, #19277, #19381, #19404, #19410, #19432, #19434, #19442, #19443, #19468, #19469]
* [*] [internal] Database access change: the 'new Core Data context structure' feature flag is turned on by default. [#19433]
* [***] [Jetpack-only] Widgets are now on Jetpack. Find Today, This Week, and All Time Widgets to display your Stats on your home screen. [#19479]
* [*] Block Editor: Fixed iOS Voice Control support within Image block captions. [https://github.com/WordPress/gutenberg/pull/44850]
* [***] Dropped support for iOS 13. Now supporting iOS 14.0 and above. [#19509]

21.0
-----
* [*] Fixed an issue where the cached notifications are retained after logging out of WordPress.com account [#19360]
* [**] [Jetpack-only] Added a share extension. Now users can share content to Jetpack through iOS's share sheet. This was previously only available on the WordPress app. [#19383]
* [*] Update launch screen. [#19341]
* [*] [Jetpack-only] Add ability to set custom app icon for Jetpack app. [#19378]
* [**] [Jetpack-only] Added a "Save as Draft" extension. Now users can save content to Jetpack through iOS's share sheet. This was previously only available on the WordPress app. [#19414]
* [**] [Jetpack-only] Enables Rich Notifications for the Jetpack app. Now we display more details on most of the push notifications. This was previously only available on the WordPress app. [#19415]
* [*] Reader: Comment Details have been redesigned. [#19387]
* [*] [internal] A refactor in weekly roundup notification scheduler. [#19422]
* [*] [internal] A low level database refactor around fetching cards in the Reader tab. [#19427]
* [*] Stories: Fixed an issue where the keyboard would overlap with the publish dialog in landscape. [#19350]
* [*] [internal] A refactor in fetch Reader posts and their comments. [#19458]
* [*] Fixed an issue where the navigation bar becomes invisible when swiping back to Login Prologue screen.  [#19461]

20.9
-----
* [*] Login Flow: Provide ability for user to cancel login WP.com flow when already logged in to a self-hosted site [#19349]
* [*] [WordPress-only] Powered by Jetpack banner: Fixed an edge case where some scroll views could momentarily become unresponsive to touch. [#19369]
* [*] [Jetpack-only] Weekly roundup: Adds support for weekly roundup notifications to the Jetpack app. [#19364]
* [*] Fixed an issue where the push notifications prompt button would overlap on iPad. [#19304]
* [*] Story Post: Fixed an issue where deleting one image in a story draft would cause the following image not to load. [#16966]
* [*] Fixed an issue where the no result label on the side menu is oversize on iPad. [#19305]
* [*] [internal] Various low level database refactors around posts, pages, and comments. [#19353, #19363, #19386]

20.8
-----
* [*] User Mention: When replying to a post or a comment, sort user-mentions suggestions by prefix first then alphabetically. [#19218]
* [*] User Mention: Fixed an issue where the user-mentions suggestions were disappearing after expanding/collapsing the reply field. [#19248]
* [***] [internal] Update Sentry, our crash monitoring tool, to its latest major version [#19315]

20.7
-----
* [*] [Jetpack-only] Block Editor: Update link colors in action sheets from green to blue [https://github.com/WordPress/gutenberg/pull/42996]
* [*] Jetpack Social: Rebrand Publicize to Jetpack Social [https://github.com/wordpress-mobile/WordPress-iOS/pull/19262]

20.6
-----
* [*] [Jetpack-only] Recommend App: you can now share the Jetpack app with your friends. [#19174]
* [*] [Jetpack-only] Feature Announcements: new features are highlighted via the What's New modals. [#19176]
* [**] [Jetpack-only] Self-hosted sites: enables logging in via a self-hosted site / adding a self-hosted site [#19194]
* [*] Pages List: Fixed an issue where the app would freeze when opening the pages list if one of the featured images is a GIF. [#19184]
* [*] Stats: Fixed an issue where File Downloads section was being displayed for Jetpack sites even though it's not supported. [#19200]

20.5
-----
* [*] [Jetpack-only] Block Editor: Makes some small changes to the editor's accent colours for consistency. [#19113]
* [*] User Mention: Split the suggestions list into a prominent section and a regular section. [#19064]
* [*] Use larger thumbnail previews for recommended themes during site creation [https://github.com/wordpress-mobile/WordPress-iOS/pull/18972]
* [***] [internal] Block Editor: List block: Adds support for V2 behind a feature flag [https://github.com/WordPress/gutenberg/pull/42702]
* [**] Fix for Referrers Card Not Showing Search Engine Details [https://github.com/wordpress-mobile/WordPress-iOS/pull/19158]
* [*] WeeklyRoundupBackgroundTask - format notification body [https://github.com/wordpress-mobile/WordPress-iOS/pull/19144]

20.4
-----
* [*] Site Creation: Fixed a bug in the design picker where the horizontal position of designs could be reset. [#19020]
* [*] [internal] Block Editor: Add React Native FastImage [https://github.com/WordPress/gutenberg/pull/42009]
* [*] Block Editor: Inserter displays block collections [https://github.com/WordPress/gutenberg/pull/42405]
* [*] Block Editor: Fix incorrect spacing within Image alt text footnote [https://github.com/WordPress/gutenberg/pull/42504]
* [***] Block Editor: Gallery and Image block - Performance improvements [https://github.com/WordPress/gutenberg/pull/42178]
* [**] [WP.com and Jetpack sites with VideoPress] Prevent validation error when viewing VideoPress markup within app [https://github.com/Automattic/jetpack/pull/24548]
* [*] [internal] Add Jetpack branding elements (badges and banners) [#19007, #19040, #19049, #19059, #19062, #19065, #19071, #19073, #19103, #19074, #19085, #19094, #19102, #19104]

20.3
-----
* [*] Stories: Fixed a crash that could occur when adding multiple items to a Story post. [#18967]
* [*] User Mention: When replying to a post or a comment, the post author or comment author shows up at the top of the suggestions list. [#18979]
* [*] Block Editor: Fixed an issue where the media picker search query was being retained after dismissing the picker and opening it again. [#18980]
* [*] Block Editor: Add 'Insert from URL' option to Video block [https://github.com/WordPress/gutenberg/pull/41493]
* [*] Block Editor: Image block copies the alt text from the media library when selecting an item [https://github.com/WordPress/gutenberg/pull/41839]
* [*] Block Editor: Introduce "block recovery" option for invalid blocks [https://github.com/WordPress/gutenberg/pull/41988]

20.2
-----
* [*] Preview: Post preview now resizes to account for device orientation change. [#18921]
* [***] [Jetpack-only] Enables QR Code Login scanning from the Me menu. [#18904]
* [*] Reverted the app icon back to Cool Blue. Users can reselect last month's icon in Me > App Settings > App Icon if they'd like. [#18934]

20.1
-----
* [*] Notifications: Fixed an issue where the first notification opened in landscape mode was not scrollable. [#18823]
* [*] Site Creation: Enhances the design selection screen with recommended designs. [#18740]
* [***] [Jetpack-only] Introducing blogging prompts. Build a writing habit and support creativity with a periodic prompt for inspiration. [#18860]
* [**] Follow Conversation: A tooltip has been added to highlight the follow conversation feature. [#18848]
* [*] [internal] Block Editor: Bump react-native-gesture-handler to version 2.3.2. [#18742]
* [*] People Management: Fixed a crash that can occur when loading the People view. [#18907]

20.0
-----
* [*] Quick Start: The "Get to know the WordPress app" card has a fresh new look [#18688, #18747]
* [*] Block Editor: A11y: Improve text read by screen readers for BottomSheetSelectControl [https://github.com/WordPress/gutenberg/pull/41036]
* [*] Block Editor: Add 'Insert from URL' option to Image block [https://github.com/WordPress/gutenberg/pull/40334]
* [*] App Settings: refreshed the UI with updated colors for Media Cache Size controls, Clear Spot Index row button, and Clear Siri Shortcut Suggestions row button. From destructive (red color) to standard and brand colors. [#18636]
* [*] [internal] Quick Start: Fixed an issue where the Quick Start modal was not displayed after login if the user's default tab is Home. [#18721]
* [*] Quick Start: The Next Steps modal has a fresh new look [#18711]
* [*] [internal] Quick Start: Fixed a couple of layout issues with the Quick Start notices when rotating the device. [#18758]

19.9
-----
* [*] Site Settings: we fixed an issue that prevented the site title to be updated when it changed in Site Settings [#18543]
* [*] Media Picker: Fixed an issue where the empty state view was being displayed incorrectly. [#18471]
* [*] Quick Start: We are now showing a different set of Quick Start tasks for existing sites and new sites. The existing sites checklist includes new tours such as: "Check your notifications" and "Upload photos or videos".  [#18395, #18412, #18443, #18471]
* [*] Site Creation: we fixed an issue where the navigation buttons were not scaling when large fonts were selected on the device [#18559]
* [**] Block Editor: Cover Block: Improve color contrast between background and text [https://github.com/wordpress-mobile/gutenberg-mobile/pull/4808]
* [***] Block Editor: Add drag & drop blocks feature [https://github.com/wordpress-mobile/gutenberg-mobile/pull/4832]
* [*] Block Editor: Gallery block: Fix broken "Link To" settings and add "Image Size" settings [https://github.com/wordpress-mobile/gutenberg-mobile/pull/4841]
* [*] Block Editor: Unsupported Block Editor: Prevent WordPress.com tour banner from displaying. [https://github.com/wordpress-mobile/gutenberg-mobile/pull/4820]
* [*] Widgets: we fixed an issue where text appeared flipped in rtl languages [#18567]
* [*] Stats: we fixed a crash that occurred sometimes in Stats [#18613]
* [*] Posts list: we fixed an issue where the create button was not shown on iPad in split screen [#18609]

19.8
-----
* [**] Self hosted sites are not restricted by video length during media uploads [https://github.com/wordpress-mobile/WordPress-iOS/pull/18414]
* [*] [internal] My Site Dashboard: Made some changes to the code architecture of the dashboard. The majority of the changes are related to the posts cards. It should have no visible changes but could cause regressions. Please test it by creating/trashing drafts and scheduled posts and testing that they appear correctly on the dashboard. [#18405]
* [*] Quick Start: Updated the Stats tour. The tour can now be accessed from either the dashboard or the menu tab. [#18413]
* [*] Quick Start: Updated the Reader tour. The tour now highlights the Discover tab and guides users to follow topics via the Settings screen. [#18450]
* [*] [internal] Quick Start: Deleted the Edit your homepage tour. [#18469]
* [*] [internal] Quick Start: Refactored some code related to the tasks displayed in the Quick Start Card and the Quick Start modal. It should have no visible changes but could cause regressions. [#18395]
* [**] Follow Conversation flow now enables in-app notifications by default. They were updated to be opt-out rather than opt-in. [#18449]
* [*] Block Editor: Latest Posts block: Add featured image settings [https://github.com/WordPress/gutenberg/pull/39257]
* [*] Block Editor: Prevent incorrect notices displaying when switching between HTML-Visual mode quickly [https://github.com/WordPress/gutenberg/pull/40415]
* [*] Block Editor: Embed block: Fix inline preview cut-off when editing URL [https://github.com/WordPress/gutenberg/pull/35326]
* [*] Block Editor: Prevent gaps shown around floating toolbar when using external keyboard [https://github.com/WordPress/gutenberg/pull/40266]
* [**] We'll now ask users logging in which area of the app they'd like to focus on to build towards a more personalized experience. [#18385]

19.7
-----
* [*] a11y: VoiceOver has been improved on the Menus view and now announces changes to ordering. [#18155]
* [*] Notifications list: remove comment Trash swipe action. [#18349]
* [*] Web previews now abide by safe areas when a toolbar is shown [#18127]
* [*] Site creation: Adds a new screen asking the user the intent of the site [#18367]
* [**] Block Editor: Quote block: Adds support for V2 behind a feature flag [https://github.com/WordPress/gutenberg/pull/40133]
* [**] Block Editor: Update "add block" button's style in default editor view [https://github.com/WordPress/gutenberg/pull/39726]
* [*] Block Editor: Remove banner error notification on upload failure [https://github.com/WordPress/gutenberg/pull/39694]
* [*] My Site: display site name in My Site screen nav title [#18373]
* [*] [internal] Site creation: Adds a new screen asking the user the name of the site [#18280]

19.6
-----
* [*] Enhances the exit animation of notices. [#18182]
* [*] Media Permissions: display error message when using camera to capture photos and media permission not given [https://github.com/wordpress-mobile/WordPress-iOS/pull/18139]
* [***] My Site: your My Site screen now has two tabs, "Menu" and "Home". Under "Home", you'll find contextual cards with some highlights of whats going on with your site. Check your drafts or scheduled posts, your today's stats or go directly to another section of the app. [#18240]
* [*] [internal] Site creation: Adds a new screen asking the user the intent of the site [#18270]

19.5
-----
* [*] Improves the error message shown when trying to create a new site with non-English characters in the domain name [https://github.com/wordpress-mobile/WordPress-iOS/pull/17985]
* [*] Quick Start: updated the design for the Quick Start cell on My Site [#18095]
* [*] Reader: Fixed a bug where comment replies are misplaced after its parent comment is moderated [#18094]
* [*] Bug fix: Allow keyboard to be dismissed when the password field is focused during WP.com account creation.
* [*] iPad: Fixed a bug where the current displayed section wasn't selected on the menu [#18118]
* [**] Comment Notifications: updated UI and functionality to match My Site Comments. [#18141]
* [*] Block Editor: Add GIF badge for animated GIFs uploaded to Image blocks [https://github.com/WordPress/gutenberg/pull/38996]
* [*] Block Editor: Small refinement to media upload errors, including centering and tweaking copy. [https://github.com/wordpress-mobile/gutenberg-mobile/pull/4597]
* [*] Block Editor: Fix issue with list's starting index and the order [https://github.com/WordPress/gutenberg/pull/39354]
* [*] Quick Start: Fixed a bug where a user creating a new site is displayed a quick start tour containing data from their presviously active site.

19.4
-----
* [*] Site Creation: Fixed layout of domain input field for RTL languages. [#18006]
* [*] [internal] The FAB (blue button to create posts/stories/pages) creation/life cycle was changed [#18026]
* [*] Stats: we fixed a variety of performance issues in the Insight screen. [#17926, #17936, #18017]
* [*] Stats: we re-organized the default view in Insights, presenting more interesting data at a glance [#18072]
* [*] Push notifications will now display rich media when long pressed. [#18048]
* [*] Weekly Roundup: We made some further changes to try and ensure that Weekly Roundup notifications are showing up for everybody who's enabled them [#18029]
* [*] Block editor: Autocorrected Headings no longer apply bold formatting if they weren't already bold. [#17844]
* [***] Block editor: Support for multiple color palettes [https://github.com/wordpress-mobile/gutenberg-mobile/pull/4588]
* [**] User profiles: Fixed issue where the app wasn't displaying any of the device photos which the user had granted the app access to.

19.3
-----
* [*] Site previews: Reduced visual flickering when previewing sites and templates. [#17861]
* [*] Stats: Scroll to new Insights card when added. [#17894]
* [*] Add "Copy Link" functionality to Posts List and Pages List [#17911]
* [*] [Jetpack-only] Enables the ability to use and create WordPress.com sites, and enables the Reader tab. [#17914, #17948]
* [*] Block editor: Additional error messages for media upload failures. [#17971]
* [**] Adds animated Gif support in notifications and comments [#17981]

19.2
-----
* [*] Site creation: Fixed bug where sites created within the app were not given the correct time zone, leading to post scheduling issues. [#17821]
* [*] Block editor: Replacing the media for an image set as featured prompts to update the featured image [https://github.com/wordpress-mobile/gutenberg-mobile/pull/3930]
* [***] Block editor: Font size and line-height support for text-based blocks used in block-based themes [https://github.com/wordpress-mobile/gutenberg-mobile/pull/4519]
* [**] Some of the screens of the app has a new, fresh and more modern visual, including the initial one: My Site. [#17812]
* [**] Notifications: added a button to mark all notifications in the selected filter as read. [#17840]
* [**] People: you can now manage Email Followers on the People section! [#17854]
* [*] Stats: fix navigation between Stats tab. [#17856]
* [*] Quick Start: Fixed a bug where a user logging in via a self-hosted site not connected to Jetpack would see Quick Start when selecting "No thanks" on the Quick Start prompt. [#17855]
* [**] Threaded comments: comments can now be moderated via a drop-down menu on each comment. [#17888]
* [*] Stats: Users can now add a new Insights card from the navigation bar. [#17867]
* [*] Site creation: The checkbox that appears when choosing a design no longer flickers when toggled. [#17868]

19.1
-----
* [*] Signup: Fixed bug where username selection screen could be pushed twice. [#17624]
* [**] Reader post details Comments snippet: added ability to manage conversation subscription and notifications. [#17749]
* [**] Accessibility: VoiceOver and Dynamic Type improvements on Activity Log and Schedule Post calendars [#17756, #17761, #17780]
* [*] Weekly Roundup: Fix a crash which was preventing weekly roundup notifications from appearing [#17765]
* [*] Self-hosted login: Improved error messages. [#17724]
* [*] Share Sheet from Photos: Fix an issue where certain filenames would not upload or render in Post [#16773]
* [*] Block editor: Fixed an issue where video thumbnails could show when selecting images, and vice versa. [#17670]
* [**] Media: If a user has only enabled limited device media access, we now show a prompt to allow the user to change their selection. [#17795]
* [**] Block editor: Fix content justification attribute in Buttons block [https://github.com/wordpress-mobile/gutenberg-mobile/pull/4451]
* [*] Block editor: Hide help button from Unsupported Block Editor. [https://github.com/wordpress-mobile/gutenberg-mobile/pull/4352]
* [*] Block editor: Add contrast checker to text-based blocks [https://github.com/wordpress-mobile/gutenberg-mobile/pull/4357]
* [*] Block editor: Fix missing translations of color settings [https://github.com/wordpress-mobile/gutenberg-mobile/pull/4479]
* [*] Block editor: Highlight text: fix applying formatting for non-selected text [https://github.com/wordpress-mobile/gutenberg-mobile/pull/4471]
* [***] Self-hosted sites: Fixed a crash when saving media and no Internet connection was available. [#17759]
* [*] Publicize: Fixed an issue where a successful login was not automatically detected when connecting a Facebook account to Publicize. [#17803]

19.0
-----
* [**] Video uploads: video upload is now limited to 5 minutes per video on free plans. [#17689]
* [*] Block editor: Give multi-line block names central alignment in inserter [https://github.com/wordpress-mobile/gutenberg-mobile/pull/4343]
* [**] Block editor: Fix missing translations by refactoring the editor initialization code [https://github.com/wordpress-mobile/gutenberg-mobile/pull/4332]
* [**] Block editor: Add Jetpack and Layout Grid translations [https://github.com/wordpress-mobile/gutenberg-mobile/pull/4359]
* [**] Block editor: Fix text formatting mode lost after backspace is used [https://github.com/wordpress-mobile/gutenberg-mobile/pull/4423]
* [*] Block editor: Add missing translations of unsupported block editor modal [https://github.com/wordpress-mobile/gutenberg-mobile/pull/4410]
* [**] Time zone suggester: we have a new time zone selection screen that suggests the time zone based on the device, and improves search. [#17699]
* [*] Added the "Share WordPress with a friend" row back to the Me screen. [#17748]
* [***] Updated default app icon. [#17793]

18.9
-----
* [***] Reader Comments: Updated comment threads with a new design and some new capabilities. [#17659]
* [**] Block editor: Fix issue where editor doesn't auto-scroll so you can see what is being typed. [https://github.com/wordpress-mobile/gutenberg-mobile/pull/4299]
* [*] Block editor: Preformatted block: Fix an issue where the background color is not showing up for standard themes. [https://github.com/wordpress-mobile/gutenberg-mobile/pull/4292]
* [**] Block editor: Update Gallery Block to default to the new format and auto-convert old galleries to the new format. [https://github.com/wordpress-mobile/gutenberg-mobile/pull/4315]
* [***] Block editor: Highlight text: Enables color customization for specific text within a Paragraph block. [https://github.com/wordpress-mobile/gutenberg-mobile/pull/4175]
* [**] Reader post details: a Comments snippet is now displayed after the post content. [#17650]

18.8
-----
* [*] Added a new About screen, with links to rate the app, share it with others, visit our Twitter profile, view our other apps, and more. [https://github.com/orgs/wordpress-mobile/projects/107]
* [*] Editor: Show a compact notice when switching between HTML or Visual mode. [https://github.com/wordpress-mobile/WordPress-iOS/pull/17521]
* [*] Onboarding Improvements: Need a little help after login? We're here for you. We've made a few changes to the login flow that will make it easier for you to start managing your site or create a new one. [#17564]
* [***] Fixed crash where uploading image when offline crashes iOS app. [#17488]
* [***] Fixed crash that was sometimes triggered when deleting media. [#17559]
* [***] Fixes a crasher that was sometimes triggered when seeing the details for like notifications. [#17529]
* [**] Block editor: Add clipboard link suggestion to image block and button block. [https://github.com/WordPress/gutenberg/pull/35972]
* [*] Block editor: Embed block: Include link in block settings. [https://github.com/wordpress-mobile/gutenberg-mobile/pull/4189]
* [**] Block editor: Fix tab titles translation of inserter menu. [https://github.com/wordpress-mobile/gutenberg-mobile/pull/4248]
* [**] Block editor: Gallery block: When a gallery block is added, the media options are auto opened for v2 of the Gallery block. [https://github.com/wordpress-mobile/gutenberg-mobile/pull/4277]
* [*] Block editor: Media & Text block: Fix an issue where the text font size would be bigger than expected in some cases. [https://github.com/wordpress-mobile/gutenberg-mobile/pull/4252]

18.7
-----
* [*] Comment Reply: updated UI. [#17443, #17445]
* [***] Two-step Authentication notifications now require an unlocked device to approve or deny them.
* [***] Site Comments: Updated comment details with a fresh new look and capability to display rich contents. [#17466]
* [**] Block editor: Image block: Add ability to quickly link images to Media Files and Attachment Pages [https://github.com/wordpress-mobile/gutenberg-mobile/pull/3971]
* [**] Block editor: Fixed a crash that could occur when copying lists from Microsoft Word. [https://github.com/wordpress-mobile/gutenberg-mobile/pull/4174]
* [***] Fixed an issue where trying to upload an image while offline crashes the app. [#17488]

18.6
-----
* [**] Comments: Users can now follow conversation via notifications, in addition to emails. [#17363]
* [**] Block editor: Block inserter indicates newly available block types [https://github.com/wordpress-mobile/gutenberg-mobile/pull/4047]
* [*] Reader post comments: fixed an issue that prevented all comments from displaying. [#17373]
* [**] Stats: added Reader Discover nudge for sites with low traffic in order to increase it. [#17349, #17352, #17354, #17377]
* [**] Block editor: Search block - Text and background color support [https://github.com/wordpress-mobile/gutenberg-mobile/pull/4127]
* [*] Block editor: Fix Embed Block loading glitch with resolver resolution approach [https://github.com/wordpress-mobile/gutenberg-mobile/pull/4146]
* [*] Block editor: Fixed an issue where the Help screens may not respect an iOS device's notch. [https://github.com/wordpress-mobile/gutenberg-mobile/pull/4110]
* [**] Block editor: Block inserter indicates newly available block types [https://github.com/wordpress-mobile/gutenberg-mobile/pull/4047]
* [*] Block editor: Add support for the Mark HTML tag [https://github.com/wordpress-mobile/gutenberg-mobile/pull/4162]
* [*] Stats Insights: HTML tags no longer display in post titles. [#17380]

18.5
-----
* [**] Block editor: Embed block: Include Jetpack embed variants. [https://github.com/wordpress-mobile/gutenberg-mobile/pull/4008]
* [*] Fixed a minor visual glitch on the pre-publishing nudge bottom sheet. [https://github.com/wordpress-mobile/WordPress-iOS/pull/17300]
* [*] Improved support for larger text sizes when choosing a homepage layout or page layout. [#17325]
* [*] Site Comments: fixed an issue that caused the lists to not refresh. [#17303]
* [*] Block editor: Embed block: Fix inline preview cut-off when editing URL [https://github.com/wordpress-mobile/gutenberg-mobile/pull/4072]
* [*] Block editor: Embed block: Fix URL not editable after dismissing the edit URL bottom sheet with empty value [https://github.com/wordpress-mobile/gutenberg-mobile/pull/4094]
* [**] Block editor: Embed block: Detect when an embeddable URL is pasted into an empty paragraph. [https://github.com/wordpress-mobile/gutenberg-mobile/pull/4048]
* [**] Block editor: Pullquote block - Added support for text and background color customization [https://github.com/WordPress/gutenberg/pull/34451]
* [**] Block editor: Preformatted block - Added support for text and background color customization [https://github.com/wordpress-mobile/gutenberg-mobile/pull/4071]
* [**] Stats: added Publicize and Blogging Reminders nudges for sites with low traffic in order to increase it. [#17142, #17261, #17294, #17312, #17323]
* [**] Fixed an issue that made it impossible to log in when emails had an apostrophe. [#17334]

18.4
-----
* [*] Improves our user images download logic to avoid synchronization issues. [#17197]
* [*] Fixed an issue where images point to local URLs in the editor when saving a post with ongoing uploads. [#17157]
* [**] Embed block: Add the top 5 specific embed blocks to the Block inserter list. [https://github.com/wordpress-mobile/gutenberg-mobile/pull/3995]
* [*] Embed block: Fix URL update when edited after setting a bad URL of a provider. [https://github.com/wordpress-mobile/gutenberg-mobile/pull/4002]
* [**] Users can now contact support from inside the block editor screen. [https://github.com/wordpress-mobile/gutenberg-mobile/pull/3975]
* [**] Block editor: Help menu with guides about how to work with blocks [#17265]

18.3
-----
* [*] Fixed a bug on Reader that prevented Saved posts to be removed
* [*] Share Extension: Allow creation of Pages in addition to Posts. [#16084]
* [*] Updated the wording for the "Posts" and "Pages" entries in My Site screen [https://github.com/wordpress-mobile/WordPress-iOS/pull/17156]
* [**] Fixed a bug that prevented sharing images and videos out of your site's media library. [#17164]
* [*] Fixed an issue that caused `Follow conversation by email` to not appear on some post's comments. [#17159]
* [**] Block editor: Embed block: Enable WordPress embed preview [https://github.com/wordpress-mobile/gutenberg-mobile/pull/3853]
* [**] Block editor: Embed block: Add error bottom sheet with retry and convert to link actions. [https://github.com/wordpress-mobile/gutenberg-mobile/pull/3921]
* [**] Block editor: Embed block: Implemented the No Preview UI when an embed is successful, but we're unable to show an inline preview [https://github.com/wordpress-mobile/gutenberg-mobile/pull/3927]
* [*] Block editor: Embed block: Add device's locale to preview content [https://github.com/wordpress-mobile/gutenberg-mobile/pull/3788]
* [*] Block editor: Column block: Translate column width's control labels [https://github.com/wordpress-mobile/gutenberg-mobile/pull/3952]
* [**] Block editor: Embed block: Enable embed preview for Instagram and Vimeo providers. [https://github.com/wordpress-mobile/gutenberg-mobile/pull/3918]

18.2
-----
* [internal] Fixed an issue where source and platform tags were not added to a Zendesk ticket if the account has no blogs. [#17084]
* [*] Set the post formats to have 'Standard' first and then alphabetized the remaining items. [#17074]
* [*] Fixed wording of theme customization screen's menu bar by using "Activate" on inactive themes. [#17060]
* [*] Added pull-to-refresh to My Site. [#17089]
* [***] Weekly Roundup: users will receive a weekly notification that presents a summary of the activity on their most used sites [#17066, #17116]
* [**] Site Comments: when editing a Comment, the author's name, email address, and web address can now be changed. [#17111]
* [**] Block editor: Enable embed preview for a list of providers (for now only YouTube and Twitter) [https://github.com/WordPress/gutenberg/pull/34446]
* [***] Block editor: Add Inserter Block Search [https://github.com/WordPress/gutenberg/pull/33237]

18.1
-----
* [*] Reader: Fixes an issue where the top of an article could be cropped after rotating a device. [#17041]
* [*] Posts Settings: Removed deprecated Location feature. [#17052]
* [**] Added a time selection feature to Blogging Reminders: users can now choose at what time they will receive the reminders [#17024, #17033]
* [**] Block editor: Embed block: Add "Resize for smaller devices" setting. [https://github.com/wordpress-mobile/gutenberg-mobile/pull/3753]
* [**] Account Settings: added the ability to close user account.
* [*] Users can now share WordPress app with friends. Accessible from Me and About screen. [#16995]

18.0
-----
* [*] Fixed a bug that would make it impossible to scroll the plugins the first time the plugin section was opened.
* [*] Resolved an issue where authentication tokens weren't be regenerated when disabled on the server. [#16920]
* [*] Updated the header text sizes to better support large texts on Choose a Domain and Choose a Design flows. [#16923]
* [internal] Made a change to how Comment content is displayed. Should be no visible changes, but could cause regressions. [#16933]
* [internal] Converted Comment model properties to Swift. Should be no functional changes, but could cause regressions. [#16969, #16980]
* [internal] Updated GoogleSignIn to 6.0.1 through WordPressAuthenticator. Should be no visible changes, but could cause regression in Google sign in flow. [#16974]
* [internal] Converted Comment model properties to Swift. Should be no functional changes, but could cause regressions. [#16969]
* [*] Posts: Ampersands are correctly decoded in publishing notices instead of showing as HTML entites. [#16972]
* [***] Adjusted the image size of Theme Images for more optimal download speeds. [#16914]
* [*] Comments and Notifications list are now displayed with a unified design. [#16985]
* [*] Block editor: Add a "featured" banner and ability to set or remove an image as featured. [https://github.com/wordpress-mobile/gutenberg-mobile/pull/3449]

17.9
-----
* [internal] Redirect Terms and service to open the page in an external web view [#16907]
* [internal] Converted Comment model methods to Swift. Should be no functional changes, but could cause regressions. [#16898, #16905, #16908, #16913]
* [*] Enables Support for Global Style Colors with Full Site Editing Themes [#16823]
* [***] Block editor: New Block: Embed block. [https://github.com/wordpress-mobile/gutenberg-mobile/pull/3727]

17.8
-----
* [*] Authors and Contributors can now view a site's Comments via My Site > Comments. [#16783]
* [*] [Jetpack-only] Fix bugs when tapping to notifications
* [*] Fixed some refresh issues with the site follow buttons in the reader. [#16819]
* [*] Block editor: Update loading and failed screens for web version of the editor [https://github.com/wordpress-mobile/gutenberg-mobile/pull/3573]
* [*] Block editor: Handle floating keyboard case - Fix issue with the block selector on iPad. [https://github.com/wordpress-mobile/gutenberg-mobile/pull/3687]
* [**] Block editor: Added color/background customization for text blocks. [https://github.com/WordPress/gutenberg/pull/33250]

17.7
-----
* [***] Added blogging reminders. Choose which days you'd like to be reminded, and we'll send you a notification prompting you to post on your site
* [** Does not apply to Jetpack app] Self hosted sites that do not use Jetpack can now manage (install, uninstall, activate, and deactivate) their plugins [#16675]
* [*] Upgraded the Zendesk SDK to version 5.3.0
* [*] You can now subscribe to conversations by email from Reader lists and articles. [#16599]
* [*] Block editor: Tablet view fixes for inserter button. [https://github.com/wordpress-mobile/gutenberg-mobile/pull/3602]
* [*] Block editor: Tweaks to the badge component's styling, including change of background color and reduced padding. [https://github.com/wordpress-mobile/gutenberg-mobile/pull/3642]
* [***] Block editor: New block Layout grid. [https://github.com/wordpress-mobile/gutenberg-mobile/pull/3513]
* [*] Fixed an issue where the SignUp flow could not be dismissed sometimes. [#16824]

17.6
-----
* [**] Reader Post details: now shows a summary of Likes for the post. Tapping it displays the full list of Likes. [#16628]
* [*] Fix notice overlapping the ActionSheet that displays the Site Icon controls. [#16579]
* [*] Fix login error for WordPress.org sites to show inline. [#16614]
* [*] Disables the ability to open the editor for Post Pages [#16369]
* [*] Fixed an issue that could cause a crash when moderating Comments. [#16645]
* [*] Fix notice overlapping the ActionSheet that displays the QuickStart Removal. [#16609]
* [*] Site Pages: when setting a parent, placeholder text is now displayed for pages with blank titles. [#16661]
* [***] Block Editor: Audio block now available on WP.com sites on the free plan. [https://github.com/wordpress-mobile/gutenberg-mobile/pull/3523]
* [**] You can now create a Site Icon for your site using an emoji. [#16670]
* [*] Fix notice overlapping the ActionSheet that displays the More Actions in the Editor. [#16658]
* [*] The quick action buttons will be hidden when iOS is using a accessibility font sizes. [#16701]
* [*] Block Editor: Improve unsupported block message for reusable block. [https://github.com/wordpress-mobile/gutenberg-mobile/pull/3621]
* [**] Block Editor: Fix incorrect block insertion point after blurring the post title field. [https://github.com/wordpress-mobile/gutenberg-mobile/pull/3640]
* [*] Fixed a crash when sharing photos to WordPress [#16737]

17.5
-----
* [*] Fixed a crash when rendering the Noticons font in rich notification. [#16525]
* [**] Block Editor: Audio block: Add Insert from URL functionality. [https://github.com/wordpress-mobile/gutenberg-mobile/pull/3031]
* [***] Block Editor: Slash command to insert new blocks. [https://github.com/wordpress-mobile/gutenberg-mobile/pull/3250]
* [**] Like Notifications: now displays all users who liked a post or comment. [#15662]
* [*] Fixed a bug that was causing some fonts to become enormous when large text was enabled.
* [*] Fixed scrolling and item selection in the Plugins directory. [#16087]
* [*] Improved large text support in the blog details header in My Sites. [#16521]
* [***] Block Editor: New Block: Reusable block. [https://github.com/wordpress-mobile/gutenberg-mobile/pull/3490]
* [***] Block Editor: Add reusable blocks to the block inserter menu. [https://github.com/wordpress-mobile/gutenberg-mobile/pull/3054]
* [*] Fixed a bug where the web version of the editor did not load when using an account created before December 2018. [#16586]

17.4
-----
* [**] A new author can be chosen for Posts and Pages on multi-author sites. [#16281]
* [*] Fixed the Follow Sites Quick Start Tour so that Reader Search is highlighted. [#16391]
* [*] Enabled approving login authentication requests via push notification while the app is in the foreground. [#16075]
* [**] Added pull-to-refresh to the My Site screen when a user has no sites. [#16241]
* [***] Fixed a bug that was causing uploaded videos to not be viewable in other platforms. [#16548]

17.3
-----
* [**] Fix issue where deleting a post and selecting undo would sometimes convert the content to the classic editor. [#16342]
* [**] Fix issue where restoring a post left the restored post in the published list even though it has been converted to a draft. [#16358]
* [**] Fix issue where trashing a post converted it to Classic content. [#16367]
* [**] Fix issue where users could not leave the username selection screen due to styling issues. [#16380]
* [*] Comments can be filtered to show the most recent unreplied comments from other users. [#16215]
* [*] Fixed the background color of search fields. [#16365]
* [*] Fixed the navigation bar color in dark mode. [#16348]
* [*] Fix translation issues for templates fetched on the site creation design selection screen. [#16404]
* [*] Fix translation issues for templates fetched on the page creation design selection screen. [#16404]
* [*] Fix translation issue for the Choose button on the template preview in the site creation flow. [#16404]
* [***]  Block Editor: New Block: Search Block [#https://github.com/wordpress-mobile/gutenberg-mobile/pull/3210]
* [**]  Block Editor: The media upload options of the Image, Video and Gallery block automatically opens when the respective block is inserted. [https://github.com/wordpress-mobile/gutenberg-mobile/pull/2700]
* [**]  Block Editor: The media upload options of the File and Audio block automatically opens when the respective block is inserted. [https://github.com/wordpress-mobile/gutenberg-mobile/pull/3399]
* [*]  Block Editor: Remove visual feedback from non-interactive bottom-sheet cell sections [https://github.com/wordpress-mobile/gutenberg-mobile/pull/3404]
* [*]  Block Editor: Fixed an issue that was causing the featured image badge to be shown on images in an incorrect manner. [https://github.com/wordpress-mobile/gutenberg-mobile/pull/3494]


17.2
-----

* [**] Added transform block capability [https://github.com/wordpress-mobile/gutenberg-mobile/pull/3321]
* [*] Fixed an issue where some author display names weren't visible for self-hosted sites. [#16297]
* [***] Updated custom app icons. [#16261]
* [**] Removed Site Switcher in the Editor
* [*] a11y: Bug fix: Allow stepper cell to be selected by screenreader [https://github.com/wordpress-mobile/gutenberg-mobile/pull/3362]
* [*] Image block: Improve text entry for long alt text. [https://github.com/WordPress/gutenberg/pull/29670]
* [***] New Block: Jetpack contact info. [https://github.com/wordpress-mobile/gutenberg-mobile/pull/3340]

17.1
-----

* [*] Reordered categories in page layout picker [#16156]
* [*] Added preview device mode selector in the page layout previews [#16141]
* [***] Block Editor: Improved the accessibility of range and step-type block settings. [https://github.com/wordpress-mobile/gutenberg-mobile/pull/3255]
* [**] Block Editor: Added Contact Info block to sites on WPcom or with Jetpack version >= 8.5.
* [**] We updated the app's color scheme with a brighter new blue used throughout. [#16213, #16207]
* [**] We updated the login prologue with brand new content and graphics. [#16159, #16177, #16185, #16187, #16200, #16217, #16219, #16221, #16222]
* [**] We updated the app's color scheme with a brighter new blue used throughout. [#16213, #16207]
* [**] Updated the app icon to match the new color scheme within the app. [#16220]
* [*] Fixed an issue where some webview navigation bar controls weren't visible. [#16257]

17.0
-----
* [internal] Updated Zendesk to latest version. Should be no functional changes. [#16051]
* [*] Reader: fixed an issue that caused unfollowing external sites to fail. [#16060]
* [*] Stats: fixed an issue where an error was displayed for Latest Post Summary if the site had no posts. [#16074]
* [*] Fixed an issue where password text on Post Settings was showing as black in dark mode. [#15768]
* [*] Added a thumbnail device mode selector in the page layout, and use a default setting based on the current device. [#16019]
* [**] Comments can now be filtered by status (All, Pending, Approved, Trashed, or Spam). [#15955, #16110]
* [*] Notifications: Enabled the new view milestone notifications [#16144]
* [***] We updated the app's design, with fresh new headers throughout and a new site switcher in My Site. [#15750]

16.9
-----
* [*] Adds helper UI to Choose a Domain screen to provide a hint of what a domain is. [#15962]
* [**] Site Creation: Adds filterable categories to the site design picker when creating a WordPress.com site, and includes single-page site designs [#15933]
* [**] The classic editor will no longer be available for new posts soon, but this won’t affect editing any existing posts or pages. Users should consider switching over to the Block Editor now. [#16008]
* [**] Reader: Added related posts to the bottom of reader posts
* [*] Reader: We redesigned the recommended topics section of Discover
* [*] Reader: Added a way to discover new topics from the Manage Topics view
* [*] P2 users can create and share group invite links via the Invite Person screen under the People Management feature. [#16005]
* [*] Fixed an issue that prevented searching for plugins and the Popular Plugins section from appearing: [#16070]
* [**] Stories: Fixed a video playback issue when recording on iPhone 7, 8, and SE devices. [#16109]
* [*] Stories: Fixed a video playback issue when selecting an exported Story video from a site's library. [#16109]

16.8.1
-----

* [**] Stories: Fixed an issue which could remove content from a post when a new Story block was edited. [#16059]

16.8
-----
* [**] Prevent deleting published homepages which would have the effect of breaking a site. [#15797]
* [**] Prevent converting published homepage to a draft in the page list and settings which would have the effect of breaking a site. [#15797]
* [*] Fix app crash when device is offline and user visits Notification or Reader screens [#15916]
* [*] Under-the-hood improvements to the Reader Stream, People Management, and Sharing Buttons [#15849, #15861, #15862]
* [*] Block Editor: Fixed block mover title wording for better clarity from 'Move block position' to 'Change block position'. [https://github.com/wordpress-mobile/gutenberg-mobile/pull/3049]
* [**] Block Editor: Add support for setting Cover block focal point. [https://github.com/wordpress-mobile/gutenberg-mobile/pull/3028]
* [**] Prevent converting published homepage to a draft in the page list and editor's status settings which would have the effect of breaking a site. [#15797]
* [*] Prevent selection of unpublished homepages the homepage settings which would have the effect of breaking a site. [#15885]
* [*] Quick Start: Completing a step outside of a tour now automatically marks it as complete. [#15712]
* [internal] Site Comments: updated UI. Should be no functional changes. [#15944]
* [***] iOS 14 Widgets: new This Week Widgets to display This Week Stats in your home screen. [#15844]
* [***] Stories: There is now a new Story post type available to quickly and conveniently post images and videos to your blog.

16.7
-----
* [**] Site Creation: Adds the option to choose between mobile, tablet or desktop thumbnails and previews in the home page design picker when creating a WordPress.com site [https://github.com/wordpress-mobile/WordPress-iOS/pull/15688]
* [*] Block Editor: Fix issue with uploading media after exiting the editor multiple times [https://github.com/wordpress-mobile/WordPress-iOS/pull/15656].
* [**] Site Creation: Enables dot blog subdomains for each site design. [#15736]
* [**] Reader post card and post details: added ability to mark a followed post as seen/unseen. [#15638, #15645, #15676]
* [**] Reader site filter: show unseen post count. [#15581]
* [***] Block Editor: New Block: Audio [https://github.com/wordpress-mobile/gutenberg-mobile/pull/2854, https://github.com/wordpress-mobile/gutenberg-mobile/pull/3070]
* [**] Block Editor: Add support for setting heading anchors [https://github.com/wordpress-mobile/gutenberg-mobile/pull/2947]
* [**] Block Editor: Disable Unsupported Block Editor for Reusable blocks [https://github.com/wordpress-mobile/gutenberg-mobile/pull/3067]
* [**] Block Editor: Add proper handling for single use blocks such as the more block [https://github.com/wordpress-mobile/gutenberg-mobile/pull/3042]
* [*] Reader post options: fixed an issue where the options in post details did not match those on post cards. [#15778]
* [***] iOS 14 Widgets: new All Time Widgets to display All Time Stats in your home screen. [#15771, #15794]
* [***] Jetpack: Backup and Restore is now available, depending on your sites plan you can now restore your site to a point in time, or download a backup file. [https://github.com/wordpress-mobile/WordPress-iOS/issues/15191]
* [***] Jetpack: For sites that have Jetpack Scan enabled you will now see a new section that allows you to scan your site for threats, as well as fix or ignore them. [https://github.com/wordpress-mobile/WordPress-iOS/issues/15190]
* [**] Block Editor: Make inserter long-press options "add to beginning" and "add to end" always available. [https://github.com/wordpress-mobile/gutenberg-mobile/pull/3074]
* [*] Block Editor: Fix crash when Column block width attribute was empty. [https://github.com/WordPress/gutenberg/pull/29015]

16.6
-----
* [**] Activity Log: adds support for Date Range and Activity Type filters. [https://github.com/wordpress-mobile/WordPress-iOS/issues/15192]
* [*] Quick Start: Removed the Browse theme step and added guidance for reviewing pages and editing your Homepage. [#15680]
* [**] iOS 14 Widgets: new Today Widgets to display your Today Stats in your home screen.
* [*] Fixes an issue where the submit button was invisible during the domain registration flow.

16.5
-----

* [*] In the Pages screen, the options to delete posts are styled to reflect that they are destructive actions, and show confirmation alerts. [#15622]
* [*] In the Comments view, overly-large twemoji are sized the same as Apple's emoji. [#15503]
* [*] Reader 'P2s': added ability to filter by site. [#15484]
* [**] Choose a Domain will now return more options in the search results, sort the results to have exact matches first, and let you know if no exact matches were found. [#15482]
* [**] Page List: Adds duplicate page functionality [#15515]
* [*] Invite People: add link to user roles definition web page. [#15530]
* [***] Block Editor: Cross-post suggestions are now available by typing the + character (or long-pressing the toolbar button labelled with an @-symbol) in a post on a P2 site [#15139]
* [***] Block Editor: Full-width and wide alignment support for Columns (https://github.com/wordpress-mobile/gutenberg-mobile/pull/2919)
* [**] Block Editor: Image block - Add link picker to the block settings and enhance link settings with auto-hide options (https://github.com/wordpress-mobile/gutenberg-mobile/pull/2841)
* [*] Block Editor: Fix button link setting, rel link will not be overwritten if modified by the user (https://github.com/wordpress-mobile/gutenberg-mobile/pull/2894)
* [**] Block Editor: Added move to top/bottom when long pressing on respective block movers (https://github.com/wordpress-mobile/gutenberg-mobile/pull/2872)
* [**] Reader: Following now only shows non-P2 sites. [#15585]
* [**] Reader site filter: selected filters now persist while in app.[#15594]
* [**] Block Editor: Fix crash in text-based blocks with custom font size [https://github.com/WordPress/gutenberg/pull/28121]

16.4
-----

* [internal] Removed unused Reader files. Should be no functional changes. [#15414]
* [*] Adjusted the search box background color in dark mode on Choose a domain screen to be full width. [https://github.com/wordpress-mobile/WordPress-iOS/pull/15419]
* [**] Added shadow to thumbnail cells on Site Creation and Page Creation design pickers to add better contrast [https://github.com/wordpress-mobile/WordPress-iOS/pull/15418]
* [*] For DotCom and Jetpack sites, you can now subscribe to comments by tapping the "Follow conversation" button in the Comments view. [#15424]
* [**] Reader: Added 'P2s' stream. [#15442]
* [*] Add a new P2 default site icon to replace the generic default site icon. [#15430]
* [*] Block Editor: Fix Gallery block uploads when the editor is closed. [#15457]
* [*] Reader: Removes gray tint from site icons that contain transparency (located in Reader > Settings > Followed sites). [#15474]
* [*] Prologue: updates site address button to say "Enter your existing site address" to reduce confusion with site creation actions. [#15481]
* [**] Posts List: Adds duplicate post functionality [#15460]
* [***] Block Editor: New Block: File [https://github.com/wordpress-mobile/gutenberg-mobile/pull/2835]
* [*] Reader: Removes gray tint from site icons that contain transparency (located in Reader > Settings > Followed sites).
* [*] Block Editor: Remove popup informing user that they will be using the block editor by default [#15492]
* [**] Fixed an issue where the Prepublishing Nudges Publish button could be cut off smaller devices [#15525]

16.3
-----
* [***] Login: Updated to new iOS 14 pasteboard APIs for 2FA auto-fill. Pasteboard prompts should be less intrusive now! [#15454]
* [***] Site Creation: Adds an option to pick a home page design when creating a WordPress.com site. [multiple PRs](https://github.com/search?q=repo%3Awordpress-mobile%2FWordPress-iOS+++repo%3Awordpress-mobile%2FWordPress-iOS-Shared+repo%3Awordpress-mobile%2FWordPressUI-iOS+repo%3Awordpress-mobile%2FWordPressKit-iOS+repo%3Awordpress-mobile%2FAztecEditor-iOS+is%3Apr+closed%3A%3C2020-11-17+%22Home+Page+Picker%22&type=Issues)

* [**] Fixed a bug where @-mentions didn't work on WordPress.com sites with plugins enabled [#14844]
* [***] Site Creation: Adds an option to pick a home page design when creating a WordPress.com site. [multiple PRs](https://github.com/search?q=repo%3Awordpress-mobile%2FWordPress-iOS+++repo%3Awordpress-mobile%2FWordPress-iOS-Shared+repo%3Awordpress-mobile%2FWordPressUI-iOS+repo%3Awordpress-mobile%2FWordPressKit-iOS+repo%3Awordpress-mobile%2FAztecEditor-iOS+is%3Apr+closed%3A%3C2020-11-30+%22Home+Page+Picker%22&type=Issues)
* [*] Fixed an issue where `tel:` and `mailto:` links weren't launching actions in the webview found in Reader > post > more > Visit. [#15310]
* [*] Reader bug fix: tapping a telephone, sms or email link in a detail post in Reader will now respond with the correct action. [#15307]
* [**] Block Editor: Button block - Add link picker to the block settings [https://github.com/WordPress/gutenberg/pull/26206]
* [***] Block Editor: Adding support for selecting different unit of value in Cover and Columns blocks [https://github.com/WordPress/gutenberg/pull/26161]
* [*] Block Editor: Fix theme colors syncing with the editor [https://github.com/WordPress/gutenberg/pull/26821]
* [*] My Site > Settings > Start Over. Correcting a translation error in the detailed instructions on the Start Over view. [#15358]

16.2
-----
* [**] Support contact email: fixed issue that prevented non-alpha characters from being entered. [#15210]
* [*] Support contact information prompt: fixed issue that could cause the app to crash when entering email address. [#15210]
* [*] Fixed an issue where comments viewed in the Reader would always be italicized.
* [**] Jetpack Section - Added quick and easy access for all the Jetpack features (Stats, Activity Log, Jetpack and Settings) [#15287].
* [*] Fixed a display issue with the time picker when scheduling posts on iOS 14. [#15392]

16.1
-----
* [***] Block Editor: Adds new option to select from a variety of predefined page templates when creating a new page for a Gutenberg site.
* [*] Fixed an issue that was causing the refresh control to show up on top of the list of sites. [https://github.com/wordpress-mobile/WordPress-iOS/pull/15136]
* [***] The "Floating Action Button" now appears on the list of posts and pages for quick and convenient creation. [https://github.com/wordpress-mobile/WordPress-iOS/pull/15149l]

16.0
-----
* [***] Block Editor: Full-width and wide alignment support for Video, Latest-posts, Gallery, Media & text, and Pullquote block. [https://github.com/wordpress-mobile/gutenberg-mobile/pull/2605]
* [***] Block Editor: Fix unsupported block bottom sheet is triggered when device is rotated. [https://github.com/wordpress-mobile/gutenberg-mobile/pull/2710]
* [***] Block Editor: Unsupported Block Editor: Fixed issue when cannot view or interact with the classic block on Jetpack site. [https://github.com/wordpress-mobile/gutenberg-mobile/pull/2709]
* [**] Reader: Select interests is now displayed under the Discover tab. [#15097]
* [**] Reader: The reader now displays site recommendations in the Discover feed [#15116]
* [***] Reader: The new redesigned Reader detail shows your post as beautiful as ever. And if you add a featured image it would be twice as beautiful! [#15107]

15.9
-----
* [*] Fixed issue that caused duplicate views to be displayed when requesting a login link. [#14975]
* [internal] Modified feature flags that show unified Site Address, Google, Apple, WordPress views and iCloud keychain login. Could cause regressions. [#14954, #14969, #14970, #14971, #14972]
* [*] Fixed an issue that caused page editor to become an invisible overlay. [#15012]
* [**] Block Editor: Increase tap-target of primary action on unsupported blocks. [https://github.com/wordpress-mobile/gutenberg-mobile/pull/2608]
* [***] Block Editor: On Jetpack connected sites, Unsupported Block Editor can be enabled via enabling Jetpack SSO setting directly from within the missing block alert. [https://github.com/wordpress-mobile/gutenberg-mobile/pull/2610]
* [***] Block Editor: Add support for selecting user's post when configuring the link [https://github.com/wordpress-mobile/gutenberg-mobile/pull/2484]
* [*] Reader: Fixed an issue that resulted in no action when tapping a link with an anchor. [#15027]
* [***] Block Editor: Unsupported Block Editor: Fixed issue when cannot view or interact with the classic block on Jetpack sites [https://github.com/wordpress-mobile/gutenberg-mobile/issues/2695]

15.8
-----
* [*] Image Preview: Fixes an issue where an image would be incorrectly positioned after changing device orientation.
* [***] Block Editor: Full-width and wide alignment support for Group, Cover and Image block [https://github.com/wordpress-mobile/gutenberg-mobile/pull/2559]
* [**] Block Editor: Add support for rounded style in Image block [https://github.com/wordpress-mobile/gutenberg-mobile/pull/2591]
* [*] Fixed an issue where the username didn't display on the Signup Epilogue after signing up with Apple and hiding the email address. [#14882]
* [*] Login: display correct error message when the max number of failed login attempts is reached. [#14914]
* [**] Block Editor: Fixed a case where adding a block made the toolbar jump [https://github.com/WordPress/gutenberg/pull/24573]

15.7
-----
* [**] Updated UI when connecting a self-hosted site from Login Epilogue, My Sites, and Post Signup Interstitial. (#14742)
* [**] You can now follow conversations for P2 sites
* [**] Block Editor: Block settings now immediately reflect changes from menu sliders.
* [**] Simplified authentication and updated UI.(#14845, #14831, #14825, #14817).
       Now when an email address is entered, the app automatically determines the next step and directs the user accordingly. (i.e. signup or login with the appropriate login view).
* [**] Added iCloud Keychain login functionality. (#14770)
* [***] Reader: We’re introducing a new Reader experience that allows users to tailor their Discover feed to their chosen interests.
* [*] Media editing: Reduced memory usage when marking up an image, which could cause a crash.
* [**] Block Editor: Fixed Dark Mode transition for editor menus.

15.6
-----
* [***] Block Editor: Fixed empty text fields on RTL layout. Now they are selectable and placeholders are visible.
* [**] Block Editor: Add settings to allow changing column widths
* [**] Block Editor: Media editing support in Gallery block.
* [**] Updated UI when logging in with a Site Address.
* [**] Updated UI when logging in/signing up with Apple.
* [**] Updated UI when logging in/signing up with Google.
* [**] Simplified Google authentication. If signup is attempted with an existing WordPress account, automatically redirects to login. If login is attempted without a matching WordPress account, automatically redirects to signup.
* [**] Fixes issue where the stats were not updating when switching between sites in My Sites.
* [*] Block Editor: Improved logic for creating undo levels.
* [*] Social account login: Fixed an issue that could have inadvertently linked two social accounts.

15.5
-----
* [*] Reader: revamped UI for your site header.
* [***] Block Editor: New feature for WordPress.com and Jetpack sites: auto-complete username mentions. An auto-complete popup will show up when the user types the @ character in the block editor.
* [*] Block Editor: Media editing support in Cover block.
* [*] Block Editor: Fixed a bug on the Heading block, where a heading with a link and string formatting showed a white shadow in dark mode.

15.4
-----
 * [**] Fixes issue where the new page editor wouldn't always show when selected from the "My Site" page on iOS versions 12.4 and below.
 * [***] Block Editor: Media editing support in Media & Text block.
 * [***] Block Editor: New block: Social Icons
 * [*] Block Editor: Cover block placeholder is updated to allow users to start the block with a background color
 * [**] Improved support for the Classic block to give folks a smooth transition from the classic editor to the block editor

15.3
-----
* [***] Block Editor: Adds Copy, Cut, Paste, and Duplicate functionality to blocks
* [***] Block Editor: Users can now individually edit unsupported blocks found in posts or pages. Not available on selfhosted sites or sites defaulting to classic editor.
* [*] Block Editor: Improved editor loading experience with Ghost Effect.

15.2
----
* [*] Block editor: Display content metrics information (blocks, words, characters count).
* [*] Fixed a crash that results in navigating to the block editor quickly after logging out and immediately back in.
* [***] Reader content improved: a lot of fixes in how the content appears when you're reading a post.
* [**] A site's title can now be changed by tapping on the title in the site detail screen.
* [**] Added a new Quick Start task to set a title for a new site.
* [**] Block editor: Add support for customizing gradient type and angle in Buttons and Cover blocks.

-----

15.1
-----
* [**] Block Editor: Add support to upload videos to Cover Blocks after the editor has closed.
* [*] Block Editor: Display the animation of animated GIFs while editing image blocks.
* [**] Block editor: Adds support for theme colors and gradients.
* [*] App Settings: Added an app-level toggle for light or dark appearance.
* [*] Fix a bug where the Latest Post date on Insights Stats was being calculated incorrectly.
* Block editor: [*] Support for breaking out of captions/citation authors by pressing enter on the following blocks: image, video, gallery, quote, and pullquote.
* Block editor: [**] Adds editor support for theme defined colors and theme defined gradients on cover and button blocks.
* [*] Fixed a bug where "Follow another site" was using the wrong steps in the "Grow Your Audience" Quick Start tour.
* [*] Fix a bug where Quick Start completed tasks were not communicated to VoiceOver users.
* [**] Quick Start: added VoiceOver support to the Next Steps section.
* [*] Fixed a bug where the "Publish a post" Quick Start tour didn't reflect the app's new information architecture
* [***] Free GIFs can now be added to the media library, posts, and pages.
* [**] You can now set pages as your site's homepage or posts page directly from the Pages list.
* [**] Fixed a bug that prevented some logins via 'Continue with Apple'.
* [**] Reader: Fixed a bug where tapping on the more menu may not present the menu
* [*] Block editor: Fix 'Take a Photo' option failing after adding an image to gallery block

15.0
-----
* [**] Block editor: Fix media upload progress when there's no connection.
* [*] Fix a bug where taking a photo for your user gravatar got you blocked in the crop screen.
* Reader: Updated card design
* [internal] Logging in via 'Continue with Google' has changes that can cause regressions. See https://git.io/Jf2LF for full testing details.
* [***] Block Editor: New block: Verse
* [***] Block Editor: Trash icon that is used to remove blocks is moved to the new menu reachable via ellipsis button in the block toolbar
* [**] Block Editor: Add support for changing overlay color settings in Cover block
* [**] Block Editor: Add enter/exit animation in FloatingToolbar
* [**] Block Editor: Block toolbar can now collapse when the block width is smaller than the toolbar content
* [**] Block Editor: Tooltip for page template selection buttons
* [*] Block Editor: Fix merging of text blocks when text had active formatting (bold, italic, strike, link)
* [*] Block Editor: Fix button alignment in page templates and make strings consistent
* [*] Block Editor: Add support for displaying radial gradients in Buttons and Cover blocks
* [*] Block Editor: Fix a bug where it was not possible to add a second image after previewing a post
* [internal] Signing up via 'Continue with Google' has changes that can cause regressions. See https://git.io/JfwjX for full testing details.
* My Site: Add support for setting the Homepage and Posts Page for a site.

14.9
-----
* Streamlined navigation: now there are fewer and better organized tabs, posting shortcuts and more, so you can find what you need fast.
* My Site: the "Add Posts and Pages" features has been moved. There is a new "Floating Action Button" in "My Site" that lets you create a new post or page without having to navigate to another screen.
* My Site: the "Me" section has been moved. There is a new button on the top right of "My Site" that lets you access the "Me" section from there.
* Reader: revamped UI with a tab bar that lets you quickly switch between sections, and filtering and settings panes to easily access and manage your favorite content.
* [internal] the "Change Username" on the Signup Epilogue screen has navigation changes that can cause regressions. See https://git.io/JfGnv for testing details.
* [internal] the "3 button view" (WP.com email, Google, SIWA, Site Address) presented after pressing the "Log In" button has navigation changes that can cause regressions. See https://git.io/JfZUV for testing details.
* [**] Support the superscript and subscript HTML formatting on the Block Editor and Classic Editor.
* [**] Block editor: Support for the pullquote block.
* [**] Block editor: Fix the icons and buttons in Gallery, Paragraph, List and MediaText block on RTL mode.
* [**] Block editor: Update page templates to use new blocks.
* [**] Block editor: Fix a crash when uploading new videos on a video block.
* [**] Block Editor: Add support for changing background and text color in Buttons block
* [internal] the "enter your password" screen has navigation changes that can cause regressions. See https://git.io/Jfl1C for full testing details.
* Support the superscript and subscript HTML formatting on the Block Editor and Classic Editor.
* [***] You can now draw on images to annotate them using the Edit image feature in the post editor.
* [*] Fixed a bug on the editors where changing a featured image didn't trigger that the post/page changed.

14.8.1
-----
* Fix adding and removing of featured images to posts.

14.8
-----
* Block editor: Prefill caption for image blocks when available on the Media library
* Block editor: New block: Buttons. From now you’ll be able to add the individual Button block only inside the Buttons block
* Block editor: Fix bug where whitespaces at start of text blocks were being removed
* Block editor: Add support for upload options in Cover block
* Block editor: Floating toolbar, previously located above nested blocks, is now placed at the bottom of the screen
* Block editor: Fix the icons in FloatingToolbar on RTL mode
* Block editor: Fix Quote block so it visually reflects selected alignment
* Block editor: Fix bug where buttons in page templates were not rendering correctly on web
* Block editor: Remove Subscription Button from the Blog template since it didn't have an initial functionality and it is hard to configure for users.
* [internal] the "send magic link" screen has navigation changes that can cause regressions. See https://git.io/Jfqiz for testing details.
* Updated UI for Login and Signup epilogues.
* Fixes delayed split view resizing while rotating your device.

14.7
-----
* Classic Editor: Fixed action sheet position for additional Media sources picker on iPad
* [internal] the signup flow using email has code changes that can cause regressions. See https://git.io/JvALZ for testing details.
* [internal] Notifications tab should pop to the root of the navigation stack when tapping on the tab from within a notification detail screen. See https://git.io/Jvxka for testing details.
* Classic and Block editor: Prefill caption for image blocks when available on the Media library.
* [internal] the "login by email" flow and the self-hosted login flow have code changes that can cause regressions. See https://git.io/JfeFN for testing details.
* Block editor: Disable ripple effect in all BottomSheet's controls.
* Block editor: New block: Columns
* Block editor: New starter page template: Blog
* Block editor: Make Starter Page Template picker buttons visible only when the screen height is enough
* Block editor: Fix a bug which caused to show URL settings modal randomly when changing the device orientation multiple times during the time Starter Page Template Preview is open
* [internal] the login by email flow and the self-hosted login flow have code changes that can cause regressions. See https://git.io/JfeFN for testing details.
* Updated the appearance of the login and signup buttons to make signup more prominent.
* [internal] the navigation to the "login by site address" flow has code changes that can cause regressions. See https://git.io/JfvP9 for testing details.
* Updated site details screen title to My Site, to avoid duplicating the title of the current site which is displayed in the screen's header area.
* You can now schedule your post, add tags or change the visibility before hitting "Publish Now" — and you don't have to go to the Post Settings for this!

* Login Epilogue: fixed issue where account information never stopped loading for some self-hosted sites.
* Updated site details screen title to My Site, to avoid duplicating the title of the current site which is displayed in the screen's header area.

14.6
-----
* [internal] the login flow with 2-factor authentication enabled has code changes that can cause regressions. See https://git.io/Jvdil for testing details.
* [internal] the login and signup Magic Link flows have code changes that could cause regressions. See https://git.io/JvSD6 and https://git.io/Jvy4P for testing details.
* [internal] the login and signup Magic Link flows have code changes that can cause regressions. See https://git.io/Jvy4P for testing details.
* [internal] the login and signup Continue with Google flows have code changes that can cause regressions. See https://git.io/JvypB for testing details.
* Notifications: Fix layout on screens with a notch.
* Post Commenting: fixed issue that prevented selecting an @ mention suggestion.
* Fixed an issue that could have caused the app to crash when accessing Site Pages.
* Site Creation: faster site creation, removed intermediate steps. Just select what kind of site you'd like, enter the domain name and the site will be created.
* Post Preview: Increase Post and Page Preview size on iPads running iOS 13.
* Block editor: Added the Cover block
* Block editor: Removed the dimming effect on unselected blocks
* Block editor: Add alignment options for Heading block
* Block editor: Implemented dropdown toolbar for alignment toolbar in Heading, Paragraph, Image, MediaText blocks
* Block Editor: When editing link settings, tapping the keyboard return button now closes the settings panel as well as closing the keyboard.
* Fixed a crash when a blog's URL became `nil` from a Core Data operation.
* Added Share action to the more menu in the Posts list
* Period Stats: fix colors when switching between light and dark modes.
* Media uploads from "Other Apps": Fixed an issue where the Cancel button on the document picker/browser was not showing up in Light Mode.
* Fix a crash when accessing Blog Posts from the Quick Actions button on iPads running iOS 12 and below.
* Reader post detail: fix colors when switching between light and dark modes.
* Fixed an issue where Continue with Apple button wouldn't respond after Jetpack Setup > Sign up flow completed.


14.5
-----
* Block editor: New block: Latest Posts
* Block editor: Fix Quote block's left border not being visible in Dark Mode
* Block editor: Added Starter Page Templates: when you create a new page, we now show you a few templates to get started more quickly.
* Block editor: Fix crash when pasting HTML content with embeded images on paragraphs
* Post Settings: Fix issue where the status of a post showed "Scheduled" instead of "Published" after scheduling before the current date.
* Stats: Fix background color in Dark Mode on wider screen sizes.
* Post Settings: Fix issue where the calendar selection may not match the selected date when site timezone differs from device timezone.
* Dark Mode fixes:
  - Border color on Search bars.
  - Stats background color on wider screen sizes.
  - Media Picker action bar background color.
  - Login and Signup button colors.
  - Reader comments colors.
  - Jetpack install flow colors.
* Reader: Fix toolbar and search bar width on wider screen sizes.
* Updated the Signup and Login Magic Link confirmation screen advising the user to check their spam/junk folder.
* Updated appearance of Google login/signup button.
* Updated appearance of Apple login/signup button.

14.4.1
-----
* Block Editor: Fix crash when inserting a Button Block.

14.4
-----
* Post Settings: Fixes the displayed publish date of posts which are to be immediately published.

14.3
-----
* Aztec and Block Editor: Fix the presentation of ordered lists with large numbers.
* Added Quick Action buttons on the Site Details page to access the most frequently used parts of a site.
* Block editor: Add support for changing image sizes in Image blocks
* Block editor: Add support for upload options in Gallery block
* Block editor: Added the Button block
* Block editor: Added the Group block
* Block editor: Add scroll support inside block picker and block settings
* Block editor: Fix issue where adding emojis to the post title added strong HTML elements to the title of the post
* Block editor: Fix issue where alignment of paragraph blocks was not always being respected when splitting the paragraph or reading the post's html content.
* Block editor: We’ve introduced a new toolbar that floats above the block you’re editing, which makes navigating your blocks easier — especially complex ones.

* Block editor: Add support for upload options in Gallery block
* Aztec and Block Editor: Fix the presentation of ordered lists with large numbers.
* Added Quick Action buttons on the Site Details page to access the most frequently used parts of a site.
* Post Settings: Adjusts the weekday symbols in the calendar depending on Regional settings.


14.2
-----
* Comment Editing: Fixed a bug that could cause the text selection to be on the wrong line
* Comments: Fixed an bug that could cause HTML markup to be displayed in the comment content
* Media editing: You can now crop, zoom in/out and rotate images that are inserted or being inserted in a post.
* Post Preview: Added a new Desktop preview mode on iPhone and Mobile preview on iPad when previewing posts or pages.
* Post Preview: Added new navigation, "Open in Safari" and Share options when previewing posts or pages.
* Block editor: Long-press Inserter icon to show options to add before/after
* Block editor: Retry displaying image when connectivity restores
* Block editor: Show an "Edit" button overlay on selected image blocks
* Block editor: Add support for image size options in the gallery block
* Signup and Login: signup or login via magic link now supports multiple email clients.
                    Tapping on the "Open Email" button will present a list of installed email client to choose from.
* Posts: Fixed a bug that could disable comments on a draft post when previewing that post.
* Reader: Fixed an issue where a new comment may not appear.
* Reader: Added Post Reblogging feature. You can now reblog a post from the reader to your site(s). There is a new "reblog" button in the post action bar.
          Tapping on it allows to choose the site where to post, and opens the editor of your choice with pre-populated content from the original post.
* Fixed a bug that was causing the app to crash when the user tapped "Retry" on Post List

14.1
-----
* Fixes a bug that could cause some web page previews to remain unauthenticated even after logging in.
* Stats: added a This Week widget to display Views for the past week.
* Block Editor: Reduced padding around text on Rich Text based blocks.
* Block Editor: New block "Shortcode". You can now create and edit Shortcode blocks in the editor.
* Publicize: connecting with Facebook is working again.
* Web Views: the title and button colors in the header of web views was grey, and is now white.

14.0
-----
* Stats: Updated default cards for the Insights view.
* Fixed a bug that displayed incorrect time stamps for scheduled posts.
* Post Settings: Added a new Calendar picker to select a Post's publish date
* Fixed bugs with the "Save as Draft" action extension's navigation bar colors and iPad sizing in iOS 13.
* Fixes appearance issues with navigation bar colors when logged out of the app.
* Fixed a bug that was causing the App to crash when the user tapped on certain notifications.
* Block Editor: Hide image size selection options when image is a url
* Block Editor: Fix displaying placeholder for images
* Block Editor: Fix crash on undo
* Block Editor: Fix styling on navigation UI
* Block Editor: Fix a focus issue
* Fixed a bug that displayed incorrect time stamps for scheduled posts.
* Post Settings: Added a new Calendar picker to select a Post's publish date
* Comment: Add ability to comment in fullscreen
* Stats: fixed issue that could cause incorrect Stats to be displayed when viewing Stats from a widget.
* Stats Today widgets: large numbers are now abbreviated.
* Fixed a bug where files imported from other apps were being renamed to a random name.
* Fixes a crash that could happen in the notifications tab.

13.9
-----
* Stats: added a Today widget to display All-Time stats.
* Block Editor: New block "Gallery". You can now create image galleries using WordPress Media library.
* Block Editor: Fix crash dismissing bottom-sheet after device rotation.
* Block Editor: Add support for changing Settings in the List Block.
* Block Editor: Add support for Video block settings.
* Quick Start: fixed issue that caused 'Follow other sites' tour to not be marked complete.
* Fixed a bug that was causing the App to crash when the user tapped on certain notifications.

13.8
-----
* When a post has an autosave, the autosave version can be loaded into the editor.
* Support: Fix issue that caused 'Message failed to send' error.
* WebView: Fix iOS 13 crash with popover.
* Fixed an issue where the Me screen would sometimes be blank.
* Block editor: New Spacer block to create white space between two blocks.
* Block editor: Images from Image Block can now be previewed full screen by tapping on them.
* Fixed an issue that caused logging in with a 2FA Google account to fail.
* Sign in with Apple: now supports logging in with 2FA enabled on linked WordPress accounts.
* Stats: Fixed issue that caused incorrect data to be displayed.

13.7
-----
* Updated the mobile apps blog address to a non-retired blog.
* Block editor: Added option to insert images from "Free Photo Library".
* Block editor: Fix issue where the keyboard would not capitalize sentences correctly on some cases
* Block editor: Add alignment to paragraph blocks
* Fixed a bug that made comment moderation fail on the first attempt for self-hosted sites.
* Stats Refresh: Stats will reload when the application will move to foreground state.
* Stats: each Period and Post stat now loads independently.
* Block editor: Added support for the preformatted block.
* Stats Today widget: updated design and enabled expanding.

* Block editor: Added option to insert images from "Free Photo Library" and "Other Apps".

13.6
-----
* Fixed a bug that was not submiting posts for review
* Better support for creating or editing posts while offline. Posts can be saved while offline and they will be automatically uploaded (or published) when the device is back online.
* Support: fix issue where issues could be created via Help Center search without setting a contact email.

* Me view: fix issue where view was blank when logging in with a self-hosted site.
* Block Editor: Added support for image alignment options.

13.5
-----
* Block editor: Fix issue when "New Photo Post" shortcut won't add the selected photo to the post.
* Block editor: Add Link Target (Open in new tab) to Image Block settings.
* Block editor: DarkMode improvements.
* Block editor: New block "Media & Text".
* Block Editor: Fix issue where the block inserter layout wasn't correct after device rotation.
* Dark Mode: General improvements
* Stats: each Insight stat now loads independently.
* Stats: added ability to customize Insights.

13.4.1
-----
Post Settings: Fixed a crash with featured image.
Removed Giphy as a media source due to changes in their SDK.

13.4
-----
* Sign In With Apple: if the Apple ID has been disconnected from the WordPress app, log out the account.
* Sign In With Apple: if the Apple ID has been disconnected from the WordPress app, log out the account on app launch.
* Dark Mode: General improvements
* Share Extension: Fixed the text view content inset

* Universal links: Pass back to Safari if we can't handle a URL.
* Sign In With Apple: fixed issue with re-logging in on an existing WP account.
* Block editor: Fix a bug on iOS 13.0 were tapping on a link opens Safari
* Block editor: Fix a link editing issue, where trying to add a empty link at the start of another link would remove the existing link.

13.3
-----
* Block editor: Add rich text styling to video captions
* Block editor: Blocks that would be replaced are now hidden when add block bottom sheet displays
* Block editor: Tapping on empty editor area now always inserts new block at end of post
* Block editor: Fixed a performance issue that caused a freeze in the editor with long text content.
* Dark Mode: Fixed colors in rich notifications
* Reader: Fixed issue with links opening while scrolling in reader posts and comments.

13.2
-----
* When Log In is selected, all available options are displayed.
* Shows an alert instead of showing a new screen for facebook publicize error.

13.1
-----
* Moved Notification Settings from the Me tab to the Notifications tab.
* Account Settings: added the ability to change the username.
* Stats: added File Downloads to period stats.
* Stats Periods: Fixed an issue that made the Post stats title button unable.
* Adds a Publish Now action to posts in the posts list.
* Stats Periods: Fixed a bug that affected the header date when the site and the device timezones were different.
* My Sites: Fixed a problem where some sites would appear duplicated.

* Stats Periods: Fixed an issue that made the Post stats title button unable.
* Stats Periods: Fixed a bug that affected the header date when the site and the device timezones were different.
* Adds a Publish Now action to posts in the posts list.
* My Sites: Fixed a problem where some sites would appear duplicated.

13.0
-----
* Stats: now use site timezone instead of device.
* Improved color scheme consistency.
* Post Stats: date bar no longer goes prior to earliest date available.
* Block editor: Adding a block from the post title now shows the add block here indicator.
* Block editor: Deselect post title any time a block is added
* Block editor: Auto-enabled upon first open of a block post, unless opted out in v12.9.
* Block editor: You can now enable and disable the block editor on a per-site basis.

12.9
-----
* Offline support: Create Post is now available from empty results view in offline mode.
* Post Preview: Displaying preview generation status in navigation bar instead of a
                blocking spinner.
* Block editor: Tapping on an empty editor area will create a new paragraph block
* Block editor: Fix content loss issue when loading unsupported blocks containing inner blocks.
* Block editor: Adding a block from the Post Title now inserts the block at the top of the Post.
* Stats Insights: Fixed issue that prevented some stats from showing for low volume sites.

12.8
-----
* Stats Insights: New two-column layout for Follower Totals stats.
* Stats Periods: Countries Map added in countries section.
* Updated copy for preview unavailable screen
* Stats Insights: New two-column layout for This Year stats.
* Stats Insights: added details option for This Year stats.
* Stats Insights: New two-column layout for Most Popular Time stats.
* Stats: modified appearance of empty charts.
* Stats Insights: Fixed issue where refreshing would sometimes clear the stats.
* Stats overview chart: Fixed issue with legend location on iOS 11.
* Stats Periods: Fixed crash when the Countries map displayed one country only
* Added a selection of user customizable app icons. Change it via Me > App Settings > App Icon.
* Update the app's colors using the Muriel color palette.
* Stats Periods detail views: Fixed an issue where rotation would truncate data.
* Stats Periods: Fixed an issue when a period interval was selected.

12.7
-----
* Block Editor: Video, Quote and More blocks are available now.
* Post Settings: Setting a Featured Image on a Post/Site should now work better in poor network conditions.
* Offline Improvements: Posts that failed to upload due to connectivity issues will be auto-uploaded.
* Block Editor: Copy/Paste of text with attributes( bold, italic, ...) will be respected on the editor.
* Block Editor: Updated color scheme.
* Block Editor: Nested lists are now available on the toolbar.
* Post Settings: Setting a Featured Image on a Post/Site should now work better in poor netowrk conditions.
* Stats Insights: New two-column layout for All-Time stats.
* Stats Insights: New two-column layout for Today stats.
* Post preview: Fixed issue with preview for self hosted sites not working.

12.6
-----
* Block Editor: Added UI to display a warning when a block has invalid content.
* Block Editor: Fixed issue with link settings where “Open in New Tab” was always OFF on open.
* Removed the limit of number of photos that can be shared from other apps.
* Account Settings Primary Site now shows the site domain if the site has no name.
* The app now launches a bit more quickly.
* Added a list of third-party library acknowledgements.
* Updated messaging experience for a reply upload result.
* Stats: Fixed an issue where chart axes may be formatted incorrectly in some locales.

12.5
-----
* Fixed Notices sometimes showing behind the keyboard
* Implemented Domain Credit feature
* Implemented auto saving a post on preview
* The app now launches a bit more quickly.
* Fixed broken images in posts created by the share extension.
* Deprecated local previews

12.4.1
------
* Copy/Paste from post contents to other apps is working again.

12.4
-----
* You can now mark notifications as unread with just a swipe.
* Fixed crash when searching Free Photo Library.
* Better URL validation when logging in with a self hosted site.
* Account Settings Primary Site now shows the site URL if the site has no name.
* Implemented incremental improvements to accessibility experience across the app.
* Updated error message when tag loading failed.

12.3
-----
* Images are now imported from TextBundle and TextPack files shared from other apps
* Added support for importing Markdown files shared from other apps
* Resolved a crash that might occur during the new Site Creation flow.
* Improved connectivity errors messaging in sharing screen.
* Quotes in Reader are now easier to read, thanks to a vertical bar on the left making them more visually distinct
* Fixed an issue where some text in Activity Log would show up in a wrong language
* Jetpack Remote Install: enabled the native feature to install and activate Jetpack on a self-hosted site

12.2
-----
* Draft preview now shows the remote version of the post.
* Initial support for importing TextBundle and TextPack from other apps.
* Support for lists in Gutenberg posts.
* Several UI details were polished in the Site Creation flow.

12.1
-----
* Improve messages when updates to user account details fail because of server logic, for exanple email being used for another account.
* Improved text import from other apps, such as Bear or Ulysses 🥰
* Added support on the editor for video elements that use the source elements. For example:
```<video alt="Another video with bunnies">
<source src="https://videos.files.wordpress.com/kUJmAcSf/bbb_sunflower_1080p_30fps_normal.mp4" type="video/mp4">
</video>```
* Block editor now supports the creation of posts with pre-inserted photos and the the 3touch action of starting a post with photo.

12.1
-----
* Improve messages when updates to user account details fail because of server logic, for exanple email being used for another account.
* Improved text import from other apps, such as Bear or Ulysses 🥰
* Reader: fixed issue where empty state buttons were not functional.

12.0
-----
* Redesigned Notices
* Changed offline error messages to be less disruptive.
* Resolved a defect in the new Site Creation flow where the site preview address bar could be edited.
* Made it easier to find a domain for your new site, by moving the best match to the top of the search results.

11.9
------
* Quick Start v2: After creating a new site with WordPress.com there are more tutorials available, now including tips to improve growth.
* Quick Start will also be suggested less often, but when it's more likely to be helpful.
* Added connection error alert in Sharing screen.
* Increased padding at the bottom of the share extension's editor, to make typing a longer post a bit more comfortable.
* Removes the white background color applied to the site icon on the site details screen.
* Updated No Results View illustration and copy displayed on connectivity issue.
* Enhanced Site Creation flow for smarter, more personalized sites.<|MERGE_RESOLUTION|>--- conflicted
+++ resolved
@@ -4,11 +4,6 @@
 
 21.3
 -----
-<<<<<<< HEAD
-* [***] Adds a smooth, opt-in transition to the Jetpack app. [#19714]
-=======
-* [*] [internal] When a user migrates to the Jetpack app and allows notifications, WordPress app notifications are disabled. This is released disabled and is behind a feature flag. [#19616, #19611, #19590]
->>>>>>> a4de7fee
 * [*] Fixed a minor UI issue where the segmented control under My SIte was being clipped when "Home" is selected. [#19595]
 * [*] Fixed an issue where the site wasn't removed and the app wasn't refreshed after disconnecting the site from WordPress.com. [#19634]
 * [*] [internal] Fixed an issue where Jetpack extensions were conflicting with WordPress extensions. [#19665]
