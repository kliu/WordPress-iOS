14.0
-----
<<<<<<< HEAD
* Stats: Updated default cards for the Insights view.

=======
* Fixed a bug that displayed incorrect time stamps for scheduled posts.
* Post Settings: Added a new Calendar picker to select a Post's publish date
* Fixed bugs with the "Save as Draft" action extension's navigation bar colors and iPad sizing in iOS 13.
 
>>>>>>> 2b910687
13.9
-----
* Stats: added a Today widget to display All-Time stats.
* Block Editor: New block "Gallery". You can now create image galleries using WordPress Media library.
* Block Editor: Fix crash dismissing bottom-sheet after device rotation.
* Block Editor: Add support for changing Settings in the List Block.
* Block Editor: Add support for Video block settings.
* Comment: Add ability to comment in fullscreen
* Quick Start: fixed issue that caused 'Follow other sites' tour to not be marked complete.

13.8
-----
* When a post has an autosave, the autosave version can be loaded into the editor.
* Support: Fix issue that caused 'Message failed to send' error.
* WebView: Fix iOS 13 crash with popover.
* Fixed an issue where the Me screen would sometimes be blank.
* Block editor: New Spacer block to create white space between two blocks.
* Block editor: Images from Image Block can now be previewed full screen by tapping on them.
* Fixed an issue that caused logging in with a 2FA Google account to fail.
* Sign in with Apple: now supports logging in with 2FA enabled on linked WordPress accounts.

13.7
-----
* Updated the mobile apps blog address to a non-retired blog.
* Block editor: Added option to insert images from "Free Photo Library".
* Block editor: Fix issue where the keyboard would not capitalize sentences correctly on some cases
* Block editor: Add alignment to paragraph blocks
* Fixed a bug that made comment moderation fail on the first attempt for self-hosted sites.
* Stats Refresh: Stats will reload when the application will move to foreground state.
* Stats: each Period and Post stat now loads independently.
* Block editor: Added support for the preformatted block.
* Stats Today widget: updated design and enabled expanding.

* Block editor: Added option to insert images from "Free Photo Library" and "Other Apps".

13.6
-----
* Fixed a bug that was not submiting posts for review
* Better support for creating or editing posts while offline. Posts can be saved while offline and they will be automatically uploaded (or published) when the device is back online.
* Support: fix issue where issues could be created via Help Center search without setting a contact email.

* Me view: fix issue where view was blank when logging in with a self-hosted site.
* Block Editor: Added support for image alignment options.

13.5
-----
* Block editor: Fix issue when "New Photo Post" shortcut won't add the selected photo to the post.
* Block editor: Add Link Target (Open in new tab) to Image Block settings.
* Block editor: DarkMode improvements.
* Block editor: New block "Media & Text".
* Block Editor: Fix issue where the block inserter layout wasn't correct after device rotation.
* Dark Mode: General improvements
* Stats: each Insight stat now loads independently.
* Stats: added ability to customize Insights.

13.4.1
-----
Post Settings: Fixed a crash with featured image.
Removed Giphy as a media source due to changes in their SDK.

13.4
-----
* Sign In With Apple: if the Apple ID has been disconnected from the WordPress app, log out the account.
* Sign In With Apple: if the Apple ID has been disconnected from the WordPress app, log out the account on app launch.
* Dark Mode: General improvements
* Share Extension: Fixed the text view content inset

* Universal links: Pass back to Safari if we can't handle a URL.
* Sign In With Apple: fixed issue with re-logging in on an existing WP account.
* Block editor: Fix a bug on iOS 13.0 were tapping on a link opens Safari
* Block editor: Fix a link editing issue, where trying to add a empty link at the start of another link would remove the existing link.

13.3
-----
* Block editor: Add rich text styling to video captions
* Block editor: Blocks that would be replaced are now hidden when add block bottom sheet displays
* Block editor: Tapping on empty editor area now always inserts new block at end of post
* Block editor: Fixed a performance issue that caused a freeze in the editor with long text content.
* Dark Mode: Fixed colors in rich notifications
* Reader: Fixed issue with links opening while scrolling in reader posts and comments.

13.2
-----
* When Log In is selected, all available options are displayed.
* Shows an alert instead of showing a new screen for facebook publicize error.

13.1
-----
* Moved Notification Settings from the Me tab to the Notifications tab.
* Account Settings: added the ability to change the username.
* Stats: added File Downloads to period stats.
* Stats Periods: Fixed an issue that made the Post stats title button unable.
* Adds a Publish Now action to posts in the posts list.
* Stats Periods: Fixed a bug that affected the header date when the site and the device timezones were different.
* My Sites: Fixed a problem where some sites would appear duplicated.

* Stats Periods: Fixed an issue that made the Post stats title button unable.
* Stats Periods: Fixed a bug that affected the header date when the site and the device timezones were different.
* Adds a Publish Now action to posts in the posts list.
* My Sites: Fixed a problem where some sites would appear duplicated.

13.0
-----
* Stats: now use site timezone instead of device.
* Improved color scheme consistency.
* Post Stats: date bar no longer goes prior to earliest date available.
* Block editor: Adding a block from the post title now shows the add block here indicator.
* Block editor: Deselect post title any time a block is added
* Block editor: Auto-enabled upon first open of a block post, unless opted out in v12.9.
* Block editor: You can now enable and disable the block editor on a per-site basis.

12.9
-----
* Offline support: Create Post is now available from empty results view in offline mode.
* Post Preview: Displaying preview generation status in navigation bar instead of a
                blocking spinner.
* Block editor: Tapping on an empty editor area will create a new paragraph block
* Block editor: Fix content loss issue when loading unsupported blocks containing inner blocks.
* Block editor: Adding a block from the Post Title now inserts the block at the top of the Post.
* Stats Insights: Fixed issue that prevented some stats from showing for low volume sites.

12.8
-----
* Stats Insights: New two-column layout for Follower Totals stats.
* Stats Periods: Countries Map added in countries section.
* Updated copy for preview unavailable screen
* Stats Insights: New two-column layout for This Year stats.
* Stats Insights: added details option for This Year stats.
* Stats Insights: New two-column layout for Most Popular Time stats.
* Stats: modified appearance of empty charts.
* Stats Insights: Fixed issue where refreshing would sometimes clear the stats.
* Stats overview chart: Fixed issue with legend location on iOS 11.
* Stats Periods: Fixed crash when the Countries map displayed one country only
* Added a selection of user customizable app icons. Change it via Me > App Settings > App Icon.
* Update the app's colors using the Muriel color palette.
* Stats Periods detail views: Fixed an issue where rotation would truncate data.
* Stats Periods: Fixed an issue when a period interval was selected.

12.7
-----
* Block Editor: Video, Quote and More blocks are available now.
* Post Settings: Setting a Featured Image on a Post/Site should now work better in poor network conditions.
* Offline Improvements: Posts that failed to upload due to connectivity issues will be auto-uploaded.
* Block Editor: Copy/Paste of text with attributes( bold, italic, ...) will be respected on the editor.
* Block Editor: Updated color scheme.
* Block Editor: Nested lists are now available on the toolbar.
* Post Settings: Setting a Featured Image on a Post/Site should now work better in poor netowrk conditions.
* Stats Insights: New two-column layout for All-Time stats.
* Stats Insights: New two-column layout for Today stats.
* Post preview: Fixed issue with preview for self hosted sites not working.

12.6
-----
* Block Editor: Added UI to display a warning when a block has invalid content.
* Block Editor: Fixed issue with link settings where “Open in New Tab” was always OFF on open.
* Removed the limit of number of photos that can be shared from other apps.
* Account Settings Primary Site now shows the site domain if the site has no name.
* The app now launches a bit more quickly.
* Added a list of third-party library acknowledgements.
* Updated messaging experience for a reply upload result.
* Stats: Fixed an issue where chart axes may be formatted incorrectly in some locales.

12.5
-----
* Fixed Notices sometimes showing behind the keyboard
* Implemented Domain Credit feature
* Implemented auto saving a post on preview
* The app now launches a bit more quickly.
* Fixed broken images in posts created by the share extension.
* Deprecated local previews

12.4.1
------
* Copy/Paste from post contents to other apps is working again.

12.4
-----
* You can now mark notifications as unread with just a swipe.
* Fixed crash when searching Free Photo Library.
* Better URL validation when logging in with a self hosted site.
* Account Settings Primary Site now shows the site URL if the site has no name.
* Implemented incremental improvements to accessibility experience across the app.
* Updated error message when tag loading failed.

12.3
-----
* Images are now imported from TextBundle and TextPack files shared from other apps
* Added support for importing Markdown files shared from other apps
* Resolved a crash that might occur during the new Site Creation flow.
* Improved connectivity errors messaging in sharing screen.
* Quotes in Reader are now easier to read, thanks to a vertical bar on the left making them more visually distinct
* Fixed an issue where some text in Activity Log would show up in a wrong language
* Jetpack Remote Install: enabled the native feature to install and activate Jetpack on a self-hosted site

12.2
-----
* Draft preview now shows the remote version of the post.
* Initial support for importing TextBundle and TextPack from other apps.
* Support for lists in Gutenberg posts.
* Several UI details were polished in the Site Creation flow.

12.1
-----
* Improve messages when updates to user account details fail because of server logic, for exanple email being used for another account.
* Improved text import from other apps, such as Bear or Ulysses 🥰
* Added support on the editor for video elements that use the source elements. For example:
```<video alt="Another video with bunnies">
<source src="https://videos.files.wordpress.com/kUJmAcSf/bbb_sunflower_1080p_30fps_normal.mp4" type="video/mp4">
</video>```
* Block editor now supports the creation of posts with pre-inserted photos and the the 3touch action of starting a post with photo.

12.1
-----
* Improve messages when updates to user account details fail because of server logic, for exanple email being used for another account.
* Improved text import from other apps, such as Bear or Ulysses 🥰
* Reader: fixed issue where empty state buttons were not functional.

12.0
-----
* Redesigned Notices
* Changed offline error messages to be less disruptive.
* Resolved a defect in the new Site Creation flow where the site preview address bar could be edited.
* Made it easier to find a domain for your new site, by moving the best match to the top of the search results.

11.9
------
* Quick Start v2: After creating a new site with WordPress.com there are more tutorials available, now including tips to improve growth.
* Quick Start will also be suggested less often, but when it's more likely to be helpful.
* Added connection error alert in Sharing screen.
* Increased padding at the bottom of the share extension's editor, to make typing a longer post a bit more comfortable.
* Removes the white background color applied to the site icon on the site details screen.
* Updated No Results View illustration and copy displayed on connectivity issue.
* Enhanced Site Creation flow for smarter, more personalized sites.<|MERGE_RESOLUTION|>--- conflicted
+++ resolved
@@ -1,14 +1,10 @@
 14.0
 -----
-<<<<<<< HEAD
 * Stats: Updated default cards for the Insights view.
-
-=======
 * Fixed a bug that displayed incorrect time stamps for scheduled posts.
 * Post Settings: Added a new Calendar picker to select a Post's publish date
 * Fixed bugs with the "Save as Draft" action extension's navigation bar colors and iPad sizing in iOS 13.
- 
->>>>>>> 2b910687
+
 13.9
 -----
 * Stats: added a Today widget to display All-Time stats.
