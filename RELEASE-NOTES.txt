14.0
-----
* Stats: Updated default cards for the Insights view.
* Fixed a bug that displayed incorrect time stamps for scheduled posts.
* Post Settings: Added a new Calendar picker to select a Post's publish date
* Fixed bugs with the "Save as Draft" action extension's navigation bar colors and iPad sizing in iOS 13.
* Fixes appearance issues with navigation bar colors when logged out of the app.
* Fixed a bug that was causing the App to crash when the user tapped on certain notifications.
<<<<<<< HEAD
* Stats Today widgets: large numbers are now abbreviated.
=======
* Fixed a bug where files imported from other apps were being renamed to a random name.
>>>>>>> 428de4c9

13.9
-----
* Stats: added a Today widget to display All-Time stats.
* Block Editor: New block "Gallery". You can now create image galleries using WordPress Media library.
* Block Editor: Fix crash dismissing bottom-sheet after device rotation.
* Block Editor: Add support for changing Settings in the List Block.
* Block Editor: Add support for Video block settings.
* Comment: Add ability to comment in fullscreen
* Quick Start: fixed issue that caused 'Follow other sites' tour to not be marked complete.

13.8
-----
* When a post has an autosave, the autosave version can be loaded into the editor.
* Support: Fix issue that caused 'Message failed to send' error.
* WebView: Fix iOS 13 crash with popover.
* Fixed an issue where the Me screen would sometimes be blank.
* Block editor: New Spacer block to create white space between two blocks.
* Block editor: Images from Image Block can now be previewed full screen by tapping on them.
* Fixed an issue that caused logging in with a 2FA Google account to fail.
* Sign in with Apple: now supports logging in with 2FA enabled on linked WordPress accounts.

13.7
-----
* Updated the mobile apps blog address to a non-retired blog.
* Block editor: Added option to insert images from "Free Photo Library".
* Block editor: Fix issue where the keyboard would not capitalize sentences correctly on some cases
* Block editor: Add alignment to paragraph blocks
* Fixed a bug that made comment moderation fail on the first attempt for self-hosted sites.
* Stats Refresh: Stats will reload when the application will move to foreground state.
* Stats: each Period and Post stat now loads independently.
* Block editor: Added support for the preformatted block.
* Stats Today widget: updated design and enabled expanding.

* Block editor: Added option to insert images from "Free Photo Library" and "Other Apps".

13.6
-----
* Fixed a bug that was not submiting posts for review
* Better support for creating or editing posts while offline. Posts can be saved while offline and they will be automatically uploaded (or published) when the device is back online.
* Support: fix issue where issues could be created via Help Center search without setting a contact email.

* Me view: fix issue where view was blank when logging in with a self-hosted site.
* Block Editor: Added support for image alignment options.

13.5
-----
* Block editor: Fix issue when "New Photo Post" shortcut won't add the selected photo to the post.
* Block editor: Add Link Target (Open in new tab) to Image Block settings.
* Block editor: DarkMode improvements.
* Block editor: New block "Media & Text".
* Block Editor: Fix issue where the block inserter layout wasn't correct after device rotation.
* Dark Mode: General improvements
* Stats: each Insight stat now loads independently.
* Stats: added ability to customize Insights.

13.4.1
-----
Post Settings: Fixed a crash with featured image.
Removed Giphy as a media source due to changes in their SDK.

13.4
-----
* Sign In With Apple: if the Apple ID has been disconnected from the WordPress app, log out the account.
* Sign In With Apple: if the Apple ID has been disconnected from the WordPress app, log out the account on app launch.
* Dark Mode: General improvements
* Share Extension: Fixed the text view content inset

* Universal links: Pass back to Safari if we can't handle a URL.
* Sign In With Apple: fixed issue with re-logging in on an existing WP account.
* Block editor: Fix a bug on iOS 13.0 were tapping on a link opens Safari
* Block editor: Fix a link editing issue, where trying to add a empty link at the start of another link would remove the existing link.

13.3
-----
* Block editor: Add rich text styling to video captions
* Block editor: Blocks that would be replaced are now hidden when add block bottom sheet displays
* Block editor: Tapping on empty editor area now always inserts new block at end of post
* Block editor: Fixed a performance issue that caused a freeze in the editor with long text content.
* Dark Mode: Fixed colors in rich notifications
* Reader: Fixed issue with links opening while scrolling in reader posts and comments.

13.2
-----
* When Log In is selected, all available options are displayed.
* Shows an alert instead of showing a new screen for facebook publicize error.

13.1
-----
* Moved Notification Settings from the Me tab to the Notifications tab.
* Account Settings: added the ability to change the username.
* Stats: added File Downloads to period stats.
* Stats Periods: Fixed an issue that made the Post stats title button unable.
* Adds a Publish Now action to posts in the posts list.
* Stats Periods: Fixed a bug that affected the header date when the site and the device timezones were different.
* My Sites: Fixed a problem where some sites would appear duplicated.

* Stats Periods: Fixed an issue that made the Post stats title button unable.
* Stats Periods: Fixed a bug that affected the header date when the site and the device timezones were different.
* Adds a Publish Now action to posts in the posts list.
* My Sites: Fixed a problem where some sites would appear duplicated.

13.0
-----
* Stats: now use site timezone instead of device.
* Improved color scheme consistency.
* Post Stats: date bar no longer goes prior to earliest date available.
* Block editor: Adding a block from the post title now shows the add block here indicator.
* Block editor: Deselect post title any time a block is added
* Block editor: Auto-enabled upon first open of a block post, unless opted out in v12.9.
* Block editor: You can now enable and disable the block editor on a per-site basis.

12.9
-----
* Offline support: Create Post is now available from empty results view in offline mode.
* Post Preview: Displaying preview generation status in navigation bar instead of a
                blocking spinner.
* Block editor: Tapping on an empty editor area will create a new paragraph block
* Block editor: Fix content loss issue when loading unsupported blocks containing inner blocks.
* Block editor: Adding a block from the Post Title now inserts the block at the top of the Post.
* Stats Insights: Fixed issue that prevented some stats from showing for low volume sites.

12.8
-----
* Stats Insights: New two-column layout for Follower Totals stats.
* Stats Periods: Countries Map added in countries section.
* Updated copy for preview unavailable screen
* Stats Insights: New two-column layout for This Year stats.
* Stats Insights: added details option for This Year stats.
* Stats Insights: New two-column layout for Most Popular Time stats.
* Stats: modified appearance of empty charts.
* Stats Insights: Fixed issue where refreshing would sometimes clear the stats.
* Stats overview chart: Fixed issue with legend location on iOS 11.
* Stats Periods: Fixed crash when the Countries map displayed one country only
* Added a selection of user customizable app icons. Change it via Me > App Settings > App Icon.
* Update the app's colors using the Muriel color palette.
* Stats Periods detail views: Fixed an issue where rotation would truncate data.
* Stats Periods: Fixed an issue when a period interval was selected.

12.7
-----
* Block Editor: Video, Quote and More blocks are available now.
* Post Settings: Setting a Featured Image on a Post/Site should now work better in poor network conditions.
* Offline Improvements: Posts that failed to upload due to connectivity issues will be auto-uploaded.
* Block Editor: Copy/Paste of text with attributes( bold, italic, ...) will be respected on the editor.
* Block Editor: Updated color scheme.
* Block Editor: Nested lists are now available on the toolbar.
* Post Settings: Setting a Featured Image on a Post/Site should now work better in poor netowrk conditions.
* Stats Insights: New two-column layout for All-Time stats.
* Stats Insights: New two-column layout for Today stats.
* Post preview: Fixed issue with preview for self hosted sites not working.

12.6
-----
* Block Editor: Added UI to display a warning when a block has invalid content.
* Block Editor: Fixed issue with link settings where “Open in New Tab” was always OFF on open.
* Removed the limit of number of photos that can be shared from other apps.
* Account Settings Primary Site now shows the site domain if the site has no name.
* The app now launches a bit more quickly.
* Added a list of third-party library acknowledgements.
* Updated messaging experience for a reply upload result.
* Stats: Fixed an issue where chart axes may be formatted incorrectly in some locales.

12.5
-----
* Fixed Notices sometimes showing behind the keyboard
* Implemented Domain Credit feature
* Implemented auto saving a post on preview
* The app now launches a bit more quickly.
* Fixed broken images in posts created by the share extension.
* Deprecated local previews

12.4.1
------
* Copy/Paste from post contents to other apps is working again.

12.4
-----
* You can now mark notifications as unread with just a swipe.
* Fixed crash when searching Free Photo Library.
* Better URL validation when logging in with a self hosted site.
* Account Settings Primary Site now shows the site URL if the site has no name.
* Implemented incremental improvements to accessibility experience across the app.
* Updated error message when tag loading failed.

12.3
-----
* Images are now imported from TextBundle and TextPack files shared from other apps
* Added support for importing Markdown files shared from other apps
* Resolved a crash that might occur during the new Site Creation flow.
* Improved connectivity errors messaging in sharing screen.
* Quotes in Reader are now easier to read, thanks to a vertical bar on the left making them more visually distinct
* Fixed an issue where some text in Activity Log would show up in a wrong language
* Jetpack Remote Install: enabled the native feature to install and activate Jetpack on a self-hosted site

12.2
-----
* Draft preview now shows the remote version of the post.
* Initial support for importing TextBundle and TextPack from other apps.
* Support for lists in Gutenberg posts.
* Several UI details were polished in the Site Creation flow.

12.1
-----
* Improve messages when updates to user account details fail because of server logic, for exanple email being used for another account.
* Improved text import from other apps, such as Bear or Ulysses 🥰
* Added support on the editor for video elements that use the source elements. For example:
```<video alt="Another video with bunnies">
<source src="https://videos.files.wordpress.com/kUJmAcSf/bbb_sunflower_1080p_30fps_normal.mp4" type="video/mp4">
</video>```
* Block editor now supports the creation of posts with pre-inserted photos and the the 3touch action of starting a post with photo.

12.1
-----
* Improve messages when updates to user account details fail because of server logic, for exanple email being used for another account.
* Improved text import from other apps, such as Bear or Ulysses 🥰
* Reader: fixed issue where empty state buttons were not functional.

12.0
-----
* Redesigned Notices
* Changed offline error messages to be less disruptive.
* Resolved a defect in the new Site Creation flow where the site preview address bar could be edited.
* Made it easier to find a domain for your new site, by moving the best match to the top of the search results.

11.9
------
* Quick Start v2: After creating a new site with WordPress.com there are more tutorials available, now including tips to improve growth.
* Quick Start will also be suggested less often, but when it's more likely to be helpful.
* Added connection error alert in Sharing screen.
* Increased padding at the bottom of the share extension's editor, to make typing a longer post a bit more comfortable.
* Removes the white background color applied to the site icon on the site details screen.
* Updated No Results View illustration and copy displayed on connectivity issue.
* Enhanced Site Creation flow for smarter, more personalized sites.<|MERGE_RESOLUTION|>--- conflicted
+++ resolved
@@ -6,11 +6,8 @@
 * Fixed bugs with the "Save as Draft" action extension's navigation bar colors and iPad sizing in iOS 13.
 * Fixes appearance issues with navigation bar colors when logged out of the app.
 * Fixed a bug that was causing the App to crash when the user tapped on certain notifications.
-<<<<<<< HEAD
 * Stats Today widgets: large numbers are now abbreviated.
-=======
 * Fixed a bug where files imported from other apps were being renamed to a random name.
->>>>>>> 428de4c9
 
 13.9
 -----
