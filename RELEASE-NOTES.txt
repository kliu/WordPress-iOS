13.2
-----
 
13.1
-----
* Account Settings: added the ability to change the username.
* Stats: added File Downloads to period stats.
* Stats Periods: Fixed an issue that made the Post stats title button unable.
* Adds a Publish Now action to posts in the posts list.
<<<<<<< HEAD
* My Sites: Fixed a problem where some sites would appear duplicated.
=======
* Stats Periods: Fixed a bug that affected the header date when the site and the device timezones were different.
>>>>>>> c6e5cfcd
 
13.0
-----
* Stats: now use site timezone instead of device.
* Improved color scheme consistency.
* Post Stats: date bar no longer goes prior to earliest date available.
* Block editor: Adding a block from the post title now shows the add block here indicator.
* Block editor: Deselect post title any time a block is added
* Block editor: Auto-enabled upon first open of a block post, unless opted out in v12.9.
* Block editor: You can now enable and disable the block editor on a per-site basis.

12.9
-----
* Offline support: Create Post is now available from empty results view in offline mode.
* Post Preview: Displaying preview generation status in navigation bar instead of a  
                blocking spinner. 
* Block editor: Tapping on an empty editor area will create a new paragraph block
* Block editor: Fix content loss issue when loading unsupported blocks containing inner blocks.
* Block editor: Adding a block from the Post Title now inserts the block at the top of the Post.
* Stats Insights: Fixed issue that prevented some stats from showing for low volume sites.

12.8
-----
* Stats Insights: New two-column layout for Follower Totals stats.
* Stats Periods: Countries Map added in countries section.
* Updated copy for preview unavailable screen
* Stats Insights: New two-column layout for This Year stats.
* Stats Insights: added details option for This Year stats.
* Stats Insights: New two-column layout for Most Popular Time stats.
* Stats: modified appearance of empty charts.
* Stats Insights: Fixed issue where refreshing would sometimes clear the stats.
* Stats overview chart: Fixed issue with legend location on iOS 11.
* Stats Periods: Fixed crash when the Countries map displayed one country only
* Added a selection of user customizable app icons. Change it via Me > App Settings > App Icon.
* Update the app's colors using the Muriel color palette.
* Stats Periods detail views: Fixed an issue where rotation would truncate data.
* Stats Periods: Fixed an issue when a period interval was selected.

12.7
-----
* Block Editor: Video, Quote and More blocks are available now.
* Post Settings: Setting a Featured Image on a Post/Site should now work better in poor network conditions.
* Offline Improvements: Posts that failed to upload due to connectivity issues will be auto-uploaded.
* Block Editor: Copy/Paste of text with attributes( bold, italic, ...) will be respected on the editor.
* Block Editor: Updated color scheme.
* Block Editor: Nested lists are now available on the toolbar.
* Post Settings: Setting a Featured Image on a Post/Site should now work better in poor netowrk conditions.
* Stats Insights: New two-column layout for All-Time stats.
* Stats Insights: New two-column layout for Today stats.
* Post preview: Fixed issue with preview for self hosted sites not working.

12.6
-----
* Block Editor: Added UI to display a warning when a block has invalid content.
* Block Editor: Fixed issue with link settings where “Open in New Tab” was always OFF on open.
* Removed the limit of number of photos that can be shared from other apps.
* Account Settings Primary Site now shows the site domain if the site has no name.
* The app now launches a bit more quickly.
* Added a list of third-party library acknowledgements.
* Updated messaging experience for a reply upload result.
* Stats: Fixed an issue where chart axes may be formatted incorrectly in some locales.

12.5
-----
* Fixed Notices sometimes showing behind the keyboard
* Implemented Domain Credit feature
* Implemented auto saving a post on preview  
* The app now launches a bit more quickly.
* Fixed broken images in posts created by the share extension.
* Deprecated local previews

12.4
-----
* You can now mark notifications as unread with just a swipe.
* Fixed crash when searching Free Photo Library.
* Better URL validation when logging in with a self hosted site.
* Account Settings Primary Site now shows the site URL if the site has no name.
* Implemented incremental improvements to accessibility experience across the app.
* Updated error message when tag loading failed.

12.3
-----
* Images are now imported from TextBundle and TextPack files shared from other apps
* Added support for importing Markdown files shared from other apps
* Resolved a crash that might occur during the new Site Creation flow.
* Improved connectivity errors messaging in sharing screen.
* Quotes in Reader are now easier to read, thanks to a vertical bar on the left making them more visually distinct
* Fixed an issue where some text in Activity Log would show up in a wrong language
* Jetpack Remote Install: enabled the native feature to install and activate Jetpack on a self-hosted site

12.2
-----
* Draft preview now shows the remote version of the post.
* Initial support for importing TextBundle and TextPack from other apps.
* Support for lists in Gutenberg posts.
* Several UI details were polished in the Site Creation flow.

12.1
-----
* Improve messages when updates to user account details fail because of server logic, for exanple email being used for another account.
* Improved text import from other apps, such as Bear or Ulysses 🥰
* Added support on the editor for video elements that use the source elements. For example:
```<video alt="Another video with bunnies">
<source src="https://videos.files.wordpress.com/kUJmAcSf/bbb_sunflower_1080p_30fps_normal.mp4" type="video/mp4">
</video>```
* Block editor now supports the creation of posts with pre-inserted photos and the the 3touch action of starting a post with photo.

12.1
-----
* Improve messages when updates to user account details fail because of server logic, for exanple email being used for another account.
* Improved text import from other apps, such as Bear or Ulysses 🥰
* Reader: fixed issue where empty state buttons were not functional.

12.0
-----
* Redesigned Notices
* Changed offline error messages to be less disruptive.
* Resolved a defect in the new Site Creation flow where the site preview address bar could be edited.
* Made it easier to find a domain for your new site, by moving the best match to the top of the search results.
 
11.9
------
* Quick Start v2: After creating a new site with WordPress.com there are more tutorials available, now including tips to improve growth.
* Quick Start will also be suggested less often, but when it's more likely to be helpful.
* Added connection error alert in Sharing screen.
* Increased padding at the bottom of the share extension's editor, to make typing a longer post a bit more comfortable.
* Removes the white background color applied to the site icon on the site details screen.
* Updated No Results View illustration and copy displayed on connectivity issue.
* Enhanced Site Creation flow for smarter, more personalized sites.<|MERGE_RESOLUTION|>--- conflicted
+++ resolved
@@ -7,11 +7,8 @@
 * Stats: added File Downloads to period stats.
 * Stats Periods: Fixed an issue that made the Post stats title button unable.
 * Adds a Publish Now action to posts in the posts list.
-<<<<<<< HEAD
+* Stats Periods: Fixed a bug that affected the header date when the site and the device timezones were different.
 * My Sites: Fixed a problem where some sites would appear duplicated.
-=======
-* Stats Periods: Fixed a bug that affected the header date when the site and the device timezones were different.
->>>>>>> c6e5cfcd
  
 13.0
 -----
