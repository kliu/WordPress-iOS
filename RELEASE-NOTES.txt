--- conflicted
+++ resolved
@@ -1,11 +1,8 @@
 23.7
 -----
 * [*] Bug fix: Reader now scrolls to the top when tapping the status bar. [#21914]
-<<<<<<< HEAD
+* [*] Fix an issue in Menu screen where it fails to create default menu items. [#21949]
 * [**] Add Optimize Images setting for image uploads and enable it by default [#21981]
-=======
-* [*] Fix an issue in Menu screen where it fails to create default menu items. [#21949]
->>>>>>> 7a6e8414
 
 23.6
 -----
