--- conflicted
+++ resolved
@@ -1,13 +1,10 @@
 23.5
 -----
 * [*] Fix a crash when the blog's blogging prompt settings contain invalid JSON [#21677]
-<<<<<<< HEAD
 * [*] [WordPress-only] Fixes an issue where users would land on the Reader after signup while it should not be accessible. [#21751]
-=======
 * [*] Block Editor: Split formatted text on triple Enter [https://github.com/WordPress/gutenberg/pull/53354]
 * [*] Block Editor: Quote block: Ensure border is visible with block-based themes in dark [https://github.com/WordPress/gutenberg/pull/54964]
 * [*] (Internal) Remove .nativePhotoPicker feature flag and the disabled code [#21681](https://github.com/wordpress-mobile/WordPress-iOS/pull/21681)
->>>>>>> 222d7381
 
 23.4
 -----
