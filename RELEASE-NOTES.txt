17.0
-----


16.9
-----
<<<<<<< HEAD
* [*] Adds helper UI to Choose a Domain screen to provide a hint of what a domain is. [#15962]
* [**] Site Creation: Adds filterable categories to the site design picker when creating a WordPress.com site, and includes single-page site designs [#15933]
* [**] The classic editor will no longer be available for new posts soon, but this won’t affect editing any existing posts or pages. Users should consider switching over to the Block Editor now. [#16008]
* [**] Reader: Added related posts to the bottom of reader posts
* [*] Reader: We redesigned the recommended topics section of Discover
* [*] Reader: Added a way to discover new topics from the Manage Topics view
* [*] P2 users can create and share group invite links via the Invite Person screen under the People Management feature. [#16005]

=======

16.8.1
-----

* [**] Stories: Fixed an issue which could remove content from a post when a new Story block was edited. [#16059]
 
>>>>>>> 9961c5d0
16.8
-----
* [**] Prevent deleting published homepages which would have the effect of breaking a site. [#15797]
* [**] Prevent converting published homepage to a draft in the page list and settings which would have the effect of breaking a site. [#15797]
* [*] Fix app crash when device is offline and user visits Notification or Reader screens [#15916]
* [*] Under-the-hood improvements to the Reader Stream, People Management, and Sharing Buttons [#15849, #15861, #15862]
* [*] Block Editor: Fixed block mover title wording for better clarity from 'Move block position' to 'Change block position'. [https://github.com/wordpress-mobile/gutenberg-mobile/pull/3049]
* [**] Block Editor: Add support for setting Cover block focal point. [https://github.com/wordpress-mobile/gutenberg-mobile/pull/3028]
* [**] Prevent converting published homepage to a draft in the page list and editor's status settings which would have the effect of breaking a site. [#15797]
* [*] Prevent selection of unpublished homepages the homepage settings which would have the effect of breaking a site. [#15885]
* [*] Quick Start: Completing a step outside of a tour now automatically marks it as complete. [#15712]
* [internal] Site Comments: updated UI. Should be no functional changes. [#15944]
* [***] iOS 14 Widgets: new This Week Widgets to display This Week Stats in your home screen. [#15844]
* [***] Stories: There is now a new Story post type available to quickly and conveniently post images and videos to your blog.

16.7
-----
* [**] Site Creation: Adds the option to choose between mobile, tablet or desktop thumbnails and previews in the home page design picker when creating a WordPress.com site [https://github.com/wordpress-mobile/WordPress-iOS/pull/15688]
* [*] Block Editor: Fix issue with uploading media after exiting the editor multiple times [https://github.com/wordpress-mobile/WordPress-iOS/pull/15656].
* [**] Site Creation: Enables dot blog subdomains for each site design. [#15736]
* [**] Reader post card and post details: added ability to mark a followed post as seen/unseen. [#15638, #15645, #15676]
* [**] Reader site filter: show unseen post count. [#15581]
* [***] Block Editor: New Block: Audio [https://github.com/wordpress-mobile/gutenberg-mobile/pull/2854, https://github.com/wordpress-mobile/gutenberg-mobile/pull/3070]
* [**] Block Editor: Add support for setting heading anchors [https://github.com/wordpress-mobile/gutenberg-mobile/pull/2947]
* [**] Block Editor: Disable Unsupported Block Editor for Reusable blocks [https://github.com/wordpress-mobile/gutenberg-mobile/pull/3067]
* [**] Block Editor: Add proper handling for single use blocks such as the more block [https://github.com/wordpress-mobile/gutenberg-mobile/pull/3042]
* [*] Reader post options: fixed an issue where the options in post details did not match those on post cards. [#15778]
* [***] iOS 14 Widgets: new All Time Widgets to display All Time Stats in your home screen. [#15771, #15794]
* [***] Jetpack: Backup and Restore is now available, depending on your sites plan you can now restore your site to a point in time, or download a backup file. [https://github.com/wordpress-mobile/WordPress-iOS/issues/15191]
* [***] Jetpack: For sites that have Jetpack Scan enabled you will now see a new section that allows you to scan your site for threats, as well as fix or ignore them. [https://github.com/wordpress-mobile/WordPress-iOS/issues/15190]
* [**] Block Editor: Make inserter long-press options "add to beginning" and "add to end" always available. [https://github.com/wordpress-mobile/gutenberg-mobile/pull/3074]
* [*] Block Editor: Fix crash when Column block width attribute was empty. [https://github.com/WordPress/gutenberg/pull/29015]

16.6
-----
* [**] Activity Log: adds support for Date Range and Activity Type filters. [https://github.com/wordpress-mobile/WordPress-iOS/issues/15192]
* [*] Quick Start: Removed the Browse theme step and added guidance for reviewing pages and editing your Homepage. [#15680]
* [**] iOS 14 Widgets: new Today Widgets to display your Today Stats in your home screen.
* [*] Fixes an issue where the submit button was invisible during the domain registration flow.

16.5
-----

* [*] In the Pages screen, the options to delete posts are styled to reflect that they are destructive actions, and show confirmation alerts. [#15622]
* [*] In the Comments view, overly-large twemoji are sized the same as Apple's emoji. [#15503]
* [*] Reader 'P2s': added ability to filter by site. [#15484]
* [**] Choose a Domain will now return more options in the search results, sort the results to have exact matches first, and let you know if no exact matches were found. [#15482]
* [**] Page List: Adds duplicate page functionality [#15515]
* [*] Invite People: add link to user roles definition web page. [#15530]
* [***] Block Editor: Cross-post suggestions are now available by typing the + character (or long-pressing the toolbar button labelled with an @-symbol) in a post on a P2 site [#15139]
* [***] Block Editor: Full-width and wide alignment support for Columns (https://github.com/wordpress-mobile/gutenberg-mobile/pull/2919)
* [**] Block Editor: Image block - Add link picker to the block settings and enhance link settings with auto-hide options (https://github.com/wordpress-mobile/gutenberg-mobile/pull/2841)
* [*] Block Editor: Fix button link setting, rel link will not be overwritten if modified by the user (https://github.com/wordpress-mobile/gutenberg-mobile/pull/2894)
* [**] Block Editor: Added move to top/bottom when long pressing on respective block movers (https://github.com/wordpress-mobile/gutenberg-mobile/pull/2872)
* [**] Reader: Following now only shows non-P2 sites. [#15585]
* [**] Reader site filter: selected filters now persist while in app.[#15594]
* [**] Block Editor: Fix crash in text-based blocks with custom font size [https://github.com/WordPress/gutenberg/pull/28121]

16.4
-----

* [internal] Removed unused Reader files. Should be no functional changes. [#15414]
* [*] Adjusted the search box background color in dark mode on Choose a domain screen to be full width. [https://github.com/wordpress-mobile/WordPress-iOS/pull/15419]
* [**] Added shadow to thumbnail cells on Site Creation and Page Creation design pickers to add better contrast [https://github.com/wordpress-mobile/WordPress-iOS/pull/15418]
* [*] For DotCom and Jetpack sites, you can now subscribe to comments by tapping the "Follow conversation" button in the Comments view. [#15424]
* [**] Reader: Added 'P2s' stream. [#15442]
* [*] Add a new P2 default site icon to replace the generic default site icon. [#15430]
* [*] Block Editor: Fix Gallery block uploads when the editor is closed. [#15457]
* [*] Reader: Removes gray tint from site icons that contain transparency (located in Reader > Settings > Followed sites). [#15474]
* [*] Prologue: updates site address button to say "Enter your existing site address" to reduce confusion with site creation actions. [#15481]
* [**] Posts List: Adds duplicate post functionality [#15460]
* [***] Block Editor: New Block: File [https://github.com/wordpress-mobile/gutenberg-mobile/pull/2835]
* [*] Reader: Removes gray tint from site icons that contain transparency (located in Reader > Settings > Followed sites).
* [*] Block Editor: Remove popup informing user that they will be using the block editor by default [#15492]
* [**] Fixed an issue where the Prepublishing Nudges Publish button could be cut off smaller devices [#15525]

16.3
-----
* [***] Login: Updated to new iOS 14 pasteboard APIs for 2FA auto-fill. Pasteboard prompts should be less intrusive now! [#15454]
* [***] Site Creation: Adds an option to pick a home page design when creating a WordPress.com site. [multiple PRs](https://github.com/search?q=repo%3Awordpress-mobile%2FWordPress-iOS+++repo%3Awordpress-mobile%2FWordPress-iOS-Shared+repo%3Awordpress-mobile%2FWordPressUI-iOS+repo%3Awordpress-mobile%2FWordPressKit-iOS+repo%3Awordpress-mobile%2FAztecEditor-iOS+is%3Apr+closed%3A%3C2020-11-17+%22Home+Page+Picker%22&type=Issues)

* [**] Fixed a bug where @-mentions didn't work on WordPress.com sites with plugins enabled [#14844]
* [***] Site Creation: Adds an option to pick a home page design when creating a WordPress.com site. [multiple PRs](https://github.com/search?q=repo%3Awordpress-mobile%2FWordPress-iOS+++repo%3Awordpress-mobile%2FWordPress-iOS-Shared+repo%3Awordpress-mobile%2FWordPressUI-iOS+repo%3Awordpress-mobile%2FWordPressKit-iOS+repo%3Awordpress-mobile%2FAztecEditor-iOS+is%3Apr+closed%3A%3C2020-11-30+%22Home+Page+Picker%22&type=Issues)
* [*] Fixed an issue where `tel:` and `mailto:` links weren't launching actions in the webview found in Reader > post > more > Visit. [#15310]
* [*] Reader bug fix: tapping a telephone, sms or email link in a detail post in Reader will now respond with the correct action. [#15307]
* [**] Block Editor: Button block - Add link picker to the block settings [https://github.com/WordPress/gutenberg/pull/26206]
* [***] Block Editor: Adding support for selecting different unit of value in Cover and Columns blocks [https://github.com/WordPress/gutenberg/pull/26161]
* [*] Block Editor: Fix theme colors syncing with the editor [https://github.com/WordPress/gutenberg/pull/26821]
* [*] My Site > Settings > Start Over. Correcting a translation error in the detailed instructions on the Start Over view. [#15358]

16.2
-----
* [**] Support contact email: fixed issue that prevented non-alpha characters from being entered. [#15210]
* [*] Support contact information prompt: fixed issue that could cause the app to crash when entering email address. [#15210]
* [*] Fixed an issue where comments viewed in the Reader would always be italicized.
* [**] Jetpack Section - Added quick and easy access for all the Jetpack features (Stats, Activity Log, Jetpack and Settings) [#15287].
* [*] Fixed a display issue with the time picker when scheduling posts on iOS 14. [#15392]

16.1
-----
* [***] Block Editor: Adds new option to select from a variety of predefined page templates when creating a new page for a Gutenberg site.
* [*] Fixed an issue that was causing the refresh control to show up on top of the list of sites. [https://github.com/wordpress-mobile/WordPress-iOS/pull/15136]
* [***] The "Floating Action Button" now appears on the list of posts and pages for quick and convenient creation. [https://github.com/wordpress-mobile/WordPress-iOS/pull/15149l]

16.0
-----
* [***] Block Editor: Full-width and wide alignment support for Video, Latest-posts, Gallery, Media & text, and Pullquote block. [https://github.com/wordpress-mobile/gutenberg-mobile/pull/2605]
* [***] Block Editor: Fix unsupported block bottom sheet is triggered when device is rotated. [https://github.com/wordpress-mobile/gutenberg-mobile/pull/2710]
* [***] Block Editor: Unsupported Block Editor: Fixed issue when cannot view or interact with the classic block on Jetpack site. [https://github.com/wordpress-mobile/gutenberg-mobile/pull/2709]
* [**] Reader: Select interests is now displayed under the Discover tab. [#15097]
* [**] Reader: The reader now displays site recommendations in the Discover feed [#15116]
* [***] Reader: The new redesigned Reader detail shows your post as beautiful as ever. And if you add a featured image it would be twice as beautiful! [#15107]

15.9
-----
* [*] Fixed issue that caused duplicate views to be displayed when requesting a login link. [#14975]
* [internal] Modified feature flags that show unified Site Address, Google, Apple, WordPress views and iCloud keychain login. Could cause regressions. [#14954, #14969, #14970, #14971, #14972]
* [*] Fixed an issue that caused page editor to become an invisible overlay. [#15012]
* [**] Block Editor: Increase tap-target of primary action on unsupported blocks. [https://github.com/wordpress-mobile/gutenberg-mobile/pull/2608]
* [***] Block Editor: On Jetpack connected sites, Unsupported Block Editor can be enabled via enabling Jetpack SSO setting directly from within the missing block alert. [https://github.com/wordpress-mobile/gutenberg-mobile/pull/2610]
* [***] Block Editor: Add support for selecting user's post when configuring the link [https://github.com/wordpress-mobile/gutenberg-mobile/pull/2484]
* [*] Reader: Fixed an issue that resulted in no action when tapping a link with an anchor. [#15027]
* [***] Block Editor: Unsupported Block Editor: Fixed issue when cannot view or interact with the classic block on Jetpack sites [https://github.com/wordpress-mobile/gutenberg-mobile/issues/2695]

15.8
-----
* [*] Image Preview: Fixes an issue where an image would be incorrectly positioned after changing device orientation.
* [***] Block Editor: Full-width and wide alignment support for Group, Cover and Image block [https://github.com/wordpress-mobile/gutenberg-mobile/pull/2559]
* [**] Block Editor: Add support for rounded style in Image block [https://github.com/wordpress-mobile/gutenberg-mobile/pull/2591]
* [*] Fixed an issue where the username didn't display on the Signup Epilogue after signing up with Apple and hiding the email address. [#14882]
* [*] Login: display correct error message when the max number of failed login attempts is reached. [#14914]
* [**] Block Editor: Fixed a case where adding a block made the toolbar jump [https://github.com/WordPress/gutenberg/pull/24573]

15.7
-----
* [**] Updated UI when connecting a self-hosted site from Login Epilogue, My Sites, and Post Signup Interstitial. (#14742)
* [**] You can now follow conversations for P2 sites
* [**] Block Editor: Block settings now immediately reflect changes from menu sliders.
* [**] Simplified authentication and updated UI.(#14845, #14831, #14825, #14817).
       Now when an email address is entered, the app automatically determines the next step and directs the user accordingly. (i.e. signup or login with the appropriate login view).
* [**] Added iCloud Keychain login functionality. (#14770)
* [***] Reader: We’re introducing a new Reader experience that allows users to tailor their Discover feed to their chosen interests.
* [*] Media editing: Reduced memory usage when marking up an image, which could cause a crash.
* [**] Block Editor: Fixed Dark Mode transition for editor menus.

15.6
-----
* [***] Block Editor: Fixed empty text fields on RTL layout. Now they are selectable and placeholders are visible.
* [**] Block Editor: Add settings to allow changing column widths
* [**] Block Editor: Media editing support in Gallery block.
* [**] Updated UI when logging in with a Site Address.
* [**] Updated UI when logging in/signing up with Apple.
* [**] Updated UI when logging in/signing up with Google.
* [**] Simplified Google authentication. If signup is attempted with an existing WordPress account, automatically redirects to login. If login is attempted without a matching WordPress account, automatically redirects to signup.
* [**] Fixes issue where the stats were not updating when switching between sites in My Sites.
* [*] Block Editor: Improved logic for creating undo levels.
* [*] Social account login: Fixed an issue that could have inadvertently linked two social accounts.

15.5
-----
* [*] Reader: revamped UI for your site header.
* [***] Block Editor: New feature for WordPress.com and Jetpack sites: auto-complete username mentions. An auto-complete popup will show up when the user types the @ character in the block editor.
* [*] Block Editor: Media editing support in Cover block.
* [*] Block Editor: Fixed a bug on the Heading block, where a heading with a link and string formatting showed a white shadow in dark mode.

15.4
-----
 * [**] Fixes issue where the new page editor wouldn't always show when selected from the "My Site" page on iOS versions 12.4 and below.
 * [***] Block Editor: Media editing support in Media & Text block.
 * [***] Block Editor: New block: Social Icons
 * [*] Block Editor: Cover block placeholder is updated to allow users to start the block with a background color
 * [**] Improved support for the Classic block to give folks a smooth transition from the classic editor to the block editor

15.3
-----
* [***] Block Editor: Adds Copy, Cut, Paste, and Duplicate functionality to blocks
* [***] Block Editor: Users can now individually edit unsupported blocks found in posts or pages. Not available on selfhosted sites or sites defaulting to classic editor.
* [*] Block Editor: Improved editor loading experience with Ghost Effect.

15.2
----
* [*] Block editor: Display content metrics information (blocks, words, characters count).
* [*] Fixed a crash that results in navigating to the block editor quickly after logging out and immediately back in.
* [***] Reader content improved: a lot of fixes in how the content appears when you're reading a post.
* [**] A site's title can now be changed by tapping on the title in the site detail screen.
* [**] Added a new Quick Start task to set a title for a new site.
* [**] Block editor: Add support for customizing gradient type and angle in Buttons and Cover blocks.

-----

15.1
-----
* [**] Block Editor: Add support to upload videos to Cover Blocks after the editor has closed.
* [*] Block Editor: Display the animation of animated GIFs while editing image blocks.
* [**] Block editor: Adds support for theme colors and gradients.
* [*] App Settings: Added an app-level toggle for light or dark appearance.
* [*] Fix a bug where the Latest Post date on Insights Stats was being calculated incorrectly.
* Block editor: [*] Support for breaking out of captions/citation authors by pressing enter on the following blocks: image, video, gallery, quote, and pullquote.
* Block editor: [**] Adds editor support for theme defined colors and theme defined gradients on cover and button blocks.
* [*] Fixed a bug where "Follow another site" was using the wrong steps in the "Grow Your Audience" Quick Start tour.
* [*] Fix a bug where Quick Start completed tasks were not communicated to VoiceOver users.
* [**] Quick Start: added VoiceOver support to the Next Steps section.
* [*] Fixed a bug where the "Publish a post" Quick Start tour didn't reflect the app's new information architecture
* [***] Free GIFs can now be added to the media library, posts, and pages.
* [**] You can now set pages as your site's homepage or posts page directly from the Pages list.
* [**] Fixed a bug that prevented some logins via 'Continue with Apple'.
* [**] Reader: Fixed a bug where tapping on the more menu may not present the menu
* [*] Block editor: Fix 'Take a Photo' option failing after adding an image to gallery block

15.0
-----
* [**] Block editor: Fix media upload progress when there's no connection.
* [*] Fix a bug where taking a photo for your user gravatar got you blocked in the crop screen.
* Reader: Updated card design
* [internal] Logging in via 'Continue with Google' has changes that can cause regressions. See https://git.io/Jf2LF for full testing details.
* [***] Block Editor: New block: Verse
* [***] Block Editor: Trash icon that is used to remove blocks is moved to the new menu reachable via ellipsis button in the block toolbar
* [**] Block Editor: Add support for changing overlay color settings in Cover block
* [**] Block Editor: Add enter/exit animation in FloatingToolbar
* [**] Block Editor: Block toolbar can now collapse when the block width is smaller than the toolbar content
* [**] Block Editor: Tooltip for page template selection buttons
* [*] Block Editor: Fix merging of text blocks when text had active formatting (bold, italic, strike, link)
* [*] Block Editor: Fix button alignment in page templates and make strings consistent
* [*] Block Editor: Add support for displaying radial gradients in Buttons and Cover blocks
* [*] Block Editor: Fix a bug where it was not possible to add a second image after previewing a post
* [internal] Signing up via 'Continue with Google' has changes that can cause regressions. See https://git.io/JfwjX for full testing details.
* My Site: Add support for setting the Homepage and Posts Page for a site.

14.9
-----
* Streamlined navigation: now there are fewer and better organized tabs, posting shortcuts and more, so you can find what you need fast.
* My Site: the "Add Posts and Pages" features has been moved. There is a new "Floating Action Button" in "My Site" that lets you create a new post or page without having to navigate to another screen.
* My Site: the "Me" section has been moved. There is a new button on the top right of "My Site" that lets you access the "Me" section from there.
* Reader: revamped UI with a tab bar that lets you quickly switch between sections, and filtering and settings panes to easily access and manage your favorite content.
* [internal] the "Change Username" on the Signup Epilogue screen has navigation changes that can cause regressions. See https://git.io/JfGnv for testing details.
* [internal] the "3 button view" (WP.com email, Google, SIWA, Site Address) presented after pressing the "Log In" button has navigation changes that can cause regressions. See https://git.io/JfZUV for testing details.
* [**] Support the superscript and subscript HTML formatting on the Block Editor and Classic Editor.
* [**] Block editor: Support for the pullquote block.
* [**] Block editor: Fix the icons and buttons in Gallery, Paragraph, List and MediaText block on RTL mode.
* [**] Block editor: Update page templates to use new blocks.
* [**] Block editor: Fix a crash when uploading new videos on a video block.
* [**] Block Editor: Add support for changing background and text color in Buttons block
* [internal] the "enter your password" screen has navigation changes that can cause regressions. See https://git.io/Jfl1C for full testing details.
* Support the superscript and subscript HTML formatting on the Block Editor and Classic Editor.
* [***] You can now draw on images to annotate them using the Edit image feature in the post editor.
* [*] Fixed a bug on the editors where changing a featured image didn't trigger that the post/page changed.

14.8.1
-----
* Fix adding and removing of featured images to posts.

14.8
-----
* Block editor: Prefill caption for image blocks when available on the Media library
* Block editor: New block: Buttons. From now you’ll be able to add the individual Button block only inside the Buttons block
* Block editor: Fix bug where whitespaces at start of text blocks were being removed
* Block editor: Add support for upload options in Cover block
* Block editor: Floating toolbar, previously located above nested blocks, is now placed at the bottom of the screen
* Block editor: Fix the icons in FloatingToolbar on RTL mode
* Block editor: Fix Quote block so it visually reflects selected alignment
* Block editor: Fix bug where buttons in page templates were not rendering correctly on web
* Block editor: Remove Subscription Button from the Blog template since it didn't have an initial functionality and it is hard to configure for users.
* [internal] the "send magic link" screen has navigation changes that can cause regressions. See https://git.io/Jfqiz for testing details.
* Updated UI for Login and Signup epilogues.
* Fixes delayed split view resizing while rotating your device.

14.7
-----
* Classic Editor: Fixed action sheet position for additional Media sources picker on iPad
* [internal] the signup flow using email has code changes that can cause regressions. See https://git.io/JvALZ for testing details.
* [internal] Notifications tab should pop to the root of the navigation stack when tapping on the tab from within a notification detail screen. See https://git.io/Jvxka for testing details.
* Classic and Block editor: Prefill caption for image blocks when available on the Media library.
* [internal] the "login by email" flow and the self-hosted login flow have code changes that can cause regressions. See https://git.io/JfeFN for testing details.
* Block editor: Disable ripple effect in all BottomSheet's controls.
* Block editor: New block: Columns
* Block editor: New starter page template: Blog
* Block editor: Make Starter Page Template picker buttons visible only when the screen height is enough
* Block editor: Fix a bug which caused to show URL settings modal randomly when changing the device orientation multiple times during the time Starter Page Template Preview is open
* [internal] the login by email flow and the self-hosted login flow have code changes that can cause regressions. See https://git.io/JfeFN for testing details.
* Updated the appearance of the login and signup buttons to make signup more prominent.
* [internal] the navigation to the "login by site address" flow has code changes that can cause regressions. See https://git.io/JfvP9 for testing details.
* Updated site details screen title to My Site, to avoid duplicating the title of the current site which is displayed in the screen's header area.
* You can now schedule your post, add tags or change the visibility before hitting "Publish Now" — and you don't have to go to the Post Settings for this!

* Login Epilogue: fixed issue where account information never stopped loading for some self-hosted sites.
* Updated site details screen title to My Site, to avoid duplicating the title of the current site which is displayed in the screen's header area.

14.6
-----
* [internal] the login flow with 2-factor authentication enabled has code changes that can cause regressions. See https://git.io/Jvdil for testing details.
* [internal] the login and signup Magic Link flows have code changes that could cause regressions. See https://git.io/JvSD6 and https://git.io/Jvy4P for testing details.
* [internal] the login and signup Magic Link flows have code changes that can cause regressions. See https://git.io/Jvy4P for testing details.
* [internal] the login and signup Continue with Google flows have code changes that can cause regressions. See https://git.io/JvypB for testing details.
* Notifications: Fix layout on screens with a notch.
* Post Commenting: fixed issue that prevented selecting an @ mention suggestion.
* Fixed an issue that could have caused the app to crash when accessing Site Pages.
* Site Creation: faster site creation, removed intermediate steps. Just select what kind of site you'd like, enter the domain name and the site will be created.
* Post Preview: Increase Post and Page Preview size on iPads running iOS 13.
* Block editor: Added the Cover block
* Block editor: Removed the dimming effect on unselected blocks
* Block editor: Add alignment options for Heading block
* Block editor: Implemented dropdown toolbar for alignment toolbar in Heading, Paragraph, Image, MediaText blocks
* Block Editor: When editing link settings, tapping the keyboard return button now closes the settings panel as well as closing the keyboard.
* Fixed a crash when a blog's URL became `nil` from a Core Data operation.
* Added Share action to the more menu in the Posts list
* Period Stats: fix colors when switching between light and dark modes.
* Media uploads from "Other Apps": Fixed an issue where the Cancel button on the document picker/browser was not showing up in Light Mode.
* Fix a crash when accessing Blog Posts from the Quick Actions button on iPads running iOS 12 and below.
* Reader post detail: fix colors when switching between light and dark modes.
* Fixed an issue where Continue with Apple button wouldn't respond after Jetpack Setup > Sign up flow completed.


14.5
-----
* Block editor: New block: Latest Posts
* Block editor: Fix Quote block's left border not being visible in Dark Mode
* Block editor: Added Starter Page Templates: when you create a new page, we now show you a few templates to get started more quickly.
* Block editor: Fix crash when pasting HTML content with embeded images on paragraphs
* Post Settings: Fix issue where the status of a post showed "Scheduled" instead of "Published" after scheduling before the current date.
* Stats: Fix background color in Dark Mode on wider screen sizes.
* Post Settings: Fix issue where the calendar selection may not match the selected date when site timezone differs from device timezone.
* Dark Mode fixes:
  - Border color on Search bars.
  - Stats background color on wider screen sizes.
  - Media Picker action bar background color.
  - Login and Signup button colors.
  - Reader comments colors.
  - Jetpack install flow colors.
* Reader: Fix toolbar and search bar width on wider screen sizes.
* Updated the Signup and Login Magic Link confirmation screen advising the user to check their spam/junk folder.
* Updated appearance of Google login/signup button.
* Updated appearance of Apple login/signup button.

14.4.1
-----
* Block Editor: Fix crash when inserting a Button Block.

14.4
-----
* Post Settings: Fixes the displayed publish date of posts which are to be immediately published.

14.3
-----
* Aztec and Block Editor: Fix the presentation of ordered lists with large numbers.
* Added Quick Action buttons on the Site Details page to access the most frequently used parts of a site.
* Block editor: Add support for changing image sizes in Image blocks
* Block editor: Add support for upload options in Gallery block
* Block editor: Added the Button block
* Block editor: Added the Group block
* Block editor: Add scroll support inside block picker and block settings
* Block editor: Fix issue where adding emojis to the post title added strong HTML elements to the title of the post
* Block editor: Fix issue where alignment of paragraph blocks was not always being respected when splitting the paragraph or reading the post's html content.
* Block editor: We’ve introduced a new toolbar that floats above the block you’re editing, which makes navigating your blocks easier — especially complex ones.

* Block editor: Add support for upload options in Gallery block
* Aztec and Block Editor: Fix the presentation of ordered lists with large numbers.
* Added Quick Action buttons on the Site Details page to access the most frequently used parts of a site.
* Post Settings: Adjusts the weekday symbols in the calendar depending on Regional settings.


14.2
-----
* Comment Editing: Fixed a bug that could cause the text selection to be on the wrong line
* Comments: Fixed an bug that could cause HTML markup to be displayed in the comment content
* Media editing: You can now crop, zoom in/out and rotate images that are inserted or being inserted in a post.
* Post Preview: Added a new Desktop preview mode on iPhone and Mobile preview on iPad when previewing posts or pages.
* Post Preview: Added new navigation, "Open in Safari" and Share options when previewing posts or pages.
* Block editor: Long-press Inserter icon to show options to add before/after
* Block editor: Retry displaying image when connectivity restores
* Block editor: Show an "Edit" button overlay on selected image blocks
* Block editor: Add support for image size options in the gallery block
* Signup and Login: signup or login via magic link now supports multiple email clients.
                    Tapping on the "Open Email" button will present a list of installed email client to choose from.
* Posts: Fixed a bug that could disable comments on a draft post when previewing that post.
* Reader: Fixed an issue where a new comment may not appear.
* Reader: Added Post Reblogging feature. You can now reblog a post from the reader to your site(s). There is a new "reblog" button in the post action bar.
          Tapping on it allows to choose the site where to post, and opens the editor of your choice with pre-populated content from the original post.
* Fixed a bug that was causing the app to crash when the user tapped "Retry" on Post List

14.1
-----
* Fixes a bug that could cause some web page previews to remain unauthenticated even after logging in.
* Stats: added a This Week widget to display Views for the past week.
* Block Editor: Reduced padding around text on Rich Text based blocks.
* Block Editor: New block "Shortcode". You can now create and edit Shortcode blocks in the editor.
* Publicize: connecting with Facebook is working again.
* Web Views: the title and button colors in the header of web views was grey, and is now white.

14.0
-----
* Stats: Updated default cards for the Insights view.
* Fixed a bug that displayed incorrect time stamps for scheduled posts.
* Post Settings: Added a new Calendar picker to select a Post's publish date
* Fixed bugs with the "Save as Draft" action extension's navigation bar colors and iPad sizing in iOS 13.
* Fixes appearance issues with navigation bar colors when logged out of the app.
* Fixed a bug that was causing the App to crash when the user tapped on certain notifications.
* Block Editor: Hide image size selection options when image is a url
* Block Editor: Fix displaying placeholder for images
* Block Editor: Fix crash on undo
* Block Editor: Fix styling on navigation UI
* Block Editor: Fix a focus issue
* Fixed a bug that displayed incorrect time stamps for scheduled posts.
* Post Settings: Added a new Calendar picker to select a Post's publish date
* Comment: Add ability to comment in fullscreen
* Stats: fixed issue that could cause incorrect Stats to be displayed when viewing Stats from a widget.
* Stats Today widgets: large numbers are now abbreviated.
* Fixed a bug where files imported from other apps were being renamed to a random name.
* Fixes a crash that could happen in the notifications tab.

13.9
-----
* Stats: added a Today widget to display All-Time stats.
* Block Editor: New block "Gallery". You can now create image galleries using WordPress Media library.
* Block Editor: Fix crash dismissing bottom-sheet after device rotation.
* Block Editor: Add support for changing Settings in the List Block.
* Block Editor: Add support for Video block settings.
* Quick Start: fixed issue that caused 'Follow other sites' tour to not be marked complete.
* Fixed a bug that was causing the App to crash when the user tapped on certain notifications.

13.8
-----
* When a post has an autosave, the autosave version can be loaded into the editor.
* Support: Fix issue that caused 'Message failed to send' error.
* WebView: Fix iOS 13 crash with popover.
* Fixed an issue where the Me screen would sometimes be blank.
* Block editor: New Spacer block to create white space between two blocks.
* Block editor: Images from Image Block can now be previewed full screen by tapping on them.
* Fixed an issue that caused logging in with a 2FA Google account to fail.
* Sign in with Apple: now supports logging in with 2FA enabled on linked WordPress accounts.
* Stats: Fixed issue that caused incorrect data to be displayed.

13.7
-----
* Updated the mobile apps blog address to a non-retired blog.
* Block editor: Added option to insert images from "Free Photo Library".
* Block editor: Fix issue where the keyboard would not capitalize sentences correctly on some cases
* Block editor: Add alignment to paragraph blocks
* Fixed a bug that made comment moderation fail on the first attempt for self-hosted sites.
* Stats Refresh: Stats will reload when the application will move to foreground state.
* Stats: each Period and Post stat now loads independently.
* Block editor: Added support for the preformatted block.
* Stats Today widget: updated design and enabled expanding.

* Block editor: Added option to insert images from "Free Photo Library" and "Other Apps".

13.6
-----
* Fixed a bug that was not submiting posts for review
* Better support for creating or editing posts while offline. Posts can be saved while offline and they will be automatically uploaded (or published) when the device is back online.
* Support: fix issue where issues could be created via Help Center search without setting a contact email.

* Me view: fix issue where view was blank when logging in with a self-hosted site.
* Block Editor: Added support for image alignment options.

13.5
-----
* Block editor: Fix issue when "New Photo Post" shortcut won't add the selected photo to the post.
* Block editor: Add Link Target (Open in new tab) to Image Block settings.
* Block editor: DarkMode improvements.
* Block editor: New block "Media & Text".
* Block Editor: Fix issue where the block inserter layout wasn't correct after device rotation.
* Dark Mode: General improvements
* Stats: each Insight stat now loads independently.
* Stats: added ability to customize Insights.

13.4.1
-----
Post Settings: Fixed a crash with featured image.
Removed Giphy as a media source due to changes in their SDK.

13.4
-----
* Sign In With Apple: if the Apple ID has been disconnected from the WordPress app, log out the account.
* Sign In With Apple: if the Apple ID has been disconnected from the WordPress app, log out the account on app launch.
* Dark Mode: General improvements
* Share Extension: Fixed the text view content inset

* Universal links: Pass back to Safari if we can't handle a URL.
* Sign In With Apple: fixed issue with re-logging in on an existing WP account.
* Block editor: Fix a bug on iOS 13.0 were tapping on a link opens Safari
* Block editor: Fix a link editing issue, where trying to add a empty link at the start of another link would remove the existing link.

13.3
-----
* Block editor: Add rich text styling to video captions
* Block editor: Blocks that would be replaced are now hidden when add block bottom sheet displays
* Block editor: Tapping on empty editor area now always inserts new block at end of post
* Block editor: Fixed a performance issue that caused a freeze in the editor with long text content.
* Dark Mode: Fixed colors in rich notifications
* Reader: Fixed issue with links opening while scrolling in reader posts and comments.

13.2
-----
* When Log In is selected, all available options are displayed.
* Shows an alert instead of showing a new screen for facebook publicize error.

13.1
-----
* Moved Notification Settings from the Me tab to the Notifications tab.
* Account Settings: added the ability to change the username.
* Stats: added File Downloads to period stats.
* Stats Periods: Fixed an issue that made the Post stats title button unable.
* Adds a Publish Now action to posts in the posts list.
* Stats Periods: Fixed a bug that affected the header date when the site and the device timezones were different.
* My Sites: Fixed a problem where some sites would appear duplicated.

* Stats Periods: Fixed an issue that made the Post stats title button unable.
* Stats Periods: Fixed a bug that affected the header date when the site and the device timezones were different.
* Adds a Publish Now action to posts in the posts list.
* My Sites: Fixed a problem where some sites would appear duplicated.

13.0
-----
* Stats: now use site timezone instead of device.
* Improved color scheme consistency.
* Post Stats: date bar no longer goes prior to earliest date available.
* Block editor: Adding a block from the post title now shows the add block here indicator.
* Block editor: Deselect post title any time a block is added
* Block editor: Auto-enabled upon first open of a block post, unless opted out in v12.9.
* Block editor: You can now enable and disable the block editor on a per-site basis.

12.9
-----
* Offline support: Create Post is now available from empty results view in offline mode.
* Post Preview: Displaying preview generation status in navigation bar instead of a
                blocking spinner.
* Block editor: Tapping on an empty editor area will create a new paragraph block
* Block editor: Fix content loss issue when loading unsupported blocks containing inner blocks.
* Block editor: Adding a block from the Post Title now inserts the block at the top of the Post.
* Stats Insights: Fixed issue that prevented some stats from showing for low volume sites.

12.8
-----
* Stats Insights: New two-column layout for Follower Totals stats.
* Stats Periods: Countries Map added in countries section.
* Updated copy for preview unavailable screen
* Stats Insights: New two-column layout for This Year stats.
* Stats Insights: added details option for This Year stats.
* Stats Insights: New two-column layout for Most Popular Time stats.
* Stats: modified appearance of empty charts.
* Stats Insights: Fixed issue where refreshing would sometimes clear the stats.
* Stats overview chart: Fixed issue with legend location on iOS 11.
* Stats Periods: Fixed crash when the Countries map displayed one country only
* Added a selection of user customizable app icons. Change it via Me > App Settings > App Icon.
* Update the app's colors using the Muriel color palette.
* Stats Periods detail views: Fixed an issue where rotation would truncate data.
* Stats Periods: Fixed an issue when a period interval was selected.

12.7
-----
* Block Editor: Video, Quote and More blocks are available now.
* Post Settings: Setting a Featured Image on a Post/Site should now work better in poor network conditions.
* Offline Improvements: Posts that failed to upload due to connectivity issues will be auto-uploaded.
* Block Editor: Copy/Paste of text with attributes( bold, italic, ...) will be respected on the editor.
* Block Editor: Updated color scheme.
* Block Editor: Nested lists are now available on the toolbar.
* Post Settings: Setting a Featured Image on a Post/Site should now work better in poor netowrk conditions.
* Stats Insights: New two-column layout for All-Time stats.
* Stats Insights: New two-column layout for Today stats.
* Post preview: Fixed issue with preview for self hosted sites not working.

12.6
-----
* Block Editor: Added UI to display a warning when a block has invalid content.
* Block Editor: Fixed issue with link settings where “Open in New Tab” was always OFF on open.
* Removed the limit of number of photos that can be shared from other apps.
* Account Settings Primary Site now shows the site domain if the site has no name.
* The app now launches a bit more quickly.
* Added a list of third-party library acknowledgements.
* Updated messaging experience for a reply upload result.
* Stats: Fixed an issue where chart axes may be formatted incorrectly in some locales.

12.5
-----
* Fixed Notices sometimes showing behind the keyboard
* Implemented Domain Credit feature
* Implemented auto saving a post on preview
* The app now launches a bit more quickly.
* Fixed broken images in posts created by the share extension.
* Deprecated local previews

12.4.1
------
* Copy/Paste from post contents to other apps is working again.

12.4
-----
* You can now mark notifications as unread with just a swipe.
* Fixed crash when searching Free Photo Library.
* Better URL validation when logging in with a self hosted site.
* Account Settings Primary Site now shows the site URL if the site has no name.
* Implemented incremental improvements to accessibility experience across the app.
* Updated error message when tag loading failed.

12.3
-----
* Images are now imported from TextBundle and TextPack files shared from other apps
* Added support for importing Markdown files shared from other apps
* Resolved a crash that might occur during the new Site Creation flow.
* Improved connectivity errors messaging in sharing screen.
* Quotes in Reader are now easier to read, thanks to a vertical bar on the left making them more visually distinct
* Fixed an issue where some text in Activity Log would show up in a wrong language
* Jetpack Remote Install: enabled the native feature to install and activate Jetpack on a self-hosted site

12.2
-----
* Draft preview now shows the remote version of the post.
* Initial support for importing TextBundle and TextPack from other apps.
* Support for lists in Gutenberg posts.
* Several UI details were polished in the Site Creation flow.

12.1
-----
* Improve messages when updates to user account details fail because of server logic, for exanple email being used for another account.
* Improved text import from other apps, such as Bear or Ulysses 🥰
* Added support on the editor for video elements that use the source elements. For example:
```<video alt="Another video with bunnies">
<source src="https://videos.files.wordpress.com/kUJmAcSf/bbb_sunflower_1080p_30fps_normal.mp4" type="video/mp4">
</video>```
* Block editor now supports the creation of posts with pre-inserted photos and the the 3touch action of starting a post with photo.

12.1
-----
* Improve messages when updates to user account details fail because of server logic, for exanple email being used for another account.
* Improved text import from other apps, such as Bear or Ulysses 🥰
* Reader: fixed issue where empty state buttons were not functional.

12.0
-----
* Redesigned Notices
* Changed offline error messages to be less disruptive.
* Resolved a defect in the new Site Creation flow where the site preview address bar could be edited.
* Made it easier to find a domain for your new site, by moving the best match to the top of the search results.

11.9
------
* Quick Start v2: After creating a new site with WordPress.com there are more tutorials available, now including tips to improve growth.
* Quick Start will also be suggested less often, but when it's more likely to be helpful.
* Added connection error alert in Sharing screen.
* Increased padding at the bottom of the share extension's editor, to make typing a longer post a bit more comfortable.
* Removes the white background color applied to the site icon on the site details screen.
* Updated No Results View illustration and copy displayed on connectivity issue.
* Enhanced Site Creation flow for smarter, more personalized sites.<|MERGE_RESOLUTION|>--- conflicted
+++ resolved
@@ -4,7 +4,6 @@
 
 16.9
 -----
-<<<<<<< HEAD
 * [*] Adds helper UI to Choose a Domain screen to provide a hint of what a domain is. [#15962]
 * [**] Site Creation: Adds filterable categories to the site design picker when creating a WordPress.com site, and includes single-page site designs [#15933]
 * [**] The classic editor will no longer be available for new posts soon, but this won’t affect editing any existing posts or pages. Users should consider switching over to the Block Editor now. [#16008]
@@ -13,14 +12,12 @@
 * [*] Reader: Added a way to discover new topics from the Manage Topics view
 * [*] P2 users can create and share group invite links via the Invite Person screen under the People Management feature. [#16005]
 
-=======
 
 16.8.1
 -----
 
 * [**] Stories: Fixed an issue which could remove content from a post when a new Story block was edited. [#16059]
  
->>>>>>> 9961c5d0
 16.8
 -----
 * [**] Prevent deleting published homepages which would have the effect of breaking a site. [#15797]
