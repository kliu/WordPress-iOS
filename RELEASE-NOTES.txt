22.9
-----
* [*] [internal] Fix multiple memory leaks after logging in and logging out. [#21047, #21092]
* [**] Block editor: Move undo/redo buttons to the navigation bar. [#20930]
* [*] Fixed an issue that caused the UI to be briefly unresponsive in certain case when opening the app. [#21065]
* [*] [internal] Update calls to use UserDefaults singleton. [#21088]
<<<<<<< HEAD
* [*] Fix memory leaks in setting up Jetpack connection. [#21052]
=======
* [*] Fix a memory leak caused by the theme customization web view. [#21051]
>>>>>>> 0638954d

22.8
-----
* [*] Blogging Reminders: Disabled prompt for self-hosted sites not connected to Jetpack. [#20970]
* [**] [internal] Do not save synced blogs if the app has signed out. [#20959]
* [**] [internal] Make sure synced posts are saved before calling completion block. [#20960]
* [**] [internal] Fix observing Quick Start notifications. [#20997]
* [**] [internal] Fixed an issue that was causing a memory leak in the domain selection flow. [#20813]
* [*] [Jetpack-only] Block editor: Rename "Reusable blocks" to "Synced patterns", aligning with the web editor. [https://github.com/wordpress-mobile/gutenberg-mobile/pull/5885]
* [**] [internal] Block editor: Fix a crash related to Reanimated when closing the editor [https://github.com/wordpress-mobile/gutenberg-mobile/pull/5938]

22.7
-----
* [**] [internal] Blaze: Switch to using new canBlaze property to determine Blaze eligiblity. [#20916]
* [**] Fixed crash issue when accessing drafts that are mid-upload from the Home 'Work on a Draft Post' card. [#20872]
* [**] [internal] Make sure media-related features function correctly. [#20889], [20887]
* [*] [internal] Posts list: Disable action bar/menu button when a post is being uploaded [#20885]
* [*] Block editor: Image block - Fix issue where in some cases the image doesn't display the right aspect ratio [https://github.com/wordpress-mobile/gutenberg-mobile/pull/5869]
* [*] Block editor: Fix cursor positioning when dictating text on iOS [https://github.com/WordPress/gutenberg/issues/51227]

22.6
-----
* [**] [internal] Check required WordPress version to set "galleryWithImageBlocks" flag [#20736]
* [**] [Jetpack-only] Add a "Personalize Home Tab" button to the bottom of the My Site Dashboard that opens a new screen where you can customize which dashboard cards are visible. You can now also hide any of the dashboard cards directly from My Site Dashboard using the "more" menu. [#20296]
* [*] [Jetpack-only] Domains selection: Show error message when selecting unsupported domains. [#20786]
* [***] [Jetpack-only] Plans: Bringing WPCOM plans to Jetpack app. [#20822]
* [**] Block editor: [iOS] Fix dictation regression, in which typing/dictating at the same time caused content loss. [https://github.com/WordPress/gutenberg/pull/49452]
* [*] Block editor: Display lock icon in disabled state of `Cell` component [https://github.com/wordpress-mobile/gutenberg-mobile/pull/5798]
* [*] Block editor: Show "No title"/"No description" placeholder for not belonged videos in VideoPress block [https://github.com/wordpress-mobile/gutenberg-mobile/pull/5840]

22.5.1
-----
* [*] Resolve an issue that was causing the app crash when `CrashLogging.logError` is called from a background thread. [#20846]
* [**] [internal] Make sure a database tidy-up task (null blog property sanitizer) is completed before any other Core Data queries. [#20867]

22.5
-----
* [*] [Jetpack-only] Reader: Fix the display of the followed topics in the filter sheet when they're written in non-latin languages. [#20702]
* [*] [Jetpack-only] Reader: Fixed an issue that was causing the Report and Block actions to be missing from Post Menu actions sheet. [#20705]
* [***] Enables editing of the site homepage for sites using block-based themes directly from the pages list. [#20713]
* [*] Block editor: Add disabled style to `Cell` component [https://github.com/WordPress/gutenberg/pull/50665]
* [**] Block editor: Fix undo/redo history when inserting a link configured to open in a new tab [https://github.com/WordPress/gutenberg/pull/50460]
* [**] [Jetpack-only] Block editor: Disable details settings for not belonged VideoPress videos [https://github.com/wordpress-mobile/gutenberg-mobile/pull/5782]
* [*] Block editor: [List block] Fix an issue when merging a list item into a Paragraph would remove its nested list items [https://github.com/wordpress-mobile/gutenberg-mobile/pull/5785]
* [**] Block editor: Tapping any type of nested block moves focus to the nested block directly, rather than requiring multiple taps to navigate down each nesting levels. [https://github.com/wordpress-mobile/gutenberg-mobile/pull/5781]

22.4
-----
* [*] [internal] [Jetpack-only] Domains Dashboard Card: Immediately opening domains search after tapping the card. [#20638]
* [**] [Jetpack-only] Adds a dashboard card for viewing activity log. [#20569]
* [**] [Jetpack-only] Adds a dashboard card for viewing pages. [#20524]
* [*] [Jetpack-only] Block editor: Fix crash when trying to convert to regular blocks an undefined/deleted reusable block [https://github.com/WordPress/gutenberg/pull/50475]
* [**] Block editor: Tapping on a nested block now gets focus directly instead of having to tap multiple times depending on the nesting levels. [https://github.com/WordPress/gutenberg/pull/50108]
* [*] [Jetpack-only] Block editor: Use host app namespace in reusable block message [https://github.com/WordPress/gutenberg/pull/50478]
* [*] [internal] [Jetpack-only] Enables domain purchases in site creation A/B experiment. [#20670]
* [*] Classic Block: Fixes a crash that happens when attempting to add media to a classic block while the library permissions are missing. [#20666]

22.3
-----
* [*] [internal] Allow updating specific fields when updating media details. [#20606]
* [**] Block Editor: Enable VideoPress block (only on Simple WPCOM sites) [#20580]
* [**] [internal] Attempt to fix an image loading crash in post editor. [#20633]

22.2
-----
* [**] [Jetpack-only] Added a dashboard card for purchasing domains. [#20424]
* [*] [internal] [Jetpack-only] Redesigned the migration success card. [#20515]
* [**] [internal] Refactored Google SignIn implementation to not use the Google SDK [#20128]
* [***] Block Editor: Resolved scroll-jump issues and enhanced caret focus management [https://github.com/WordPress/gutenberg/pull/48791]
* [**] [Jetpack-only] Blogging Prompts: adds the ability to view other users' responses to a prompt. [#20540]

22.1
-----
* [**] [internal] Refactor updating account related Core Data operations, which ususally happens during log in and out of the app. [#20394]
* [***] [internal] Refactor uploading photos (from the device photo, the Free Photo library, and other sources) to the WordPress Media Library. Affected areas are where you can choose a photo and upload, including the "Media" screen, adding images to a post, updating site icon, etc. [#20322]
* [**] [WordPress-only] Warns user about sites with only individual plugins not supporting core app features and offers the option to switch to the Jetpack app. [#20408]
* [*] [Reader] Fix an issue that was causing the app to crash when tapping the More or Share buttons in Reader Detail screen. [#20490]
* [*] Block editor: Avoid empty Gallery block error [https://github.com/WordPress/gutenberg/pull/49557]

22.0
-----
* [*] Remove large title in Reader and Notifications tabs. [#20271]
* [*] Reader: Change the following button cog icon. [#20274]
* [*] [Jetpack-only] Change the dark background color of toolbars and top tabs across the whole app. [#20278]
* [*] Change the Reader's navigation bar background color to match other screens. [#20278]
* [*] Tweak My Site Dashboard Cards UI. [#20303]
* [*] [Jetpack-only] Change My Sites tab bar icon. [#20310]
* [*] [internal] Refactored the Core Data operations (saving the site data) after a new site is created. [#20270]
* [*] [internal] Refactored updating user role in the "People" screen on the "My Sites" tab. [#20244]
* [*] [internal] Refactor managing social connections and social buttons in the "Sharing" screen. [#20265]
* [*] [internal] Refactor uploading media assets. [#20294]
* [*] Block editor: Allow new block transforms for most blocks. [https://github.com/WordPress/gutenberg/pull/48792]
* [*] Visual improvements were made to the in-app survey along with updated text to differentiate between the WordPress and Jetpack apps. [#20276]
* [*] Reader: Resolve an issue that could cause the app to crash when blocking a post author. [#20421]

21.9
-----
* [*] [internal] Refactored fetching posts in the Reader tab, including post related operations (i.e. like/unlike, save for later, etc.) [#20197]
* [**] Reader: Add a button in the post menu to block an author and stop seeing their posts. [#20193]
* [**] [Jetpack-only] Jetpack individual plugin support: Warns user about sites with only individual plugins not supporting all features of the app yet and gives the ability to install the full Jetpack plugin. [#20223]
* [**] [Jetpack-only] Help: Display the Jetpack app FAQ card on Help screen when switching from the WordPress app to the Jetpack app is complete. [#20232]
* [***] [Jetpack-only] Blaze: We added support for Blaze in the app. The user can now promote a post or page from the app to reach new audiences. [#20253]

21.8.1
-----
* [**] [internal] Fixes a crash that happens in the background when the weekly roundup notification is being processed. [#20275]

21.8
-----
* [*] [WordPress-only] We have redesigned and simplified the landing screen. [#20061]
* [*] [internal] Refactored account related operations (i.e. log in and out of the app). [#19893]
* [*] [internal] Refactored comment related operations (i.e. like a comment, reply to a post or comment).
* [*] [internal] Refactored how reader topics are fetched from the database. [#20129]
* [*] [internal] Refactored blog related operations (i.e. loading blogs of the logged in account, updating blog settings). [#20047]
* [*] Reader: Add ability to block a followed site. [#20053]
* [*] Reader: Add ability to report a post's author. [#20064]
* [*] [internal] Refactored the topic related features in the Reader tab (i.e. following, unfollowing, and search). [#20150]
* [*] Fix inaccessible block settings within the unsupported block editor [https://github.com/WordPress/gutenberg/pull/48435]

21.7
-----
* [*] [Jetpack-only] Fixed an issue where stats were not displaying latest data when the system date rolls over to the next day while the app is in background. [#19989]
* [*] [Jetpack-only] Hide Scan Login Code when logged into an account with 2FA. [#19567]
* [**] [Jetpack-only] Blogging Prompts: add the ability to answer previous prompts, disable prompts, and other minor enhancements. [#20055]

21.6
-----
* [*] Fix a layout issue impacting the "No media matching your search" empty state message of the Media Picker screen.  [#19820]
* [**] [internal] Refactor saving changes in the "Account Settings" page. [#19910]
* [*] The Migration flow doesn't complete automatically if the user interrupts the migration mid flow. [#19888]
* [**] [internal] Refactored fetching blog editor settings. [#19915]
* [*] [Jetpack-only] The Migration flow doesn't complete automatically if the user interrupts the migration mid flow. [#19888]
* [***] [Jetpack-only] Stats Insights Update. Helps you understand how your content is performing and what’s resonating with your audience. [#19909]
* [***] [internal] Delete all the activity logs after logging out. [#19930]
* [*] [Jetpack-only] Fixed an issue where Stats Followers details did not update on Pull-to-refresh in the Stats Followers Details screen [#19935]
* [**] Refactored loading WP.com plans. [#19949]
* [*] Resolve an edge case that was causing the user to be stuck in the "Onboading Questions" screen. [#19791]
* [*] [Jetpack-only] Tweak Migration Screens UI when fonts are enlarged. [#19944]

21.5.1
-----
* [*] [Jetpack-only] Fixed a bug where the Login flow was restarting every time the app enters the foreground. [#19961]

21.5
-----
* [***] [internal] A significant refactor to the app’s architecture was made to allow for the new simplified UI. Regression testing on the app’s main flows is needed. [#19817]
* [**] [internal] Disable Story posts when Jetpack features are removed [#19823]
* [*] [internal] Editor: Only register core blocks when `onlyCoreBlocks` capability is enabled [https://github.com/wordpress-mobile/gutenberg-mobile/pull/5293]
* [**] [internal] Disable StockPhoto and Tenor media sources when Jetpack features are removed [#19826]
* [*] [Jetpack-only] Fixed a bug where analytics calls weren't synced to the user account. [#19926]

21.4
-----
* [*] Fixed an issue where publishing Posts and Pages could fail under certain conditions. [#19717]
* [*] Share extension navigation bar is no longer transparent [#19700]
* [***] [Jetpack-only] Adds a smooth, opt-in transition to the Jetpack app for users migrating from the WordPress app. [#19759]
* [***] You can now migrate your site content to the Jetpack app without a hitch. [#19759]
* [**] [internal] Upgrade React Native from 0.66.2 to 0.69.4 [https://github.com/wordpress-mobile/gutenberg-mobile/pull/5193]
* [*] [internal] When a user migrates to the Jetpack app and allows notifications, WordPress app notifications are disabled. [#19616, #19611, #19590]
* [*] Reader now scrolls to the top if the tab bar button is tapped. [#19769]
* [*] [Internal] Update WordPressShared, WordPressKit, and WordPressAuthenticator to their latest versions. [#19643]

21.3
-----
* [*] Fixed a minor UI issue where the segmented control under My SIte was being clipped when "Home" is selected. [#19595]
* [*] Fixed an issue where the site wasn't removed and the app wasn't refreshed after disconnecting the site from WordPress.com. [#19634]
* [*] [internal] Fixed an issue where Jetpack extensions were conflicting with WordPress extensions. [#19665]

21.2
-----
* [*] [internal] Refactored fetching posts in the Reader tab. [#19539]
* [*] Fixed an issue where the message "No media matching your search" for the media picker is not visible [#19555]

21.1
-----
* [**] [Jetpack-only] We added a new landing screen with a cool animation that responds to device motion! [#19251, #19264, #19277, #19381, #19404, #19410, #19432, #19434, #19442, #19443, #19468, #19469]
* [*] [internal] Database access change: the 'new Core Data context structure' feature flag is turned on by default. [#19433]
* [***] [Jetpack-only] Widgets are now on Jetpack. Find Today, This Week, and All Time Widgets to display your Stats on your home screen. [#19479]
* [*] Block Editor: Fixed iOS Voice Control support within Image block captions. [https://github.com/WordPress/gutenberg/pull/44850]
* [***] Dropped support for iOS 13. Now supporting iOS 14.0 and above. [#19509]

21.0
-----
* [*] Fixed an issue where the cached notifications are retained after logging out of WordPress.com account [#19360]
* [**] [Jetpack-only] Added a share extension. Now users can share content to Jetpack through iOS's share sheet. This was previously only available on the WordPress app. [#19383]
* [*] Update launch screen. [#19341]
* [*] [Jetpack-only] Add ability to set custom app icon for Jetpack app. [#19378]
* [**] [Jetpack-only] Added a "Save as Draft" extension. Now users can save content to Jetpack through iOS's share sheet. This was previously only available on the WordPress app. [#19414]
* [**] [Jetpack-only] Enables Rich Notifications for the Jetpack app. Now we display more details on most of the push notifications. This was previously only available on the WordPress app. [#19415]
* [*] Reader: Comment Details have been redesigned. [#19387]
* [*] [internal] A refactor in weekly roundup notification scheduler. [#19422]
* [*] [internal] A low level database refactor around fetching cards in the Reader tab. [#19427]
* [*] Stories: Fixed an issue where the keyboard would overlap with the publish dialog in landscape. [#19350]
* [*] [internal] A refactor in fetch Reader posts and their comments. [#19458]
* [*] Fixed an issue where the navigation bar becomes invisible when swiping back to Login Prologue screen.  [#19461]

20.9
-----
* [*] Login Flow: Provide ability for user to cancel login WP.com flow when already logged in to a self-hosted site [#19349]
* [*] [WordPress-only] Powered by Jetpack banner: Fixed an edge case where some scroll views could momentarily become unresponsive to touch. [#19369]
* [*] [Jetpack-only] Weekly roundup: Adds support for weekly roundup notifications to the Jetpack app. [#19364]
* [*] Fixed an issue where the push notifications prompt button would overlap on iPad. [#19304]
* [*] Story Post: Fixed an issue where deleting one image in a story draft would cause the following image not to load. [#16966]
* [*] Fixed an issue where the no result label on the side menu is oversize on iPad. [#19305]
* [*] [internal] Various low level database refactors around posts, pages, and comments. [#19353, #19363, #19386]

20.8
-----
* [*] User Mention: When replying to a post or a comment, sort user-mentions suggestions by prefix first then alphabetically. [#19218]
* [*] User Mention: Fixed an issue where the user-mentions suggestions were disappearing after expanding/collapsing the reply field. [#19248]
* [***] [internal] Update Sentry, our crash monitoring tool, to its latest major version [#19315]

20.7
-----
* [*] [Jetpack-only] Block Editor: Update link colors in action sheets from green to blue [https://github.com/WordPress/gutenberg/pull/42996]
* [*] Jetpack Social: Rebrand Publicize to Jetpack Social [https://github.com/wordpress-mobile/WordPress-iOS/pull/19262]

20.6
-----
* [*] [Jetpack-only] Recommend App: you can now share the Jetpack app with your friends. [#19174]
* [*] [Jetpack-only] Feature Announcements: new features are highlighted via the What's New modals. [#19176]
* [**] [Jetpack-only] Self-hosted sites: enables logging in via a self-hosted site / adding a self-hosted site [#19194]
* [*] Pages List: Fixed an issue where the app would freeze when opening the pages list if one of the featured images is a GIF. [#19184]
* [*] Stats: Fixed an issue where File Downloads section was being displayed for Jetpack sites even though it's not supported. [#19200]

20.5
-----
* [*] [Jetpack-only] Block Editor: Makes some small changes to the editor's accent colours for consistency. [#19113]
* [*] User Mention: Split the suggestions list into a prominent section and a regular section. [#19064]
* [*] Use larger thumbnail previews for recommended themes during site creation [https://github.com/wordpress-mobile/WordPress-iOS/pull/18972]
* [***] [internal] Block Editor: List block: Adds support for V2 behind a feature flag [https://github.com/WordPress/gutenberg/pull/42702]
* [**] Fix for Referrers Card Not Showing Search Engine Details [https://github.com/wordpress-mobile/WordPress-iOS/pull/19158]
* [*] WeeklyRoundupBackgroundTask - format notification body [https://github.com/wordpress-mobile/WordPress-iOS/pull/19144]

20.4
-----
* [*] Site Creation: Fixed a bug in the design picker where the horizontal position of designs could be reset. [#19020]
* [*] [internal] Block Editor: Add React Native FastImage [https://github.com/WordPress/gutenberg/pull/42009]
* [*] Block Editor: Inserter displays block collections [https://github.com/WordPress/gutenberg/pull/42405]
* [*] Block Editor: Fix incorrect spacing within Image alt text footnote [https://github.com/WordPress/gutenberg/pull/42504]
* [***] Block Editor: Gallery and Image block - Performance improvements [https://github.com/WordPress/gutenberg/pull/42178]
* [**] [WP.com and Jetpack sites with VideoPress] Prevent validation error when viewing VideoPress markup within app [https://github.com/Automattic/jetpack/pull/24548]
* [*] [internal] Add Jetpack branding elements (badges and banners) [#19007, #19040, #19049, #19059, #19062, #19065, #19071, #19073, #19103, #19074, #19085, #19094, #19102, #19104]

20.3
-----
* [*] Stories: Fixed a crash that could occur when adding multiple items to a Story post. [#18967]
* [*] User Mention: When replying to a post or a comment, the post author or comment author shows up at the top of the suggestions list. [#18979]
* [*] Block Editor: Fixed an issue where the media picker search query was being retained after dismissing the picker and opening it again. [#18980]
* [*] Block Editor: Add 'Insert from URL' option to Video block [https://github.com/WordPress/gutenberg/pull/41493]
* [*] Block Editor: Image block copies the alt text from the media library when selecting an item [https://github.com/WordPress/gutenberg/pull/41839]
* [*] Block Editor: Introduce "block recovery" option for invalid blocks [https://github.com/WordPress/gutenberg/pull/41988]

20.2
-----
* [*] Preview: Post preview now resizes to account for device orientation change. [#18921]
* [***] [Jetpack-only] Enables QR Code Login scanning from the Me menu. [#18904]
* [*] Reverted the app icon back to Cool Blue. Users can reselect last month's icon in Me > App Settings > App Icon if they'd like. [#18934]

20.1
-----
* [*] Notifications: Fixed an issue where the first notification opened in landscape mode was not scrollable. [#18823]
* [*] Site Creation: Enhances the design selection screen with recommended designs. [#18740]
* [***] [Jetpack-only] Introducing blogging prompts. Build a writing habit and support creativity with a periodic prompt for inspiration. [#18860]
* [**] Follow Conversation: A tooltip has been added to highlight the follow conversation feature. [#18848]
* [*] [internal] Block Editor: Bump react-native-gesture-handler to version 2.3.2. [#18742]
* [*] People Management: Fixed a crash that can occur when loading the People view. [#18907]

20.0
-----
* [*] Quick Start: The "Get to know the WordPress app" card has a fresh new look [#18688, #18747]
* [*] Block Editor: A11y: Improve text read by screen readers for BottomSheetSelectControl [https://github.com/WordPress/gutenberg/pull/41036]
* [*] Block Editor: Add 'Insert from URL' option to Image block [https://github.com/WordPress/gutenberg/pull/40334]
* [*] App Settings: refreshed the UI with updated colors for Media Cache Size controls, Clear Spot Index row button, and Clear Siri Shortcut Suggestions row button. From destructive (red color) to standard and brand colors. [#18636]
* [*] [internal] Quick Start: Fixed an issue where the Quick Start modal was not displayed after login if the user's default tab is Home. [#18721]
* [*] Quick Start: The Next Steps modal has a fresh new look [#18711]
* [*] [internal] Quick Start: Fixed a couple of layout issues with the Quick Start notices when rotating the device. [#18758]

19.9
-----
* [*] Site Settings: we fixed an issue that prevented the site title to be updated when it changed in Site Settings [#18543]
* [*] Media Picker: Fixed an issue where the empty state view was being displayed incorrectly. [#18471]
* [*] Quick Start: We are now showing a different set of Quick Start tasks for existing sites and new sites. The existing sites checklist includes new tours such as: "Check your notifications" and "Upload photos or videos".  [#18395, #18412, #18443, #18471]
* [*] Site Creation: we fixed an issue where the navigation buttons were not scaling when large fonts were selected on the device [#18559]
* [**] Block Editor: Cover Block: Improve color contrast between background and text [https://github.com/wordpress-mobile/gutenberg-mobile/pull/4808]
* [***] Block Editor: Add drag & drop blocks feature [https://github.com/wordpress-mobile/gutenberg-mobile/pull/4832]
* [*] Block Editor: Gallery block: Fix broken "Link To" settings and add "Image Size" settings [https://github.com/wordpress-mobile/gutenberg-mobile/pull/4841]
* [*] Block Editor: Unsupported Block Editor: Prevent WordPress.com tour banner from displaying. [https://github.com/wordpress-mobile/gutenberg-mobile/pull/4820]
* [*] Widgets: we fixed an issue where text appeared flipped in rtl languages [#18567]
* [*] Stats: we fixed a crash that occurred sometimes in Stats [#18613]
* [*] Posts list: we fixed an issue where the create button was not shown on iPad in split screen [#18609]

19.8
-----
* [**] Self hosted sites are not restricted by video length during media uploads [https://github.com/wordpress-mobile/WordPress-iOS/pull/18414]
* [*] [internal] My Site Dashboard: Made some changes to the code architecture of the dashboard. The majority of the changes are related to the posts cards. It should have no visible changes but could cause regressions. Please test it by creating/trashing drafts and scheduled posts and testing that they appear correctly on the dashboard. [#18405]
* [*] Quick Start: Updated the Stats tour. The tour can now be accessed from either the dashboard or the menu tab. [#18413]
* [*] Quick Start: Updated the Reader tour. The tour now highlights the Discover tab and guides users to follow topics via the Settings screen. [#18450]
* [*] [internal] Quick Start: Deleted the Edit your homepage tour. [#18469]
* [*] [internal] Quick Start: Refactored some code related to the tasks displayed in the Quick Start Card and the Quick Start modal. It should have no visible changes but could cause regressions. [#18395]
* [**] Follow Conversation flow now enables in-app notifications by default. They were updated to be opt-out rather than opt-in. [#18449]
* [*] Block Editor: Latest Posts block: Add featured image settings [https://github.com/WordPress/gutenberg/pull/39257]
* [*] Block Editor: Prevent incorrect notices displaying when switching between HTML-Visual mode quickly [https://github.com/WordPress/gutenberg/pull/40415]
* [*] Block Editor: Embed block: Fix inline preview cut-off when editing URL [https://github.com/WordPress/gutenberg/pull/35326]
* [*] Block Editor: Prevent gaps shown around floating toolbar when using external keyboard [https://github.com/WordPress/gutenberg/pull/40266]
* [**] We'll now ask users logging in which area of the app they'd like to focus on to build towards a more personalized experience. [#18385]

19.7
-----
* [*] a11y: VoiceOver has been improved on the Menus view and now announces changes to ordering. [#18155]
* [*] Notifications list: remove comment Trash swipe action. [#18349]
* [*] Web previews now abide by safe areas when a toolbar is shown [#18127]
* [*] Site creation: Adds a new screen asking the user the intent of the site [#18367]
* [**] Block Editor: Quote block: Adds support for V2 behind a feature flag [https://github.com/WordPress/gutenberg/pull/40133]
* [**] Block Editor: Update "add block" button's style in default editor view [https://github.com/WordPress/gutenberg/pull/39726]
* [*] Block Editor: Remove banner error notification on upload failure [https://github.com/WordPress/gutenberg/pull/39694]
* [*] My Site: display site name in My Site screen nav title [#18373]
* [*] [internal] Site creation: Adds a new screen asking the user the name of the site [#18280]

19.6
-----
* [*] Enhances the exit animation of notices. [#18182]
* [*] Media Permissions: display error message when using camera to capture photos and media permission not given [https://github.com/wordpress-mobile/WordPress-iOS/pull/18139]
* [***] My Site: your My Site screen now has two tabs, "Menu" and "Home". Under "Home", you'll find contextual cards with some highlights of whats going on with your site. Check your drafts or scheduled posts, your today's stats or go directly to another section of the app. [#18240]
* [*] [internal] Site creation: Adds a new screen asking the user the intent of the site [#18270]

19.5
-----
* [*] Improves the error message shown when trying to create a new site with non-English characters in the domain name [https://github.com/wordpress-mobile/WordPress-iOS/pull/17985]
* [*] Quick Start: updated the design for the Quick Start cell on My Site [#18095]
* [*] Reader: Fixed a bug where comment replies are misplaced after its parent comment is moderated [#18094]
* [*] Bug fix: Allow keyboard to be dismissed when the password field is focused during WP.com account creation.
* [*] iPad: Fixed a bug where the current displayed section wasn't selected on the menu [#18118]
* [**] Comment Notifications: updated UI and functionality to match My Site Comments. [#18141]
* [*] Block Editor: Add GIF badge for animated GIFs uploaded to Image blocks [https://github.com/WordPress/gutenberg/pull/38996]
* [*] Block Editor: Small refinement to media upload errors, including centering and tweaking copy. [https://github.com/wordpress-mobile/gutenberg-mobile/pull/4597]
* [*] Block Editor: Fix issue with list's starting index and the order [https://github.com/WordPress/gutenberg/pull/39354]
* [*] Quick Start: Fixed a bug where a user creating a new site is displayed a quick start tour containing data from their presviously active site.

19.4
-----
* [*] Site Creation: Fixed layout of domain input field for RTL languages. [#18006]
* [*] [internal] The FAB (blue button to create posts/stories/pages) creation/life cycle was changed [#18026]
* [*] Stats: we fixed a variety of performance issues in the Insight screen. [#17926, #17936, #18017]
* [*] Stats: we re-organized the default view in Insights, presenting more interesting data at a glance [#18072]
* [*] Push notifications will now display rich media when long pressed. [#18048]
* [*] Weekly Roundup: We made some further changes to try and ensure that Weekly Roundup notifications are showing up for everybody who's enabled them [#18029]
* [*] Block editor: Autocorrected Headings no longer apply bold formatting if they weren't already bold. [#17844]
* [***] Block editor: Support for multiple color palettes [https://github.com/wordpress-mobile/gutenberg-mobile/pull/4588]
* [**] User profiles: Fixed issue where the app wasn't displaying any of the device photos which the user had granted the app access to.

19.3
-----
* [*] Site previews: Reduced visual flickering when previewing sites and templates. [#17861]
* [*] Stats: Scroll to new Insights card when added. [#17894]
* [*] Add "Copy Link" functionality to Posts List and Pages List [#17911]
* [*] [Jetpack-only] Enables the ability to use and create WordPress.com sites, and enables the Reader tab. [#17914, #17948]
* [*] Block editor: Additional error messages for media upload failures. [#17971]
* [**] Adds animated Gif support in notifications and comments [#17981]

19.2
-----
* [*] Site creation: Fixed bug where sites created within the app were not given the correct time zone, leading to post scheduling issues. [#17821]
* [*] Block editor: Replacing the media for an image set as featured prompts to update the featured image [https://github.com/wordpress-mobile/gutenberg-mobile/pull/3930]
* [***] Block editor: Font size and line-height support for text-based blocks used in block-based themes [https://github.com/wordpress-mobile/gutenberg-mobile/pull/4519]
* [**] Some of the screens of the app has a new, fresh and more modern visual, including the initial one: My Site. [#17812]
* [**] Notifications: added a button to mark all notifications in the selected filter as read. [#17840]
* [**] People: you can now manage Email Followers on the People section! [#17854]
* [*] Stats: fix navigation between Stats tab. [#17856]
* [*] Quick Start: Fixed a bug where a user logging in via a self-hosted site not connected to Jetpack would see Quick Start when selecting "No thanks" on the Quick Start prompt. [#17855]
* [**] Threaded comments: comments can now be moderated via a drop-down menu on each comment. [#17888]
* [*] Stats: Users can now add a new Insights card from the navigation bar. [#17867]
* [*] Site creation: The checkbox that appears when choosing a design no longer flickers when toggled. [#17868]

19.1
-----
* [*] Signup: Fixed bug where username selection screen could be pushed twice. [#17624]
* [**] Reader post details Comments snippet: added ability to manage conversation subscription and notifications. [#17749]
* [**] Accessibility: VoiceOver and Dynamic Type improvements on Activity Log and Schedule Post calendars [#17756, #17761, #17780]
* [*] Weekly Roundup: Fix a crash which was preventing weekly roundup notifications from appearing [#17765]
* [*] Self-hosted login: Improved error messages. [#17724]
* [*] Share Sheet from Photos: Fix an issue where certain filenames would not upload or render in Post [#16773]
* [*] Block editor: Fixed an issue where video thumbnails could show when selecting images, and vice versa. [#17670]
* [**] Media: If a user has only enabled limited device media access, we now show a prompt to allow the user to change their selection. [#17795]
* [**] Block editor: Fix content justification attribute in Buttons block [https://github.com/wordpress-mobile/gutenberg-mobile/pull/4451]
* [*] Block editor: Hide help button from Unsupported Block Editor. [https://github.com/wordpress-mobile/gutenberg-mobile/pull/4352]
* [*] Block editor: Add contrast checker to text-based blocks [https://github.com/wordpress-mobile/gutenberg-mobile/pull/4357]
* [*] Block editor: Fix missing translations of color settings [https://github.com/wordpress-mobile/gutenberg-mobile/pull/4479]
* [*] Block editor: Highlight text: fix applying formatting for non-selected text [https://github.com/wordpress-mobile/gutenberg-mobile/pull/4471]
* [***] Self-hosted sites: Fixed a crash when saving media and no Internet connection was available. [#17759]
* [*] Publicize: Fixed an issue where a successful login was not automatically detected when connecting a Facebook account to Publicize. [#17803]

19.0
-----
* [**] Video uploads: video upload is now limited to 5 minutes per video on free plans. [#17689]
* [*] Block editor: Give multi-line block names central alignment in inserter [https://github.com/wordpress-mobile/gutenberg-mobile/pull/4343]
* [**] Block editor: Fix missing translations by refactoring the editor initialization code [https://github.com/wordpress-mobile/gutenberg-mobile/pull/4332]
* [**] Block editor: Add Jetpack and Layout Grid translations [https://github.com/wordpress-mobile/gutenberg-mobile/pull/4359]
* [**] Block editor: Fix text formatting mode lost after backspace is used [https://github.com/wordpress-mobile/gutenberg-mobile/pull/4423]
* [*] Block editor: Add missing translations of unsupported block editor modal [https://github.com/wordpress-mobile/gutenberg-mobile/pull/4410]
* [**] Time zone suggester: we have a new time zone selection screen that suggests the time zone based on the device, and improves search. [#17699]
* [*] Added the "Share WordPress with a friend" row back to the Me screen. [#17748]
* [***] Updated default app icon. [#17793]

18.9
-----
* [***] Reader Comments: Updated comment threads with a new design and some new capabilities. [#17659]
* [**] Block editor: Fix issue where editor doesn't auto-scroll so you can see what is being typed. [https://github.com/wordpress-mobile/gutenberg-mobile/pull/4299]
* [*] Block editor: Preformatted block: Fix an issue where the background color is not showing up for standard themes. [https://github.com/wordpress-mobile/gutenberg-mobile/pull/4292]
* [**] Block editor: Update Gallery Block to default to the new format and auto-convert old galleries to the new format. [https://github.com/wordpress-mobile/gutenberg-mobile/pull/4315]
* [***] Block editor: Highlight text: Enables color customization for specific text within a Paragraph block. [https://github.com/wordpress-mobile/gutenberg-mobile/pull/4175]
* [**] Reader post details: a Comments snippet is now displayed after the post content. [#17650]

18.8
-----
* [*] Added a new About screen, with links to rate the app, share it with others, visit our Twitter profile, view our other apps, and more. [https://github.com/orgs/wordpress-mobile/projects/107]
* [*] Editor: Show a compact notice when switching between HTML or Visual mode. [https://github.com/wordpress-mobile/WordPress-iOS/pull/17521]
* [*] Onboarding Improvements: Need a little help after login? We're here for you. We've made a few changes to the login flow that will make it easier for you to start managing your site or create a new one. [#17564]
* [***] Fixed crash where uploading image when offline crashes iOS app. [#17488]
* [***] Fixed crash that was sometimes triggered when deleting media. [#17559]
* [***] Fixes a crasher that was sometimes triggered when seeing the details for like notifications. [#17529]
* [**] Block editor: Add clipboard link suggestion to image block and button block. [https://github.com/WordPress/gutenberg/pull/35972]
* [*] Block editor: Embed block: Include link in block settings. [https://github.com/wordpress-mobile/gutenberg-mobile/pull/4189]
* [**] Block editor: Fix tab titles translation of inserter menu. [https://github.com/wordpress-mobile/gutenberg-mobile/pull/4248]
* [**] Block editor: Gallery block: When a gallery block is added, the media options are auto opened for v2 of the Gallery block. [https://github.com/wordpress-mobile/gutenberg-mobile/pull/4277]
* [*] Block editor: Media & Text block: Fix an issue where the text font size would be bigger than expected in some cases. [https://github.com/wordpress-mobile/gutenberg-mobile/pull/4252]

18.7
-----
* [*] Comment Reply: updated UI. [#17443, #17445]
* [***] Two-step Authentication notifications now require an unlocked device to approve or deny them.
* [***] Site Comments: Updated comment details with a fresh new look and capability to display rich contents. [#17466]
* [**] Block editor: Image block: Add ability to quickly link images to Media Files and Attachment Pages [https://github.com/wordpress-mobile/gutenberg-mobile/pull/3971]
* [**] Block editor: Fixed a crash that could occur when copying lists from Microsoft Word. [https://github.com/wordpress-mobile/gutenberg-mobile/pull/4174]
* [***] Fixed an issue where trying to upload an image while offline crashes the app. [#17488]

18.6
-----
* [**] Comments: Users can now follow conversation via notifications, in addition to emails. [#17363]
* [**] Block editor: Block inserter indicates newly available block types [https://github.com/wordpress-mobile/gutenberg-mobile/pull/4047]
* [*] Reader post comments: fixed an issue that prevented all comments from displaying. [#17373]
* [**] Stats: added Reader Discover nudge for sites with low traffic in order to increase it. [#17349, #17352, #17354, #17377]
* [**] Block editor: Search block - Text and background color support [https://github.com/wordpress-mobile/gutenberg-mobile/pull/4127]
* [*] Block editor: Fix Embed Block loading glitch with resolver resolution approach [https://github.com/wordpress-mobile/gutenberg-mobile/pull/4146]
* [*] Block editor: Fixed an issue where the Help screens may not respect an iOS device's notch. [https://github.com/wordpress-mobile/gutenberg-mobile/pull/4110]
* [**] Block editor: Block inserter indicates newly available block types [https://github.com/wordpress-mobile/gutenberg-mobile/pull/4047]
* [*] Block editor: Add support for the Mark HTML tag [https://github.com/wordpress-mobile/gutenberg-mobile/pull/4162]
* [*] Stats Insights: HTML tags no longer display in post titles. [#17380]

18.5
-----
* [**] Block editor: Embed block: Include Jetpack embed variants. [https://github.com/wordpress-mobile/gutenberg-mobile/pull/4008]
* [*] Fixed a minor visual glitch on the pre-publishing nudge bottom sheet. [https://github.com/wordpress-mobile/WordPress-iOS/pull/17300]
* [*] Improved support for larger text sizes when choosing a homepage layout or page layout. [#17325]
* [*] Site Comments: fixed an issue that caused the lists to not refresh. [#17303]
* [*] Block editor: Embed block: Fix inline preview cut-off when editing URL [https://github.com/wordpress-mobile/gutenberg-mobile/pull/4072]
* [*] Block editor: Embed block: Fix URL not editable after dismissing the edit URL bottom sheet with empty value [https://github.com/wordpress-mobile/gutenberg-mobile/pull/4094]
* [**] Block editor: Embed block: Detect when an embeddable URL is pasted into an empty paragraph. [https://github.com/wordpress-mobile/gutenberg-mobile/pull/4048]
* [**] Block editor: Pullquote block - Added support for text and background color customization [https://github.com/WordPress/gutenberg/pull/34451]
* [**] Block editor: Preformatted block - Added support for text and background color customization [https://github.com/wordpress-mobile/gutenberg-mobile/pull/4071]
* [**] Stats: added Publicize and Blogging Reminders nudges for sites with low traffic in order to increase it. [#17142, #17261, #17294, #17312, #17323]
* [**] Fixed an issue that made it impossible to log in when emails had an apostrophe. [#17334]

18.4
-----
* [*] Improves our user images download logic to avoid synchronization issues. [#17197]
* [*] Fixed an issue where images point to local URLs in the editor when saving a post with ongoing uploads. [#17157]
* [**] Embed block: Add the top 5 specific embed blocks to the Block inserter list. [https://github.com/wordpress-mobile/gutenberg-mobile/pull/3995]
* [*] Embed block: Fix URL update when edited after setting a bad URL of a provider. [https://github.com/wordpress-mobile/gutenberg-mobile/pull/4002]
* [**] Users can now contact support from inside the block editor screen. [https://github.com/wordpress-mobile/gutenberg-mobile/pull/3975]
* [**] Block editor: Help menu with guides about how to work with blocks [#17265]

18.3
-----
* [*] Fixed a bug on Reader that prevented Saved posts to be removed
* [*] Share Extension: Allow creation of Pages in addition to Posts. [#16084]
* [*] Updated the wording for the "Posts" and "Pages" entries in My Site screen [https://github.com/wordpress-mobile/WordPress-iOS/pull/17156]
* [**] Fixed a bug that prevented sharing images and videos out of your site's media library. [#17164]
* [*] Fixed an issue that caused `Follow conversation by email` to not appear on some post's comments. [#17159]
* [**] Block editor: Embed block: Enable WordPress embed preview [https://github.com/wordpress-mobile/gutenberg-mobile/pull/3853]
* [**] Block editor: Embed block: Add error bottom sheet with retry and convert to link actions. [https://github.com/wordpress-mobile/gutenberg-mobile/pull/3921]
* [**] Block editor: Embed block: Implemented the No Preview UI when an embed is successful, but we're unable to show an inline preview [https://github.com/wordpress-mobile/gutenberg-mobile/pull/3927]
* [*] Block editor: Embed block: Add device's locale to preview content [https://github.com/wordpress-mobile/gutenberg-mobile/pull/3788]
* [*] Block editor: Column block: Translate column width's control labels [https://github.com/wordpress-mobile/gutenberg-mobile/pull/3952]
* [**] Block editor: Embed block: Enable embed preview for Instagram and Vimeo providers. [https://github.com/wordpress-mobile/gutenberg-mobile/pull/3918]

18.2
-----
* [internal] Fixed an issue where source and platform tags were not added to a Zendesk ticket if the account has no blogs. [#17084]
* [*] Set the post formats to have 'Standard' first and then alphabetized the remaining items. [#17074]
* [*] Fixed wording of theme customization screen's menu bar by using "Activate" on inactive themes. [#17060]
* [*] Added pull-to-refresh to My Site. [#17089]
* [***] Weekly Roundup: users will receive a weekly notification that presents a summary of the activity on their most used sites [#17066, #17116]
* [**] Site Comments: when editing a Comment, the author's name, email address, and web address can now be changed. [#17111]
* [**] Block editor: Enable embed preview for a list of providers (for now only YouTube and Twitter) [https://github.com/WordPress/gutenberg/pull/34446]
* [***] Block editor: Add Inserter Block Search [https://github.com/WordPress/gutenberg/pull/33237]

18.1
-----
* [*] Reader: Fixes an issue where the top of an article could be cropped after rotating a device. [#17041]
* [*] Posts Settings: Removed deprecated Location feature. [#17052]
* [**] Added a time selection feature to Blogging Reminders: users can now choose at what time they will receive the reminders [#17024, #17033]
* [**] Block editor: Embed block: Add "Resize for smaller devices" setting. [https://github.com/wordpress-mobile/gutenberg-mobile/pull/3753]
* [**] Account Settings: added the ability to close user account.
* [*] Users can now share WordPress app with friends. Accessible from Me and About screen. [#16995]

18.0
-----
* [*] Fixed a bug that would make it impossible to scroll the plugins the first time the plugin section was opened.
* [*] Resolved an issue where authentication tokens weren't be regenerated when disabled on the server. [#16920]
* [*] Updated the header text sizes to better support large texts on Choose a Domain and Choose a Design flows. [#16923]
* [internal] Made a change to how Comment content is displayed. Should be no visible changes, but could cause regressions. [#16933]
* [internal] Converted Comment model properties to Swift. Should be no functional changes, but could cause regressions. [#16969, #16980]
* [internal] Updated GoogleSignIn to 6.0.1 through WordPressAuthenticator. Should be no visible changes, but could cause regression in Google sign in flow. [#16974]
* [internal] Converted Comment model properties to Swift. Should be no functional changes, but could cause regressions. [#16969]
* [*] Posts: Ampersands are correctly decoded in publishing notices instead of showing as HTML entites. [#16972]
* [***] Adjusted the image size of Theme Images for more optimal download speeds. [#16914]
* [*] Comments and Notifications list are now displayed with a unified design. [#16985]
* [*] Block editor: Add a "featured" banner and ability to set or remove an image as featured. [https://github.com/wordpress-mobile/gutenberg-mobile/pull/3449]

17.9
-----
* [internal] Redirect Terms and service to open the page in an external web view [#16907]
* [internal] Converted Comment model methods to Swift. Should be no functional changes, but could cause regressions. [#16898, #16905, #16908, #16913]
* [*] Enables Support for Global Style Colors with Full Site Editing Themes [#16823]
* [***] Block editor: New Block: Embed block. [https://github.com/wordpress-mobile/gutenberg-mobile/pull/3727]

17.8
-----
* [*] Authors and Contributors can now view a site's Comments via My Site > Comments. [#16783]
* [*] [Jetpack-only] Fix bugs when tapping to notifications
* [*] Fixed some refresh issues with the site follow buttons in the reader. [#16819]
* [*] Block editor: Update loading and failed screens for web version of the editor [https://github.com/wordpress-mobile/gutenberg-mobile/pull/3573]
* [*] Block editor: Handle floating keyboard case - Fix issue with the block selector on iPad. [https://github.com/wordpress-mobile/gutenberg-mobile/pull/3687]
* [**] Block editor: Added color/background customization for text blocks. [https://github.com/WordPress/gutenberg/pull/33250]

17.7
-----
* [***] Added blogging reminders. Choose which days you'd like to be reminded, and we'll send you a notification prompting you to post on your site
* [** Does not apply to Jetpack app] Self hosted sites that do not use Jetpack can now manage (install, uninstall, activate, and deactivate) their plugins [#16675]
* [*] Upgraded the Zendesk SDK to version 5.3.0
* [*] You can now subscribe to conversations by email from Reader lists and articles. [#16599]
* [*] Block editor: Tablet view fixes for inserter button. [https://github.com/wordpress-mobile/gutenberg-mobile/pull/3602]
* [*] Block editor: Tweaks to the badge component's styling, including change of background color and reduced padding. [https://github.com/wordpress-mobile/gutenberg-mobile/pull/3642]
* [***] Block editor: New block Layout grid. [https://github.com/wordpress-mobile/gutenberg-mobile/pull/3513]
* [*] Fixed an issue where the SignUp flow could not be dismissed sometimes. [#16824]

17.6
-----
* [**] Reader Post details: now shows a summary of Likes for the post. Tapping it displays the full list of Likes. [#16628]
* [*] Fix notice overlapping the ActionSheet that displays the Site Icon controls. [#16579]
* [*] Fix login error for WordPress.org sites to show inline. [#16614]
* [*] Disables the ability to open the editor for Post Pages [#16369]
* [*] Fixed an issue that could cause a crash when moderating Comments. [#16645]
* [*] Fix notice overlapping the ActionSheet that displays the QuickStart Removal. [#16609]
* [*] Site Pages: when setting a parent, placeholder text is now displayed for pages with blank titles. [#16661]
* [***] Block Editor: Audio block now available on WP.com sites on the free plan. [https://github.com/wordpress-mobile/gutenberg-mobile/pull/3523]
* [**] You can now create a Site Icon for your site using an emoji. [#16670]
* [*] Fix notice overlapping the ActionSheet that displays the More Actions in the Editor. [#16658]
* [*] The quick action buttons will be hidden when iOS is using a accessibility font sizes. [#16701]
* [*] Block Editor: Improve unsupported block message for reusable block. [https://github.com/wordpress-mobile/gutenberg-mobile/pull/3621]
* [**] Block Editor: Fix incorrect block insertion point after blurring the post title field. [https://github.com/wordpress-mobile/gutenberg-mobile/pull/3640]
* [*] Fixed a crash when sharing photos to WordPress [#16737]

17.5
-----
* [*] Fixed a crash when rendering the Noticons font in rich notification. [#16525]
* [**] Block Editor: Audio block: Add Insert from URL functionality. [https://github.com/wordpress-mobile/gutenberg-mobile/pull/3031]
* [***] Block Editor: Slash command to insert new blocks. [https://github.com/wordpress-mobile/gutenberg-mobile/pull/3250]
* [**] Like Notifications: now displays all users who liked a post or comment. [#15662]
* [*] Fixed a bug that was causing some fonts to become enormous when large text was enabled.
* [*] Fixed scrolling and item selection in the Plugins directory. [#16087]
* [*] Improved large text support in the blog details header in My Sites. [#16521]
* [***] Block Editor: New Block: Reusable block. [https://github.com/wordpress-mobile/gutenberg-mobile/pull/3490]
* [***] Block Editor: Add reusable blocks to the block inserter menu. [https://github.com/wordpress-mobile/gutenberg-mobile/pull/3054]
* [*] Fixed a bug where the web version of the editor did not load when using an account created before December 2018. [#16586]

17.4
-----
* [**] A new author can be chosen for Posts and Pages on multi-author sites. [#16281]
* [*] Fixed the Follow Sites Quick Start Tour so that Reader Search is highlighted. [#16391]
* [*] Enabled approving login authentication requests via push notification while the app is in the foreground. [#16075]
* [**] Added pull-to-refresh to the My Site screen when a user has no sites. [#16241]
* [***] Fixed a bug that was causing uploaded videos to not be viewable in other platforms. [#16548]

17.3
-----
* [**] Fix issue where deleting a post and selecting undo would sometimes convert the content to the classic editor. [#16342]
* [**] Fix issue where restoring a post left the restored post in the published list even though it has been converted to a draft. [#16358]
* [**] Fix issue where trashing a post converted it to Classic content. [#16367]
* [**] Fix issue where users could not leave the username selection screen due to styling issues. [#16380]
* [*] Comments can be filtered to show the most recent unreplied comments from other users. [#16215]
* [*] Fixed the background color of search fields. [#16365]
* [*] Fixed the navigation bar color in dark mode. [#16348]
* [*] Fix translation issues for templates fetched on the site creation design selection screen. [#16404]
* [*] Fix translation issues for templates fetched on the page creation design selection screen. [#16404]
* [*] Fix translation issue for the Choose button on the template preview in the site creation flow. [#16404]
* [***]  Block Editor: New Block: Search Block [#https://github.com/wordpress-mobile/gutenberg-mobile/pull/3210]
* [**]  Block Editor: The media upload options of the Image, Video and Gallery block automatically opens when the respective block is inserted. [https://github.com/wordpress-mobile/gutenberg-mobile/pull/2700]
* [**]  Block Editor: The media upload options of the File and Audio block automatically opens when the respective block is inserted. [https://github.com/wordpress-mobile/gutenberg-mobile/pull/3399]
* [*]  Block Editor: Remove visual feedback from non-interactive bottom-sheet cell sections [https://github.com/wordpress-mobile/gutenberg-mobile/pull/3404]
* [*]  Block Editor: Fixed an issue that was causing the featured image badge to be shown on images in an incorrect manner. [https://github.com/wordpress-mobile/gutenberg-mobile/pull/3494]


17.2
-----

* [**] Added transform block capability [https://github.com/wordpress-mobile/gutenberg-mobile/pull/3321]
* [*] Fixed an issue where some author display names weren't visible for self-hosted sites. [#16297]
* [***] Updated custom app icons. [#16261]
* [**] Removed Site Switcher in the Editor
* [*] a11y: Bug fix: Allow stepper cell to be selected by screenreader [https://github.com/wordpress-mobile/gutenberg-mobile/pull/3362]
* [*] Image block: Improve text entry for long alt text. [https://github.com/WordPress/gutenberg/pull/29670]
* [***] New Block: Jetpack contact info. [https://github.com/wordpress-mobile/gutenberg-mobile/pull/3340]

17.1
-----

* [*] Reordered categories in page layout picker [#16156]
* [*] Added preview device mode selector in the page layout previews [#16141]
* [***] Block Editor: Improved the accessibility of range and step-type block settings. [https://github.com/wordpress-mobile/gutenberg-mobile/pull/3255]
* [**] Block Editor: Added Contact Info block to sites on WPcom or with Jetpack version >= 8.5.
* [**] We updated the app's color scheme with a brighter new blue used throughout. [#16213, #16207]
* [**] We updated the login prologue with brand new content and graphics. [#16159, #16177, #16185, #16187, #16200, #16217, #16219, #16221, #16222]
* [**] We updated the app's color scheme with a brighter new blue used throughout. [#16213, #16207]
* [**] Updated the app icon to match the new color scheme within the app. [#16220]
* [*] Fixed an issue where some webview navigation bar controls weren't visible. [#16257]

17.0
-----
* [internal] Updated Zendesk to latest version. Should be no functional changes. [#16051]
* [*] Reader: fixed an issue that caused unfollowing external sites to fail. [#16060]
* [*] Stats: fixed an issue where an error was displayed for Latest Post Summary if the site had no posts. [#16074]
* [*] Fixed an issue where password text on Post Settings was showing as black in dark mode. [#15768]
* [*] Added a thumbnail device mode selector in the page layout, and use a default setting based on the current device. [#16019]
* [**] Comments can now be filtered by status (All, Pending, Approved, Trashed, or Spam). [#15955, #16110]
* [*] Notifications: Enabled the new view milestone notifications [#16144]
* [***] We updated the app's design, with fresh new headers throughout and a new site switcher in My Site. [#15750]

16.9
-----
* [*] Adds helper UI to Choose a Domain screen to provide a hint of what a domain is. [#15962]
* [**] Site Creation: Adds filterable categories to the site design picker when creating a WordPress.com site, and includes single-page site designs [#15933]
* [**] The classic editor will no longer be available for new posts soon, but this won’t affect editing any existing posts or pages. Users should consider switching over to the Block Editor now. [#16008]
* [**] Reader: Added related posts to the bottom of reader posts
* [*] Reader: We redesigned the recommended topics section of Discover
* [*] Reader: Added a way to discover new topics from the Manage Topics view
* [*] P2 users can create and share group invite links via the Invite Person screen under the People Management feature. [#16005]
* [*] Fixed an issue that prevented searching for plugins and the Popular Plugins section from appearing: [#16070]
* [**] Stories: Fixed a video playback issue when recording on iPhone 7, 8, and SE devices. [#16109]
* [*] Stories: Fixed a video playback issue when selecting an exported Story video from a site's library. [#16109]

16.8.1
-----

* [**] Stories: Fixed an issue which could remove content from a post when a new Story block was edited. [#16059]

16.8
-----
* [**] Prevent deleting published homepages which would have the effect of breaking a site. [#15797]
* [**] Prevent converting published homepage to a draft in the page list and settings which would have the effect of breaking a site. [#15797]
* [*] Fix app crash when device is offline and user visits Notification or Reader screens [#15916]
* [*] Under-the-hood improvements to the Reader Stream, People Management, and Sharing Buttons [#15849, #15861, #15862]
* [*] Block Editor: Fixed block mover title wording for better clarity from 'Move block position' to 'Change block position'. [https://github.com/wordpress-mobile/gutenberg-mobile/pull/3049]
* [**] Block Editor: Add support for setting Cover block focal point. [https://github.com/wordpress-mobile/gutenberg-mobile/pull/3028]
* [**] Prevent converting published homepage to a draft in the page list and editor's status settings which would have the effect of breaking a site. [#15797]
* [*] Prevent selection of unpublished homepages the homepage settings which would have the effect of breaking a site. [#15885]
* [*] Quick Start: Completing a step outside of a tour now automatically marks it as complete. [#15712]
* [internal] Site Comments: updated UI. Should be no functional changes. [#15944]
* [***] iOS 14 Widgets: new This Week Widgets to display This Week Stats in your home screen. [#15844]
* [***] Stories: There is now a new Story post type available to quickly and conveniently post images and videos to your blog.

16.7
-----
* [**] Site Creation: Adds the option to choose between mobile, tablet or desktop thumbnails and previews in the home page design picker when creating a WordPress.com site [https://github.com/wordpress-mobile/WordPress-iOS/pull/15688]
* [*] Block Editor: Fix issue with uploading media after exiting the editor multiple times [https://github.com/wordpress-mobile/WordPress-iOS/pull/15656].
* [**] Site Creation: Enables dot blog subdomains for each site design. [#15736]
* [**] Reader post card and post details: added ability to mark a followed post as seen/unseen. [#15638, #15645, #15676]
* [**] Reader site filter: show unseen post count. [#15581]
* [***] Block Editor: New Block: Audio [https://github.com/wordpress-mobile/gutenberg-mobile/pull/2854, https://github.com/wordpress-mobile/gutenberg-mobile/pull/3070]
* [**] Block Editor: Add support for setting heading anchors [https://github.com/wordpress-mobile/gutenberg-mobile/pull/2947]
* [**] Block Editor: Disable Unsupported Block Editor for Reusable blocks [https://github.com/wordpress-mobile/gutenberg-mobile/pull/3067]
* [**] Block Editor: Add proper handling for single use blocks such as the more block [https://github.com/wordpress-mobile/gutenberg-mobile/pull/3042]
* [*] Reader post options: fixed an issue where the options in post details did not match those on post cards. [#15778]
* [***] iOS 14 Widgets: new All Time Widgets to display All Time Stats in your home screen. [#15771, #15794]
* [***] Jetpack: Backup and Restore is now available, depending on your sites plan you can now restore your site to a point in time, or download a backup file. [https://github.com/wordpress-mobile/WordPress-iOS/issues/15191]
* [***] Jetpack: For sites that have Jetpack Scan enabled you will now see a new section that allows you to scan your site for threats, as well as fix or ignore them. [https://github.com/wordpress-mobile/WordPress-iOS/issues/15190]
* [**] Block Editor: Make inserter long-press options "add to beginning" and "add to end" always available. [https://github.com/wordpress-mobile/gutenberg-mobile/pull/3074]
* [*] Block Editor: Fix crash when Column block width attribute was empty. [https://github.com/WordPress/gutenberg/pull/29015]

16.6
-----
* [**] Activity Log: adds support for Date Range and Activity Type filters. [https://github.com/wordpress-mobile/WordPress-iOS/issues/15192]
* [*] Quick Start: Removed the Browse theme step and added guidance for reviewing pages and editing your Homepage. [#15680]
* [**] iOS 14 Widgets: new Today Widgets to display your Today Stats in your home screen.
* [*] Fixes an issue where the submit button was invisible during the domain registration flow.

16.5
-----

* [*] In the Pages screen, the options to delete posts are styled to reflect that they are destructive actions, and show confirmation alerts. [#15622]
* [*] In the Comments view, overly-large twemoji are sized the same as Apple's emoji. [#15503]
* [*] Reader 'P2s': added ability to filter by site. [#15484]
* [**] Choose a Domain will now return more options in the search results, sort the results to have exact matches first, and let you know if no exact matches were found. [#15482]
* [**] Page List: Adds duplicate page functionality [#15515]
* [*] Invite People: add link to user roles definition web page. [#15530]
* [***] Block Editor: Cross-post suggestions are now available by typing the + character (or long-pressing the toolbar button labelled with an @-symbol) in a post on a P2 site [#15139]
* [***] Block Editor: Full-width and wide alignment support for Columns (https://github.com/wordpress-mobile/gutenberg-mobile/pull/2919)
* [**] Block Editor: Image block - Add link picker to the block settings and enhance link settings with auto-hide options (https://github.com/wordpress-mobile/gutenberg-mobile/pull/2841)
* [*] Block Editor: Fix button link setting, rel link will not be overwritten if modified by the user (https://github.com/wordpress-mobile/gutenberg-mobile/pull/2894)
* [**] Block Editor: Added move to top/bottom when long pressing on respective block movers (https://github.com/wordpress-mobile/gutenberg-mobile/pull/2872)
* [**] Reader: Following now only shows non-P2 sites. [#15585]
* [**] Reader site filter: selected filters now persist while in app.[#15594]
* [**] Block Editor: Fix crash in text-based blocks with custom font size [https://github.com/WordPress/gutenberg/pull/28121]

16.4
-----

* [internal] Removed unused Reader files. Should be no functional changes. [#15414]
* [*] Adjusted the search box background color in dark mode on Choose a domain screen to be full width. [https://github.com/wordpress-mobile/WordPress-iOS/pull/15419]
* [**] Added shadow to thumbnail cells on Site Creation and Page Creation design pickers to add better contrast [https://github.com/wordpress-mobile/WordPress-iOS/pull/15418]
* [*] For DotCom and Jetpack sites, you can now subscribe to comments by tapping the "Follow conversation" button in the Comments view. [#15424]
* [**] Reader: Added 'P2s' stream. [#15442]
* [*] Add a new P2 default site icon to replace the generic default site icon. [#15430]
* [*] Block Editor: Fix Gallery block uploads when the editor is closed. [#15457]
* [*] Reader: Removes gray tint from site icons that contain transparency (located in Reader > Settings > Followed sites). [#15474]
* [*] Prologue: updates site address button to say "Enter your existing site address" to reduce confusion with site creation actions. [#15481]
* [**] Posts List: Adds duplicate post functionality [#15460]
* [***] Block Editor: New Block: File [https://github.com/wordpress-mobile/gutenberg-mobile/pull/2835]
* [*] Reader: Removes gray tint from site icons that contain transparency (located in Reader > Settings > Followed sites).
* [*] Block Editor: Remove popup informing user that they will be using the block editor by default [#15492]
* [**] Fixed an issue where the Prepublishing Nudges Publish button could be cut off smaller devices [#15525]

16.3
-----
* [***] Login: Updated to new iOS 14 pasteboard APIs for 2FA auto-fill. Pasteboard prompts should be less intrusive now! [#15454]
* [***] Site Creation: Adds an option to pick a home page design when creating a WordPress.com site. [multiple PRs](https://github.com/search?q=repo%3Awordpress-mobile%2FWordPress-iOS+++repo%3Awordpress-mobile%2FWordPress-iOS-Shared+repo%3Awordpress-mobile%2FWordPressUI-iOS+repo%3Awordpress-mobile%2FWordPressKit-iOS+repo%3Awordpress-mobile%2FAztecEditor-iOS+is%3Apr+closed%3A%3C2020-11-17+%22Home+Page+Picker%22&type=Issues)

* [**] Fixed a bug where @-mentions didn't work on WordPress.com sites with plugins enabled [#14844]
* [***] Site Creation: Adds an option to pick a home page design when creating a WordPress.com site. [multiple PRs](https://github.com/search?q=repo%3Awordpress-mobile%2FWordPress-iOS+++repo%3Awordpress-mobile%2FWordPress-iOS-Shared+repo%3Awordpress-mobile%2FWordPressUI-iOS+repo%3Awordpress-mobile%2FWordPressKit-iOS+repo%3Awordpress-mobile%2FAztecEditor-iOS+is%3Apr+closed%3A%3C2020-11-30+%22Home+Page+Picker%22&type=Issues)
* [*] Fixed an issue where `tel:` and `mailto:` links weren't launching actions in the webview found in Reader > post > more > Visit. [#15310]
* [*] Reader bug fix: tapping a telephone, sms or email link in a detail post in Reader will now respond with the correct action. [#15307]
* [**] Block Editor: Button block - Add link picker to the block settings [https://github.com/WordPress/gutenberg/pull/26206]
* [***] Block Editor: Adding support for selecting different unit of value in Cover and Columns blocks [https://github.com/WordPress/gutenberg/pull/26161]
* [*] Block Editor: Fix theme colors syncing with the editor [https://github.com/WordPress/gutenberg/pull/26821]
* [*] My Site > Settings > Start Over. Correcting a translation error in the detailed instructions on the Start Over view. [#15358]

16.2
-----
* [**] Support contact email: fixed issue that prevented non-alpha characters from being entered. [#15210]
* [*] Support contact information prompt: fixed issue that could cause the app to crash when entering email address. [#15210]
* [*] Fixed an issue where comments viewed in the Reader would always be italicized.
* [**] Jetpack Section - Added quick and easy access for all the Jetpack features (Stats, Activity Log, Jetpack and Settings) [#15287].
* [*] Fixed a display issue with the time picker when scheduling posts on iOS 14. [#15392]

16.1
-----
* [***] Block Editor: Adds new option to select from a variety of predefined page templates when creating a new page for a Gutenberg site.
* [*] Fixed an issue that was causing the refresh control to show up on top of the list of sites. [https://github.com/wordpress-mobile/WordPress-iOS/pull/15136]
* [***] The "Floating Action Button" now appears on the list of posts and pages for quick and convenient creation. [https://github.com/wordpress-mobile/WordPress-iOS/pull/15149l]

16.0
-----
* [***] Block Editor: Full-width and wide alignment support for Video, Latest-posts, Gallery, Media & text, and Pullquote block. [https://github.com/wordpress-mobile/gutenberg-mobile/pull/2605]
* [***] Block Editor: Fix unsupported block bottom sheet is triggered when device is rotated. [https://github.com/wordpress-mobile/gutenberg-mobile/pull/2710]
* [***] Block Editor: Unsupported Block Editor: Fixed issue when cannot view or interact with the classic block on Jetpack site. [https://github.com/wordpress-mobile/gutenberg-mobile/pull/2709]
* [**] Reader: Select interests is now displayed under the Discover tab. [#15097]
* [**] Reader: The reader now displays site recommendations in the Discover feed [#15116]
* [***] Reader: The new redesigned Reader detail shows your post as beautiful as ever. And if you add a featured image it would be twice as beautiful! [#15107]

15.9
-----
* [*] Fixed issue that caused duplicate views to be displayed when requesting a login link. [#14975]
* [internal] Modified feature flags that show unified Site Address, Google, Apple, WordPress views and iCloud keychain login. Could cause regressions. [#14954, #14969, #14970, #14971, #14972]
* [*] Fixed an issue that caused page editor to become an invisible overlay. [#15012]
* [**] Block Editor: Increase tap-target of primary action on unsupported blocks. [https://github.com/wordpress-mobile/gutenberg-mobile/pull/2608]
* [***] Block Editor: On Jetpack connected sites, Unsupported Block Editor can be enabled via enabling Jetpack SSO setting directly from within the missing block alert. [https://github.com/wordpress-mobile/gutenberg-mobile/pull/2610]
* [***] Block Editor: Add support for selecting user's post when configuring the link [https://github.com/wordpress-mobile/gutenberg-mobile/pull/2484]
* [*] Reader: Fixed an issue that resulted in no action when tapping a link with an anchor. [#15027]
* [***] Block Editor: Unsupported Block Editor: Fixed issue when cannot view or interact with the classic block on Jetpack sites [https://github.com/wordpress-mobile/gutenberg-mobile/issues/2695]

15.8
-----
* [*] Image Preview: Fixes an issue where an image would be incorrectly positioned after changing device orientation.
* [***] Block Editor: Full-width and wide alignment support for Group, Cover and Image block [https://github.com/wordpress-mobile/gutenberg-mobile/pull/2559]
* [**] Block Editor: Add support for rounded style in Image block [https://github.com/wordpress-mobile/gutenberg-mobile/pull/2591]
* [*] Fixed an issue where the username didn't display on the Signup Epilogue after signing up with Apple and hiding the email address. [#14882]
* [*] Login: display correct error message when the max number of failed login attempts is reached. [#14914]
* [**] Block Editor: Fixed a case where adding a block made the toolbar jump [https://github.com/WordPress/gutenberg/pull/24573]

15.7
-----
* [**] Updated UI when connecting a self-hosted site from Login Epilogue, My Sites, and Post Signup Interstitial. (#14742)
* [**] You can now follow conversations for P2 sites
* [**] Block Editor: Block settings now immediately reflect changes from menu sliders.
* [**] Simplified authentication and updated UI.(#14845, #14831, #14825, #14817).
       Now when an email address is entered, the app automatically determines the next step and directs the user accordingly. (i.e. signup or login with the appropriate login view).
* [**] Added iCloud Keychain login functionality. (#14770)
* [***] Reader: We’re introducing a new Reader experience that allows users to tailor their Discover feed to their chosen interests.
* [*] Media editing: Reduced memory usage when marking up an image, which could cause a crash.
* [**] Block Editor: Fixed Dark Mode transition for editor menus.

15.6
-----
* [***] Block Editor: Fixed empty text fields on RTL layout. Now they are selectable and placeholders are visible.
* [**] Block Editor: Add settings to allow changing column widths
* [**] Block Editor: Media editing support in Gallery block.
* [**] Updated UI when logging in with a Site Address.
* [**] Updated UI when logging in/signing up with Apple.
* [**] Updated UI when logging in/signing up with Google.
* [**] Simplified Google authentication. If signup is attempted with an existing WordPress account, automatically redirects to login. If login is attempted without a matching WordPress account, automatically redirects to signup.
* [**] Fixes issue where the stats were not updating when switching between sites in My Sites.
* [*] Block Editor: Improved logic for creating undo levels.
* [*] Social account login: Fixed an issue that could have inadvertently linked two social accounts.

15.5
-----
* [*] Reader: revamped UI for your site header.
* [***] Block Editor: New feature for WordPress.com and Jetpack sites: auto-complete username mentions. An auto-complete popup will show up when the user types the @ character in the block editor.
* [*] Block Editor: Media editing support in Cover block.
* [*] Block Editor: Fixed a bug on the Heading block, where a heading with a link and string formatting showed a white shadow in dark mode.

15.4
-----
 * [**] Fixes issue where the new page editor wouldn't always show when selected from the "My Site" page on iOS versions 12.4 and below.
 * [***] Block Editor: Media editing support in Media & Text block.
 * [***] Block Editor: New block: Social Icons
 * [*] Block Editor: Cover block placeholder is updated to allow users to start the block with a background color
 * [**] Improved support for the Classic block to give folks a smooth transition from the classic editor to the block editor

15.3
-----
* [***] Block Editor: Adds Copy, Cut, Paste, and Duplicate functionality to blocks
* [***] Block Editor: Users can now individually edit unsupported blocks found in posts or pages. Not available on selfhosted sites or sites defaulting to classic editor.
* [*] Block Editor: Improved editor loading experience with Ghost Effect.

15.2
----
* [*] Block editor: Display content metrics information (blocks, words, characters count).
* [*] Fixed a crash that results in navigating to the block editor quickly after logging out and immediately back in.
* [***] Reader content improved: a lot of fixes in how the content appears when you're reading a post.
* [**] A site's title can now be changed by tapping on the title in the site detail screen.
* [**] Added a new Quick Start task to set a title for a new site.
* [**] Block editor: Add support for customizing gradient type and angle in Buttons and Cover blocks.

-----

15.1
-----
* [**] Block Editor: Add support to upload videos to Cover Blocks after the editor has closed.
* [*] Block Editor: Display the animation of animated GIFs while editing image blocks.
* [**] Block editor: Adds support for theme colors and gradients.
* [*] App Settings: Added an app-level toggle for light or dark appearance.
* [*] Fix a bug where the Latest Post date on Insights Stats was being calculated incorrectly.
* Block editor: [*] Support for breaking out of captions/citation authors by pressing enter on the following blocks: image, video, gallery, quote, and pullquote.
* Block editor: [**] Adds editor support for theme defined colors and theme defined gradients on cover and button blocks.
* [*] Fixed a bug where "Follow another site" was using the wrong steps in the "Grow Your Audience" Quick Start tour.
* [*] Fix a bug where Quick Start completed tasks were not communicated to VoiceOver users.
* [**] Quick Start: added VoiceOver support to the Next Steps section.
* [*] Fixed a bug where the "Publish a post" Quick Start tour didn't reflect the app's new information architecture
* [***] Free GIFs can now be added to the media library, posts, and pages.
* [**] You can now set pages as your site's homepage or posts page directly from the Pages list.
* [**] Fixed a bug that prevented some logins via 'Continue with Apple'.
* [**] Reader: Fixed a bug where tapping on the more menu may not present the menu
* [*] Block editor: Fix 'Take a Photo' option failing after adding an image to gallery block

15.0
-----
* [**] Block editor: Fix media upload progress when there's no connection.
* [*] Fix a bug where taking a photo for your user gravatar got you blocked in the crop screen.
* Reader: Updated card design
* [internal] Logging in via 'Continue with Google' has changes that can cause regressions. See https://git.io/Jf2LF for full testing details.
* [***] Block Editor: New block: Verse
* [***] Block Editor: Trash icon that is used to remove blocks is moved to the new menu reachable via ellipsis button in the block toolbar
* [**] Block Editor: Add support for changing overlay color settings in Cover block
* [**] Block Editor: Add enter/exit animation in FloatingToolbar
* [**] Block Editor: Block toolbar can now collapse when the block width is smaller than the toolbar content
* [**] Block Editor: Tooltip for page template selection buttons
* [*] Block Editor: Fix merging of text blocks when text had active formatting (bold, italic, strike, link)
* [*] Block Editor: Fix button alignment in page templates and make strings consistent
* [*] Block Editor: Add support for displaying radial gradients in Buttons and Cover blocks
* [*] Block Editor: Fix a bug where it was not possible to add a second image after previewing a post
* [internal] Signing up via 'Continue with Google' has changes that can cause regressions. See https://git.io/JfwjX for full testing details.
* My Site: Add support for setting the Homepage and Posts Page for a site.

14.9
-----
* Streamlined navigation: now there are fewer and better organized tabs, posting shortcuts and more, so you can find what you need fast.
* My Site: the "Add Posts and Pages" features has been moved. There is a new "Floating Action Button" in "My Site" that lets you create a new post or page without having to navigate to another screen.
* My Site: the "Me" section has been moved. There is a new button on the top right of "My Site" that lets you access the "Me" section from there.
* Reader: revamped UI with a tab bar that lets you quickly switch between sections, and filtering and settings panes to easily access and manage your favorite content.
* [internal] the "Change Username" on the Signup Epilogue screen has navigation changes that can cause regressions. See https://git.io/JfGnv for testing details.
* [internal] the "3 button view" (WP.com email, Google, SIWA, Site Address) presented after pressing the "Log In" button has navigation changes that can cause regressions. See https://git.io/JfZUV for testing details.
* [**] Support the superscript and subscript HTML formatting on the Block Editor and Classic Editor.
* [**] Block editor: Support for the pullquote block.
* [**] Block editor: Fix the icons and buttons in Gallery, Paragraph, List and MediaText block on RTL mode.
* [**] Block editor: Update page templates to use new blocks.
* [**] Block editor: Fix a crash when uploading new videos on a video block.
* [**] Block Editor: Add support for changing background and text color in Buttons block
* [internal] the "enter your password" screen has navigation changes that can cause regressions. See https://git.io/Jfl1C for full testing details.
* Support the superscript and subscript HTML formatting on the Block Editor and Classic Editor.
* [***] You can now draw on images to annotate them using the Edit image feature in the post editor.
* [*] Fixed a bug on the editors where changing a featured image didn't trigger that the post/page changed.

14.8.1
-----
* Fix adding and removing of featured images to posts.

14.8
-----
* Block editor: Prefill caption for image blocks when available on the Media library
* Block editor: New block: Buttons. From now you’ll be able to add the individual Button block only inside the Buttons block
* Block editor: Fix bug where whitespaces at start of text blocks were being removed
* Block editor: Add support for upload options in Cover block
* Block editor: Floating toolbar, previously located above nested blocks, is now placed at the bottom of the screen
* Block editor: Fix the icons in FloatingToolbar on RTL mode
* Block editor: Fix Quote block so it visually reflects selected alignment
* Block editor: Fix bug where buttons in page templates were not rendering correctly on web
* Block editor: Remove Subscription Button from the Blog template since it didn't have an initial functionality and it is hard to configure for users.
* [internal] the "send magic link" screen has navigation changes that can cause regressions. See https://git.io/Jfqiz for testing details.
* Updated UI for Login and Signup epilogues.
* Fixes delayed split view resizing while rotating your device.

14.7
-----
* Classic Editor: Fixed action sheet position for additional Media sources picker on iPad
* [internal] the signup flow using email has code changes that can cause regressions. See https://git.io/JvALZ for testing details.
* [internal] Notifications tab should pop to the root of the navigation stack when tapping on the tab from within a notification detail screen. See https://git.io/Jvxka for testing details.
* Classic and Block editor: Prefill caption for image blocks when available on the Media library.
* [internal] the "login by email" flow and the self-hosted login flow have code changes that can cause regressions. See https://git.io/JfeFN for testing details.
* Block editor: Disable ripple effect in all BottomSheet's controls.
* Block editor: New block: Columns
* Block editor: New starter page template: Blog
* Block editor: Make Starter Page Template picker buttons visible only when the screen height is enough
* Block editor: Fix a bug which caused to show URL settings modal randomly when changing the device orientation multiple times during the time Starter Page Template Preview is open
* [internal] the login by email flow and the self-hosted login flow have code changes that can cause regressions. See https://git.io/JfeFN for testing details.
* Updated the appearance of the login and signup buttons to make signup more prominent.
* [internal] the navigation to the "login by site address" flow has code changes that can cause regressions. See https://git.io/JfvP9 for testing details.
* Updated site details screen title to My Site, to avoid duplicating the title of the current site which is displayed in the screen's header area.
* You can now schedule your post, add tags or change the visibility before hitting "Publish Now" — and you don't have to go to the Post Settings for this!

* Login Epilogue: fixed issue where account information never stopped loading for some self-hosted sites.
* Updated site details screen title to My Site, to avoid duplicating the title of the current site which is displayed in the screen's header area.

14.6
-----
* [internal] the login flow with 2-factor authentication enabled has code changes that can cause regressions. See https://git.io/Jvdil for testing details.
* [internal] the login and signup Magic Link flows have code changes that could cause regressions. See https://git.io/JvSD6 and https://git.io/Jvy4P for testing details.
* [internal] the login and signup Magic Link flows have code changes that can cause regressions. See https://git.io/Jvy4P for testing details.
* [internal] the login and signup Continue with Google flows have code changes that can cause regressions. See https://git.io/JvypB for testing details.
* Notifications: Fix layout on screens with a notch.
* Post Commenting: fixed issue that prevented selecting an @ mention suggestion.
* Fixed an issue that could have caused the app to crash when accessing Site Pages.
* Site Creation: faster site creation, removed intermediate steps. Just select what kind of site you'd like, enter the domain name and the site will be created.
* Post Preview: Increase Post and Page Preview size on iPads running iOS 13.
* Block editor: Added the Cover block
* Block editor: Removed the dimming effect on unselected blocks
* Block editor: Add alignment options for Heading block
* Block editor: Implemented dropdown toolbar for alignment toolbar in Heading, Paragraph, Image, MediaText blocks
* Block Editor: When editing link settings, tapping the keyboard return button now closes the settings panel as well as closing the keyboard.
* Fixed a crash when a blog's URL became `nil` from a Core Data operation.
* Added Share action to the more menu in the Posts list
* Period Stats: fix colors when switching between light and dark modes.
* Media uploads from "Other Apps": Fixed an issue where the Cancel button on the document picker/browser was not showing up in Light Mode.
* Fix a crash when accessing Blog Posts from the Quick Actions button on iPads running iOS 12 and below.
* Reader post detail: fix colors when switching between light and dark modes.
* Fixed an issue where Continue with Apple button wouldn't respond after Jetpack Setup > Sign up flow completed.


14.5
-----
* Block editor: New block: Latest Posts
* Block editor: Fix Quote block's left border not being visible in Dark Mode
* Block editor: Added Starter Page Templates: when you create a new page, we now show you a few templates to get started more quickly.
* Block editor: Fix crash when pasting HTML content with embeded images on paragraphs
* Post Settings: Fix issue where the status of a post showed "Scheduled" instead of "Published" after scheduling before the current date.
* Stats: Fix background color in Dark Mode on wider screen sizes.
* Post Settings: Fix issue where the calendar selection may not match the selected date when site timezone differs from device timezone.
* Dark Mode fixes:
  - Border color on Search bars.
  - Stats background color on wider screen sizes.
  - Media Picker action bar background color.
  - Login and Signup button colors.
  - Reader comments colors.
  - Jetpack install flow colors.
* Reader: Fix toolbar and search bar width on wider screen sizes.
* Updated the Signup and Login Magic Link confirmation screen advising the user to check their spam/junk folder.
* Updated appearance of Google login/signup button.
* Updated appearance of Apple login/signup button.

14.4.1
-----
* Block Editor: Fix crash when inserting a Button Block.

14.4
-----
* Post Settings: Fixes the displayed publish date of posts which are to be immediately published.

14.3
-----
* Aztec and Block Editor: Fix the presentation of ordered lists with large numbers.
* Added Quick Action buttons on the Site Details page to access the most frequently used parts of a site.
* Block editor: Add support for changing image sizes in Image blocks
* Block editor: Add support for upload options in Gallery block
* Block editor: Added the Button block
* Block editor: Added the Group block
* Block editor: Add scroll support inside block picker and block settings
* Block editor: Fix issue where adding emojis to the post title added strong HTML elements to the title of the post
* Block editor: Fix issue where alignment of paragraph blocks was not always being respected when splitting the paragraph or reading the post's html content.
* Block editor: We’ve introduced a new toolbar that floats above the block you’re editing, which makes navigating your blocks easier — especially complex ones.

* Block editor: Add support for upload options in Gallery block
* Aztec and Block Editor: Fix the presentation of ordered lists with large numbers.
* Added Quick Action buttons on the Site Details page to access the most frequently used parts of a site.
* Post Settings: Adjusts the weekday symbols in the calendar depending on Regional settings.


14.2
-----
* Comment Editing: Fixed a bug that could cause the text selection to be on the wrong line
* Comments: Fixed an bug that could cause HTML markup to be displayed in the comment content
* Media editing: You can now crop, zoom in/out and rotate images that are inserted or being inserted in a post.
* Post Preview: Added a new Desktop preview mode on iPhone and Mobile preview on iPad when previewing posts or pages.
* Post Preview: Added new navigation, "Open in Safari" and Share options when previewing posts or pages.
* Block editor: Long-press Inserter icon to show options to add before/after
* Block editor: Retry displaying image when connectivity restores
* Block editor: Show an "Edit" button overlay on selected image blocks
* Block editor: Add support for image size options in the gallery block
* Signup and Login: signup or login via magic link now supports multiple email clients.
                    Tapping on the "Open Email" button will present a list of installed email client to choose from.
* Posts: Fixed a bug that could disable comments on a draft post when previewing that post.
* Reader: Fixed an issue where a new comment may not appear.
* Reader: Added Post Reblogging feature. You can now reblog a post from the reader to your site(s). There is a new "reblog" button in the post action bar.
          Tapping on it allows to choose the site where to post, and opens the editor of your choice with pre-populated content from the original post.
* Fixed a bug that was causing the app to crash when the user tapped "Retry" on Post List

14.1
-----
* Fixes a bug that could cause some web page previews to remain unauthenticated even after logging in.
* Stats: added a This Week widget to display Views for the past week.
* Block Editor: Reduced padding around text on Rich Text based blocks.
* Block Editor: New block "Shortcode". You can now create and edit Shortcode blocks in the editor.
* Publicize: connecting with Facebook is working again.
* Web Views: the title and button colors in the header of web views was grey, and is now white.

14.0
-----
* Stats: Updated default cards for the Insights view.
* Fixed a bug that displayed incorrect time stamps for scheduled posts.
* Post Settings: Added a new Calendar picker to select a Post's publish date
* Fixed bugs with the "Save as Draft" action extension's navigation bar colors and iPad sizing in iOS 13.
* Fixes appearance issues with navigation bar colors when logged out of the app.
* Fixed a bug that was causing the App to crash when the user tapped on certain notifications.
* Block Editor: Hide image size selection options when image is a url
* Block Editor: Fix displaying placeholder for images
* Block Editor: Fix crash on undo
* Block Editor: Fix styling on navigation UI
* Block Editor: Fix a focus issue
* Fixed a bug that displayed incorrect time stamps for scheduled posts.
* Post Settings: Added a new Calendar picker to select a Post's publish date
* Comment: Add ability to comment in fullscreen
* Stats: fixed issue that could cause incorrect Stats to be displayed when viewing Stats from a widget.
* Stats Today widgets: large numbers are now abbreviated.
* Fixed a bug where files imported from other apps were being renamed to a random name.
* Fixes a crash that could happen in the notifications tab.

13.9
-----
* Stats: added a Today widget to display All-Time stats.
* Block Editor: New block "Gallery". You can now create image galleries using WordPress Media library.
* Block Editor: Fix crash dismissing bottom-sheet after device rotation.
* Block Editor: Add support for changing Settings in the List Block.
* Block Editor: Add support for Video block settings.
* Quick Start: fixed issue that caused 'Follow other sites' tour to not be marked complete.
* Fixed a bug that was causing the App to crash when the user tapped on certain notifications.

13.8
-----
* When a post has an autosave, the autosave version can be loaded into the editor.
* Support: Fix issue that caused 'Message failed to send' error.
* WebView: Fix iOS 13 crash with popover.
* Fixed an issue where the Me screen would sometimes be blank.
* Block editor: New Spacer block to create white space between two blocks.
* Block editor: Images from Image Block can now be previewed full screen by tapping on them.
* Fixed an issue that caused logging in with a 2FA Google account to fail.
* Sign in with Apple: now supports logging in with 2FA enabled on linked WordPress accounts.
* Stats: Fixed issue that caused incorrect data to be displayed.

13.7
-----
* Updated the mobile apps blog address to a non-retired blog.
* Block editor: Added option to insert images from "Free Photo Library".
* Block editor: Fix issue where the keyboard would not capitalize sentences correctly on some cases
* Block editor: Add alignment to paragraph blocks
* Fixed a bug that made comment moderation fail on the first attempt for self-hosted sites.
* Stats Refresh: Stats will reload when the application will move to foreground state.
* Stats: each Period and Post stat now loads independently.
* Block editor: Added support for the preformatted block.
* Stats Today widget: updated design and enabled expanding.

* Block editor: Added option to insert images from "Free Photo Library" and "Other Apps".

13.6
-----
* Fixed a bug that was not submiting posts for review
* Better support for creating or editing posts while offline. Posts can be saved while offline and they will be automatically uploaded (or published) when the device is back online.
* Support: fix issue where issues could be created via Help Center search without setting a contact email.

* Me view: fix issue where view was blank when logging in with a self-hosted site.
* Block Editor: Added support for image alignment options.

13.5
-----
* Block editor: Fix issue when "New Photo Post" shortcut won't add the selected photo to the post.
* Block editor: Add Link Target (Open in new tab) to Image Block settings.
* Block editor: DarkMode improvements.
* Block editor: New block "Media & Text".
* Block Editor: Fix issue where the block inserter layout wasn't correct after device rotation.
* Dark Mode: General improvements
* Stats: each Insight stat now loads independently.
* Stats: added ability to customize Insights.

13.4.1
-----
Post Settings: Fixed a crash with featured image.
Removed Giphy as a media source due to changes in their SDK.

13.4
-----
* Sign In With Apple: if the Apple ID has been disconnected from the WordPress app, log out the account.
* Sign In With Apple: if the Apple ID has been disconnected from the WordPress app, log out the account on app launch.
* Dark Mode: General improvements
* Share Extension: Fixed the text view content inset

* Universal links: Pass back to Safari if we can't handle a URL.
* Sign In With Apple: fixed issue with re-logging in on an existing WP account.
* Block editor: Fix a bug on iOS 13.0 were tapping on a link opens Safari
* Block editor: Fix a link editing issue, where trying to add a empty link at the start of another link would remove the existing link.

13.3
-----
* Block editor: Add rich text styling to video captions
* Block editor: Blocks that would be replaced are now hidden when add block bottom sheet displays
* Block editor: Tapping on empty editor area now always inserts new block at end of post
* Block editor: Fixed a performance issue that caused a freeze in the editor with long text content.
* Dark Mode: Fixed colors in rich notifications
* Reader: Fixed issue with links opening while scrolling in reader posts and comments.

13.2
-----
* When Log In is selected, all available options are displayed.
* Shows an alert instead of showing a new screen for facebook publicize error.

13.1
-----
* Moved Notification Settings from the Me tab to the Notifications tab.
* Account Settings: added the ability to change the username.
* Stats: added File Downloads to period stats.
* Stats Periods: Fixed an issue that made the Post stats title button unable.
* Adds a Publish Now action to posts in the posts list.
* Stats Periods: Fixed a bug that affected the header date when the site and the device timezones were different.
* My Sites: Fixed a problem where some sites would appear duplicated.

* Stats Periods: Fixed an issue that made the Post stats title button unable.
* Stats Periods: Fixed a bug that affected the header date when the site and the device timezones were different.
* Adds a Publish Now action to posts in the posts list.
* My Sites: Fixed a problem where some sites would appear duplicated.

13.0
-----
* Stats: now use site timezone instead of device.
* Improved color scheme consistency.
* Post Stats: date bar no longer goes prior to earliest date available.
* Block editor: Adding a block from the post title now shows the add block here indicator.
* Block editor: Deselect post title any time a block is added
* Block editor: Auto-enabled upon first open of a block post, unless opted out in v12.9.
* Block editor: You can now enable and disable the block editor on a per-site basis.

12.9
-----
* Offline support: Create Post is now available from empty results view in offline mode.
* Post Preview: Displaying preview generation status in navigation bar instead of a
                blocking spinner.
* Block editor: Tapping on an empty editor area will create a new paragraph block
* Block editor: Fix content loss issue when loading unsupported blocks containing inner blocks.
* Block editor: Adding a block from the Post Title now inserts the block at the top of the Post.
* Stats Insights: Fixed issue that prevented some stats from showing for low volume sites.

12.8
-----
* Stats Insights: New two-column layout for Follower Totals stats.
* Stats Periods: Countries Map added in countries section.
* Updated copy for preview unavailable screen
* Stats Insights: New two-column layout for This Year stats.
* Stats Insights: added details option for This Year stats.
* Stats Insights: New two-column layout for Most Popular Time stats.
* Stats: modified appearance of empty charts.
* Stats Insights: Fixed issue where refreshing would sometimes clear the stats.
* Stats overview chart: Fixed issue with legend location on iOS 11.
* Stats Periods: Fixed crash when the Countries map displayed one country only
* Added a selection of user customizable app icons. Change it via Me > App Settings > App Icon.
* Update the app's colors using the Muriel color palette.
* Stats Periods detail views: Fixed an issue where rotation would truncate data.
* Stats Periods: Fixed an issue when a period interval was selected.

12.7
-----
* Block Editor: Video, Quote and More blocks are available now.
* Post Settings: Setting a Featured Image on a Post/Site should now work better in poor network conditions.
* Offline Improvements: Posts that failed to upload due to connectivity issues will be auto-uploaded.
* Block Editor: Copy/Paste of text with attributes( bold, italic, ...) will be respected on the editor.
* Block Editor: Updated color scheme.
* Block Editor: Nested lists are now available on the toolbar.
* Post Settings: Setting a Featured Image on a Post/Site should now work better in poor netowrk conditions.
* Stats Insights: New two-column layout for All-Time stats.
* Stats Insights: New two-column layout for Today stats.
* Post preview: Fixed issue with preview for self hosted sites not working.

12.6
-----
* Block Editor: Added UI to display a warning when a block has invalid content.
* Block Editor: Fixed issue with link settings where “Open in New Tab” was always OFF on open.
* Removed the limit of number of photos that can be shared from other apps.
* Account Settings Primary Site now shows the site domain if the site has no name.
* The app now launches a bit more quickly.
* Added a list of third-party library acknowledgements.
* Updated messaging experience for a reply upload result.
* Stats: Fixed an issue where chart axes may be formatted incorrectly in some locales.

12.5
-----
* Fixed Notices sometimes showing behind the keyboard
* Implemented Domain Credit feature
* Implemented auto saving a post on preview
* The app now launches a bit more quickly.
* Fixed broken images in posts created by the share extension.
* Deprecated local previews

12.4.1
------
* Copy/Paste from post contents to other apps is working again.

12.4
-----
* You can now mark notifications as unread with just a swipe.
* Fixed crash when searching Free Photo Library.
* Better URL validation when logging in with a self hosted site.
* Account Settings Primary Site now shows the site URL if the site has no name.
* Implemented incremental improvements to accessibility experience across the app.
* Updated error message when tag loading failed.

12.3
-----
* Images are now imported from TextBundle and TextPack files shared from other apps
* Added support for importing Markdown files shared from other apps
* Resolved a crash that might occur during the new Site Creation flow.
* Improved connectivity errors messaging in sharing screen.
* Quotes in Reader are now easier to read, thanks to a vertical bar on the left making them more visually distinct
* Fixed an issue where some text in Activity Log would show up in a wrong language
* Jetpack Remote Install: enabled the native feature to install and activate Jetpack on a self-hosted site

12.2
-----
* Draft preview now shows the remote version of the post.
* Initial support for importing TextBundle and TextPack from other apps.
* Support for lists in Gutenberg posts.
* Several UI details were polished in the Site Creation flow.

12.1
-----
* Improve messages when updates to user account details fail because of server logic, for exanple email being used for another account.
* Improved text import from other apps, such as Bear or Ulysses 🥰
* Added support on the editor for video elements that use the source elements. For example:
```<video alt="Another video with bunnies">
<source src="https://videos.files.wordpress.com/kUJmAcSf/bbb_sunflower_1080p_30fps_normal.mp4" type="video/mp4">
</video>```
* Block editor now supports the creation of posts with pre-inserted photos and the the 3touch action of starting a post with photo.

12.1
-----
* Improve messages when updates to user account details fail because of server logic, for exanple email being used for another account.
* Improved text import from other apps, such as Bear or Ulysses 🥰
* Reader: fixed issue where empty state buttons were not functional.

12.0
-----
* Redesigned Notices
* Changed offline error messages to be less disruptive.
* Resolved a defect in the new Site Creation flow where the site preview address bar could be edited.
* Made it easier to find a domain for your new site, by moving the best match to the top of the search results.

11.9
------
* Quick Start v2: After creating a new site with WordPress.com there are more tutorials available, now including tips to improve growth.
* Quick Start will also be suggested less often, but when it's more likely to be helpful.
* Added connection error alert in Sharing screen.
* Increased padding at the bottom of the share extension's editor, to make typing a longer post a bit more comfortable.
* Removes the white background color applied to the site icon on the site details screen.
* Updated No Results View illustration and copy displayed on connectivity issue.
* Enhanced Site Creation flow for smarter, more personalized sites.<|MERGE_RESOLUTION|>--- conflicted
+++ resolved
@@ -4,11 +4,8 @@
 * [**] Block editor: Move undo/redo buttons to the navigation bar. [#20930]
 * [*] Fixed an issue that caused the UI to be briefly unresponsive in certain case when opening the app. [#21065]
 * [*] [internal] Update calls to use UserDefaults singleton. [#21088]
-<<<<<<< HEAD
 * [*] Fix memory leaks in setting up Jetpack connection. [#21052]
-=======
 * [*] Fix a memory leak caused by the theme customization web view. [#21051]
->>>>>>> 0638954d
 
 22.8
 -----
