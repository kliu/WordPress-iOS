13.7
-----
<<<<<<< HEAD
* Updated the mobile apps blog address to a non-retired blog. 

=======
* Block editor: Added option to insert images from "Free Photo Library".
 
>>>>>>> 00ff7369
13.6
-----
* Fixed a bug that was not submiting posts for review
* Better support for creating or editing posts while offline. Posts can be saved while offline and they will be automatically uploaded (or published) when the device is back online.
* Support: fix issue where issues could be created via Help Center search without setting a contact email.

* Me view: fix issue where view was blank when logging in with a self-hosted site.
* Block Editor: Added support for image alignment options.
 
13.5
-----
* Block editor: Fix issue when "New Photo Post" shortcut won't add the selected photo to the post.
* Block editor: Add Link Target (Open in new tab) to Image Block settings.
* Block editor: DarkMode improvements.
* Block editor: New block "Media & Text".
* Block Editor: Fix issue where the block inserter layout wasn't correct after device rotation.
* Dark Mode: General improvements
* Stats: each Insight stat now loads independently.
* Stats: added ability to customize Insights.

13.4.1
-----
Post Settings: Fixed a crash with featured image.
Removed Giphy as a media source due to changes in their SDK.
 
13.4
-----
* Sign In With Apple: if the Apple ID has been disconnected from the WordPress app, log out the account.
* Sign In With Apple: if the Apple ID has been disconnected from the WordPress app, log out the account on app launch.
* Dark Mode: General improvements
* Share Extension: Fixed the text view content inset

* Universal links: Pass back to Safari if we can't handle a URL.
* Sign In With Apple: fixed issue with re-logging in on an existing WP account.
* Block editor: Fix a bug on iOS 13.0 were tapping on a link opens Safari
* Block editor: Fix a link editing issue, where trying to add a empty link at the start of another link would remove the existing link.
 
13.3
-----
* Block editor: Add rich text styling to video captions
* Block editor: Blocks that would be replaced are now hidden when add block bottom sheet displays
* Block editor: Tapping on empty editor area now always inserts new block at end of post
* Block editor: Fixed a performance issue that caused a freeze in the editor with long text content.
* Dark Mode: Fixed colors in rich notifications
* Reader: Fixed issue with links opening while scrolling in reader posts and comments. 

13.2
-----
* When Log In is selected, all available options are displayed.
* Shows an alert instead of showing a new screen for facebook publicize error.
 
13.1
-----
* Moved Notification Settings from the Me tab to the Notifications tab.
* Account Settings: added the ability to change the username.
* Stats: added File Downloads to period stats.
* Stats Periods: Fixed an issue that made the Post stats title button unable.
* Adds a Publish Now action to posts in the posts list.
* Stats Periods: Fixed a bug that affected the header date when the site and the device timezones were different.
* My Sites: Fixed a problem where some sites would appear duplicated.
 
* Stats Periods: Fixed an issue that made the Post stats title button unable.
* Stats Periods: Fixed a bug that affected the header date when the site and the device timezones were different.
* Adds a Publish Now action to posts in the posts list.
* My Sites: Fixed a problem where some sites would appear duplicated.

13.0
-----
* Stats: now use site timezone instead of device.
* Improved color scheme consistency.
* Post Stats: date bar no longer goes prior to earliest date available.
* Block editor: Adding a block from the post title now shows the add block here indicator.
* Block editor: Deselect post title any time a block is added
* Block editor: Auto-enabled upon first open of a block post, unless opted out in v12.9.
* Block editor: You can now enable and disable the block editor on a per-site basis.

12.9
-----
* Offline support: Create Post is now available from empty results view in offline mode.
* Post Preview: Displaying preview generation status in navigation bar instead of a  
                blocking spinner. 
* Block editor: Tapping on an empty editor area will create a new paragraph block
* Block editor: Fix content loss issue when loading unsupported blocks containing inner blocks.
* Block editor: Adding a block from the Post Title now inserts the block at the top of the Post.
* Stats Insights: Fixed issue that prevented some stats from showing for low volume sites.

12.8
-----
* Stats Insights: New two-column layout for Follower Totals stats.
* Stats Periods: Countries Map added in countries section.
* Updated copy for preview unavailable screen
* Stats Insights: New two-column layout for This Year stats.
* Stats Insights: added details option for This Year stats.
* Stats Insights: New two-column layout for Most Popular Time stats.
* Stats: modified appearance of empty charts.
* Stats Insights: Fixed issue where refreshing would sometimes clear the stats.
* Stats overview chart: Fixed issue with legend location on iOS 11.
* Stats Periods: Fixed crash when the Countries map displayed one country only
* Added a selection of user customizable app icons. Change it via Me > App Settings > App Icon.
* Update the app's colors using the Muriel color palette.
* Stats Periods detail views: Fixed an issue where rotation would truncate data.
* Stats Periods: Fixed an issue when a period interval was selected.

12.7
-----
* Block Editor: Video, Quote and More blocks are available now.
* Post Settings: Setting a Featured Image on a Post/Site should now work better in poor network conditions.
* Offline Improvements: Posts that failed to upload due to connectivity issues will be auto-uploaded.
* Block Editor: Copy/Paste of text with attributes( bold, italic, ...) will be respected on the editor.
* Block Editor: Updated color scheme.
* Block Editor: Nested lists are now available on the toolbar.
* Post Settings: Setting a Featured Image on a Post/Site should now work better in poor netowrk conditions.
* Stats Insights: New two-column layout for All-Time stats.
* Stats Insights: New two-column layout for Today stats.
* Post preview: Fixed issue with preview for self hosted sites not working.

12.6
-----
* Block Editor: Added UI to display a warning when a block has invalid content.
* Block Editor: Fixed issue with link settings where “Open in New Tab” was always OFF on open.
* Removed the limit of number of photos that can be shared from other apps.
* Account Settings Primary Site now shows the site domain if the site has no name.
* The app now launches a bit more quickly.
* Added a list of third-party library acknowledgements.
* Updated messaging experience for a reply upload result.
* Stats: Fixed an issue where chart axes may be formatted incorrectly in some locales.

12.5
-----
* Fixed Notices sometimes showing behind the keyboard
* Implemented Domain Credit feature
* Implemented auto saving a post on preview  
* The app now launches a bit more quickly.
* Fixed broken images in posts created by the share extension.
* Deprecated local previews

12.4.1
------
* Copy/Paste from post contents to other apps is working again.

12.4
-----
* You can now mark notifications as unread with just a swipe.
* Fixed crash when searching Free Photo Library.
* Better URL validation when logging in with a self hosted site.
* Account Settings Primary Site now shows the site URL if the site has no name.
* Implemented incremental improvements to accessibility experience across the app.
* Updated error message when tag loading failed.

12.3
-----
* Images are now imported from TextBundle and TextPack files shared from other apps
* Added support for importing Markdown files shared from other apps
* Resolved a crash that might occur during the new Site Creation flow.
* Improved connectivity errors messaging in sharing screen.
* Quotes in Reader are now easier to read, thanks to a vertical bar on the left making them more visually distinct
* Fixed an issue where some text in Activity Log would show up in a wrong language
* Jetpack Remote Install: enabled the native feature to install and activate Jetpack on a self-hosted site

12.2
-----
* Draft preview now shows the remote version of the post.
* Initial support for importing TextBundle and TextPack from other apps.
* Support for lists in Gutenberg posts.
* Several UI details were polished in the Site Creation flow.

12.1
-----
* Improve messages when updates to user account details fail because of server logic, for exanple email being used for another account.
* Improved text import from other apps, such as Bear or Ulysses 🥰
* Added support on the editor for video elements that use the source elements. For example:
```<video alt="Another video with bunnies">
<source src="https://videos.files.wordpress.com/kUJmAcSf/bbb_sunflower_1080p_30fps_normal.mp4" type="video/mp4">
</video>```
* Block editor now supports the creation of posts with pre-inserted photos and the the 3touch action of starting a post with photo.

12.1
-----
* Improve messages when updates to user account details fail because of server logic, for exanple email being used for another account.
* Improved text import from other apps, such as Bear or Ulysses 🥰
* Reader: fixed issue where empty state buttons were not functional.

12.0
-----
* Redesigned Notices
* Changed offline error messages to be less disruptive.
* Resolved a defect in the new Site Creation flow where the site preview address bar could be edited.
* Made it easier to find a domain for your new site, by moving the best match to the top of the search results.
 
11.9
------
* Quick Start v2: After creating a new site with WordPress.com there are more tutorials available, now including tips to improve growth.
* Quick Start will also be suggested less often, but when it's more likely to be helpful.
* Added connection error alert in Sharing screen.
* Increased padding at the bottom of the share extension's editor, to make typing a longer post a bit more comfortable.
* Removes the white background color applied to the site icon on the site details screen.
* Updated No Results View illustration and copy displayed on connectivity issue.
* Enhanced Site Creation flow for smarter, more personalized sites.<|MERGE_RESOLUTION|>--- conflicted
+++ resolved
@@ -1,12 +1,8 @@
 13.7
 -----
-<<<<<<< HEAD
 * Updated the mobile apps blog address to a non-retired blog. 
-
-=======
 * Block editor: Added option to insert images from "Free Photo Library".
- 
->>>>>>> 00ff7369
+
 13.6
 -----
 * Fixed a bug that was not submiting posts for review
