14.3
-----
* Aztec and Block Editor: Fix the presentation of ordered lists with large numbers.
* Added Quick Action buttons on the Site Details page to access the most frequently used parts of a site.
<<<<<<< HEAD
* Block editor: Add support for changing image sizes in Image blocks
* Block editor: Add support for upload options in Gallery block
* Block editor: Added the Button block
* Block editor: Add scroll support inside block picker and block settings
* Block editor: Fix issue where adding emojis to the post title added strong HTML elements to the title of the post
* Block editor: Fix issue where alignment of paragraph blocks was not always being respected when splitting the paragraph or reading the post's html content.
* Block editor: We’ve introduced a new toolbar that floats above the block you’re editing, which makes navigating your blocks easier — especially complex ones.

=======
* Post Settings: Adjusts the weekday symbols in the calendar depending on Regional settings. 
 
>>>>>>> 7072ca12
14.2
-----
* Comment Editing: Fixed a bug that could cause the text selection to be on the wrong line
* Comments: Fixed an bug that could cause HTML markup to be displayed in the comment content
* Media editing: You can now crop, zoom in/out and rotate images that are inserted or being inserted in a post.
* Post Preview: Added a new Desktop preview mode on iPhone and Mobile preview on iPad when previewing posts or pages.
* Post Preview: Added new navigation, "Open in Safari" and Share options when previewing posts or pages.
* Block editor: Long-press Inserter icon to show options to add before/after
* Block editor: Retry displaying image when connectivity restores
* Block editor: Show an "Edit" button overlay on selected image blocks
* Block editor: Add support for image size options in the gallery block
* Signup and Login: signup or login via magic link now supports multiple email clients.
                    Tapping on the "Open Email" button will present a list of installed email client to choose from.
* Posts: Fixed a bug that could disable comments on a draft post when previewing that post.
* Reader: Fixed an issue where a new comment may not appear.
* Reader: Added Post Reblogging feature. You can now reblog a post from the reader to your site(s). There is a new "reblog" button in the post action bar.
          Tapping on it allows to choose the site where to post, and opens the editor of your choice with pre-populated content from the original post.

14.1
-----
* Fixes a bug that could cause some web page previews to remain unauthenticated even after logging in.
* Stats: added a This Week widget to display Views for the past week.
* Block Editor: Reduced padding around text on Rich Text based blocks.
* Block Editor: New block "Shortcode". You can now create and edit Shortcode blocks in the editor.
* Publicize: connecting with Facebook is working again.
* Web Views: the title and button colors in the header of web views was grey, and is now white.

14.0
-----
* Stats: Updated default cards for the Insights view.
* Fixed a bug that displayed incorrect time stamps for scheduled posts.
* Post Settings: Added a new Calendar picker to select a Post's publish date
* Fixed bugs with the "Save as Draft" action extension's navigation bar colors and iPad sizing in iOS 13.
* Fixes appearance issues with navigation bar colors when logged out of the app.
* Fixed a bug that was causing the App to crash when the user tapped on certain notifications.
* Block Editor: Hide image size selection options when image is a url
* Block Editor: Fix displaying placeholder for images
* Block Editor: Fix crash on undo
* Block Editor: Fix styling on navigation UI
* Block Editor: Fix a focus issue
* Fixed a bug that displayed incorrect time stamps for scheduled posts.
* Post Settings: Added a new Calendar picker to select a Post's publish date
* Comment: Add ability to comment in fullscreen
* Stats: fixed issue that could cause incorrect Stats to be displayed when viewing Stats from a widget.
* Stats Today widgets: large numbers are now abbreviated.
* Fixed a bug where files imported from other apps were being renamed to a random name.
* Fixes a crash that could happen in the notifications tab.

13.9
-----
* Stats: added a Today widget to display All-Time stats.
* Block Editor: New block "Gallery". You can now create image galleries using WordPress Media library.
* Block Editor: Fix crash dismissing bottom-sheet after device rotation.
* Block Editor: Add support for changing Settings in the List Block.
* Block Editor: Add support for Video block settings.
* Quick Start: fixed issue that caused 'Follow other sites' tour to not be marked complete.
* Fixed a bug that was causing the App to crash when the user tapped on certain notifications.

13.8
-----
* When a post has an autosave, the autosave version can be loaded into the editor.
* Support: Fix issue that caused 'Message failed to send' error.
* WebView: Fix iOS 13 crash with popover.
* Fixed an issue where the Me screen would sometimes be blank.
* Block editor: New Spacer block to create white space between two blocks.
* Block editor: Images from Image Block can now be previewed full screen by tapping on them.
* Fixed an issue that caused logging in with a 2FA Google account to fail.
* Sign in with Apple: now supports logging in with 2FA enabled on linked WordPress accounts.
* Stats: Fixed issue that caused incorrect data to be displayed.

13.7
-----
* Updated the mobile apps blog address to a non-retired blog.
* Block editor: Added option to insert images from "Free Photo Library".
* Block editor: Fix issue where the keyboard would not capitalize sentences correctly on some cases
* Block editor: Add alignment to paragraph blocks
* Fixed a bug that made comment moderation fail on the first attempt for self-hosted sites.
* Stats Refresh: Stats will reload when the application will move to foreground state.
* Stats: each Period and Post stat now loads independently.
* Block editor: Added support for the preformatted block.
* Stats Today widget: updated design and enabled expanding.

* Block editor: Added option to insert images from "Free Photo Library" and "Other Apps".

13.6
-----
* Fixed a bug that was not submiting posts for review
* Better support for creating or editing posts while offline. Posts can be saved while offline and they will be automatically uploaded (or published) when the device is back online.
* Support: fix issue where issues could be created via Help Center search without setting a contact email.

* Me view: fix issue where view was blank when logging in with a self-hosted site.
* Block Editor: Added support for image alignment options.

13.5
-----
* Block editor: Fix issue when "New Photo Post" shortcut won't add the selected photo to the post.
* Block editor: Add Link Target (Open in new tab) to Image Block settings.
* Block editor: DarkMode improvements.
* Block editor: New block "Media & Text".
* Block Editor: Fix issue where the block inserter layout wasn't correct after device rotation.
* Dark Mode: General improvements
* Stats: each Insight stat now loads independently.
* Stats: added ability to customize Insights.

13.4.1
-----
Post Settings: Fixed a crash with featured image.
Removed Giphy as a media source due to changes in their SDK.

13.4
-----
* Sign In With Apple: if the Apple ID has been disconnected from the WordPress app, log out the account.
* Sign In With Apple: if the Apple ID has been disconnected from the WordPress app, log out the account on app launch.
* Dark Mode: General improvements
* Share Extension: Fixed the text view content inset

* Universal links: Pass back to Safari if we can't handle a URL.
* Sign In With Apple: fixed issue with re-logging in on an existing WP account.
* Block editor: Fix a bug on iOS 13.0 were tapping on a link opens Safari
* Block editor: Fix a link editing issue, where trying to add a empty link at the start of another link would remove the existing link.

13.3
-----
* Block editor: Add rich text styling to video captions
* Block editor: Blocks that would be replaced are now hidden when add block bottom sheet displays
* Block editor: Tapping on empty editor area now always inserts new block at end of post
* Block editor: Fixed a performance issue that caused a freeze in the editor with long text content.
* Dark Mode: Fixed colors in rich notifications
* Reader: Fixed issue with links opening while scrolling in reader posts and comments.

13.2
-----
* When Log In is selected, all available options are displayed.
* Shows an alert instead of showing a new screen for facebook publicize error.

13.1
-----
* Moved Notification Settings from the Me tab to the Notifications tab.
* Account Settings: added the ability to change the username.
* Stats: added File Downloads to period stats.
* Stats Periods: Fixed an issue that made the Post stats title button unable.
* Adds a Publish Now action to posts in the posts list.
* Stats Periods: Fixed a bug that affected the header date when the site and the device timezones were different.
* My Sites: Fixed a problem where some sites would appear duplicated.

* Stats Periods: Fixed an issue that made the Post stats title button unable.
* Stats Periods: Fixed a bug that affected the header date when the site and the device timezones were different.
* Adds a Publish Now action to posts in the posts list.
* My Sites: Fixed a problem where some sites would appear duplicated.

13.0
-----
* Stats: now use site timezone instead of device.
* Improved color scheme consistency.
* Post Stats: date bar no longer goes prior to earliest date available.
* Block editor: Adding a block from the post title now shows the add block here indicator.
* Block editor: Deselect post title any time a block is added
* Block editor: Auto-enabled upon first open of a block post, unless opted out in v12.9.
* Block editor: You can now enable and disable the block editor on a per-site basis.

12.9
-----
* Offline support: Create Post is now available from empty results view in offline mode.
* Post Preview: Displaying preview generation status in navigation bar instead of a
                blocking spinner.
* Block editor: Tapping on an empty editor area will create a new paragraph block
* Block editor: Fix content loss issue when loading unsupported blocks containing inner blocks.
* Block editor: Adding a block from the Post Title now inserts the block at the top of the Post.
* Stats Insights: Fixed issue that prevented some stats from showing for low volume sites.

12.8
-----
* Stats Insights: New two-column layout for Follower Totals stats.
* Stats Periods: Countries Map added in countries section.
* Updated copy for preview unavailable screen
* Stats Insights: New two-column layout for This Year stats.
* Stats Insights: added details option for This Year stats.
* Stats Insights: New two-column layout for Most Popular Time stats.
* Stats: modified appearance of empty charts.
* Stats Insights: Fixed issue where refreshing would sometimes clear the stats.
* Stats overview chart: Fixed issue with legend location on iOS 11.
* Stats Periods: Fixed crash when the Countries map displayed one country only
* Added a selection of user customizable app icons. Change it via Me > App Settings > App Icon.
* Update the app's colors using the Muriel color palette.
* Stats Periods detail views: Fixed an issue where rotation would truncate data.
* Stats Periods: Fixed an issue when a period interval was selected.

12.7
-----
* Block Editor: Video, Quote and More blocks are available now.
* Post Settings: Setting a Featured Image on a Post/Site should now work better in poor network conditions.
* Offline Improvements: Posts that failed to upload due to connectivity issues will be auto-uploaded.
* Block Editor: Copy/Paste of text with attributes( bold, italic, ...) will be respected on the editor.
* Block Editor: Updated color scheme.
* Block Editor: Nested lists are now available on the toolbar.
* Post Settings: Setting a Featured Image on a Post/Site should now work better in poor netowrk conditions.
* Stats Insights: New two-column layout for All-Time stats.
* Stats Insights: New two-column layout for Today stats.
* Post preview: Fixed issue with preview for self hosted sites not working.

12.6
-----
* Block Editor: Added UI to display a warning when a block has invalid content.
* Block Editor: Fixed issue with link settings where “Open in New Tab” was always OFF on open.
* Removed the limit of number of photos that can be shared from other apps.
* Account Settings Primary Site now shows the site domain if the site has no name.
* The app now launches a bit more quickly.
* Added a list of third-party library acknowledgements.
* Updated messaging experience for a reply upload result.
* Stats: Fixed an issue where chart axes may be formatted incorrectly in some locales.

12.5
-----
* Fixed Notices sometimes showing behind the keyboard
* Implemented Domain Credit feature
* Implemented auto saving a post on preview
* The app now launches a bit more quickly.
* Fixed broken images in posts created by the share extension.
* Deprecated local previews

12.4.1
------
* Copy/Paste from post contents to other apps is working again.

12.4
-----
* You can now mark notifications as unread with just a swipe.
* Fixed crash when searching Free Photo Library.
* Better URL validation when logging in with a self hosted site.
* Account Settings Primary Site now shows the site URL if the site has no name.
* Implemented incremental improvements to accessibility experience across the app.
* Updated error message when tag loading failed.

12.3
-----
* Images are now imported from TextBundle and TextPack files shared from other apps
* Added support for importing Markdown files shared from other apps
* Resolved a crash that might occur during the new Site Creation flow.
* Improved connectivity errors messaging in sharing screen.
* Quotes in Reader are now easier to read, thanks to a vertical bar on the left making them more visually distinct
* Fixed an issue where some text in Activity Log would show up in a wrong language
* Jetpack Remote Install: enabled the native feature to install and activate Jetpack on a self-hosted site

12.2
-----
* Draft preview now shows the remote version of the post.
* Initial support for importing TextBundle and TextPack from other apps.
* Support for lists in Gutenberg posts.
* Several UI details were polished in the Site Creation flow.

12.1
-----
* Improve messages when updates to user account details fail because of server logic, for exanple email being used for another account.
* Improved text import from other apps, such as Bear or Ulysses 🥰
* Added support on the editor for video elements that use the source elements. For example:
```<video alt="Another video with bunnies">
<source src="https://videos.files.wordpress.com/kUJmAcSf/bbb_sunflower_1080p_30fps_normal.mp4" type="video/mp4">
</video>```
* Block editor now supports the creation of posts with pre-inserted photos and the the 3touch action of starting a post with photo.

12.1
-----
* Improve messages when updates to user account details fail because of server logic, for exanple email being used for another account.
* Improved text import from other apps, such as Bear or Ulysses 🥰
* Reader: fixed issue where empty state buttons were not functional.

12.0
-----
* Redesigned Notices
* Changed offline error messages to be less disruptive.
* Resolved a defect in the new Site Creation flow where the site preview address bar could be edited.
* Made it easier to find a domain for your new site, by moving the best match to the top of the search results.

11.9
------
* Quick Start v2: After creating a new site with WordPress.com there are more tutorials available, now including tips to improve growth.
* Quick Start will also be suggested less often, but when it's more likely to be helpful.
* Added connection error alert in Sharing screen.
* Increased padding at the bottom of the share extension's editor, to make typing a longer post a bit more comfortable.
* Removes the white background color applied to the site icon on the site details screen.
* Updated No Results View illustration and copy displayed on connectivity issue.
* Enhanced Site Creation flow for smarter, more personalized sites.<|MERGE_RESOLUTION|>--- conflicted
+++ resolved
@@ -2,7 +2,6 @@
 -----
 * Aztec and Block Editor: Fix the presentation of ordered lists with large numbers.
 * Added Quick Action buttons on the Site Details page to access the most frequently used parts of a site.
-<<<<<<< HEAD
 * Block editor: Add support for changing image sizes in Image blocks
 * Block editor: Add support for upload options in Gallery block
 * Block editor: Added the Button block
@@ -11,10 +10,8 @@
 * Block editor: Fix issue where alignment of paragraph blocks was not always being respected when splitting the paragraph or reading the post's html content.
 * Block editor: We’ve introduced a new toolbar that floats above the block you’re editing, which makes navigating your blocks easier — especially complex ones.
 
-=======
 * Post Settings: Adjusts the weekday symbols in the calendar depending on Regional settings. 
  
->>>>>>> 7072ca12
 14.2
 -----
 * Comment Editing: Fixed a bug that could cause the text selection to be on the wrong line
