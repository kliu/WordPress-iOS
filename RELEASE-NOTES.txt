15.7
-----
* [**] Updated UI when connecting a self-hosted site from Login Epilogue, My Sites, and Post Signup Interstitial. (https://git.io/JUU6a)
* [**] You can now follow conversations for P2 sites
* [**] Block Editor: Block settings now immediately reflect changes from menu sliders.
<<<<<<< HEAD
* [**] Simplified authentication and updated UI.(https://git.io/JUsfT, https://git.io/JUsfk, https://git.io/JUsfI, https://git.io/JUsft).
       Now when an email address is entered, the app automatically determines the next step and directs the user accordingly. (i.e. signup or login with the appropriate login view).
=======
* [***] Reader: We’re introducing a new Reader experience that allows users to tailor their Discover feed to their chosen interests.
>>>>>>> 4d887d50
* [*] Media editing: Reduced memory usage when marking up an image, which could cause a crash. 

15.6
-----
* [***] Block Editor: Fixed empty text fields on RTL layout. Now they are selectable and placeholders are visible.
* [**] Block Editor: Add settings to allow changing column widths
* [**] Block Editor: Media editing support in Gallery block.
* [**] Updated UI when logging in with a Site Address.
* [**] Updated UI when logging in/signing up with Apple.
* [**] Updated UI when logging in/signing up with Google.
* [**] Simplified Google authentication. If signup is attempted with an existing WordPress account, automatically redirects to login. If login is attempted without a matching WordPress account, automatically redirects to signup.
* [**] Fixes issue where the stats were not updating when switching between sites in My Sites.
* [*] Block Editor: Improved logic for creating undo levels.
* [*] Social account login: Fixed an issue that could have inadvertently linked two social accounts.

15.5
-----
* [*] Reader: revamped UI for your site header.
* [***] Block Editor: New feature for WordPress.com and Jetpack sites: auto-complete username mentions. An auto-complete popup will show up when the user types the @ character in the block editor.
* [*] Block Editor: Media editing support in Cover block.
* [*] Block Editor: Fixed a bug on the Heading block, where a heading with a link and string formatting showed a white shadow in dark mode.

15.4
-----
 * [**] Fixes issue where the new page editor wouldn't always show when selected from the "My Site" page on iOS versions 12.4 and below.
 * [***] Block Editor: Media editing support in Media & Text block.
 * [***] Block Editor: New block: Social Icons
 * [*] Block Editor: Cover block placeholder is updated to allow users to start the block with a background color
 * [**] Improved support for the Classic block to give folks a smooth transition from the classic editor to the block editor

15.3
-----
* [***] Block Editor: Adds Copy, Cut, Paste, and Duplicate functionality to blocks
* [***] Block Editor: Users can now individually edit unsupported blocks found in posts or pages. Not available on selfhosted sites or sites defaulting to classic editor.
* [*] Block Editor: Improved editor loading experience with Ghost Effect.

15.2
----
* [*] Block editor: Display content metrics information (blocks, words, characters count).
* [*] Fixed a crash that results in navigating to the block editor quickly after logging out and immediately back in.
* [***] Reader content improved: a lot of fixes in how the content appears when you're reading a post.
* [**] A site's title can now be changed by tapping on the title in the site detail screen.
* [**] Added a new Quick Start task to set a title for a new site.
* [**] Block editor: Add support for customizing gradient type and angle in Buttons and Cover blocks.

-----

15.1
-----
* [**] Block Editor: Add support to upload videos to Cover Blocks after the editor has closed.
* [*] Block Editor: Display the animation of animated GIFs while editing image blocks.
* [**] Block editor: Adds support for theme colors and gradients.
* [*] App Settings: Added an app-level toggle for light or dark appearance.
* [*] Fix a bug where the Latest Post date on Insights Stats was being calculated incorrectly.
* Block editor: [*] Support for breaking out of captions/citation authors by pressing enter on the following blocks: image, video, gallery, quote, and pullquote.
* Block editor: [**] Adds editor support for theme defined colors and theme defined gradients on cover and button blocks.
* [*] Fixed a bug where "Follow another site" was using the wrong steps in the "Grow Your Audience" Quick Start tour.
* [*] Fix a bug where Quick Start completed tasks were not communicated to VoiceOver users.
* [**] Quick Start: added VoiceOver support to the Next Steps section.
* [*] Fixed a bug where the "Publish a post" Quick Start tour didn't reflect the app's new information architecture
* [***] Free GIFs can now be added to the media library, posts, and pages.
* [**] You can now set pages as your site's homepage or posts page directly from the Pages list.
* [**] Fixed a bug that prevented some logins via 'Continue with Apple'.
* [**] Reader: Fixed a bug where tapping on the more menu may not present the menu
* [*] Block editor: Fix 'Take a Photo' option failing after adding an image to gallery block

15.0
-----
* [**] Block editor: Fix media upload progress when there's no connection.
* [*] Fix a bug where taking a photo for your user gravatar got you blocked in the crop screen.
* Reader: Updated card design
* [internal] Logging in via 'Continue with Google' has changes that can cause regressions. See https://git.io/Jf2LF for full testing details.
* [***] Block Editor: New block: Verse
* [***] Block Editor: Trash icon that is used to remove blocks is moved to the new menu reachable via ellipsis button in the block toolbar
* [**] Block Editor: Add support for changing overlay color settings in Cover block
* [**] Block Editor: Add enter/exit animation in FloatingToolbar
* [**] Block Editor: Block toolbar can now collapse when the block width is smaller than the toolbar content
* [**] Block Editor: Tooltip for page template selection buttons
* [*] Block Editor: Fix merging of text blocks when text had active formatting (bold, italic, strike, link)
* [*] Block Editor: Fix button alignment in page templates and make strings consistent
* [*] Block Editor: Add support for displaying radial gradients in Buttons and Cover blocks
* [*] Block Editor: Fix a bug where it was not possible to add a second image after previewing a post
* [internal] Signing up via 'Continue with Google' has changes that can cause regressions. See https://git.io/JfwjX for full testing details.
* My Site: Add support for setting the Homepage and Posts Page for a site.

14.9
-----
* Streamlined navigation: now there are fewer and better organized tabs, posting shortcuts and more, so you can find what you need fast.
* My Site: the "Add Posts and Pages" features has been moved. There is a new "Floating Action Button" in "My Site" that lets you create a new post or page without having to navigate to another screen.
* My Site: the "Me" section has been moved. There is a new button on the top right of "My Site" that lets you access the "Me" section from there.
* Reader: revamped UI with a tab bar that lets you quickly switch between sections, and filtering and settings panes to easily access and manage your favorite content.
* [internal] the "Change Username" on the Signup Epilogue screen has navigation changes that can cause regressions. See https://git.io/JfGnv for testing details.
* [internal] the "3 button view" (WP.com email, Google, SIWA, Site Address) presented after pressing the "Log In" button has navigation changes that can cause regressions. See https://git.io/JfZUV for testing details.
* [**] Support the superscript and subscript HTML formatting on the Block Editor and Classic Editor.
* [**] Block editor: Support for the pullquote block.
* [**] Block editor: Fix the icons and buttons in Gallery, Paragraph, List and MediaText block on RTL mode.
* [**] Block editor: Update page templates to use new blocks.
* [**] Block editor: Fix a crash when uploading new videos on a video block.
* [**] Block Editor: Add support for changing background and text color in Buttons block
* [internal] the "enter your password" screen has navigation changes that can cause regressions. See https://git.io/Jfl1C for full testing details.
* Support the superscript and subscript HTML formatting on the Block Editor and Classic Editor.
* [***] You can now draw on images to annotate them using the Edit image feature in the post editor.
* [*] Fixed a bug on the editors where changing a featured image didn't trigger that the post/page changed.

14.8.1
-----
* Fix adding and removing of featured images to posts.

14.8
-----
* Block editor: Prefill caption for image blocks when available on the Media library
* Block editor: New block: Buttons. From now you’ll be able to add the individual Button block only inside the Buttons block
* Block editor: Fix bug where whitespaces at start of text blocks were being removed
* Block editor: Add support for upload options in Cover block
* Block editor: Floating toolbar, previously located above nested blocks, is now placed at the bottom of the screen
* Block editor: Fix the icons in FloatingToolbar on RTL mode
* Block editor: Fix Quote block so it visually reflects selected alignment
* Block editor: Fix bug where buttons in page templates were not rendering correctly on web
* Block editor: Remove Subscription Button from the Blog template since it didn't have an initial functionality and it is hard to configure for users.
* [internal] the "send magic link" screen has navigation changes that can cause regressions. See https://git.io/Jfqiz for testing details.
* Updated UI for Login and Signup epilogues.
* Fixes delayed split view resizing while rotating your device.

14.7
-----
* Classic Editor: Fixed action sheet position for additional Media sources picker on iPad
* [internal] the signup flow using email has code changes that can cause regressions. See https://git.io/JvALZ for testing details.
* [internal] Notifications tab should pop to the root of the navigation stack when tapping on the tab from within a notification detail screen. See https://git.io/Jvxka for testing details.
* Classic and Block editor: Prefill caption for image blocks when available on the Media library.
* [internal] the "login by email" flow and the self-hosted login flow have code changes that can cause regressions. See https://git.io/JfeFN for testing details.
* Block editor: Disable ripple effect in all BottomSheet's controls.
* Block editor: New block: Columns
* Block editor: New starter page template: Blog
* Block editor: Make Starter Page Template picker buttons visible only when the screen height is enough
* Block editor: Fix a bug which caused to show URL settings modal randomly when changing the device orientation multiple times during the time Starter Page Template Preview is open
* [internal] the login by email flow and the self-hosted login flow have code changes that can cause regressions. See https://git.io/JfeFN for testing details.
* Updated the appearance of the login and signup buttons to make signup more prominent.
* [internal] the navigation to the "login by site address" flow has code changes that can cause regressions. See https://git.io/JfvP9 for testing details.
* Updated site details screen title to My Site, to avoid duplicating the title of the current site which is displayed in the screen's header area.
* You can now schedule your post, add tags or change the visibility before hitting "Publish Now" — and you don't have to go to the Post Settings for this!

* Login Epilogue: fixed issue where account information never stopped loading for some self-hosted sites.
* Updated site details screen title to My Site, to avoid duplicating the title of the current site which is displayed in the screen's header area.

14.6
-----
* [internal] the login flow with 2-factor authentication enabled has code changes that can cause regressions. See https://git.io/Jvdil for testing details.
* [internal] the login and signup Magic Link flows have code changes that could cause regressions. See https://git.io/JvSD6 and https://git.io/Jvy4P for testing details.
* [internal] the login and signup Magic Link flows have code changes that can cause regressions. See https://git.io/Jvy4P for testing details.
* [internal] the login and signup Continue with Google flows have code changes that can cause regressions. See https://git.io/JvypB for testing details.
* Notifications: Fix layout on screens with a notch.
* Post Commenting: fixed issue that prevented selecting an @ mention suggestion.
* Fixed an issue that could have caused the app to crash when accessing Site Pages.
* Site Creation: faster site creation, removed intermediate steps. Just select what kind of site you'd like, enter the domain name and the site will be created.
* Post Preview: Increase Post and Page Preview size on iPads running iOS 13.
* Block editor: Added the Cover block
* Block editor: Removed the dimming effect on unselected blocks
* Block editor: Add alignment options for Heading block
* Block editor: Implemented dropdown toolbar for alignment toolbar in Heading, Paragraph, Image, MediaText blocks
* Block Editor: When editing link settings, tapping the keyboard return button now closes the settings panel as well as closing the keyboard.
* Fixed a crash when a blog's URL became `nil` from a Core Data operation.
* Added Share action to the more menu in the Posts list
* Period Stats: fix colors when switching between light and dark modes.
* Media uploads from "Other Apps": Fixed an issue where the Cancel button on the document picker/browser was not showing up in Light Mode.
* Fix a crash when accessing Blog Posts from the Quick Actions button on iPads running iOS 12 and below.
* Reader post detail: fix colors when switching between light and dark modes.
* Fixed an issue where Continue with Apple button wouldn't respond after Jetpack Setup > Sign up flow completed.


14.5
-----
* Block editor: New block: Latest Posts
* Block editor: Fix Quote block's left border not being visible in Dark Mode
* Block editor: Added Starter Page Templates: when you create a new page, we now show you a few templates to get started more quickly.
* Block editor: Fix crash when pasting HTML content with embeded images on paragraphs
* Post Settings: Fix issue where the status of a post showed "Scheduled" instead of "Published" after scheduling before the current date.
* Stats: Fix background color in Dark Mode on wider screen sizes.
* Post Settings: Fix issue where the calendar selection may not match the selected date when site timezone differs from device timezone.
* Dark Mode fixes:
  - Border color on Search bars.
  - Stats background color on wider screen sizes.
  - Media Picker action bar background color.
  - Login and Signup button colors.
  - Reader comments colors.
  - Jetpack install flow colors.
* Reader: Fix toolbar and search bar width on wider screen sizes.
* Updated the Signup and Login Magic Link confirmation screen advising the user to check their spam/junk folder.
* Updated appearance of Google login/signup button.
* Updated appearance of Apple login/signup button.

14.4.1
-----
* Block Editor: Fix crash when inserting a Button Block.

14.4
-----
* Post Settings: Fixes the displayed publish date of posts which are to be immediately published.

14.3
-----
* Aztec and Block Editor: Fix the presentation of ordered lists with large numbers.
* Added Quick Action buttons on the Site Details page to access the most frequently used parts of a site.
* Block editor: Add support for changing image sizes in Image blocks
* Block editor: Add support for upload options in Gallery block
* Block editor: Added the Button block
* Block editor: Added the Group block
* Block editor: Add scroll support inside block picker and block settings
* Block editor: Fix issue where adding emojis to the post title added strong HTML elements to the title of the post
* Block editor: Fix issue where alignment of paragraph blocks was not always being respected when splitting the paragraph or reading the post's html content.
* Block editor: We’ve introduced a new toolbar that floats above the block you’re editing, which makes navigating your blocks easier — especially complex ones.

* Block editor: Add support for upload options in Gallery block
* Aztec and Block Editor: Fix the presentation of ordered lists with large numbers.
* Added Quick Action buttons on the Site Details page to access the most frequently used parts of a site.
* Post Settings: Adjusts the weekday symbols in the calendar depending on Regional settings.


14.2
-----
* Comment Editing: Fixed a bug that could cause the text selection to be on the wrong line
* Comments: Fixed an bug that could cause HTML markup to be displayed in the comment content
* Media editing: You can now crop, zoom in/out and rotate images that are inserted or being inserted in a post.
* Post Preview: Added a new Desktop preview mode on iPhone and Mobile preview on iPad when previewing posts or pages.
* Post Preview: Added new navigation, "Open in Safari" and Share options when previewing posts or pages.
* Block editor: Long-press Inserter icon to show options to add before/after
* Block editor: Retry displaying image when connectivity restores
* Block editor: Show an "Edit" button overlay on selected image blocks
* Block editor: Add support for image size options in the gallery block
* Signup and Login: signup or login via magic link now supports multiple email clients.
                    Tapping on the "Open Email" button will present a list of installed email client to choose from.
* Posts: Fixed a bug that could disable comments on a draft post when previewing that post.
* Reader: Fixed an issue where a new comment may not appear.
* Reader: Added Post Reblogging feature. You can now reblog a post from the reader to your site(s). There is a new "reblog" button in the post action bar.
          Tapping on it allows to choose the site where to post, and opens the editor of your choice with pre-populated content from the original post.
* Fixed a bug that was causing the app to crash when the user tapped "Retry" on Post List

14.1
-----
* Fixes a bug that could cause some web page previews to remain unauthenticated even after logging in.
* Stats: added a This Week widget to display Views for the past week.
* Block Editor: Reduced padding around text on Rich Text based blocks.
* Block Editor: New block "Shortcode". You can now create and edit Shortcode blocks in the editor.
* Publicize: connecting with Facebook is working again.
* Web Views: the title and button colors in the header of web views was grey, and is now white.

14.0
-----
* Stats: Updated default cards for the Insights view.
* Fixed a bug that displayed incorrect time stamps for scheduled posts.
* Post Settings: Added a new Calendar picker to select a Post's publish date
* Fixed bugs with the "Save as Draft" action extension's navigation bar colors and iPad sizing in iOS 13.
* Fixes appearance issues with navigation bar colors when logged out of the app.
* Fixed a bug that was causing the App to crash when the user tapped on certain notifications.
* Block Editor: Hide image size selection options when image is a url
* Block Editor: Fix displaying placeholder for images
* Block Editor: Fix crash on undo
* Block Editor: Fix styling on navigation UI
* Block Editor: Fix a focus issue
* Fixed a bug that displayed incorrect time stamps for scheduled posts.
* Post Settings: Added a new Calendar picker to select a Post's publish date
* Comment: Add ability to comment in fullscreen
* Stats: fixed issue that could cause incorrect Stats to be displayed when viewing Stats from a widget.
* Stats Today widgets: large numbers are now abbreviated.
* Fixed a bug where files imported from other apps were being renamed to a random name.
* Fixes a crash that could happen in the notifications tab.

13.9
-----
* Stats: added a Today widget to display All-Time stats.
* Block Editor: New block "Gallery". You can now create image galleries using WordPress Media library.
* Block Editor: Fix crash dismissing bottom-sheet after device rotation.
* Block Editor: Add support for changing Settings in the List Block.
* Block Editor: Add support for Video block settings.
* Quick Start: fixed issue that caused 'Follow other sites' tour to not be marked complete.
* Fixed a bug that was causing the App to crash when the user tapped on certain notifications.

13.8
-----
* When a post has an autosave, the autosave version can be loaded into the editor.
* Support: Fix issue that caused 'Message failed to send' error.
* WebView: Fix iOS 13 crash with popover.
* Fixed an issue where the Me screen would sometimes be blank.
* Block editor: New Spacer block to create white space between two blocks.
* Block editor: Images from Image Block can now be previewed full screen by tapping on them.
* Fixed an issue that caused logging in with a 2FA Google account to fail.
* Sign in with Apple: now supports logging in with 2FA enabled on linked WordPress accounts.
* Stats: Fixed issue that caused incorrect data to be displayed.

13.7
-----
* Updated the mobile apps blog address to a non-retired blog.
* Block editor: Added option to insert images from "Free Photo Library".
* Block editor: Fix issue where the keyboard would not capitalize sentences correctly on some cases
* Block editor: Add alignment to paragraph blocks
* Fixed a bug that made comment moderation fail on the first attempt for self-hosted sites.
* Stats Refresh: Stats will reload when the application will move to foreground state.
* Stats: each Period and Post stat now loads independently.
* Block editor: Added support for the preformatted block.
* Stats Today widget: updated design and enabled expanding.

* Block editor: Added option to insert images from "Free Photo Library" and "Other Apps".

13.6
-----
* Fixed a bug that was not submiting posts for review
* Better support for creating or editing posts while offline. Posts can be saved while offline and they will be automatically uploaded (or published) when the device is back online.
* Support: fix issue where issues could be created via Help Center search without setting a contact email.

* Me view: fix issue where view was blank when logging in with a self-hosted site.
* Block Editor: Added support for image alignment options.

13.5
-----
* Block editor: Fix issue when "New Photo Post" shortcut won't add the selected photo to the post.
* Block editor: Add Link Target (Open in new tab) to Image Block settings.
* Block editor: DarkMode improvements.
* Block editor: New block "Media & Text".
* Block Editor: Fix issue where the block inserter layout wasn't correct after device rotation.
* Dark Mode: General improvements
* Stats: each Insight stat now loads independently.
* Stats: added ability to customize Insights.

13.4.1
-----
Post Settings: Fixed a crash with featured image.
Removed Giphy as a media source due to changes in their SDK.

13.4
-----
* Sign In With Apple: if the Apple ID has been disconnected from the WordPress app, log out the account.
* Sign In With Apple: if the Apple ID has been disconnected from the WordPress app, log out the account on app launch.
* Dark Mode: General improvements
* Share Extension: Fixed the text view content inset

* Universal links: Pass back to Safari if we can't handle a URL.
* Sign In With Apple: fixed issue with re-logging in on an existing WP account.
* Block editor: Fix a bug on iOS 13.0 were tapping on a link opens Safari
* Block editor: Fix a link editing issue, where trying to add a empty link at the start of another link would remove the existing link.

13.3
-----
* Block editor: Add rich text styling to video captions
* Block editor: Blocks that would be replaced are now hidden when add block bottom sheet displays
* Block editor: Tapping on empty editor area now always inserts new block at end of post
* Block editor: Fixed a performance issue that caused a freeze in the editor with long text content.
* Dark Mode: Fixed colors in rich notifications
* Reader: Fixed issue with links opening while scrolling in reader posts and comments.

13.2
-----
* When Log In is selected, all available options are displayed.
* Shows an alert instead of showing a new screen for facebook publicize error.

13.1
-----
* Moved Notification Settings from the Me tab to the Notifications tab.
* Account Settings: added the ability to change the username.
* Stats: added File Downloads to period stats.
* Stats Periods: Fixed an issue that made the Post stats title button unable.
* Adds a Publish Now action to posts in the posts list.
* Stats Periods: Fixed a bug that affected the header date when the site and the device timezones were different.
* My Sites: Fixed a problem where some sites would appear duplicated.

* Stats Periods: Fixed an issue that made the Post stats title button unable.
* Stats Periods: Fixed a bug that affected the header date when the site and the device timezones were different.
* Adds a Publish Now action to posts in the posts list.
* My Sites: Fixed a problem where some sites would appear duplicated.

13.0
-----
* Stats: now use site timezone instead of device.
* Improved color scheme consistency.
* Post Stats: date bar no longer goes prior to earliest date available.
* Block editor: Adding a block from the post title now shows the add block here indicator.
* Block editor: Deselect post title any time a block is added
* Block editor: Auto-enabled upon first open of a block post, unless opted out in v12.9.
* Block editor: You can now enable and disable the block editor on a per-site basis.

12.9
-----
* Offline support: Create Post is now available from empty results view in offline mode.
* Post Preview: Displaying preview generation status in navigation bar instead of a
                blocking spinner.
* Block editor: Tapping on an empty editor area will create a new paragraph block
* Block editor: Fix content loss issue when loading unsupported blocks containing inner blocks.
* Block editor: Adding a block from the Post Title now inserts the block at the top of the Post.
* Stats Insights: Fixed issue that prevented some stats from showing for low volume sites.

12.8
-----
* Stats Insights: New two-column layout for Follower Totals stats.
* Stats Periods: Countries Map added in countries section.
* Updated copy for preview unavailable screen
* Stats Insights: New two-column layout for This Year stats.
* Stats Insights: added details option for This Year stats.
* Stats Insights: New two-column layout for Most Popular Time stats.
* Stats: modified appearance of empty charts.
* Stats Insights: Fixed issue where refreshing would sometimes clear the stats.
* Stats overview chart: Fixed issue with legend location on iOS 11.
* Stats Periods: Fixed crash when the Countries map displayed one country only
* Added a selection of user customizable app icons. Change it via Me > App Settings > App Icon.
* Update the app's colors using the Muriel color palette.
* Stats Periods detail views: Fixed an issue where rotation would truncate data.
* Stats Periods: Fixed an issue when a period interval was selected.

12.7
-----
* Block Editor: Video, Quote and More blocks are available now.
* Post Settings: Setting a Featured Image on a Post/Site should now work better in poor network conditions.
* Offline Improvements: Posts that failed to upload due to connectivity issues will be auto-uploaded.
* Block Editor: Copy/Paste of text with attributes( bold, italic, ...) will be respected on the editor.
* Block Editor: Updated color scheme.
* Block Editor: Nested lists are now available on the toolbar.
* Post Settings: Setting a Featured Image on a Post/Site should now work better in poor netowrk conditions.
* Stats Insights: New two-column layout for All-Time stats.
* Stats Insights: New two-column layout for Today stats.
* Post preview: Fixed issue with preview for self hosted sites not working.

12.6
-----
* Block Editor: Added UI to display a warning when a block has invalid content.
* Block Editor: Fixed issue with link settings where “Open in New Tab” was always OFF on open.
* Removed the limit of number of photos that can be shared from other apps.
* Account Settings Primary Site now shows the site domain if the site has no name.
* The app now launches a bit more quickly.
* Added a list of third-party library acknowledgements.
* Updated messaging experience for a reply upload result.
* Stats: Fixed an issue where chart axes may be formatted incorrectly in some locales.

12.5
-----
* Fixed Notices sometimes showing behind the keyboard
* Implemented Domain Credit feature
* Implemented auto saving a post on preview
* The app now launches a bit more quickly.
* Fixed broken images in posts created by the share extension.
* Deprecated local previews

12.4.1
------
* Copy/Paste from post contents to other apps is working again.

12.4
-----
* You can now mark notifications as unread with just a swipe.
* Fixed crash when searching Free Photo Library.
* Better URL validation when logging in with a self hosted site.
* Account Settings Primary Site now shows the site URL if the site has no name.
* Implemented incremental improvements to accessibility experience across the app.
* Updated error message when tag loading failed.

12.3
-----
* Images are now imported from TextBundle and TextPack files shared from other apps
* Added support for importing Markdown files shared from other apps
* Resolved a crash that might occur during the new Site Creation flow.
* Improved connectivity errors messaging in sharing screen.
* Quotes in Reader are now easier to read, thanks to a vertical bar on the left making them more visually distinct
* Fixed an issue where some text in Activity Log would show up in a wrong language
* Jetpack Remote Install: enabled the native feature to install and activate Jetpack on a self-hosted site

12.2
-----
* Draft preview now shows the remote version of the post.
* Initial support for importing TextBundle and TextPack from other apps.
* Support for lists in Gutenberg posts.
* Several UI details were polished in the Site Creation flow.

12.1
-----
* Improve messages when updates to user account details fail because of server logic, for exanple email being used for another account.
* Improved text import from other apps, such as Bear or Ulysses 🥰
* Added support on the editor for video elements that use the source elements. For example:
```<video alt="Another video with bunnies">
<source src="https://videos.files.wordpress.com/kUJmAcSf/bbb_sunflower_1080p_30fps_normal.mp4" type="video/mp4">
</video>```
* Block editor now supports the creation of posts with pre-inserted photos and the the 3touch action of starting a post with photo.

12.1
-----
* Improve messages when updates to user account details fail because of server logic, for exanple email being used for another account.
* Improved text import from other apps, such as Bear or Ulysses 🥰
* Reader: fixed issue where empty state buttons were not functional.

12.0
-----
* Redesigned Notices
* Changed offline error messages to be less disruptive.
* Resolved a defect in the new Site Creation flow where the site preview address bar could be edited.
* Made it easier to find a domain for your new site, by moving the best match to the top of the search results.

11.9
------
* Quick Start v2: After creating a new site with WordPress.com there are more tutorials available, now including tips to improve growth.
* Quick Start will also be suggested less often, but when it's more likely to be helpful.
* Added connection error alert in Sharing screen.
* Increased padding at the bottom of the share extension's editor, to make typing a longer post a bit more comfortable.
* Removes the white background color applied to the site icon on the site details screen.
* Updated No Results View illustration and copy displayed on connectivity issue.
* Enhanced Site Creation flow for smarter, more personalized sites.<|MERGE_RESOLUTION|>--- conflicted
+++ resolved
@@ -3,12 +3,9 @@
 * [**] Updated UI when connecting a self-hosted site from Login Epilogue, My Sites, and Post Signup Interstitial. (https://git.io/JUU6a)
 * [**] You can now follow conversations for P2 sites
 * [**] Block Editor: Block settings now immediately reflect changes from menu sliders.
-<<<<<<< HEAD
 * [**] Simplified authentication and updated UI.(https://git.io/JUsfT, https://git.io/JUsfk, https://git.io/JUsfI, https://git.io/JUsft).
        Now when an email address is entered, the app automatically determines the next step and directs the user accordingly. (i.e. signup or login with the appropriate login view).
-=======
 * [***] Reader: We’re introducing a new Reader experience that allows users to tailor their Discover feed to their chosen interests.
->>>>>>> 4d887d50
 * [*] Media editing: Reduced memory usage when marking up an image, which could cause a crash. 
 
 15.6
