24.2
-----
<<<<<<< HEAD
* [**] Prevent images from temporarily disappearing when uploading media [https://github.com/WordPress/gutenberg/pull/57869]
- [**] Fix crash occurring on large post on Android [https://github.com/WordPress/gutenberg/pull/58266]
=======
* [*] [Jetpack-only] Site Monitoring: Add Metrics, PHP Logs, and Web Server Logs under Site Monitoring [#22475, #22499, #22504, #22500]
>>>>>>> 94f06de4

24.0.1
-----
* [**] Fix crash when RichText values are not defined [https://github.com/wordpress-mobile/gutenberg-mobile/pull/6563]

24.1
-----
* [*] Block Editor: Fix missing custom color indicator for custom gradients [https://github.com/WordPress/gutenberg/pull/57605]
* [**] Block Editor: Display a notice when a network connection is unavailable [https://github.com/WordPress/gutenberg/pull/56934]
* [**] Block Editor: Image block media uploads display a custom error message when there is no internet connection [https://github.com/wordpress-mobile/WordPress-iOS/pull/22282]
* [**] Image block media uploads display a custom error message when there is no internet connection [https://github.com/wordpress-mobile/WordPress-iOS/pull/22282]
* [**] Improve media previews on long-press: load higher-resolution thumbnails and increase the preview size, add support for GIFs and video playback, enable for documents and other files [#22274]
* [*] Add prefetching to Site Media details screen [#22292]
* [*] Allow trashing draft and scheduled posts with no confirmation [#22337]
* [*] Add "Share" action to the site context menu [#22298]
* [*] Update the post "Publish" context action for Contributors to  "Submit for Review" instead of "Publish" [#22358]
* [**] Add a pre-publishing sheet to the "Publish" flow invoked from the post context menu as a replacement for a simple confirmation sheet [#22358]
* [**] Block Editor: Media uploads that failed due to lack of internet connectivity automatically retry once a connection is re-established [https://github.com/wordpress-mobile/WordPress-iOS/pull/22238]
* [**] Block Editor: Manually retrying a single failed media upload will retry all failed media uploads in a post [https://github.com/wordpress-mobile/WordPress-iOS/pull/22240]
* [*] [internal] Drop iOS 14 Support: Remove deprecated UIDocumentPickerViewController API [#22286]
* [***] [internal] Refactor WP.com sign in API requests [#22421]
* [*] Add In-App Feedback Prompt. [#22050]
* [**] Disabled the ability of creating new Story posts. [#22453]
* [**] Disabled Story block [#22449]

24.0
-----
* [**] [internal] A minor refactor in authentication flow, including but not limited to social sign-in and two factor authentication. [#22086]
* [***] [Jetpack-only] Plans: Upgrade to a WPCOM plan from domains dashboard in Jetpack app. [#22261]
* [**] [internal] Refactor domain selection flows to use the same domain selection UI. [22254]
* [**] Re-enable the support for using Security Keys as a second factor during login [#22258]
* [*] Fix crash in editor that sometimes happens after modifying tags or categories [#22265]
* [**] Updated login screen's colors to highlight WordPress - Jetpack brand relationship
* [*] Add defensive code to make sure the retain cycles in the editor don't lead to crashes [#22252]
* [*] [Jetpack-only] Updated Site Domains screen to make domains management more convenient [#22294, #22311]
* [**] [internal] [Jetpack-only] Adds support for dynamic dashboard cards driven by the backend [#22326]
* [**] [internal] Add support for the Phase One Fast Media Uploads banner [#22330]
* [*] [internal] Remove personalizeHomeTab feature flag [#22280]
* [*] Fix a rare crash in post search related to tags [#22275]
* [*] Fix a rare crash when deleting posts [#22277]
* [*] Fix a rare crash in Site Media prefetching cancellation [#22278]
* [*] Fix an issue with BlogDashboardPersonalizationService being used on the background thread [#22335]
* [***] Block Editor: Avoid keyboard dismiss when interacting with text blocks [https://github.com/WordPress/gutenberg/pull/57070]
* [**] Block Editor: Auto-scroll upon block insertion [https://github.com/WordPress/gutenberg/pull/57273]
* [**] Fix an issue in Pages List where the pages are not displayed in a hierarchical order [#22345]

23.9
-----
* [**] Updates the My Site header to show site actions in a context menu [#22151]
* [**] Add media fitlers to the Site Media screen [#22096]
* [*] The "aspect ratio" mode on the Site Media screen is now also available on iPhone via the new title menu [#22096]
* [**] Update the classic editor to use the new Photos and Site Media pickers [#22060]
* [**] [internal] Remove WPMediaPicker dependency [#22103]
* [*] [internal] Rework Tenor (Free GIF) and Stock Photos (Free Photos) pickers [#22066, #22074]
* [*] [internal] Remove MediaThumbnailService and reduce the size of the large thumbnails, reducing disk usage [#22106]
* [*] [Jetpack-only] Fix an occasional crash when changing Reader comment status [#22155]
* [*] [Jetpack-only] Fix an occasional crash when logging out after interacting with Reader [#22147]
* [*] Fix an issue where the Compliance Popover breaks other screens presentation. [#22085]
* [*] [Jetpack-only] Fix an occassional crash when logging out after interacting with Reader [#22147]
* [*] [Jetpack-only] Fix an issue where VoiceOver could lose focus when liking posts in Reader. [#22232]

23.8
-----
* [**] Add Optimize Images setting for image uploads and enable it by default [#21981]
* [*] Fix the media item details screen layout on iPad [#22042]
* [*] Improve the performance of loading thumbnails and original images in the Site Media screen [#22043]
* [*] Integrate native photos picker (`PHPickerViewController`) in Story Editor [#22059]
* [*] Fix an issue [#21959] where WordPress → Jetpack migration was not working for accounts with no sites. These users are now presented with a shortened migration flow. The "Uninstall WordPress" prompt will now also appear only as a card on the Dashboard. [#22064]
* [*] Add Select and Deselect button to previews in Site Media picker [#22078]
* [*] [internal] Fix an issue with scheduling of posts not working on iOS 17 with Xcode 15 [#22012]
* [*] [internal] Remove SDWebImage dependency from the app and improve cache cost calculation for GIFs [#21285]
* [*] Stats: Fix an issue where sites for clicked URLs do not open [#22061]
* [*] Improve pages list performance when there are hundreds of pages in the site [#22070]
* [*] Fix an issue with local thumbnails for GIFs inserted to Site Media not being animated [#22083]
* [*] [internal] Make Reader web views inspectable on iOS 16.4 and higher [#22077]
* [*] [internal] Add workarounds for large emoji on P2. [#22080]
* [*] [Jetpack-only] Block Editor: Ensure text is always visible within Contact Info block [https://github.com/Automattic/jetpack/pull/33873]
* [*] Block Editor: Ensure uploaded audio is always visible within Audio block [https://github.com/WordPress/gutenberg/pull/55627]
* [*] Block Editor: In the deeply nested block warning, only display the ungroup option for blocks that support it [https://github.com/WordPress/gutenberg/pull/56445]
* [**] Refactor deleting media [#21748]
* [*] [Jetpack-only] Add a dashboard card for Bloganuary. [https://github.com/wordpress-mobile/WordPress-iOS/pull/22136]
* [*] Fix an issue where the Compliance Popover breaks other screens presentation. [#22085]

23.7
-----
* [**] Posts & Pages: Redesigned the posts and pages screen. We’ve consolidated the “default” and “compact” display options (#21804, #21842)
* [*] Posts & Pages: Moved actions to a context menu and added new actions such as “Comments”, “Settings”, and “Set as regular page”. Made the context menu available via long-press (#21886, #21965, #21963, #21967)
* [*] Posts & Pages: Added swipe actions - left to view, right to share and/or delete (#21917)
* [***] Posts & Pages: Added paging, full-text search, and searching via “author” / “tag” filters (#21789)
* [*] Posts & Pages: Search now works across all authors unless you explicitly add the author filter (#21966)
* [*] Posts & Pages: Fix an issue with the Pages list not refreshing when the pages are added or modified
* [*] Posts & Pages: Fix an issue where “View” action was available for Trashed posts (#21958)
* [*] Posts & Pages: Fix rare crashes in Posts & Pages (#21298)
* [***] Site Media: Update the design of the Site Media screen with an improved selection mode, updated context menus, a way to share more than one item at a time, better support for animated GIFs, fix a couple of visual issues with state views and search, and more [#21457]
* [**] Site Media: Improve performance by moving the work to the background, reducing memory usage, prefetching images, decompressing jpegs in the background, canceling unneeded requests, and more [#21470], [#21615], [#21664]
* [**] Site Media: Add support for selecting site media with a pan gesture [#21702]
* [*] Site Media: Add storage quota shown proactively in the context menu when adding media [#22013]
* [*] Site Media: Add aspect ratio mode to Site Media on iPad, which is a new default [#22009]
* [**] Site Media: Update the design of the Site Media details view that now allows swiping between photos, makes it easier to modify metadata, and delete items [#22008]
* [*] Site Media: Fix an issue with blank image placeholders on the Site Media screen [#21457]
* [*] Site Media: Fix an issue with 'you have no media' appears just before the media does [#9922] [#21457]
* [*] Site Media: Fix an issue with media occasionally flashing white on the Site Media screen
* [*] Site Media: Fix rare crashes in the Site Media screen and media picker [#21572]
* [*] Site Media: Fix an issue with sharing PDF and other documents [#22021]
* [*] Bug fix: Reader now scrolls to the top when tapping the status bar. [#21914]
* [*] Fix an issue with incorrect description for "Hidden" post privacy status [#21955]
* [*] [internal] Refactor sending the API requests for searching posts and pages. [#21976]
* [*] Fix an issue in Menu screen where it fails to create default menu items. [#21949]
* [*] [internal] Refactor how site's pages are loaded in Site Settings -> Homepage Settings. [#21974]
* [*] Block Editor: Fix error when pasting deeply nested structure content [https://github.com/WordPress/gutenberg/pull/55613]
* [*] Block Editor: Fix crash related to accessing undefined value in `TextColorEdit` [https://github.com/WordPress/gutenberg/pull/55664]
* [***] [Jetpack-only] Added the All Domains screen enabling the users to manage their domains from within the app [#22033]

23.6
-----
* [***] Added support for logging in with security keys [#22001]
* [***] [Jetpack-only] Added paid domain selection, plan selection, and checkout screens in site creation flow [#21688]
* [**] When moving a post to trash, show a toast message with undo action instead of an inline undo row. [#21724]
* [*] Site Domains: Fixed an issue where the message shared while adding a domain was inaccurate. [#21827]
* [*] Fix an issue where login with site address is blocked after failing the first attempt. [#21848]
* [*] Fix an issue with an issue [#16999] with HTML not being stripped from post titles [#21846]
* [*] Fix an issue that leads to an ambiguous error message when an incorrect SMS 2FA code is submitted. [#21863]
* [*] Fix an issue where two 2FA controllers were being opened at the same time when logging in. [#21865]
* [*] Block Editor Social Icons: Fix visibility of inactive icons when used with block based themes in dark mode [https://github.com/WordPress/gutenberg/pull/55398]
* [*] Block Editor Classic block: Add option to convert to blocks [https://github.com/WordPress/gutenberg/pull/55461]
* [*] Block Editor Synced Patterns: Fix visibility of heading section when used with block based themes in dark mode [https://github.com/WordPress/gutenberg/pull/55399]

23.5
-----
* [*] Fix a crash when the blog's blogging prompt settings contain invalid JSON [#21677]
* [*] [WordPress-only] Fixes an issue where users would land on the Reader after signup while it should not be accessible. [#21751]
* [*] Block Editor: Split formatted text on triple Enter [https://github.com/WordPress/gutenberg/pull/53354]
* [*] Block Editor: Quote block: Ensure border is visible with block-based themes in dark [https://github.com/WordPress/gutenberg/pull/54964]
* [*] (Internal) Remove .nativePhotoPicker feature flag and the disabled code [#21681](https://github.com/wordpress-mobile/WordPress-iOS/pull/21681)
* [*] [WordPress-only] fixes an issue where users attempting to create a .com site in the post-sign-up flow are presented with two consecutive overlays. [#21752]
* [**] [Jetpack-only] Reader: Improvement of core UI elements, including feed cards, tag and site headers, buttons and recommendation sections. [#21772]

23.4
-----
* [*] Resolve the unresponsiveness of the compliance popover on iPhone SE devices when large fonts are enabled. [#21609]
* [*] Fix an issue with a New Page action visible for Contributors [https://github.com/wordpress-mobile/WordPress-iOS/pull/21659]
* [*] Block Editor: Prevent crash from invalid media URLs [https://github.com/WordPress/gutenberg/pull/54834]
* [*] Fix an issue with contributors seeing pre-publishing popup and a wrong confirmation message after submitting a post for review [https://github.com/wordpress-mobile/WordPress-iOS/pull/21658]
* [*] Block Editor: Limit inner blocks nesting depth to avoid call stack size exceeded crash [https://github.com/WordPress/gutenberg/pull/54382]
* [*] Fix an issue with non-admins being able to see the plugin menu on the Atomic sites [https://github.com/wordpress-mobile/WordPress-iOS/pull/21657]
* [**] Block Editor: Fallback to Twitter provider when embedding X URLs [https://github.com/WordPress/gutenberg/pull/54876]

23.3.1
-----
* [*] Resolve the unresponsiveness of the compliance popover on iPhone SE devices when large fonts are enabled. [#21609]

23.3
-----
* [***] [Jetpack-only] Lock Screen Widgets are now available on Jetpack. Quickly view your site stats without unlocking your phone. [#21535]
* [*] Block editor: Fix the obscurred "Insert from URL" input for media blocks when using a device in landscape orientation. [https://github.com/wordpress-mobile/gutenberg-mobile/pull/6143]
* [**] Block editor: Updated placeholder text colors for block-based themes [https://github.com/wordpress-mobile/gutenberg-mobile/pull/6182]
* [**] Update the main site navigation on the My Site screen, making it easier to access the common site sections. The new shortcuts can be modified using the Personalize Home Tab screen. [21502](https://github.com/wordpress-mobile/WordPress-iOS/pull/21502)
* [**] [internal] Refactor fetching one single media item. [#21567]
* [**] [internal] Refactored how the total number of WordPress Media is fetched. [#21568]
* [**] [internal] Refactor fetching metadata of VideoPress videos. [#21569]

23.2
-----
* [**] Integrate the native media picker (`PHPickerViewController`), which is familiar to all Apple Photos users. It has a powerful search; you can filter by favorites, zoom in, filter by different media types, and more. And it doesn't require any access permissions or dialogs to work and handles large Photos libaries with ease. [#21190](https://github.com/wordpress-mobile/WordPress-iOS/issues/21190).
* [*] Remove the "New Photo Post" app quick action [#21369](https://github.com/wordpress-mobile/WordPress-iOS/pull/21369)
* [*] (Internal) Fix unbounded growth of number media observers in Post Editor (performance issue) [#21352](https://github.com/wordpress-mobile/WordPress-iOS/pull/21352)
* [**] [internal] Fix a crash when disconnecting the app from the "Connected Applications" on WordPress.com. [#21375]
* [*] Fix an issue where the "Take Photo" flow was not working without the "All Photos" access [#21398](https://github.com/wordpress-mobile/WordPress-iOS/pull/21398)
* [*] Fix a couple of small issues with media uploads error handling [#21411](https://github.com/wordpress-mobile/WordPress-iOS/pull/21411)
* [*] [internal] Change how a post is fetched when selecting a post in Spotlight search result. [#21439]
* [*] [internal] Change how a post's revision is fetched from the post history screen. [#21440]
* [**] [internal] Replace the progress indicator implementation in uploading featured image from "Post Settings" [#21438]
* [**] [Jetpack-only] Block Editor: Add basic support to view, relocate, and remove the Jetpack Paywall block. [https://github.com/wordpress-mobile/gutenberg-mobile/pull/6076]
* [*] Block Editor: Columns block - Fix transforming into a Group block crash [https://github.com/wordpress-mobile/gutenberg-mobile/pull/6129]
* [**] Block Editor: Add block outline to all Social Link blocks when selected [https://github.com/WordPress/gutenberg/pull/54011]
* [***] [Jetpack-only] Contact Support: Add a new chat-based support channel where users can get answers from a bot trained to help app users. Users can still create a support ticket to talk to a Happiness Engineer if they don't find the answer they're looking for [#21467]
* [*] Fix a crash on the pages list when the authentication token is invalid. [#21471]
* [**] Me tab: move Me to the bottom tab bar [https://github.com/wordpress-mobile/WordPress-iOS/pull/21348]
* [*] Fix Stats menu option not visible for self-hosted sites without a Jetpack connection. [#21548]

23.0.1
-----
 * [**] Fix Voice Over and assistive keyboards [https://github.com/WordPress/gutenberg/pull/53895]

23.1
-----
* [*] Block editor: Hide undo/redo buttons when using the HTML editor [#21253]
* [*] Block editor: Display custom color value in mobile Cover Block color picker [https://github.com/WordPress/gutenberg/pull/51414]
* [**] Block editor: Display outline around selected Social Link block [https://github.com/WordPress/gutenberg/pull/53377]
* [**] Block editor: Fix font customization not getting updated. [https://github.com/WordPress/gutenberg/pull/53391]
* [*] [internal] Fix Core Data multithreaded access exception in Blogging Reminders [#21232]
* [*] [internal] Remove one of the image loading subsystems for avatars and consolidate the cache [#21259]
* [*] Fixed a crash that could occur when following sites in Reader. [#21341]
* [**] [Jetpack-only] Add a "Domain Focus" Card to the Dashboard that opens a screen that allows tranfer of Google Domains. This card can also be hidden across all sites of the account by accesing the More button. [#21368]
* [**] Fix Voice Over and assistive keyboards [https://github.com/WordPress/gutenberg/pull/53895]
* [*] Fix an issue with widget data sometimes showing zeros [https://github.com/wordpress-mobile/WordPress-iOS/pull/21430]

23.0
-----
* [***] [Jetpack-only] Jetpack Social: UI improvements to access and control your social sharing from more locations throughout the app [#21258]
* [**] [Jetpack-only] Blaze Manage Campaigns: Added a dashboard card that displays the most recent campaign, a campaigns list screen, and a campaign details screen. [#20821, #20977, #20950]
* [**] [Jetpack-only] Made significant performance improvements for Total Likes stats card. [#21168]
* [**] [internal] Upgrade React Native to 0.71.11 [#20956]
* [*] Fix incorrect WordPress Media images count in Media Picker. [#21181]
* [*] [Jetpack-only] Fix app hangs on the Stats screen [#21067]
* [*] Fix an issue with the size of the thumbnails in the media picker so it now loads faster and uses less memory [#21204]
* [*] Fix an issue with unstable order of assets on the media screen [#21210]
* [*] Fix an issue with media screen flashing when opened [#21211]
* [*] Block editor: Remove visual gap in mobile toolbar when a Gallery block is selected [https://github.com/WordPress/gutenberg/pull/52966]
* [*] Block editor: Remove Gallery caption button on mobile [https://github.com/WordPress/gutenberg/pull/53010]
* [*] Block editor: Fix Gallery block selection when adding media [https://github.com/WordPress/gutenberg/pull/53127]
* [*] [internal] Fix an issue with some media pickers not deallocating after selection in post editor [#21225]
* [*] Fix occasional crashes when updating Notification, Posts, and Reader content [#21250]
* [*] Fix an issue in Reader topics cleanup that could cause the app to crash. [#21243]
* [*] [internal] Fix incorrectly terminated background task [#21254]
* [**] [internal] Refactor how image is downloaded in Gutenberg Editor and Aztec Editor. [#21227]
* [**] Fixed an occassional crash when reloading Media picker. [#21337]

22.9
-----
* [*] [internal] Fix multiple memory leaks after logging in and logging out. [#21047, #21092]
* [**] Block editor: Move undo/redo buttons to the navigation bar. [#20930]
* [*] Fixed an issue that caused the UI to be briefly unresponsive in certain case when opening the app. [#21065]
* [**] Blogging Prompts: Fixed a crash in Reader after tapping on a blogging prompt multiple times. [#21112]
* [*] [internal] Update calls to use UserDefaults singleton. [#21088]
* [*] Fix memory leaks in setting up Jetpack connection. [#21052]
* [*] Fix a memory leak caused by the theme customization web view. [#21051]
* [**] [internal] Updated the code that enables Gutenberg editor in all blogs when the user is in the Gutenberg rollout group. [#21146]
* [**] [internal] Fix a few potential Core Data issues in Blogging Prompts & Reminders. [#21016]
* [*] [Jetpack-only] Made performance improvements for Posting Activity stats. [#21136]
* [*] Fixed a crash that could occur when following sites in Reader. [#21140]
* [*] Fix an issue with avatars not loading in mentions [#21169]
* [*] [Jetpack-only] Fixed a crash that could occur when the user deletes the WordPress app upon a successful migration. [#21167]
* [*] Fixed a crash that occurs in Weekly Roundup Background task due to a Core Data Concurrency violation. [#21076]
* [***] Block editor: Editor UX improvements with new icons, colors and additional design enhancements. [https://github.com/wordpress-mobile/gutenberg-mobile/pull/5985]
* [**] Fixed an occassional crash when opening Media picker. [#21231]

22.8
-----
* [*] Blogging Reminders: Disabled prompt for self-hosted sites not connected to Jetpack. [#20970]
* [**] [internal] Do not save synced blogs if the app has signed out. [#20959]
* [**] [internal] Make sure synced posts are saved before calling completion block. [#20960]
* [**] [internal] Fix observing Quick Start notifications. [#20997]
* [**] [internal] Fixed an issue that was causing a memory leak in the domain selection flow. [#20813]
* [*] [Jetpack-only] Block editor: Rename "Reusable blocks" to "Synced patterns", aligning with the web editor. [https://github.com/wordpress-mobile/gutenberg-mobile/pull/5885]
* [**] [internal] Block editor: Fix a crash related to Reanimated when closing the editor [https://github.com/wordpress-mobile/gutenberg-mobile/pull/5938]

22.7
-----
* [**] [internal] Blaze: Switch to using new canBlaze property to determine Blaze eligiblity. [#20916]
* [**] Fixed crash issue when accessing drafts that are mid-upload from the Home 'Work on a Draft Post' card. [#20872]
* [**] [internal] Make sure media-related features function correctly. [#20889], [20887]
* [*] [internal] Posts list: Disable action bar/menu button when a post is being uploaded [#20885]
* [*] Block editor: Image block - Fix issue where in some cases the image doesn't display the right aspect ratio [https://github.com/wordpress-mobile/gutenberg-mobile/pull/5869]
* [*] Block editor: Fix cursor positioning when dictating text on iOS [https://github.com/WordPress/gutenberg/issues/51227]

22.6
-----
* [**] [internal] Check required WordPress version to set "galleryWithImageBlocks" flag [#20736]
* [**] [Jetpack-only] Add a "Personalize Home Tab" button to the bottom of the My Site Dashboard that opens a new screen where you can customize which dashboard cards are visible. You can now also hide any of the dashboard cards directly from My Site Dashboard using the "more" menu. [#20296]
* [*] [Jetpack-only] Domains selection: Show error message when selecting unsupported domains. [#20786]
* [***] [Jetpack-only] Plans: Bringing WPCOM plans to Jetpack app. [#20822]
* [**] Block editor: [iOS] Fix dictation regression, in which typing/dictating at the same time caused content loss. [https://github.com/WordPress/gutenberg/pull/49452]
* [*] Block editor: Display lock icon in disabled state of `Cell` component [https://github.com/wordpress-mobile/gutenberg-mobile/pull/5798]
* [*] Block editor: Show "No title"/"No description" placeholder for not belonged videos in VideoPress block [https://github.com/wordpress-mobile/gutenberg-mobile/pull/5840]

22.5.1
-----
* [*] Resolve an issue that was causing the app crash when `CrashLogging.logError` is called from a background thread. [#20846]
* [**] [internal] Make sure a database tidy-up task (null blog property sanitizer) is completed before any other Core Data queries. [#20867]

22.5
-----
* [*] [Jetpack-only] Reader: Fix the display of the followed topics in the filter sheet when they're written in non-latin languages. [#20702]
* [*] [Jetpack-only] Reader: Fixed an issue that was causing the Report and Block actions to be missing from Post Menu actions sheet. [#20705]
* [***] Enables editing of the site homepage for sites using block-based themes directly from the pages list. [#20713]
* [*] Block editor: Add disabled style to `Cell` component [https://github.com/WordPress/gutenberg/pull/50665]
* [**] Block editor: Fix undo/redo history when inserting a link configured to open in a new tab [https://github.com/WordPress/gutenberg/pull/50460]
* [**] [Jetpack-only] Block editor: Disable details settings for not belonged VideoPress videos [https://github.com/wordpress-mobile/gutenberg-mobile/pull/5782]
* [*] Block editor: [List block] Fix an issue when merging a list item into a Paragraph would remove its nested list items [https://github.com/wordpress-mobile/gutenberg-mobile/pull/5785]
* [**] Block editor: Tapping any type of nested block moves focus to the nested block directly, rather than requiring multiple taps to navigate down each nesting levels. [https://github.com/wordpress-mobile/gutenberg-mobile/pull/5781]

22.4
-----
* [*] [internal] [Jetpack-only] Domains Dashboard Card: Immediately opening domains search after tapping the card. [#20638]
* [**] [Jetpack-only] Adds a dashboard card for viewing activity log. [#20569]
* [**] [Jetpack-only] Adds a dashboard card for viewing pages. [#20524]
* [*] [Jetpack-only] Block editor: Fix crash when trying to convert to regular blocks an undefined/deleted reusable block [https://github.com/WordPress/gutenberg/pull/50475]
* [**] Block editor: Tapping on a nested block now gets focus directly instead of having to tap multiple times depending on the nesting levels. [https://github.com/WordPress/gutenberg/pull/50108]
* [*] [Jetpack-only] Block editor: Use host app namespace in reusable block message [https://github.com/WordPress/gutenberg/pull/50478]
* [*] [internal] [Jetpack-only] Enables domain purchases in site creation A/B experiment. [#20670]
* [*] Classic Block: Fixes a crash that happens when attempting to add media to a classic block while the library permissions are missing. [#20666]

22.3
-----
* [*] [internal] Allow updating specific fields when updating media details. [#20606]
* [**] Block Editor: Enable VideoPress block (only on Simple WPCOM sites) [#20580]
* [**] [internal] Attempt to fix an image loading crash in post editor. [#20633]

22.2
-----
* [**] [Jetpack-only] Added a dashboard card for purchasing domains. [#20424]
* [*] [internal] [Jetpack-only] Redesigned the migration success card. [#20515]
* [**] [internal] Refactored Google SignIn implementation to not use the Google SDK [#20128]
* [***] Block Editor: Resolved scroll-jump issues and enhanced caret focus management [https://github.com/WordPress/gutenberg/pull/48791]
* [**] [Jetpack-only] Blogging Prompts: adds the ability to view other users' responses to a prompt. [#20540]

22.1
-----
* [**] [internal] Refactor updating account related Core Data operations, which ususally happens during log in and out of the app. [#20394]
* [***] [internal] Refactor uploading photos (from the device photo, the Free Photo library, and other sources) to the WordPress Media Library. Affected areas are where you can choose a photo and upload, including the "Media" screen, adding images to a post, updating site icon, etc. [#20322]
* [**] [WordPress-only] Warns user about sites with only individual plugins not supporting core app features and offers the option to switch to the Jetpack app. [#20408]
* [*] [Reader] Fix an issue that was causing the app to crash when tapping the More or Share buttons in Reader Detail screen. [#20490]
* [*] Block editor: Avoid empty Gallery block error [https://github.com/WordPress/gutenberg/pull/49557]

22.0
-----
* [*] Remove large title in Reader and Notifications tabs. [#20271]
* [*] Reader: Change the following button cog icon. [#20274]
* [*] [Jetpack-only] Change the dark background color of toolbars and top tabs across the whole app. [#20278]
* [*] Change the Reader's navigation bar background color to match other screens. [#20278]
* [*] Tweak My Site Dashboard Cards UI. [#20303]
* [*] [Jetpack-only] Change My Sites tab bar icon. [#20310]
* [*] [internal] Refactored the Core Data operations (saving the site data) after a new site is created. [#20270]
* [*] [internal] Refactored updating user role in the "People" screen on the "My Sites" tab. [#20244]
* [*] [internal] Refactor managing social connections and social buttons in the "Sharing" screen. [#20265]
* [*] [internal] Refactor uploading media assets. [#20294]
* [*] Block editor: Allow new block transforms for most blocks. [https://github.com/WordPress/gutenberg/pull/48792]
* [*] Visual improvements were made to the in-app survey along with updated text to differentiate between the WordPress and Jetpack apps. [#20276]
* [*] Reader: Resolve an issue that could cause the app to crash when blocking a post author. [#20421]

21.9
-----
* [*] [internal] Refactored fetching posts in the Reader tab, including post related operations (i.e. like/unlike, save for later, etc.) [#20197]
* [**] Reader: Add a button in the post menu to block an author and stop seeing their posts. [#20193]
* [**] [Jetpack-only] Jetpack individual plugin support: Warns user about sites with only individual plugins not supporting all features of the app yet and gives the ability to install the full Jetpack plugin. [#20223]
* [**] [Jetpack-only] Help: Display the Jetpack app FAQ card on Help screen when switching from the WordPress app to the Jetpack app is complete. [#20232]
* [***] [Jetpack-only] Blaze: We added support for Blaze in the app. The user can now promote a post or page from the app to reach new audiences. [#20253]

21.8.1
-----
* [**] [internal] Fixes a crash that happens in the background when the weekly roundup notification is being processed. [#20275]

21.8
-----
* [*] [WordPress-only] We have redesigned and simplified the landing screen. [#20061]
* [*] [internal] Refactored account related operations (i.e. log in and out of the app). [#19893]
* [*] [internal] Refactored comment related operations (i.e. like a comment, reply to a post or comment).
* [*] [internal] Refactored how reader topics are fetched from the database. [#20129]
* [*] [internal] Refactored blog related operations (i.e. loading blogs of the logged in account, updating blog settings). [#20047]
* [*] Reader: Add ability to block a followed site. [#20053]
* [*] Reader: Add ability to report a post's author. [#20064]
* [*] [internal] Refactored the topic related features in the Reader tab (i.e. following, unfollowing, and search). [#20150]
* [*] Fix inaccessible block settings within the unsupported block editor [https://github.com/WordPress/gutenberg/pull/48435]

21.7
-----
* [*] [Jetpack-only] Fixed an issue where stats were not displaying latest data when the system date rolls over to the next day while the app is in background. [#19989]
* [*] [Jetpack-only] Hide Scan Login Code when logged into an account with 2FA. [#19567]
* [**] [Jetpack-only] Blogging Prompts: add the ability to answer previous prompts, disable prompts, and other minor enhancements. [#20055]

21.6
-----
* [*] Fix a layout issue impacting the "No media matching your search" empty state message of the Media Picker screen.  [#19820]
* [**] [internal] Refactor saving changes in the "Account Settings" page. [#19910]
* [*] The Migration flow doesn't complete automatically if the user interrupts the migration mid flow. [#19888]
* [**] [internal] Refactored fetching blog editor settings. [#19915]
* [*] [Jetpack-only] The Migration flow doesn't complete automatically if the user interrupts the migration mid flow. [#19888]
* [***] [Jetpack-only] Stats Insights Update. Helps you understand how your content is performing and what’s resonating with your audience. [#19909]
* [***] [internal] Delete all the activity logs after logging out. [#19930]
* [*] [Jetpack-only] Fixed an issue where Stats Followers details did not update on Pull-to-refresh in the Stats Followers Details screen [#19935]
* [**] Refactored loading WP.com plans. [#19949]
* [*] Resolve an edge case that was causing the user to be stuck in the "Onboading Questions" screen. [#19791]
* [*] [Jetpack-only] Tweak Migration Screens UI when fonts are enlarged. [#19944]

21.5.1
-----
* [*] [Jetpack-only] Fixed a bug where the Login flow was restarting every time the app enters the foreground. [#19961]

21.5
-----
* [***] [internal] A significant refactor to the app’s architecture was made to allow for the new simplified UI. Regression testing on the app’s main flows is needed. [#19817]
* [**] [internal] Disable Story posts when Jetpack features are removed [#19823]
* [*] [internal] Editor: Only register core blocks when `onlyCoreBlocks` capability is enabled [https://github.com/wordpress-mobile/gutenberg-mobile/pull/5293]
* [**] [internal] Disable StockPhoto and Tenor media sources when Jetpack features are removed [#19826]
* [*] [Jetpack-only] Fixed a bug where analytics calls weren't synced to the user account. [#19926]

21.4
-----
* [*] Fixed an issue where publishing Posts and Pages could fail under certain conditions. [#19717]
* [*] Share extension navigation bar is no longer transparent [#19700]
* [***] [Jetpack-only] Adds a smooth, opt-in transition to the Jetpack app for users migrating from the WordPress app. [#19759]
* [***] You can now migrate your site content to the Jetpack app without a hitch. [#19759]
* [**] [internal] Upgrade React Native from 0.66.2 to 0.69.4 [https://github.com/wordpress-mobile/gutenberg-mobile/pull/5193]
* [*] [internal] When a user migrates to the Jetpack app and allows notifications, WordPress app notifications are disabled. [#19616, #19611, #19590]
* [*] Reader now scrolls to the top if the tab bar button is tapped. [#19769]
* [*] [Internal] Update WordPressShared, WordPressKit, and WordPressAuthenticator to their latest versions. [#19643]

21.3
-----
* [*] Fixed a minor UI issue where the segmented control under My SIte was being clipped when "Home" is selected. [#19595]
* [*] Fixed an issue where the site wasn't removed and the app wasn't refreshed after disconnecting the site from WordPress.com. [#19634]
* [*] [internal] Fixed an issue where Jetpack extensions were conflicting with WordPress extensions. [#19665]

21.2
-----
* [*] [internal] Refactored fetching posts in the Reader tab. [#19539]
* [*] Fixed an issue where the message "No media matching your search" for the media picker is not visible [#19555]

21.1
-----
* [**] [Jetpack-only] We added a new landing screen with a cool animation that responds to device motion! [#19251, #19264, #19277, #19381, #19404, #19410, #19432, #19434, #19442, #19443, #19468, #19469]
* [*] [internal] Database access change: the 'new Core Data context structure' feature flag is turned on by default. [#19433]
* [***] [Jetpack-only] Widgets are now on Jetpack. Find Today, This Week, and All Time Widgets to display your Stats on your home screen. [#19479]
* [*] Block Editor: Fixed iOS Voice Control support within Image block captions. [https://github.com/WordPress/gutenberg/pull/44850]
* [***] Dropped support for iOS 13. Now supporting iOS 14.0 and above. [#19509]

21.0
-----
* [*] Fixed an issue where the cached notifications are retained after logging out of WordPress.com account [#19360]
* [**] [Jetpack-only] Added a share extension. Now users can share content to Jetpack through iOS's share sheet. This was previously only available on the WordPress app. [#19383]
* [*] Update launch screen. [#19341]
* [*] [Jetpack-only] Add ability to set custom app icon for Jetpack app. [#19378]
* [**] [Jetpack-only] Added a "Save as Draft" extension. Now users can save content to Jetpack through iOS's share sheet. This was previously only available on the WordPress app. [#19414]
* [**] [Jetpack-only] Enables Rich Notifications for the Jetpack app. Now we display more details on most of the push notifications. This was previously only available on the WordPress app. [#19415]
* [*] Reader: Comment Details have been redesigned. [#19387]
* [*] [internal] A refactor in weekly roundup notification scheduler. [#19422]
* [*] [internal] A low level database refactor around fetching cards in the Reader tab. [#19427]
* [*] Stories: Fixed an issue where the keyboard would overlap with the publish dialog in landscape. [#19350]
* [*] [internal] A refactor in fetch Reader posts and their comments. [#19458]
* [*] Fixed an issue where the navigation bar becomes invisible when swiping back to Login Prologue screen.  [#19461]

20.9
-----
* [*] Login Flow: Provide ability for user to cancel login WP.com flow when already logged in to a self-hosted site [#19349]
* [*] [WordPress-only] Powered by Jetpack banner: Fixed an edge case where some scroll views could momentarily become unresponsive to touch. [#19369]
* [*] [Jetpack-only] Weekly roundup: Adds support for weekly roundup notifications to the Jetpack app. [#19364]
* [*] Fixed an issue where the push notifications prompt button would overlap on iPad. [#19304]
* [*] Story Post: Fixed an issue where deleting one image in a story draft would cause the following image not to load. [#16966]
* [*] Fixed an issue where the no result label on the side menu is oversize on iPad. [#19305]
* [*] [internal] Various low level database refactors around posts, pages, and comments. [#19353, #19363, #19386]

20.8
-----
* [*] User Mention: When replying to a post or a comment, sort user-mentions suggestions by prefix first then alphabetically. [#19218]
* [*] User Mention: Fixed an issue where the user-mentions suggestions were disappearing after expanding/collapsing the reply field. [#19248]
* [***] [internal] Update Sentry, our crash monitoring tool, to its latest major version [#19315]

20.7
-----
* [*] [Jetpack-only] Block Editor: Update link colors in action sheets from green to blue [https://github.com/WordPress/gutenberg/pull/42996]
* [*] Jetpack Social: Rebrand Publicize to Jetpack Social [https://github.com/wordpress-mobile/WordPress-iOS/pull/19262]

20.6
-----
* [*] [Jetpack-only] Recommend App: you can now share the Jetpack app with your friends. [#19174]
* [*] [Jetpack-only] Feature Announcements: new features are highlighted via the What's New modals. [#19176]
* [**] [Jetpack-only] Self-hosted sites: enables logging in via a self-hosted site / adding a self-hosted site [#19194]
* [*] Pages List: Fixed an issue where the app would freeze when opening the pages list if one of the featured images is a GIF. [#19184]
* [*] Stats: Fixed an issue where File Downloads section was being displayed for Jetpack sites even though it's not supported. [#19200]

20.5
-----
* [*] [Jetpack-only] Block Editor: Makes some small changes to the editor's accent colours for consistency. [#19113]
* [*] User Mention: Split the suggestions list into a prominent section and a regular section. [#19064]
* [*] Use larger thumbnail previews for recommended themes during site creation [https://github.com/wordpress-mobile/WordPress-iOS/pull/18972]
* [***] [internal] Block Editor: List block: Adds support for V2 behind a feature flag [https://github.com/WordPress/gutenberg/pull/42702]
* [**] Fix for Referrers Card Not Showing Search Engine Details [https://github.com/wordpress-mobile/WordPress-iOS/pull/19158]
* [*] WeeklyRoundupBackgroundTask - format notification body [https://github.com/wordpress-mobile/WordPress-iOS/pull/19144]

20.4
-----
* [*] Site Creation: Fixed a bug in the design picker where the horizontal position of designs could be reset. [#19020]
* [*] [internal] Block Editor: Add React Native FastImage [https://github.com/WordPress/gutenberg/pull/42009]
* [*] Block Editor: Inserter displays block collections [https://github.com/WordPress/gutenberg/pull/42405]
* [*] Block Editor: Fix incorrect spacing within Image alt text footnote [https://github.com/WordPress/gutenberg/pull/42504]
* [***] Block Editor: Gallery and Image block - Performance improvements [https://github.com/WordPress/gutenberg/pull/42178]
* [**] [WP.com and Jetpack sites with VideoPress] Prevent validation error when viewing VideoPress markup within app [https://github.com/Automattic/jetpack/pull/24548]
* [*] [internal] Add Jetpack branding elements (badges and banners) [#19007, #19040, #19049, #19059, #19062, #19065, #19071, #19073, #19103, #19074, #19085, #19094, #19102, #19104]

20.3
-----
* [*] Stories: Fixed a crash that could occur when adding multiple items to a Story post. [#18967]
* [*] User Mention: When replying to a post or a comment, the post author or comment author shows up at the top of the suggestions list. [#18979]
* [*] Block Editor: Fixed an issue where the media picker search query was being retained after dismissing the picker and opening it again. [#18980]
* [*] Block Editor: Add 'Insert from URL' option to Video block [https://github.com/WordPress/gutenberg/pull/41493]
* [*] Block Editor: Image block copies the alt text from the media library when selecting an item [https://github.com/WordPress/gutenberg/pull/41839]
* [*] Block Editor: Introduce "block recovery" option for invalid blocks [https://github.com/WordPress/gutenberg/pull/41988]

20.2
-----
* [*] Preview: Post preview now resizes to account for device orientation change. [#18921]
* [***] [Jetpack-only] Enables QR Code Login scanning from the Me menu. [#18904]
* [*] Reverted the app icon back to Cool Blue. Users can reselect last month's icon in Me > App Settings > App Icon if they'd like. [#18934]

20.1
-----
* [*] Notifications: Fixed an issue where the first notification opened in landscape mode was not scrollable. [#18823]
* [*] Site Creation: Enhances the design selection screen with recommended designs. [#18740]
* [***] [Jetpack-only] Introducing blogging prompts. Build a writing habit and support creativity with a periodic prompt for inspiration. [#18860]
* [**] Follow Conversation: A tooltip has been added to highlight the follow conversation feature. [#18848]
* [*] [internal] Block Editor: Bump react-native-gesture-handler to version 2.3.2. [#18742]
* [*] People Management: Fixed a crash that can occur when loading the People view. [#18907]

20.0
-----
* [*] Quick Start: The "Get to know the WordPress app" card has a fresh new look [#18688, #18747]
* [*] Block Editor: A11y: Improve text read by screen readers for BottomSheetSelectControl [https://github.com/WordPress/gutenberg/pull/41036]
* [*] Block Editor: Add 'Insert from URL' option to Image block [https://github.com/WordPress/gutenberg/pull/40334]
* [*] App Settings: refreshed the UI with updated colors for Media Cache Size controls, Clear Spot Index row button, and Clear Siri Shortcut Suggestions row button. From destructive (red color) to standard and brand colors. [#18636]
* [*] [internal] Quick Start: Fixed an issue where the Quick Start modal was not displayed after login if the user's default tab is Home. [#18721]
* [*] Quick Start: The Next Steps modal has a fresh new look [#18711]
* [*] [internal] Quick Start: Fixed a couple of layout issues with the Quick Start notices when rotating the device. [#18758]

19.9
-----
* [*] Site Settings: we fixed an issue that prevented the site title to be updated when it changed in Site Settings [#18543]
* [*] Media Picker: Fixed an issue where the empty state view was being displayed incorrectly. [#18471]
* [*] Quick Start: We are now showing a different set of Quick Start tasks for existing sites and new sites. The existing sites checklist includes new tours such as: "Check your notifications" and "Upload photos or videos".  [#18395, #18412, #18443, #18471]
* [*] Site Creation: we fixed an issue where the navigation buttons were not scaling when large fonts were selected on the device [#18559]
* [**] Block Editor: Cover Block: Improve color contrast between background and text [https://github.com/wordpress-mobile/gutenberg-mobile/pull/4808]
* [***] Block Editor: Add drag & drop blocks feature [https://github.com/wordpress-mobile/gutenberg-mobile/pull/4832]
* [*] Block Editor: Gallery block: Fix broken "Link To" settings and add "Image Size" settings [https://github.com/wordpress-mobile/gutenberg-mobile/pull/4841]
* [*] Block Editor: Unsupported Block Editor: Prevent WordPress.com tour banner from displaying. [https://github.com/wordpress-mobile/gutenberg-mobile/pull/4820]
* [*] Widgets: we fixed an issue where text appeared flipped in rtl languages [#18567]
* [*] Stats: we fixed a crash that occurred sometimes in Stats [#18613]
* [*] Posts list: we fixed an issue where the create button was not shown on iPad in split screen [#18609]

19.8
-----
* [**] Self hosted sites are not restricted by video length during media uploads [https://github.com/wordpress-mobile/WordPress-iOS/pull/18414]
* [*] [internal] My Site Dashboard: Made some changes to the code architecture of the dashboard. The majority of the changes are related to the posts cards. It should have no visible changes but could cause regressions. Please test it by creating/trashing drafts and scheduled posts and testing that they appear correctly on the dashboard. [#18405]
* [*] Quick Start: Updated the Stats tour. The tour can now be accessed from either the dashboard or the menu tab. [#18413]
* [*] Quick Start: Updated the Reader tour. The tour now highlights the Discover tab and guides users to follow topics via the Settings screen. [#18450]
* [*] [internal] Quick Start: Deleted the Edit your homepage tour. [#18469]
* [*] [internal] Quick Start: Refactored some code related to the tasks displayed in the Quick Start Card and the Quick Start modal. It should have no visible changes but could cause regressions. [#18395]
* [**] Follow Conversation flow now enables in-app notifications by default. They were updated to be opt-out rather than opt-in. [#18449]
* [*] Block Editor: Latest Posts block: Add featured image settings [https://github.com/WordPress/gutenberg/pull/39257]
* [*] Block Editor: Prevent incorrect notices displaying when switching between HTML-Visual mode quickly [https://github.com/WordPress/gutenberg/pull/40415]
* [*] Block Editor: Embed block: Fix inline preview cut-off when editing URL [https://github.com/WordPress/gutenberg/pull/35326]
* [*] Block Editor: Prevent gaps shown around floating toolbar when using external keyboard [https://github.com/WordPress/gutenberg/pull/40266]
* [**] We'll now ask users logging in which area of the app they'd like to focus on to build towards a more personalized experience. [#18385]

19.7
-----
* [*] a11y: VoiceOver has been improved on the Menus view and now announces changes to ordering. [#18155]
* [*] Notifications list: remove comment Trash swipe action. [#18349]
* [*] Web previews now abide by safe areas when a toolbar is shown [#18127]
* [*] Site creation: Adds a new screen asking the user the intent of the site [#18367]
* [**] Block Editor: Quote block: Adds support for V2 behind a feature flag [https://github.com/WordPress/gutenberg/pull/40133]
* [**] Block Editor: Update "add block" button's style in default editor view [https://github.com/WordPress/gutenberg/pull/39726]
* [*] Block Editor: Remove banner error notification on upload failure [https://github.com/WordPress/gutenberg/pull/39694]
* [*] My Site: display site name in My Site screen nav title [#18373]
* [*] [internal] Site creation: Adds a new screen asking the user the name of the site [#18280]

19.6
-----
* [*] Enhances the exit animation of notices. [#18182]
* [*] Media Permissions: display error message when using camera to capture photos and media permission not given [https://github.com/wordpress-mobile/WordPress-iOS/pull/18139]
* [***] My Site: your My Site screen now has two tabs, "Menu" and "Home". Under "Home", you'll find contextual cards with some highlights of whats going on with your site. Check your drafts or scheduled posts, your today's stats or go directly to another section of the app. [#18240]
* [*] [internal] Site creation: Adds a new screen asking the user the intent of the site [#18270]

19.5
-----
* [*] Improves the error message shown when trying to create a new site with non-English characters in the domain name [https://github.com/wordpress-mobile/WordPress-iOS/pull/17985]
* [*] Quick Start: updated the design for the Quick Start cell on My Site [#18095]
* [*] Reader: Fixed a bug where comment replies are misplaced after its parent comment is moderated [#18094]
* [*] Bug fix: Allow keyboard to be dismissed when the password field is focused during WP.com account creation.
* [*] iPad: Fixed a bug where the current displayed section wasn't selected on the menu [#18118]
* [**] Comment Notifications: updated UI and functionality to match My Site Comments. [#18141]
* [*] Block Editor: Add GIF badge for animated GIFs uploaded to Image blocks [https://github.com/WordPress/gutenberg/pull/38996]
* [*] Block Editor: Small refinement to media upload errors, including centering and tweaking copy. [https://github.com/wordpress-mobile/gutenberg-mobile/pull/4597]
* [*] Block Editor: Fix issue with list's starting index and the order [https://github.com/WordPress/gutenberg/pull/39354]
* [*] Quick Start: Fixed a bug where a user creating a new site is displayed a quick start tour containing data from their presviously active site.

19.4
-----
* [*] Site Creation: Fixed layout of domain input field for RTL languages. [#18006]
* [*] [internal] The FAB (blue button to create posts/stories/pages) creation/life cycle was changed [#18026]
* [*] Stats: we fixed a variety of performance issues in the Insight screen. [#17926, #17936, #18017]
* [*] Stats: we re-organized the default view in Insights, presenting more interesting data at a glance [#18072]
* [*] Push notifications will now display rich media when long pressed. [#18048]
* [*] Weekly Roundup: We made some further changes to try and ensure that Weekly Roundup notifications are showing up for everybody who's enabled them [#18029]
* [*] Block editor: Autocorrected Headings no longer apply bold formatting if they weren't already bold. [#17844]
* [***] Block editor: Support for multiple color palettes [https://github.com/wordpress-mobile/gutenberg-mobile/pull/4588]
* [**] User profiles: Fixed issue where the app wasn't displaying any of the device photos which the user had granted the app access to.

19.3
-----
* [*] Site previews: Reduced visual flickering when previewing sites and templates. [#17861]
* [*] Stats: Scroll to new Insights card when added. [#17894]
* [*] Add "Copy Link" functionality to Posts List and Pages List [#17911]
* [*] [Jetpack-only] Enables the ability to use and create WordPress.com sites, and enables the Reader tab. [#17914, #17948]
* [*] Block editor: Additional error messages for media upload failures. [#17971]
* [**] Adds animated Gif support in notifications and comments [#17981]

19.2
-----
* [*] Site creation: Fixed bug where sites created within the app were not given the correct time zone, leading to post scheduling issues. [#17821]
* [*] Block editor: Replacing the media for an image set as featured prompts to update the featured image [https://github.com/wordpress-mobile/gutenberg-mobile/pull/3930]
* [***] Block editor: Font size and line-height support for text-based blocks used in block-based themes [https://github.com/wordpress-mobile/gutenberg-mobile/pull/4519]
* [**] Some of the screens of the app has a new, fresh and more modern visual, including the initial one: My Site. [#17812]
* [**] Notifications: added a button to mark all notifications in the selected filter as read. [#17840]
* [**] People: you can now manage Email Followers on the People section! [#17854]
* [*] Stats: fix navigation between Stats tab. [#17856]
* [*] Quick Start: Fixed a bug where a user logging in via a self-hosted site not connected to Jetpack would see Quick Start when selecting "No thanks" on the Quick Start prompt. [#17855]
* [**] Threaded comments: comments can now be moderated via a drop-down menu on each comment. [#17888]
* [*] Stats: Users can now add a new Insights card from the navigation bar. [#17867]
* [*] Site creation: The checkbox that appears when choosing a design no longer flickers when toggled. [#17868]

19.1
-----
* [*] Signup: Fixed bug where username selection screen could be pushed twice. [#17624]
* [**] Reader post details Comments snippet: added ability to manage conversation subscription and notifications. [#17749]
* [**] Accessibility: VoiceOver and Dynamic Type improvements on Activity Log and Schedule Post calendars [#17756, #17761, #17780]
* [*] Weekly Roundup: Fix a crash which was preventing weekly roundup notifications from appearing [#17765]
* [*] Self-hosted login: Improved error messages. [#17724]
* [*] Share Sheet from Photos: Fix an issue where certain filenames would not upload or render in Post [#16773]
* [*] Block editor: Fixed an issue where video thumbnails could show when selecting images, and vice versa. [#17670]
* [**] Media: If a user has only enabled limited device media access, we now show a prompt to allow the user to change their selection. [#17795]
* [**] Block editor: Fix content justification attribute in Buttons block [https://github.com/wordpress-mobile/gutenberg-mobile/pull/4451]
* [*] Block editor: Hide help button from Unsupported Block Editor. [https://github.com/wordpress-mobile/gutenberg-mobile/pull/4352]
* [*] Block editor: Add contrast checker to text-based blocks [https://github.com/wordpress-mobile/gutenberg-mobile/pull/4357]
* [*] Block editor: Fix missing translations of color settings [https://github.com/wordpress-mobile/gutenberg-mobile/pull/4479]
* [*] Block editor: Highlight text: fix applying formatting for non-selected text [https://github.com/wordpress-mobile/gutenberg-mobile/pull/4471]
* [***] Self-hosted sites: Fixed a crash when saving media and no Internet connection was available. [#17759]
* [*] Publicize: Fixed an issue where a successful login was not automatically detected when connecting a Facebook account to Publicize. [#17803]

19.0
-----
* [**] Video uploads: video upload is now limited to 5 minutes per video on free plans. [#17689]
* [*] Block editor: Give multi-line block names central alignment in inserter [https://github.com/wordpress-mobile/gutenberg-mobile/pull/4343]
* [**] Block editor: Fix missing translations by refactoring the editor initialization code [https://github.com/wordpress-mobile/gutenberg-mobile/pull/4332]
* [**] Block editor: Add Jetpack and Layout Grid translations [https://github.com/wordpress-mobile/gutenberg-mobile/pull/4359]
* [**] Block editor: Fix text formatting mode lost after backspace is used [https://github.com/wordpress-mobile/gutenberg-mobile/pull/4423]
* [*] Block editor: Add missing translations of unsupported block editor modal [https://github.com/wordpress-mobile/gutenberg-mobile/pull/4410]
* [**] Time zone suggester: we have a new time zone selection screen that suggests the time zone based on the device, and improves search. [#17699]
* [*] Added the "Share WordPress with a friend" row back to the Me screen. [#17748]
* [***] Updated default app icon. [#17793]

18.9
-----
* [***] Reader Comments: Updated comment threads with a new design and some new capabilities. [#17659]
* [**] Block editor: Fix issue where editor doesn't auto-scroll so you can see what is being typed. [https://github.com/wordpress-mobile/gutenberg-mobile/pull/4299]
* [*] Block editor: Preformatted block: Fix an issue where the background color is not showing up for standard themes. [https://github.com/wordpress-mobile/gutenberg-mobile/pull/4292]
* [**] Block editor: Update Gallery Block to default to the new format and auto-convert old galleries to the new format. [https://github.com/wordpress-mobile/gutenberg-mobile/pull/4315]
* [***] Block editor: Highlight text: Enables color customization for specific text within a Paragraph block. [https://github.com/wordpress-mobile/gutenberg-mobile/pull/4175]
* [**] Reader post details: a Comments snippet is now displayed after the post content. [#17650]

18.8
-----
* [*] Added a new About screen, with links to rate the app, share it with others, visit our Twitter profile, view our other apps, and more. [https://github.com/orgs/wordpress-mobile/projects/107]
* [*] Editor: Show a compact notice when switching between HTML or Visual mode. [https://github.com/wordpress-mobile/WordPress-iOS/pull/17521]
* [*] Onboarding Improvements: Need a little help after login? We're here for you. We've made a few changes to the login flow that will make it easier for you to start managing your site or create a new one. [#17564]
* [***] Fixed crash where uploading image when offline crashes iOS app. [#17488]
* [***] Fixed crash that was sometimes triggered when deleting media. [#17559]
* [***] Fixes a crasher that was sometimes triggered when seeing the details for like notifications. [#17529]
* [**] Block editor: Add clipboard link suggestion to image block and button block. [https://github.com/WordPress/gutenberg/pull/35972]
* [*] Block editor: Embed block: Include link in block settings. [https://github.com/wordpress-mobile/gutenberg-mobile/pull/4189]
* [**] Block editor: Fix tab titles translation of inserter menu. [https://github.com/wordpress-mobile/gutenberg-mobile/pull/4248]
* [**] Block editor: Gallery block: When a gallery block is added, the media options are auto opened for v2 of the Gallery block. [https://github.com/wordpress-mobile/gutenberg-mobile/pull/4277]
* [*] Block editor: Media & Text block: Fix an issue where the text font size would be bigger than expected in some cases. [https://github.com/wordpress-mobile/gutenberg-mobile/pull/4252]

18.7
-----
* [*] Comment Reply: updated UI. [#17443, #17445]
* [***] Two-step Authentication notifications now require an unlocked device to approve or deny them.
* [***] Site Comments: Updated comment details with a fresh new look and capability to display rich contents. [#17466]
* [**] Block editor: Image block: Add ability to quickly link images to Media Files and Attachment Pages [https://github.com/wordpress-mobile/gutenberg-mobile/pull/3971]
* [**] Block editor: Fixed a crash that could occur when copying lists from Microsoft Word. [https://github.com/wordpress-mobile/gutenberg-mobile/pull/4174]
* [***] Fixed an issue where trying to upload an image while offline crashes the app. [#17488]

18.6
-----
* [**] Comments: Users can now follow conversation via notifications, in addition to emails. [#17363]
* [**] Block editor: Block inserter indicates newly available block types [https://github.com/wordpress-mobile/gutenberg-mobile/pull/4047]
* [*] Reader post comments: fixed an issue that prevented all comments from displaying. [#17373]
* [**] Stats: added Reader Discover nudge for sites with low traffic in order to increase it. [#17349, #17352, #17354, #17377]
* [**] Block editor: Search block - Text and background color support [https://github.com/wordpress-mobile/gutenberg-mobile/pull/4127]
* [*] Block editor: Fix Embed Block loading glitch with resolver resolution approach [https://github.com/wordpress-mobile/gutenberg-mobile/pull/4146]
* [*] Block editor: Fixed an issue where the Help screens may not respect an iOS device's notch. [https://github.com/wordpress-mobile/gutenberg-mobile/pull/4110]
* [**] Block editor: Block inserter indicates newly available block types [https://github.com/wordpress-mobile/gutenberg-mobile/pull/4047]
* [*] Block editor: Add support for the Mark HTML tag [https://github.com/wordpress-mobile/gutenberg-mobile/pull/4162]
* [*] Stats Insights: HTML tags no longer display in post titles. [#17380]

18.5
-----
* [**] Block editor: Embed block: Include Jetpack embed variants. [https://github.com/wordpress-mobile/gutenberg-mobile/pull/4008]
* [*] Fixed a minor visual glitch on the pre-publishing nudge bottom sheet. [https://github.com/wordpress-mobile/WordPress-iOS/pull/17300]
* [*] Improved support for larger text sizes when choosing a homepage layout or page layout. [#17325]
* [*] Site Comments: fixed an issue that caused the lists to not refresh. [#17303]
* [*] Block editor: Embed block: Fix inline preview cut-off when editing URL [https://github.com/wordpress-mobile/gutenberg-mobile/pull/4072]
* [*] Block editor: Embed block: Fix URL not editable after dismissing the edit URL bottom sheet with empty value [https://github.com/wordpress-mobile/gutenberg-mobile/pull/4094]
* [**] Block editor: Embed block: Detect when an embeddable URL is pasted into an empty paragraph. [https://github.com/wordpress-mobile/gutenberg-mobile/pull/4048]
* [**] Block editor: Pullquote block - Added support for text and background color customization [https://github.com/WordPress/gutenberg/pull/34451]
* [**] Block editor: Preformatted block - Added support for text and background color customization [https://github.com/wordpress-mobile/gutenberg-mobile/pull/4071]
* [**] Stats: added Publicize and Blogging Reminders nudges for sites with low traffic in order to increase it. [#17142, #17261, #17294, #17312, #17323]
* [**] Fixed an issue that made it impossible to log in when emails had an apostrophe. [#17334]

18.4
-----
* [*] Improves our user images download logic to avoid synchronization issues. [#17197]
* [*] Fixed an issue where images point to local URLs in the editor when saving a post with ongoing uploads. [#17157]
* [**] Embed block: Add the top 5 specific embed blocks to the Block inserter list. [https://github.com/wordpress-mobile/gutenberg-mobile/pull/3995]
* [*] Embed block: Fix URL update when edited after setting a bad URL of a provider. [https://github.com/wordpress-mobile/gutenberg-mobile/pull/4002]
* [**] Users can now contact support from inside the block editor screen. [https://github.com/wordpress-mobile/gutenberg-mobile/pull/3975]
* [**] Block editor: Help menu with guides about how to work with blocks [#17265]

18.3
-----
* [*] Fixed a bug on Reader that prevented Saved posts to be removed
* [*] Share Extension: Allow creation of Pages in addition to Posts. [#16084]
* [*] Updated the wording for the "Posts" and "Pages" entries in My Site screen [https://github.com/wordpress-mobile/WordPress-iOS/pull/17156]
* [**] Fixed a bug that prevented sharing images and videos out of your site's media library. [#17164]
* [*] Fixed an issue that caused `Follow conversation by email` to not appear on some post's comments. [#17159]
* [**] Block editor: Embed block: Enable WordPress embed preview [https://github.com/wordpress-mobile/gutenberg-mobile/pull/3853]
* [**] Block editor: Embed block: Add error bottom sheet with retry and convert to link actions. [https://github.com/wordpress-mobile/gutenberg-mobile/pull/3921]
* [**] Block editor: Embed block: Implemented the No Preview UI when an embed is successful, but we're unable to show an inline preview [https://github.com/wordpress-mobile/gutenberg-mobile/pull/3927]
* [*] Block editor: Embed block: Add device's locale to preview content [https://github.com/wordpress-mobile/gutenberg-mobile/pull/3788]
* [*] Block editor: Column block: Translate column width's control labels [https://github.com/wordpress-mobile/gutenberg-mobile/pull/3952]
* [**] Block editor: Embed block: Enable embed preview for Instagram and Vimeo providers. [https://github.com/wordpress-mobile/gutenberg-mobile/pull/3918]

18.2
-----
* [internal] Fixed an issue where source and platform tags were not added to a Zendesk ticket if the account has no blogs. [#17084]
* [*] Set the post formats to have 'Standard' first and then alphabetized the remaining items. [#17074]
* [*] Fixed wording of theme customization screen's menu bar by using "Activate" on inactive themes. [#17060]
* [*] Added pull-to-refresh to My Site. [#17089]
* [***] Weekly Roundup: users will receive a weekly notification that presents a summary of the activity on their most used sites [#17066, #17116]
* [**] Site Comments: when editing a Comment, the author's name, email address, and web address can now be changed. [#17111]
* [**] Block editor: Enable embed preview for a list of providers (for now only YouTube and Twitter) [https://github.com/WordPress/gutenberg/pull/34446]
* [***] Block editor: Add Inserter Block Search [https://github.com/WordPress/gutenberg/pull/33237]

18.1
-----
* [*] Reader: Fixes an issue where the top of an article could be cropped after rotating a device. [#17041]
* [*] Posts Settings: Removed deprecated Location feature. [#17052]
* [**] Added a time selection feature to Blogging Reminders: users can now choose at what time they will receive the reminders [#17024, #17033]
* [**] Block editor: Embed block: Add "Resize for smaller devices" setting. [https://github.com/wordpress-mobile/gutenberg-mobile/pull/3753]
* [**] Account Settings: added the ability to close user account.
* [*] Users can now share WordPress app with friends. Accessible from Me and About screen. [#16995]

18.0
-----
* [*] Fixed a bug that would make it impossible to scroll the plugins the first time the plugin section was opened.
* [*] Resolved an issue where authentication tokens weren't be regenerated when disabled on the server. [#16920]
* [*] Updated the header text sizes to better support large texts on Choose a Domain and Choose a Design flows. [#16923]
* [internal] Made a change to how Comment content is displayed. Should be no visible changes, but could cause regressions. [#16933]
* [internal] Converted Comment model properties to Swift. Should be no functional changes, but could cause regressions. [#16969, #16980]
* [internal] Updated GoogleSignIn to 6.0.1 through WordPressAuthenticator. Should be no visible changes, but could cause regression in Google sign in flow. [#16974]
* [internal] Converted Comment model properties to Swift. Should be no functional changes, but could cause regressions. [#16969]
* [*] Posts: Ampersands are correctly decoded in publishing notices instead of showing as HTML entites. [#16972]
* [***] Adjusted the image size of Theme Images for more optimal download speeds. [#16914]
* [*] Comments and Notifications list are now displayed with a unified design. [#16985]
* [*] Block editor: Add a "featured" banner and ability to set or remove an image as featured. [https://github.com/wordpress-mobile/gutenberg-mobile/pull/3449]

17.9
-----
* [internal] Redirect Terms and service to open the page in an external web view [#16907]
* [internal] Converted Comment model methods to Swift. Should be no functional changes, but could cause regressions. [#16898, #16905, #16908, #16913]
* [*] Enables Support for Global Style Colors with Full Site Editing Themes [#16823]
* [***] Block editor: New Block: Embed block. [https://github.com/wordpress-mobile/gutenberg-mobile/pull/3727]

17.8
-----
* [*] Authors and Contributors can now view a site's Comments via My Site > Comments. [#16783]
* [*] [Jetpack-only] Fix bugs when tapping to notifications
* [*] Fixed some refresh issues with the site follow buttons in the reader. [#16819]
* [*] Block editor: Update loading and failed screens for web version of the editor [https://github.com/wordpress-mobile/gutenberg-mobile/pull/3573]
* [*] Block editor: Handle floating keyboard case - Fix issue with the block selector on iPad. [https://github.com/wordpress-mobile/gutenberg-mobile/pull/3687]
* [**] Block editor: Added color/background customization for text blocks. [https://github.com/WordPress/gutenberg/pull/33250]

17.7
-----
* [***] Added blogging reminders. Choose which days you'd like to be reminded, and we'll send you a notification prompting you to post on your site
* [** Does not apply to Jetpack app] Self hosted sites that do not use Jetpack can now manage (install, uninstall, activate, and deactivate) their plugins [#16675]
* [*] Upgraded the Zendesk SDK to version 5.3.0
* [*] You can now subscribe to conversations by email from Reader lists and articles. [#16599]
* [*] Block editor: Tablet view fixes for inserter button. [https://github.com/wordpress-mobile/gutenberg-mobile/pull/3602]
* [*] Block editor: Tweaks to the badge component's styling, including change of background color and reduced padding. [https://github.com/wordpress-mobile/gutenberg-mobile/pull/3642]
* [***] Block editor: New block Layout grid. [https://github.com/wordpress-mobile/gutenberg-mobile/pull/3513]
* [*] Fixed an issue where the SignUp flow could not be dismissed sometimes. [#16824]

17.6
-----
* [**] Reader Post details: now shows a summary of Likes for the post. Tapping it displays the full list of Likes. [#16628]
* [*] Fix notice overlapping the ActionSheet that displays the Site Icon controls. [#16579]
* [*] Fix login error for WordPress.org sites to show inline. [#16614]
* [*] Disables the ability to open the editor for Post Pages [#16369]
* [*] Fixed an issue that could cause a crash when moderating Comments. [#16645]
* [*] Fix notice overlapping the ActionSheet that displays the QuickStart Removal. [#16609]
* [*] Site Pages: when setting a parent, placeholder text is now displayed for pages with blank titles. [#16661]
* [***] Block Editor: Audio block now available on WP.com sites on the free plan. [https://github.com/wordpress-mobile/gutenberg-mobile/pull/3523]
* [**] You can now create a Site Icon for your site using an emoji. [#16670]
* [*] Fix notice overlapping the ActionSheet that displays the More Actions in the Editor. [#16658]
* [*] The quick action buttons will be hidden when iOS is using a accessibility font sizes. [#16701]
* [*] Block Editor: Improve unsupported block message for reusable block. [https://github.com/wordpress-mobile/gutenberg-mobile/pull/3621]
* [**] Block Editor: Fix incorrect block insertion point after blurring the post title field. [https://github.com/wordpress-mobile/gutenberg-mobile/pull/3640]
* [*] Fixed a crash when sharing photos to WordPress [#16737]

17.5
-----
* [*] Fixed a crash when rendering the Noticons font in rich notification. [#16525]
* [**] Block Editor: Audio block: Add Insert from URL functionality. [https://github.com/wordpress-mobile/gutenberg-mobile/pull/3031]
* [***] Block Editor: Slash command to insert new blocks. [https://github.com/wordpress-mobile/gutenberg-mobile/pull/3250]
* [**] Like Notifications: now displays all users who liked a post or comment. [#15662]
* [*] Fixed a bug that was causing some fonts to become enormous when large text was enabled.
* [*] Fixed scrolling and item selection in the Plugins directory. [#16087]
* [*] Improved large text support in the blog details header in My Sites. [#16521]
* [***] Block Editor: New Block: Reusable block. [https://github.com/wordpress-mobile/gutenberg-mobile/pull/3490]
* [***] Block Editor: Add reusable blocks to the block inserter menu. [https://github.com/wordpress-mobile/gutenberg-mobile/pull/3054]
* [*] Fixed a bug where the web version of the editor did not load when using an account created before December 2018. [#16586]

17.4
-----
* [**] A new author can be chosen for Posts and Pages on multi-author sites. [#16281]
* [*] Fixed the Follow Sites Quick Start Tour so that Reader Search is highlighted. [#16391]
* [*] Enabled approving login authentication requests via push notification while the app is in the foreground. [#16075]
* [**] Added pull-to-refresh to the My Site screen when a user has no sites. [#16241]
* [***] Fixed a bug that was causing uploaded videos to not be viewable in other platforms. [#16548]

17.3
-----
* [**] Fix issue where deleting a post and selecting undo would sometimes convert the content to the classic editor. [#16342]
* [**] Fix issue where restoring a post left the restored post in the published list even though it has been converted to a draft. [#16358]
* [**] Fix issue where trashing a post converted it to Classic content. [#16367]
* [**] Fix issue where users could not leave the username selection screen due to styling issues. [#16380]
* [*] Comments can be filtered to show the most recent unreplied comments from other users. [#16215]
* [*] Fixed the background color of search fields. [#16365]
* [*] Fixed the navigation bar color in dark mode. [#16348]
* [*] Fix translation issues for templates fetched on the site creation design selection screen. [#16404]
* [*] Fix translation issues for templates fetched on the page creation design selection screen. [#16404]
* [*] Fix translation issue for the Choose button on the template preview in the site creation flow. [#16404]
* [***]  Block Editor: New Block: Search Block [#https://github.com/wordpress-mobile/gutenberg-mobile/pull/3210]
* [**]  Block Editor: The media upload options of the Image, Video and Gallery block automatically opens when the respective block is inserted. [https://github.com/wordpress-mobile/gutenberg-mobile/pull/2700]
* [**]  Block Editor: The media upload options of the File and Audio block automatically opens when the respective block is inserted. [https://github.com/wordpress-mobile/gutenberg-mobile/pull/3399]
* [*]  Block Editor: Remove visual feedback from non-interactive bottom-sheet cell sections [https://github.com/wordpress-mobile/gutenberg-mobile/pull/3404]
* [*]  Block Editor: Fixed an issue that was causing the featured image badge to be shown on images in an incorrect manner. [https://github.com/wordpress-mobile/gutenberg-mobile/pull/3494]


17.2
-----

* [**] Added transform block capability [https://github.com/wordpress-mobile/gutenberg-mobile/pull/3321]
* [*] Fixed an issue where some author display names weren't visible for self-hosted sites. [#16297]
* [***] Updated custom app icons. [#16261]
* [**] Removed Site Switcher in the Editor
* [*] a11y: Bug fix: Allow stepper cell to be selected by screenreader [https://github.com/wordpress-mobile/gutenberg-mobile/pull/3362]
* [*] Image block: Improve text entry for long alt text. [https://github.com/WordPress/gutenberg/pull/29670]
* [***] New Block: Jetpack contact info. [https://github.com/wordpress-mobile/gutenberg-mobile/pull/3340]

17.1
-----

* [*] Reordered categories in page layout picker [#16156]
* [*] Added preview device mode selector in the page layout previews [#16141]
* [***] Block Editor: Improved the accessibility of range and step-type block settings. [https://github.com/wordpress-mobile/gutenberg-mobile/pull/3255]
* [**] Block Editor: Added Contact Info block to sites on WPcom or with Jetpack version >= 8.5.
* [**] We updated the app's color scheme with a brighter new blue used throughout. [#16213, #16207]
* [**] We updated the login prologue with brand new content and graphics. [#16159, #16177, #16185, #16187, #16200, #16217, #16219, #16221, #16222]
* [**] We updated the app's color scheme with a brighter new blue used throughout. [#16213, #16207]
* [**] Updated the app icon to match the new color scheme within the app. [#16220]
* [*] Fixed an issue where some webview navigation bar controls weren't visible. [#16257]

17.0
-----
* [internal] Updated Zendesk to latest version. Should be no functional changes. [#16051]
* [*] Reader: fixed an issue that caused unfollowing external sites to fail. [#16060]
* [*] Stats: fixed an issue where an error was displayed for Latest Post Summary if the site had no posts. [#16074]
* [*] Fixed an issue where password text on Post Settings was showing as black in dark mode. [#15768]
* [*] Added a thumbnail device mode selector in the page layout, and use a default setting based on the current device. [#16019]
* [**] Comments can now be filtered by status (All, Pending, Approved, Trashed, or Spam). [#15955, #16110]
* [*] Notifications: Enabled the new view milestone notifications [#16144]
* [***] We updated the app's design, with fresh new headers throughout and a new site switcher in My Site. [#15750]

16.9
-----
* [*] Adds helper UI to Choose a Domain screen to provide a hint of what a domain is. [#15962]
* [**] Site Creation: Adds filterable categories to the site design picker when creating a WordPress.com site, and includes single-page site designs [#15933]
* [**] The classic editor will no longer be available for new posts soon, but this won’t affect editing any existing posts or pages. Users should consider switching over to the Block Editor now. [#16008]
* [**] Reader: Added related posts to the bottom of reader posts
* [*] Reader: We redesigned the recommended topics section of Discover
* [*] Reader: Added a way to discover new topics from the Manage Topics view
* [*] P2 users can create and share group invite links via the Invite Person screen under the People Management feature. [#16005]
* [*] Fixed an issue that prevented searching for plugins and the Popular Plugins section from appearing: [#16070]
* [**] Stories: Fixed a video playback issue when recording on iPhone 7, 8, and SE devices. [#16109]
* [*] Stories: Fixed a video playback issue when selecting an exported Story video from a site's library. [#16109]

16.8.1
-----

* [**] Stories: Fixed an issue which could remove content from a post when a new Story block was edited. [#16059]

16.8
-----
* [**] Prevent deleting published homepages which would have the effect of breaking a site. [#15797]
* [**] Prevent converting published homepage to a draft in the page list and settings which would have the effect of breaking a site. [#15797]
* [*] Fix app crash when device is offline and user visits Notification or Reader screens [#15916]
* [*] Under-the-hood improvements to the Reader Stream, People Management, and Sharing Buttons [#15849, #15861, #15862]
* [*] Block Editor: Fixed block mover title wording for better clarity from 'Move block position' to 'Change block position'. [https://github.com/wordpress-mobile/gutenberg-mobile/pull/3049]
* [**] Block Editor: Add support for setting Cover block focal point. [https://github.com/wordpress-mobile/gutenberg-mobile/pull/3028]
* [**] Prevent converting published homepage to a draft in the page list and editor's status settings which would have the effect of breaking a site. [#15797]
* [*] Prevent selection of unpublished homepages the homepage settings which would have the effect of breaking a site. [#15885]
* [*] Quick Start: Completing a step outside of a tour now automatically marks it as complete. [#15712]
* [internal] Site Comments: updated UI. Should be no functional changes. [#15944]
* [***] iOS 14 Widgets: new This Week Widgets to display This Week Stats in your home screen. [#15844]
* [***] Stories: There is now a new Story post type available to quickly and conveniently post images and videos to your blog.

16.7
-----
* [**] Site Creation: Adds the option to choose between mobile, tablet or desktop thumbnails and previews in the home page design picker when creating a WordPress.com site [https://github.com/wordpress-mobile/WordPress-iOS/pull/15688]
* [*] Block Editor: Fix issue with uploading media after exiting the editor multiple times [https://github.com/wordpress-mobile/WordPress-iOS/pull/15656].
* [**] Site Creation: Enables dot blog subdomains for each site design. [#15736]
* [**] Reader post card and post details: added ability to mark a followed post as seen/unseen. [#15638, #15645, #15676]
* [**] Reader site filter: show unseen post count. [#15581]
* [***] Block Editor: New Block: Audio [https://github.com/wordpress-mobile/gutenberg-mobile/pull/2854, https://github.com/wordpress-mobile/gutenberg-mobile/pull/3070]
* [**] Block Editor: Add support for setting heading anchors [https://github.com/wordpress-mobile/gutenberg-mobile/pull/2947]
* [**] Block Editor: Disable Unsupported Block Editor for Reusable blocks [https://github.com/wordpress-mobile/gutenberg-mobile/pull/3067]
* [**] Block Editor: Add proper handling for single use blocks such as the more block [https://github.com/wordpress-mobile/gutenberg-mobile/pull/3042]
* [*] Reader post options: fixed an issue where the options in post details did not match those on post cards. [#15778]
* [***] iOS 14 Widgets: new All Time Widgets to display All Time Stats in your home screen. [#15771, #15794]
* [***] Jetpack: Backup and Restore is now available, depending on your sites plan you can now restore your site to a point in time, or download a backup file. [https://github.com/wordpress-mobile/WordPress-iOS/issues/15191]
* [***] Jetpack: For sites that have Jetpack Scan enabled you will now see a new section that allows you to scan your site for threats, as well as fix or ignore them. [https://github.com/wordpress-mobile/WordPress-iOS/issues/15190]
* [**] Block Editor: Make inserter long-press options "add to beginning" and "add to end" always available. [https://github.com/wordpress-mobile/gutenberg-mobile/pull/3074]
* [*] Block Editor: Fix crash when Column block width attribute was empty. [https://github.com/WordPress/gutenberg/pull/29015]

16.6
-----
* [**] Activity Log: adds support for Date Range and Activity Type filters. [https://github.com/wordpress-mobile/WordPress-iOS/issues/15192]
* [*] Quick Start: Removed the Browse theme step and added guidance for reviewing pages and editing your Homepage. [#15680]
* [**] iOS 14 Widgets: new Today Widgets to display your Today Stats in your home screen.
* [*] Fixes an issue where the submit button was invisible during the domain registration flow.

16.5
-----

* [*] In the Pages screen, the options to delete posts are styled to reflect that they are destructive actions, and show confirmation alerts. [#15622]
* [*] In the Comments view, overly-large twemoji are sized the same as Apple's emoji. [#15503]
* [*] Reader 'P2s': added ability to filter by site. [#15484]
* [**] Choose a Domain will now return more options in the search results, sort the results to have exact matches first, and let you know if no exact matches were found. [#15482]
* [**] Page List: Adds duplicate page functionality [#15515]
* [*] Invite People: add link to user roles definition web page. [#15530]
* [***] Block Editor: Cross-post suggestions are now available by typing the + character (or long-pressing the toolbar button labelled with an @-symbol) in a post on a P2 site [#15139]
* [***] Block Editor: Full-width and wide alignment support for Columns (https://github.com/wordpress-mobile/gutenberg-mobile/pull/2919)
* [**] Block Editor: Image block - Add link picker to the block settings and enhance link settings with auto-hide options (https://github.com/wordpress-mobile/gutenberg-mobile/pull/2841)
* [*] Block Editor: Fix button link setting, rel link will not be overwritten if modified by the user (https://github.com/wordpress-mobile/gutenberg-mobile/pull/2894)
* [**] Block Editor: Added move to top/bottom when long pressing on respective block movers (https://github.com/wordpress-mobile/gutenberg-mobile/pull/2872)
* [**] Reader: Following now only shows non-P2 sites. [#15585]
* [**] Reader site filter: selected filters now persist while in app.[#15594]
* [**] Block Editor: Fix crash in text-based blocks with custom font size [https://github.com/WordPress/gutenberg/pull/28121]

16.4
-----

* [internal] Removed unused Reader files. Should be no functional changes. [#15414]
* [*] Adjusted the search box background color in dark mode on Choose a domain screen to be full width. [https://github.com/wordpress-mobile/WordPress-iOS/pull/15419]
* [**] Added shadow to thumbnail cells on Site Creation and Page Creation design pickers to add better contrast [https://github.com/wordpress-mobile/WordPress-iOS/pull/15418]
* [*] For DotCom and Jetpack sites, you can now subscribe to comments by tapping the "Follow conversation" button in the Comments view. [#15424]
* [**] Reader: Added 'P2s' stream. [#15442]
* [*] Add a new P2 default site icon to replace the generic default site icon. [#15430]
* [*] Block Editor: Fix Gallery block uploads when the editor is closed. [#15457]
* [*] Reader: Removes gray tint from site icons that contain transparency (located in Reader > Settings > Followed sites). [#15474]
* [*] Prologue: updates site address button to say "Enter your existing site address" to reduce confusion with site creation actions. [#15481]
* [**] Posts List: Adds duplicate post functionality [#15460]
* [***] Block Editor: New Block: File [https://github.com/wordpress-mobile/gutenberg-mobile/pull/2835]
* [*] Reader: Removes gray tint from site icons that contain transparency (located in Reader > Settings > Followed sites).
* [*] Block Editor: Remove popup informing user that they will be using the block editor by default [#15492]
* [**] Fixed an issue where the Prepublishing Nudges Publish button could be cut off smaller devices [#15525]

16.3
-----
* [***] Login: Updated to new iOS 14 pasteboard APIs for 2FA auto-fill. Pasteboard prompts should be less intrusive now! [#15454]
* [***] Site Creation: Adds an option to pick a home page design when creating a WordPress.com site. [multiple PRs](https://github.com/search?q=repo%3Awordpress-mobile%2FWordPress-iOS+++repo%3Awordpress-mobile%2FWordPress-iOS-Shared+repo%3Awordpress-mobile%2FWordPressUI-iOS+repo%3Awordpress-mobile%2FWordPressKit-iOS+repo%3Awordpress-mobile%2FAztecEditor-iOS+is%3Apr+closed%3A%3C2020-11-17+%22Home+Page+Picker%22&type=Issues)

* [**] Fixed a bug where @-mentions didn't work on WordPress.com sites with plugins enabled [#14844]
* [***] Site Creation: Adds an option to pick a home page design when creating a WordPress.com site. [multiple PRs](https://github.com/search?q=repo%3Awordpress-mobile%2FWordPress-iOS+++repo%3Awordpress-mobile%2FWordPress-iOS-Shared+repo%3Awordpress-mobile%2FWordPressUI-iOS+repo%3Awordpress-mobile%2FWordPressKit-iOS+repo%3Awordpress-mobile%2FAztecEditor-iOS+is%3Apr+closed%3A%3C2020-11-30+%22Home+Page+Picker%22&type=Issues)
* [*] Fixed an issue where `tel:` and `mailto:` links weren't launching actions in the webview found in Reader > post > more > Visit. [#15310]
* [*] Reader bug fix: tapping a telephone, sms or email link in a detail post in Reader will now respond with the correct action. [#15307]
* [**] Block Editor: Button block - Add link picker to the block settings [https://github.com/WordPress/gutenberg/pull/26206]
* [***] Block Editor: Adding support for selecting different unit of value in Cover and Columns blocks [https://github.com/WordPress/gutenberg/pull/26161]
* [*] Block Editor: Fix theme colors syncing with the editor [https://github.com/WordPress/gutenberg/pull/26821]
* [*] My Site > Settings > Start Over. Correcting a translation error in the detailed instructions on the Start Over view. [#15358]

16.2
-----
* [**] Support contact email: fixed issue that prevented non-alpha characters from being entered. [#15210]
* [*] Support contact information prompt: fixed issue that could cause the app to crash when entering email address. [#15210]
* [*] Fixed an issue where comments viewed in the Reader would always be italicized.
* [**] Jetpack Section - Added quick and easy access for all the Jetpack features (Stats, Activity Log, Jetpack and Settings) [#15287].
* [*] Fixed a display issue with the time picker when scheduling posts on iOS 14. [#15392]

16.1
-----
* [***] Block Editor: Adds new option to select from a variety of predefined page templates when creating a new page for a Gutenberg site.
* [*] Fixed an issue that was causing the refresh control to show up on top of the list of sites. [https://github.com/wordpress-mobile/WordPress-iOS/pull/15136]
* [***] The "Floating Action Button" now appears on the list of posts and pages for quick and convenient creation. [https://github.com/wordpress-mobile/WordPress-iOS/pull/15149l]

16.0
-----
* [***] Block Editor: Full-width and wide alignment support for Video, Latest-posts, Gallery, Media & text, and Pullquote block. [https://github.com/wordpress-mobile/gutenberg-mobile/pull/2605]
* [***] Block Editor: Fix unsupported block bottom sheet is triggered when device is rotated. [https://github.com/wordpress-mobile/gutenberg-mobile/pull/2710]
* [***] Block Editor: Unsupported Block Editor: Fixed issue when cannot view or interact with the classic block on Jetpack site. [https://github.com/wordpress-mobile/gutenberg-mobile/pull/2709]
* [**] Reader: Select interests is now displayed under the Discover tab. [#15097]
* [**] Reader: The reader now displays site recommendations in the Discover feed [#15116]
* [***] Reader: The new redesigned Reader detail shows your post as beautiful as ever. And if you add a featured image it would be twice as beautiful! [#15107]

15.9
-----
* [*] Fixed issue that caused duplicate views to be displayed when requesting a login link. [#14975]
* [internal] Modified feature flags that show unified Site Address, Google, Apple, WordPress views and iCloud keychain login. Could cause regressions. [#14954, #14969, #14970, #14971, #14972]
* [*] Fixed an issue that caused page editor to become an invisible overlay. [#15012]
* [**] Block Editor: Increase tap-target of primary action on unsupported blocks. [https://github.com/wordpress-mobile/gutenberg-mobile/pull/2608]
* [***] Block Editor: On Jetpack connected sites, Unsupported Block Editor can be enabled via enabling Jetpack SSO setting directly from within the missing block alert. [https://github.com/wordpress-mobile/gutenberg-mobile/pull/2610]
* [***] Block Editor: Add support for selecting user's post when configuring the link [https://github.com/wordpress-mobile/gutenberg-mobile/pull/2484]
* [*] Reader: Fixed an issue that resulted in no action when tapping a link with an anchor. [#15027]
* [***] Block Editor: Unsupported Block Editor: Fixed issue when cannot view or interact with the classic block on Jetpack sites [https://github.com/wordpress-mobile/gutenberg-mobile/issues/2695]

15.8
-----
* [*] Image Preview: Fixes an issue where an image would be incorrectly positioned after changing device orientation.
* [***] Block Editor: Full-width and wide alignment support for Group, Cover and Image block [https://github.com/wordpress-mobile/gutenberg-mobile/pull/2559]
* [**] Block Editor: Add support for rounded style in Image block [https://github.com/wordpress-mobile/gutenberg-mobile/pull/2591]
* [*] Fixed an issue where the username didn't display on the Signup Epilogue after signing up with Apple and hiding the email address. [#14882]
* [*] Login: display correct error message when the max number of failed login attempts is reached. [#14914]
* [**] Block Editor: Fixed a case where adding a block made the toolbar jump [https://github.com/WordPress/gutenberg/pull/24573]

15.7
-----
* [**] Updated UI when connecting a self-hosted site from Login Epilogue, My Sites, and Post Signup Interstitial. (#14742)
* [**] You can now follow conversations for P2 sites
* [**] Block Editor: Block settings now immediately reflect changes from menu sliders.
* [**] Simplified authentication and updated UI.(#14845, #14831, #14825, #14817).
       Now when an email address is entered, the app automatically determines the next step and directs the user accordingly. (i.e. signup or login with the appropriate login view).
* [**] Added iCloud Keychain login functionality. (#14770)
* [***] Reader: We’re introducing a new Reader experience that allows users to tailor their Discover feed to their chosen interests.
* [*] Media editing: Reduced memory usage when marking up an image, which could cause a crash.
* [**] Block Editor: Fixed Dark Mode transition for editor menus.

15.6
-----
* [***] Block Editor: Fixed empty text fields on RTL layout. Now they are selectable and placeholders are visible.
* [**] Block Editor: Add settings to allow changing column widths
* [**] Block Editor: Media editing support in Gallery block.
* [**] Updated UI when logging in with a Site Address.
* [**] Updated UI when logging in/signing up with Apple.
* [**] Updated UI when logging in/signing up with Google.
* [**] Simplified Google authentication. If signup is attempted with an existing WordPress account, automatically redirects to login. If login is attempted without a matching WordPress account, automatically redirects to signup.
* [**] Fixes issue where the stats were not updating when switching between sites in My Sites.
* [*] Block Editor: Improved logic for creating undo levels.
* [*] Social account login: Fixed an issue that could have inadvertently linked two social accounts.

15.5
-----
* [*] Reader: revamped UI for your site header.
* [***] Block Editor: New feature for WordPress.com and Jetpack sites: auto-complete username mentions. An auto-complete popup will show up when the user types the @ character in the block editor.
* [*] Block Editor: Media editing support in Cover block.
* [*] Block Editor: Fixed a bug on the Heading block, where a heading with a link and string formatting showed a white shadow in dark mode.

15.4
-----
 * [**] Fixes issue where the new page editor wouldn't always show when selected from the "My Site" page on iOS versions 12.4 and below.
 * [***] Block Editor: Media editing support in Media & Text block.
 * [***] Block Editor: New block: Social Icons
 * [*] Block Editor: Cover block placeholder is updated to allow users to start the block with a background color
 * [**] Improved support for the Classic block to give folks a smooth transition from the classic editor to the block editor

15.3
-----
* [***] Block Editor: Adds Copy, Cut, Paste, and Duplicate functionality to blocks
* [***] Block Editor: Users can now individually edit unsupported blocks found in posts or pages. Not available on selfhosted sites or sites defaulting to classic editor.
* [*] Block Editor: Improved editor loading experience with Ghost Effect.

15.2
----
* [*] Block editor: Display content metrics information (blocks, words, characters count).
* [*] Fixed a crash that results in navigating to the block editor quickly after logging out and immediately back in.
* [***] Reader content improved: a lot of fixes in how the content appears when you're reading a post.
* [**] A site's title can now be changed by tapping on the title in the site detail screen.
* [**] Added a new Quick Start task to set a title for a new site.
* [**] Block editor: Add support for customizing gradient type and angle in Buttons and Cover blocks.

-----

15.1
-----
* [**] Block Editor: Add support to upload videos to Cover Blocks after the editor has closed.
* [*] Block Editor: Display the animation of animated GIFs while editing image blocks.
* [**] Block editor: Adds support for theme colors and gradients.
* [*] App Settings: Added an app-level toggle for light or dark appearance.
* [*] Fix a bug where the Latest Post date on Insights Stats was being calculated incorrectly.
* Block editor: [*] Support for breaking out of captions/citation authors by pressing enter on the following blocks: image, video, gallery, quote, and pullquote.
* Block editor: [**] Adds editor support for theme defined colors and theme defined gradients on cover and button blocks.
* [*] Fixed a bug where "Follow another site" was using the wrong steps in the "Grow Your Audience" Quick Start tour.
* [*] Fix a bug where Quick Start completed tasks were not communicated to VoiceOver users.
* [**] Quick Start: added VoiceOver support to the Next Steps section.
* [*] Fixed a bug where the "Publish a post" Quick Start tour didn't reflect the app's new information architecture
* [***] Free GIFs can now be added to the media library, posts, and pages.
* [**] You can now set pages as your site's homepage or posts page directly from the Pages list.
* [**] Fixed a bug that prevented some logins via 'Continue with Apple'.
* [**] Reader: Fixed a bug where tapping on the more menu may not present the menu
* [*] Block editor: Fix 'Take a Photo' option failing after adding an image to gallery block

15.0
-----
* [**] Block editor: Fix media upload progress when there's no connection.
* [*] Fix a bug where taking a photo for your user gravatar got you blocked in the crop screen.
* Reader: Updated card design
* [internal] Logging in via 'Continue with Google' has changes that can cause regressions. See https://git.io/Jf2LF for full testing details.
* [***] Block Editor: New block: Verse
* [***] Block Editor: Trash icon that is used to remove blocks is moved to the new menu reachable via ellipsis button in the block toolbar
* [**] Block Editor: Add support for changing overlay color settings in Cover block
* [**] Block Editor: Add enter/exit animation in FloatingToolbar
* [**] Block Editor: Block toolbar can now collapse when the block width is smaller than the toolbar content
* [**] Block Editor: Tooltip for page template selection buttons
* [*] Block Editor: Fix merging of text blocks when text had active formatting (bold, italic, strike, link)
* [*] Block Editor: Fix button alignment in page templates and make strings consistent
* [*] Block Editor: Add support for displaying radial gradients in Buttons and Cover blocks
* [*] Block Editor: Fix a bug where it was not possible to add a second image after previewing a post
* [internal] Signing up via 'Continue with Google' has changes that can cause regressions. See https://git.io/JfwjX for full testing details.
* My Site: Add support for setting the Homepage and Posts Page for a site.

14.9
-----
* Streamlined navigation: now there are fewer and better organized tabs, posting shortcuts and more, so you can find what you need fast.
* My Site: the "Add Posts and Pages" features has been moved. There is a new "Floating Action Button" in "My Site" that lets you create a new post or page without having to navigate to another screen.
* My Site: the "Me" section has been moved. There is a new button on the top right of "My Site" that lets you access the "Me" section from there.
* Reader: revamped UI with a tab bar that lets you quickly switch between sections, and filtering and settings panes to easily access and manage your favorite content.
* [internal] the "Change Username" on the Signup Epilogue screen has navigation changes that can cause regressions. See https://git.io/JfGnv for testing details.
* [internal] the "3 button view" (WP.com email, Google, SIWA, Site Address) presented after pressing the "Log In" button has navigation changes that can cause regressions. See https://git.io/JfZUV for testing details.
* [**] Support the superscript and subscript HTML formatting on the Block Editor and Classic Editor.
* [**] Block editor: Support for the pullquote block.
* [**] Block editor: Fix the icons and buttons in Gallery, Paragraph, List and MediaText block on RTL mode.
* [**] Block editor: Update page templates to use new blocks.
* [**] Block editor: Fix a crash when uploading new videos on a video block.
* [**] Block Editor: Add support for changing background and text color in Buttons block
* [internal] the "enter your password" screen has navigation changes that can cause regressions. See https://git.io/Jfl1C for full testing details.
* Support the superscript and subscript HTML formatting on the Block Editor and Classic Editor.
* [***] You can now draw on images to annotate them using the Edit image feature in the post editor.
* [*] Fixed a bug on the editors where changing a featured image didn't trigger that the post/page changed.

14.8.1
-----
* Fix adding and removing of featured images to posts.

14.8
-----
* Block editor: Prefill caption for image blocks when available on the Media library
* Block editor: New block: Buttons. From now you’ll be able to add the individual Button block only inside the Buttons block
* Block editor: Fix bug where whitespaces at start of text blocks were being removed
* Block editor: Add support for upload options in Cover block
* Block editor: Floating toolbar, previously located above nested blocks, is now placed at the bottom of the screen
* Block editor: Fix the icons in FloatingToolbar on RTL mode
* Block editor: Fix Quote block so it visually reflects selected alignment
* Block editor: Fix bug where buttons in page templates were not rendering correctly on web
* Block editor: Remove Subscription Button from the Blog template since it didn't have an initial functionality and it is hard to configure for users.
* [internal] the "send magic link" screen has navigation changes that can cause regressions. See https://git.io/Jfqiz for testing details.
* Updated UI for Login and Signup epilogues.
* Fixes delayed split view resizing while rotating your device.

14.7
-----
* Classic Editor: Fixed action sheet position for additional Media sources picker on iPad
* [internal] the signup flow using email has code changes that can cause regressions. See https://git.io/JvALZ for testing details.
* [internal] Notifications tab should pop to the root of the navigation stack when tapping on the tab from within a notification detail screen. See https://git.io/Jvxka for testing details.
* Classic and Block editor: Prefill caption for image blocks when available on the Media library.
* [internal] the "login by email" flow and the self-hosted login flow have code changes that can cause regressions. See https://git.io/JfeFN for testing details.
* Block editor: Disable ripple effect in all BottomSheet's controls.
* Block editor: New block: Columns
* Block editor: New starter page template: Blog
* Block editor: Make Starter Page Template picker buttons visible only when the screen height is enough
* Block editor: Fix a bug which caused to show URL settings modal randomly when changing the device orientation multiple times during the time Starter Page Template Preview is open
* [internal] the login by email flow and the self-hosted login flow have code changes that can cause regressions. See https://git.io/JfeFN for testing details.
* Updated the appearance of the login and signup buttons to make signup more prominent.
* [internal] the navigation to the "login by site address" flow has code changes that can cause regressions. See https://git.io/JfvP9 for testing details.
* Updated site details screen title to My Site, to avoid duplicating the title of the current site which is displayed in the screen's header area.
* You can now schedule your post, add tags or change the visibility before hitting "Publish Now" — and you don't have to go to the Post Settings for this!

* Login Epilogue: fixed issue where account information never stopped loading for some self-hosted sites.
* Updated site details screen title to My Site, to avoid duplicating the title of the current site which is displayed in the screen's header area.

14.6
-----
* [internal] the login flow with 2-factor authentication enabled has code changes that can cause regressions. See https://git.io/Jvdil for testing details.
* [internal] the login and signup Magic Link flows have code changes that could cause regressions. See https://git.io/JvSD6 and https://git.io/Jvy4P for testing details.
* [internal] the login and signup Magic Link flows have code changes that can cause regressions. See https://git.io/Jvy4P for testing details.
* [internal] the login and signup Continue with Google flows have code changes that can cause regressions. See https://git.io/JvypB for testing details.
* Notifications: Fix layout on screens with a notch.
* Post Commenting: fixed issue that prevented selecting an @ mention suggestion.
* Fixed an issue that could have caused the app to crash when accessing Site Pages.
* Site Creation: faster site creation, removed intermediate steps. Just select what kind of site you'd like, enter the domain name and the site will be created.
* Post Preview: Increase Post and Page Preview size on iPads running iOS 13.
* Block editor: Added the Cover block
* Block editor: Removed the dimming effect on unselected blocks
* Block editor: Add alignment options for Heading block
* Block editor: Implemented dropdown toolbar for alignment toolbar in Heading, Paragraph, Image, MediaText blocks
* Block Editor: When editing link settings, tapping the keyboard return button now closes the settings panel as well as closing the keyboard.
* Fixed a crash when a blog's URL became `nil` from a Core Data operation.
* Added Share action to the more menu in the Posts list
* Period Stats: fix colors when switching between light and dark modes.
* Media uploads from "Other Apps": Fixed an issue where the Cancel button on the document picker/browser was not showing up in Light Mode.
* Fix a crash when accessing Blog Posts from the Quick Actions button on iPads running iOS 12 and below.
* Reader post detail: fix colors when switching between light and dark modes.
* Fixed an issue where Continue with Apple button wouldn't respond after Jetpack Setup > Sign up flow completed.


14.5
-----
* Block editor: New block: Latest Posts
* Block editor: Fix Quote block's left border not being visible in Dark Mode
* Block editor: Added Starter Page Templates: when you create a new page, we now show you a few templates to get started more quickly.
* Block editor: Fix crash when pasting HTML content with embeded images on paragraphs
* Post Settings: Fix issue where the status of a post showed "Scheduled" instead of "Published" after scheduling before the current date.
* Stats: Fix background color in Dark Mode on wider screen sizes.
* Post Settings: Fix issue where the calendar selection may not match the selected date when site timezone differs from device timezone.
* Dark Mode fixes:
  - Border color on Search bars.
  - Stats background color on wider screen sizes.
  - Media Picker action bar background color.
  - Login and Signup button colors.
  - Reader comments colors.
  - Jetpack install flow colors.
* Reader: Fix toolbar and search bar width on wider screen sizes.
* Updated the Signup and Login Magic Link confirmation screen advising the user to check their spam/junk folder.
* Updated appearance of Google login/signup button.
* Updated appearance of Apple login/signup button.

14.4.1
-----
* Block Editor: Fix crash when inserting a Button Block.

14.4
-----
* Post Settings: Fixes the displayed publish date of posts which are to be immediately published.

14.3
-----
* Aztec and Block Editor: Fix the presentation of ordered lists with large numbers.
* Added Quick Action buttons on the Site Details page to access the most frequently used parts of a site.
* Block editor: Add support for changing image sizes in Image blocks
* Block editor: Add support for upload options in Gallery block
* Block editor: Added the Button block
* Block editor: Added the Group block
* Block editor: Add scroll support inside block picker and block settings
* Block editor: Fix issue where adding emojis to the post title added strong HTML elements to the title of the post
* Block editor: Fix issue where alignment of paragraph blocks was not always being respected when splitting the paragraph or reading the post's html content.
* Block editor: We’ve introduced a new toolbar that floats above the block you’re editing, which makes navigating your blocks easier — especially complex ones.

* Block editor: Add support for upload options in Gallery block
* Aztec and Block Editor: Fix the presentation of ordered lists with large numbers.
* Added Quick Action buttons on the Site Details page to access the most frequently used parts of a site.
* Post Settings: Adjusts the weekday symbols in the calendar depending on Regional settings.


14.2
-----
* Comment Editing: Fixed a bug that could cause the text selection to be on the wrong line
* Comments: Fixed an bug that could cause HTML markup to be displayed in the comment content
* Media editing: You can now crop, zoom in/out and rotate images that are inserted or being inserted in a post.
* Post Preview: Added a new Desktop preview mode on iPhone and Mobile preview on iPad when previewing posts or pages.
* Post Preview: Added new navigation, "Open in Safari" and Share options when previewing posts or pages.
* Block editor: Long-press Inserter icon to show options to add before/after
* Block editor: Retry displaying image when connectivity restores
* Block editor: Show an "Edit" button overlay on selected image blocks
* Block editor: Add support for image size options in the gallery block
* Signup and Login: signup or login via magic link now supports multiple email clients.
                    Tapping on the "Open Email" button will present a list of installed email client to choose from.
* Posts: Fixed a bug that could disable comments on a draft post when previewing that post.
* Reader: Fixed an issue where a new comment may not appear.
* Reader: Added Post Reblogging feature. You can now reblog a post from the reader to your site(s). There is a new "reblog" button in the post action bar.
          Tapping on it allows to choose the site where to post, and opens the editor of your choice with pre-populated content from the original post.
* Fixed a bug that was causing the app to crash when the user tapped "Retry" on Post List

14.1
-----
* Fixes a bug that could cause some web page previews to remain unauthenticated even after logging in.
* Stats: added a This Week widget to display Views for the past week.
* Block Editor: Reduced padding around text on Rich Text based blocks.
* Block Editor: New block "Shortcode". You can now create and edit Shortcode blocks in the editor.
* Publicize: connecting with Facebook is working again.
* Web Views: the title and button colors in the header of web views was grey, and is now white.

14.0
-----
* Stats: Updated default cards for the Insights view.
* Fixed a bug that displayed incorrect time stamps for scheduled posts.
* Post Settings: Added a new Calendar picker to select a Post's publish date
* Fixed bugs with the "Save as Draft" action extension's navigation bar colors and iPad sizing in iOS 13.
* Fixes appearance issues with navigation bar colors when logged out of the app.
* Fixed a bug that was causing the App to crash when the user tapped on certain notifications.
* Block Editor: Hide image size selection options when image is a url
* Block Editor: Fix displaying placeholder for images
* Block Editor: Fix crash on undo
* Block Editor: Fix styling on navigation UI
* Block Editor: Fix a focus issue
* Fixed a bug that displayed incorrect time stamps for scheduled posts.
* Post Settings: Added a new Calendar picker to select a Post's publish date
* Comment: Add ability to comment in fullscreen
* Stats: fixed issue that could cause incorrect Stats to be displayed when viewing Stats from a widget.
* Stats Today widgets: large numbers are now abbreviated.
* Fixed a bug where files imported from other apps were being renamed to a random name.
* Fixes a crash that could happen in the notifications tab.

13.9
-----
* Stats: added a Today widget to display All-Time stats.
* Block Editor: New block "Gallery". You can now create image galleries using WordPress Media library.
* Block Editor: Fix crash dismissing bottom-sheet after device rotation.
* Block Editor: Add support for changing Settings in the List Block.
* Block Editor: Add support for Video block settings.
* Quick Start: fixed issue that caused 'Follow other sites' tour to not be marked complete.
* Fixed a bug that was causing the App to crash when the user tapped on certain notifications.

13.8
-----
* When a post has an autosave, the autosave version can be loaded into the editor.
* Support: Fix issue that caused 'Message failed to send' error.
* WebView: Fix iOS 13 crash with popover.
* Fixed an issue where the Me screen would sometimes be blank.
* Block editor: New Spacer block to create white space between two blocks.
* Block editor: Images from Image Block can now be previewed full screen by tapping on them.
* Fixed an issue that caused logging in with a 2FA Google account to fail.
* Sign in with Apple: now supports logging in with 2FA enabled on linked WordPress accounts.
* Stats: Fixed issue that caused incorrect data to be displayed.

13.7
-----
* Updated the mobile apps blog address to a non-retired blog.
* Block editor: Added option to insert images from "Free Photo Library".
* Block editor: Fix issue where the keyboard would not capitalize sentences correctly on some cases
* Block editor: Add alignment to paragraph blocks
* Fixed a bug that made comment moderation fail on the first attempt for self-hosted sites.
* Stats Refresh: Stats will reload when the application will move to foreground state.
* Stats: each Period and Post stat now loads independently.
* Block editor: Added support for the preformatted block.
* Stats Today widget: updated design and enabled expanding.

* Block editor: Added option to insert images from "Free Photo Library" and "Other Apps".

13.6
-----
* Fixed a bug that was not submiting posts for review
* Better support for creating or editing posts while offline. Posts can be saved while offline and they will be automatically uploaded (or published) when the device is back online.
* Support: fix issue where issues could be created via Help Center search without setting a contact email.

* Me view: fix issue where view was blank when logging in with a self-hosted site.
* Block Editor: Added support for image alignment options.

13.5
-----
* Block editor: Fix issue when "New Photo Post" shortcut won't add the selected photo to the post.
* Block editor: Add Link Target (Open in new tab) to Image Block settings.
* Block editor: DarkMode improvements.
* Block editor: New block "Media & Text".
* Block Editor: Fix issue where the block inserter layout wasn't correct after device rotation.
* Dark Mode: General improvements
* Stats: each Insight stat now loads independently.
* Stats: added ability to customize Insights.

13.4.1
-----
Post Settings: Fixed a crash with featured image.
Removed Giphy as a media source due to changes in their SDK.

13.4
-----
* Sign In With Apple: if the Apple ID has been disconnected from the WordPress app, log out the account.
* Sign In With Apple: if the Apple ID has been disconnected from the WordPress app, log out the account on app launch.
* Dark Mode: General improvements
* Share Extension: Fixed the text view content inset

* Universal links: Pass back to Safari if we can't handle a URL.
* Sign In With Apple: fixed issue with re-logging in on an existing WP account.
* Block editor: Fix a bug on iOS 13.0 were tapping on a link opens Safari
* Block editor: Fix a link editing issue, where trying to add a empty link at the start of another link would remove the existing link.

13.3
-----
* Block editor: Add rich text styling to video captions
* Block editor: Blocks that would be replaced are now hidden when add block bottom sheet displays
* Block editor: Tapping on empty editor area now always inserts new block at end of post
* Block editor: Fixed a performance issue that caused a freeze in the editor with long text content.
* Dark Mode: Fixed colors in rich notifications
* Reader: Fixed issue with links opening while scrolling in reader posts and comments.

13.2
-----
* When Log In is selected, all available options are displayed.
* Shows an alert instead of showing a new screen for facebook publicize error.

13.1
-----
* Moved Notification Settings from the Me tab to the Notifications tab.
* Account Settings: added the ability to change the username.
* Stats: added File Downloads to period stats.
* Stats Periods: Fixed an issue that made the Post stats title button unable.
* Adds a Publish Now action to posts in the posts list.
* Stats Periods: Fixed a bug that affected the header date when the site and the device timezones were different.
* My Sites: Fixed a problem where some sites would appear duplicated.

* Stats Periods: Fixed an issue that made the Post stats title button unable.
* Stats Periods: Fixed a bug that affected the header date when the site and the device timezones were different.
* Adds a Publish Now action to posts in the posts list.
* My Sites: Fixed a problem where some sites would appear duplicated.

13.0
-----
* Stats: now use site timezone instead of device.
* Improved color scheme consistency.
* Post Stats: date bar no longer goes prior to earliest date available.
* Block editor: Adding a block from the post title now shows the add block here indicator.
* Block editor: Deselect post title any time a block is added
* Block editor: Auto-enabled upon first open of a block post, unless opted out in v12.9.
* Block editor: You can now enable and disable the block editor on a per-site basis.

12.9
-----
* Offline support: Create Post is now available from empty results view in offline mode.
* Post Preview: Displaying preview generation status in navigation bar instead of a
                blocking spinner.
* Block editor: Tapping on an empty editor area will create a new paragraph block
* Block editor: Fix content loss issue when loading unsupported blocks containing inner blocks.
* Block editor: Adding a block from the Post Title now inserts the block at the top of the Post.
* Stats Insights: Fixed issue that prevented some stats from showing for low volume sites.

12.8
-----
* Stats Insights: New two-column layout for Follower Totals stats.
* Stats Periods: Countries Map added in countries section.
* Updated copy for preview unavailable screen
* Stats Insights: New two-column layout for This Year stats.
* Stats Insights: added details option for This Year stats.
* Stats Insights: New two-column layout for Most Popular Time stats.
* Stats: modified appearance of empty charts.
* Stats Insights: Fixed issue where refreshing would sometimes clear the stats.
* Stats overview chart: Fixed issue with legend location on iOS 11.
* Stats Periods: Fixed crash when the Countries map displayed one country only
* Added a selection of user customizable app icons. Change it via Me > App Settings > App Icon.
* Update the app's colors using the Muriel color palette.
* Stats Periods detail views: Fixed an issue where rotation would truncate data.
* Stats Periods: Fixed an issue when a period interval was selected.

12.7
-----
* Block Editor: Video, Quote and More blocks are available now.
* Post Settings: Setting a Featured Image on a Post/Site should now work better in poor network conditions.
* Offline Improvements: Posts that failed to upload due to connectivity issues will be auto-uploaded.
* Block Editor: Copy/Paste of text with attributes( bold, italic, ...) will be respected on the editor.
* Block Editor: Updated color scheme.
* Block Editor: Nested lists are now available on the toolbar.
* Post Settings: Setting a Featured Image on a Post/Site should now work better in poor netowrk conditions.
* Stats Insights: New two-column layout for All-Time stats.
* Stats Insights: New two-column layout for Today stats.
* Post preview: Fixed issue with preview for self hosted sites not working.

12.6
-----
* Block Editor: Added UI to display a warning when a block has invalid content.
* Block Editor: Fixed issue with link settings where “Open in New Tab” was always OFF on open.
* Removed the limit of number of photos that can be shared from other apps.
* Account Settings Primary Site now shows the site domain if the site has no name.
* The app now launches a bit more quickly.
* Added a list of third-party library acknowledgements.
* Updated messaging experience for a reply upload result.
* Stats: Fixed an issue where chart axes may be formatted incorrectly in some locales.

12.5
-----
* Fixed Notices sometimes showing behind the keyboard
* Implemented Domain Credit feature
* Implemented auto saving a post on preview
* The app now launches a bit more quickly.
* Fixed broken images in posts created by the share extension.
* Deprecated local previews

12.4.1
------
* Copy/Paste from post contents to other apps is working again.

12.4
-----
* You can now mark notifications as unread with just a swipe.
* Fixed crash when searching Free Photo Library.
* Better URL validation when logging in with a self hosted site.
* Account Settings Primary Site now shows the site URL if the site has no name.
* Implemented incremental improvements to accessibility experience across the app.
* Updated error message when tag loading failed.

12.3
-----
* Images are now imported from TextBundle and TextPack files shared from other apps
* Added support for importing Markdown files shared from other apps
* Resolved a crash that might occur during the new Site Creation flow.
* Improved connectivity errors messaging in sharing screen.
* Quotes in Reader are now easier to read, thanks to a vertical bar on the left making them more visually distinct
* Fixed an issue where some text in Activity Log would show up in a wrong language
* Jetpack Remote Install: enabled the native feature to install and activate Jetpack on a self-hosted site

12.2
-----
* Draft preview now shows the remote version of the post.
* Initial support for importing TextBundle and TextPack from other apps.
* Support for lists in Gutenberg posts.
* Several UI details were polished in the Site Creation flow.

12.1
-----
* Improve messages when updates to user account details fail because of server logic, for exanple email being used for another account.
* Improved text import from other apps, such as Bear or Ulysses 🥰
* Added support on the editor for video elements that use the source elements. For example:
```<video alt="Another video with bunnies">
<source src="https://videos.files.wordpress.com/kUJmAcSf/bbb_sunflower_1080p_30fps_normal.mp4" type="video/mp4">
</video>```
* Block editor now supports the creation of posts with pre-inserted photos and the the 3touch action of starting a post with photo.

12.1
-----
* Improve messages when updates to user account details fail because of server logic, for exanple email being used for another account.
* Improved text import from other apps, such as Bear or Ulysses 🥰
* Reader: fixed issue where empty state buttons were not functional.

12.0
-----
* Redesigned Notices
* Changed offline error messages to be less disruptive.
* Resolved a defect in the new Site Creation flow where the site preview address bar could be edited.
* Made it easier to find a domain for your new site, by moving the best match to the top of the search results.

11.9
------
* Quick Start v2: After creating a new site with WordPress.com there are more tutorials available, now including tips to improve growth.
* Quick Start will also be suggested less often, but when it's more likely to be helpful.
* Added connection error alert in Sharing screen.
* Increased padding at the bottom of the share extension's editor, to make typing a longer post a bit more comfortable.
* Removes the white background color applied to the site icon on the site details screen.
* Updated No Results View illustration and copy displayed on connectivity issue.
* Enhanced Site Creation flow for smarter, more personalized sites.<|MERGE_RESOLUTION|>--- conflicted
+++ resolved
@@ -1,11 +1,8 @@
 24.2
 -----
-<<<<<<< HEAD
 * [**] Prevent images from temporarily disappearing when uploading media [https://github.com/WordPress/gutenberg/pull/57869]
-- [**] Fix crash occurring on large post on Android [https://github.com/WordPress/gutenberg/pull/58266]
-=======
+* [**] Fix crash occurring on large post on Android [https://github.com/WordPress/gutenberg/pull/58266]
 * [*] [Jetpack-only] Site Monitoring: Add Metrics, PHP Logs, and Web Server Logs under Site Monitoring [#22475, #22499, #22504, #22500]
->>>>>>> 94f06de4
 
 24.0.1
 -----
