--- conflicted
+++ resolved
@@ -2,13 +2,10 @@
 -----
 
 * [*] Fix the media item details screen layout on iPad [#22042]
-<<<<<<< HEAD
 * [*] Improve the performance of loading thumbnails and original images in the Site Media screen [#22043]
-=======
 * [*] Integrate native photos picker (`PHPickerViewControlle`) in Story Editor [#22059]
 * [*] [internal] Fix an issue with scheduling of posts not working on iOS 17 with Xcode 15 [#22012]
 * [*] [internal] Remove SDWebImage dependency from the app and improve cache cost calculation for GIFs [#21285]
->>>>>>> b6e761ff
 
 23.7
 -----
