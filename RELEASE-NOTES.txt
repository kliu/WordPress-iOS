19.7
-----


19.6
-----
* [*] Enhances the exit animation of notices. [#18182]
* [*] Media Permissions: display error message when using camera to capture photos and media permission not given [https://github.com/wordpress-mobile/WordPress-iOS/pull/18139]
* [***] My Site: your My Site screen now has two tabs, "Site Menu" and "Home". Under "Home", you'll find contextual cards with some highlights of whats going on with your site. Check your drafts or scheduled posts, your today's stats or go directly to another section of the app. [#18240]
* [*] [internal] Site creation: Adds a new screen asking the user the intent of the site [#18270]

19.5
-----
* [*] Improves the error message shown when trying to create a new site with non-English characters in the domain name [https://github.com/wordpress-mobile/WordPress-iOS/pull/17985]
* [*] Quick Start: updated the design for the Quick Start cell on My Site [#18095]
* [*] Reader: Fixed a bug where comment replies are misplaced after its parent comment is moderated [#18094]
* [*] Bug fix: Allow keyboard to be dismissed when the password field is focused during WP.com account creation.
* [*] iPad: Fixed a bug where the current displayed section wasn't selected on the menu [#18118]
* [**] Comment Notifications: updated UI and functionality to match My Site Comments. [#18141]
* [*] Block Editor: Add GIF badge for animated GIFs uploaded to Image blocks [https://github.com/WordPress/gutenberg/pull/38996]
* [*] Block Editor: Small refinement to media upload errors, including centering and tweaking copy. [https://github.com/wordpress-mobile/gutenberg-mobile/pull/4597]
* [*] Block Editor: Fix issue with list's starting index and the order [https://github.com/WordPress/gutenberg/pull/39354]
<<<<<<< HEAD
* [*] Reader: Fixed a bug that caused cut off content in reader web view [#16106]
=======
* [*] Quick Start: Fixed a bug where a user creating a new site is displayed a quick start tour containing data from their presviously active site.
>>>>>>> a26d0e20

19.4
-----
* [*] Site Creation: Fixed layout of domain input field for RTL languages. [#18006]
* [*] [internal] The FAB (blue button to create posts/stories/pages) creation/life cycle was changed [#18026]
* [*] Stats: we fixed a variety of performance issues in the Insight screen. [#17926, #17936, #18017]
* [*] Stats: we re-organized the default view in Insights, presenting more interesting data at a glance [#18072]
* [*] Push notifications will now display rich media when long pressed. [#18048]
* [*] Weekly Roundup: We made some further changes to try and ensure that Weekly Roundup notifications are showing up for everybody who's enabled them [#18029]
* [*] Block editor: Autocorrected Headings no longer apply bold formatting if they weren't already bold. [#17844]
* [***] Block editor: Support for multiple color palettes [https://github.com/wordpress-mobile/gutenberg-mobile/pull/4588]
* [**] User profiles: Fixed issue where the app wasn't displaying any of the device photos which the user had granted the app access to.

19.3
-----
* [*] Site previews: Reduced visual flickering when previewing sites and templates. [#17861]
* [*] Stats: Scroll to new Insights card when added. [#17894]
* [*] Add "Copy Link" functionality to Posts List and Pages List [#17911]
* [*] [Jetpack-only] Enables the ability to use and create WordPress.com sites, and enables the Reader tab. [#17914, #17948]
* [*] Block editor: Additional error messages for media upload failures. [#17971]
* [**] Adds animated Gif support in notifications and comments [#17981]

19.2
-----
* [*] Site creation: Fixed bug where sites created within the app were not given the correct time zone, leading to post scheduling issues. [#17821]
* [*] Block editor: Replacing the media for an image set as featured prompts to update the featured image [https://github.com/wordpress-mobile/gutenberg-mobile/pull/3930]
* [***] Block editor: Font size and line-height support for text-based blocks used in block-based themes [https://github.com/wordpress-mobile/gutenberg-mobile/pull/4519]
* [**] Some of the screens of the app has a new, fresh and more modern visual, including the initial one: My Site. [#17812]
* [**] Notifications: added a button to mark all notifications in the selected filter as read. [#17840]
* [**] People: you can now manage Email Followers on the People section! [#17854]
* [*] Stats: fix navigation between Stats tab. [#17856]
* [*] Quick Start: Fixed a bug where a user logging in via a self-hosted site not connected to Jetpack would see Quick Start when selecting "No thanks" on the Quick Start prompt. [#17855]
* [**] Threaded comments: comments can now be moderated via a drop-down menu on each comment. [#17888]
* [*] Stats: Users can now add a new Insights card from the navigation bar. [#17867]
* [*] Site creation: The checkbox that appears when choosing a design no longer flickers when toggled. [#17868]

19.1
-----
* [*] Signup: Fixed bug where username selection screen could be pushed twice. [#17624]
* [**] Reader post details Comments snippet: added ability to manage conversation subscription and notifications. [#17749]
* [**] Accessibility: VoiceOver and Dynamic Type improvements on Activity Log and Schedule Post calendars [#17756, #17761, #17780]
* [*] Weekly Roundup: Fix a crash which was preventing weekly roundup notifications from appearing [#17765]
* [*] Self-hosted login: Improved error messages. [#17724]
* [*] Share Sheet from Photos: Fix an issue where certain filenames would not upload or render in Post [#16773]
* [*] Block editor: Fixed an issue where video thumbnails could show when selecting images, and vice versa. [#17670]
* [**] Media: If a user has only enabled limited device media access, we now show a prompt to allow the user to change their selection. [#17795]
* [**] Block editor: Fix content justification attribute in Buttons block [https://github.com/wordpress-mobile/gutenberg-mobile/pull/4451]
* [*] Block editor: Hide help button from Unsupported Block Editor. [https://github.com/wordpress-mobile/gutenberg-mobile/pull/4352]
* [*] Block editor: Add contrast checker to text-based blocks [https://github.com/wordpress-mobile/gutenberg-mobile/pull/4357]
* [*] Block editor: Fix missing translations of color settings [https://github.com/wordpress-mobile/gutenberg-mobile/pull/4479]
* [*] Block editor: Highlight text: fix applying formatting for non-selected text [https://github.com/wordpress-mobile/gutenberg-mobile/pull/4471]
* [***] Self-hosted sites: Fixed a crash when saving media and no Internet connection was available. [#17759]
* [*] Publicize: Fixed an issue where a successful login was not automatically detected when connecting a Facebook account to Publicize. [#17803]

19.0
-----
* [**] Video uploads: video upload is now limited to 5 minutes per video on free plans. [#17689]
* [*] Block editor: Give multi-line block names central alignment in inserter [https://github.com/wordpress-mobile/gutenberg-mobile/pull/4343]
* [**] Block editor: Fix missing translations by refactoring the editor initialization code [https://github.com/wordpress-mobile/gutenberg-mobile/pull/4332]
* [**] Block editor: Add Jetpack and Layout Grid translations [https://github.com/wordpress-mobile/gutenberg-mobile/pull/4359]
* [**] Block editor: Fix text formatting mode lost after backspace is used [https://github.com/wordpress-mobile/gutenberg-mobile/pull/4423]
* [*] Block editor: Add missing translations of unsupported block editor modal [https://github.com/wordpress-mobile/gutenberg-mobile/pull/4410]
* [**] Time zone suggester: we have a new time zone selection screen that suggests the time zone based on the device, and improves search. [#17699]
* [*] Added the "Share WordPress with a friend" row back to the Me screen. [#17748]
* [***] Updated default app icon. [#17793]

18.9
-----
* [***] Reader Comments: Updated comment threads with a new design and some new capabilities. [#17659]
* [**] Block editor: Fix issue where editor doesn't auto-scroll so you can see what is being typed. [https://github.com/wordpress-mobile/gutenberg-mobile/pull/4299]
* [*] Block editor: Preformatted block: Fix an issue where the background color is not showing up for standard themes. [https://github.com/wordpress-mobile/gutenberg-mobile/pull/4292]
* [**] Block editor: Update Gallery Block to default to the new format and auto-convert old galleries to the new format. [https://github.com/wordpress-mobile/gutenberg-mobile/pull/4315]
* [***] Block editor: Highlight text: Enables color customization for specific text within a Paragraph block. [https://github.com/wordpress-mobile/gutenberg-mobile/pull/4175]
* [**] Reader post details: a Comments snippet is now displayed after the post content. [#17650]

18.8
-----
* [*] Added a new About screen, with links to rate the app, share it with others, visit our Twitter profile, view our other apps, and more. [https://github.com/orgs/wordpress-mobile/projects/107]
* [*] Editor: Show a compact notice when switching between HTML or Visual mode. [https://github.com/wordpress-mobile/WordPress-iOS/pull/17521]
* [*] Onboarding Improvements: Need a little help after login? We're here for you. We've made a few changes to the login flow that will make it easier for you to start managing your site or create a new one. [#17564]
* [***] Fixed crash where uploading image when offline crashes iOS app. [#17488]
* [***] Fixed crash that was sometimes triggered when deleting media. [#17559]
* [***] Fixes a crasher that was sometimes triggered when seeing the details for like notifications. [#17529]
* [**] Block editor: Add clipboard link suggestion to image block and button block. [https://github.com/WordPress/gutenberg/pull/35972]
* [*] Block editor: Embed block: Include link in block settings. [https://github.com/wordpress-mobile/gutenberg-mobile/pull/4189]
* [**] Block editor: Fix tab titles translation of inserter menu. [https://github.com/wordpress-mobile/gutenberg-mobile/pull/4248]
* [**] Block editor: Gallery block: When a gallery block is added, the media options are auto opened for v2 of the Gallery block. [https://github.com/wordpress-mobile/gutenberg-mobile/pull/4277]
* [*] Block editor: Media & Text block: Fix an issue where the text font size would be bigger than expected in some cases. [https://github.com/wordpress-mobile/gutenberg-mobile/pull/4252]

18.7
-----
* [*] Comment Reply: updated UI. [#17443, #17445]
* [***] Two-step Authentication notifications now require an unlocked device to approve or deny them.
* [***] Site Comments: Updated comment details with a fresh new look and capability to display rich contents. [#17466]
* [**] Block editor: Image block: Add ability to quickly link images to Media Files and Attachment Pages [https://github.com/wordpress-mobile/gutenberg-mobile/pull/3971]
* [**] Block editor: Fixed a crash that could occur when copying lists from Microsoft Word. [https://github.com/wordpress-mobile/gutenberg-mobile/pull/4174]
* [***] Fixed an issue where trying to upload an image while offline crashes the app. [#17488]

18.6
-----
* [**] Comments: Users can now follow conversation via notifications, in addition to emails. [#17363]
* [**] Block editor: Block inserter indicates newly available block types [https://github.com/wordpress-mobile/gutenberg-mobile/pull/4047]
* [*] Reader post comments: fixed an issue that prevented all comments from displaying. [#17373]
* [**] Stats: added Reader Discover nudge for sites with low traffic in order to increase it. [#17349, #17352, #17354, #17377]
* [**] Block editor: Search block - Text and background color support [https://github.com/wordpress-mobile/gutenberg-mobile/pull/4127]
* [*] Block editor: Fix Embed Block loading glitch with resolver resolution approach [https://github.com/wordpress-mobile/gutenberg-mobile/pull/4146]
* [*] Block editor: Fixed an issue where the Help screens may not respect an iOS device's notch. [https://github.com/wordpress-mobile/gutenberg-mobile/pull/4110]
* [**] Block editor: Block inserter indicates newly available block types [https://github.com/wordpress-mobile/gutenberg-mobile/pull/4047]
* [*] Block editor: Add support for the Mark HTML tag [https://github.com/wordpress-mobile/gutenberg-mobile/pull/4162]
* [*] Stats Insights: HTML tags no longer display in post titles. [#17380]

18.5
-----
* [**] Block editor: Embed block: Include Jetpack embed variants. [https://github.com/wordpress-mobile/gutenberg-mobile/pull/4008]
* [*] Fixed a minor visual glitch on the pre-publishing nudge bottom sheet. [https://github.com/wordpress-mobile/WordPress-iOS/pull/17300]
* [*] Improved support for larger text sizes when choosing a homepage layout or page layout. [#17325]
* [*] Site Comments: fixed an issue that caused the lists to not refresh. [#17303]
* [*] Block editor: Embed block: Fix inline preview cut-off when editing URL [https://github.com/wordpress-mobile/gutenberg-mobile/pull/4072]
* [*] Block editor: Embed block: Fix URL not editable after dismissing the edit URL bottom sheet with empty value [https://github.com/wordpress-mobile/gutenberg-mobile/pull/4094]
* [**] Block editor: Embed block: Detect when an embeddable URL is pasted into an empty paragraph. [https://github.com/wordpress-mobile/gutenberg-mobile/pull/4048]
* [**] Block editor: Pullquote block - Added support for text and background color customization [https://github.com/WordPress/gutenberg/pull/34451]
* [**] Block editor: Preformatted block - Added support for text and background color customization [https://github.com/wordpress-mobile/gutenberg-mobile/pull/4071]
* [**] Stats: added Publicize and Blogging Reminders nudges for sites with low traffic in order to increase it. [#17142, #17261, #17294, #17312, #17323]
* [**] Fixed an issue that made it impossible to log in when emails had an apostrophe. [#17334]

18.4
-----
* [*] Improves our user images download logic to avoid synchronization issues. [#17197]
* [*] Fixed an issue where images point to local URLs in the editor when saving a post with ongoing uploads. [#17157]
* [**] Embed block: Add the top 5 specific embed blocks to the Block inserter list. [https://github.com/wordpress-mobile/gutenberg-mobile/pull/3995]
* [*] Embed block: Fix URL update when edited after setting a bad URL of a provider. [https://github.com/wordpress-mobile/gutenberg-mobile/pull/4002]
* [**] Users can now contact support from inside the block editor screen. [https://github.com/wordpress-mobile/gutenberg-mobile/pull/3975]
* [**] Block editor: Help menu with guides about how to work with blocks [#17265]

18.3
-----
* [*] Fixed a bug on Reader that prevented Saved posts to be removed
* [*] Share Extension: Allow creation of Pages in addition to Posts. [#16084]
* [*] Updated the wording for the "Posts" and "Pages" entries in My Site screen [https://github.com/wordpress-mobile/WordPress-iOS/pull/17156]
* [**] Fixed a bug that prevented sharing images and videos out of your site's media library. [#17164]
* [*] Fixed an issue that caused `Follow conversation by email` to not appear on some post's comments. [#17159]
* [**] Block editor: Embed block: Enable WordPress embed preview [https://github.com/wordpress-mobile/gutenberg-mobile/pull/3853]
* [**] Block editor: Embed block: Add error bottom sheet with retry and convert to link actions. [https://github.com/wordpress-mobile/gutenberg-mobile/pull/3921]
* [**] Block editor: Embed block: Implemented the No Preview UI when an embed is successful, but we're unable to show an inline preview [https://github.com/wordpress-mobile/gutenberg-mobile/pull/3927]
* [*] Block editor: Embed block: Add device's locale to preview content [https://github.com/wordpress-mobile/gutenberg-mobile/pull/3788]
* [*] Block editor: Column block: Translate column width's control labels [https://github.com/wordpress-mobile/gutenberg-mobile/pull/3952]
* [**] Block editor: Embed block: Enable embed preview for Instagram and Vimeo providers. [https://github.com/wordpress-mobile/gutenberg-mobile/pull/3918]

18.2
-----
* [internal] Fixed an issue where source and platform tags were not added to a Zendesk ticket if the account has no blogs. [#17084]
* [*] Set the post formats to have 'Standard' first and then alphabetized the remaining items. [#17074]
* [*] Fixed wording of theme customization screen's menu bar by using "Activate" on inactive themes. [#17060]
* [*] Added pull-to-refresh to My Site. [#17089]
* [***] Weekly Roundup: users will receive a weekly notification that presents a summary of the activity on their most used sites [#17066, #17116]
* [**] Site Comments: when editing a Comment, the author's name, email address, and web address can now be changed. [#17111]
* [**] Block editor: Enable embed preview for a list of providers (for now only YouTube and Twitter) [https://github.com/WordPress/gutenberg/pull/34446]
* [***] Block editor: Add Inserter Block Search [https://github.com/WordPress/gutenberg/pull/33237]

18.1
-----
* [*] Reader: Fixes an issue where the top of an article could be cropped after rotating a device. [#17041]
* [*] Posts Settings: Removed deprecated Location feature. [#17052]
* [**] Added a time selection feature to Blogging Reminders: users can now choose at what time they will receive the reminders [#17024, #17033]
* [**] Block editor: Embed block: Add "Resize for smaller devices" setting. [https://github.com/wordpress-mobile/gutenberg-mobile/pull/3753]
* [**] Account Settings: added the ability to close user account.
* [*] Users can now share WordPress app with friends. Accessible from Me and About screen. [#16995]

18.0
-----
* [*] Fixed a bug that would make it impossible to scroll the plugins the first time the plugin section was opened.
* [*] Resolved an issue where authentication tokens weren't be regenerated when disabled on the server. [#16920]
* [*] Updated the header text sizes to better support large texts on Choose a Domain and Choose a Design flows. [#16923]
* [internal] Made a change to how Comment content is displayed. Should be no visible changes, but could cause regressions. [#16933]
* [internal] Converted Comment model properties to Swift. Should be no functional changes, but could cause regressions. [#16969, #16980]
* [internal] Updated GoogleSignIn to 6.0.1 through WordPressAuthenticator. Should be no visible changes, but could cause regression in Google sign in flow. [#16974]
* [internal] Converted Comment model properties to Swift. Should be no functional changes, but could cause regressions. [#16969]
* [*] Posts: Ampersands are correctly decoded in publishing notices instead of showing as HTML entites. [#16972]
* [***] Adjusted the image size of Theme Images for more optimal download speeds. [#16914]
* [*] Comments and Notifications list are now displayed with a unified design. [#16985]
* [*] Block editor: Add a "featured" banner and ability to set or remove an image as featured. [https://github.com/wordpress-mobile/gutenberg-mobile/pull/3449]

17.9
-----
* [internal] Redirect Terms and service to open the page in an external web view [#16907]
* [internal] Converted Comment model methods to Swift. Should be no functional changes, but could cause regressions. [#16898, #16905, #16908, #16913]
* [*] Enables Support for Global Style Colors with Full Site Editing Themes [#16823]
* [***] Block editor: New Block: Embed block. [https://github.com/wordpress-mobile/gutenberg-mobile/pull/3727]

17.8
-----
* [*] Authors and Contributors can now view a site's Comments via My Site > Comments. [#16783]
* [*] [Jetpack-only] Fix bugs when tapping to notifications
* [*] Fixed some refresh issues with the site follow buttons in the reader. [#16819]
* [*] Block editor: Update loading and failed screens for web version of the editor [https://github.com/wordpress-mobile/gutenberg-mobile/pull/3573]
* [*] Block editor: Handle floating keyboard case - Fix issue with the block selector on iPad. [https://github.com/wordpress-mobile/gutenberg-mobile/pull/3687]
* [**] Block editor: Added color/background customization for text blocks. [https://github.com/WordPress/gutenberg/pull/33250]

17.7
-----
* [***] Added blogging reminders. Choose which days you'd like to be reminded, and we'll send you a notification prompting you to post on your site
* [** Does not apply to Jetpack app] Self hosted sites that do not use Jetpack can now manage (install, uninstall, activate, and deactivate) their plugins [#16675]
* [*] Upgraded the Zendesk SDK to version 5.3.0
* [*] You can now subscribe to conversations by email from Reader lists and articles. [#16599]
* [*] Block editor: Tablet view fixes for inserter button. [https://github.com/wordpress-mobile/gutenberg-mobile/pull/3602]
* [*] Block editor: Tweaks to the badge component's styling, including change of background color and reduced padding. [https://github.com/wordpress-mobile/gutenberg-mobile/pull/3642]
* [***] Block editor: New block Layout grid. [https://github.com/wordpress-mobile/gutenberg-mobile/pull/3513]
* [*] Fixed an issue where the SignUp flow could not be dismissed sometimes. [#16824]

17.6
-----
* [**] Reader Post details: now shows a summary of Likes for the post. Tapping it displays the full list of Likes. [#16628]
* [*] Fix notice overlapping the ActionSheet that displays the Site Icon controls. [#16579]
* [*] Fix login error for WordPress.org sites to show inline. [#16614]
* [*] Disables the ability to open the editor for Post Pages [#16369]
* [*] Fixed an issue that could cause a crash when moderating Comments. [#16645]
* [*] Fix notice overlapping the ActionSheet that displays the QuickStart Removal. [#16609]
* [*] Site Pages: when setting a parent, placeholder text is now displayed for pages with blank titles. [#16661]
* [***] Block Editor: Audio block now available on WP.com sites on the free plan. [https://github.com/wordpress-mobile/gutenberg-mobile/pull/3523]
* [**] You can now create a Site Icon for your site using an emoji. [#16670]
* [*] Fix notice overlapping the ActionSheet that displays the More Actions in the Editor. [#16658]
* [*] The quick action buttons will be hidden when iOS is using a accessibility font sizes. [#16701]
* [*] Block Editor: Improve unsupported block message for reusable block. [https://github.com/wordpress-mobile/gutenberg-mobile/pull/3621]
* [**] Block Editor: Fix incorrect block insertion point after blurring the post title field. [https://github.com/wordpress-mobile/gutenberg-mobile/pull/3640]
* [*] Fixed a crash when sharing photos to WordPress [#16737]

17.5
-----
* [*] Fixed a crash when rendering the Noticons font in rich notification. [#16525]
* [**] Block Editor: Audio block: Add Insert from URL functionality. [https://github.com/wordpress-mobile/gutenberg-mobile/pull/3031]
* [***] Block Editor: Slash command to insert new blocks. [https://github.com/wordpress-mobile/gutenberg-mobile/pull/3250]
* [**] Like Notifications: now displays all users who liked a post or comment. [#15662]
* [*] Fixed a bug that was causing some fonts to become enormous when large text was enabled.
* [*] Fixed scrolling and item selection in the Plugins directory. [#16087]
* [*] Improved large text support in the blog details header in My Sites. [#16521]
* [***] Block Editor: New Block: Reusable block. [https://github.com/wordpress-mobile/gutenberg-mobile/pull/3490]
* [***] Block Editor: Add reusable blocks to the block inserter menu. [https://github.com/wordpress-mobile/gutenberg-mobile/pull/3054]
* [*] Fixed a bug where the web version of the editor did not load when using an account created before December 2018. [#16586]

17.4
-----
* [**] A new author can be chosen for Posts and Pages on multi-author sites. [#16281]
* [*] Fixed the Follow Sites Quick Start Tour so that Reader Search is highlighted. [#16391]
* [*] Enabled approving login authentication requests via push notification while the app is in the foreground. [#16075]
* [**] Added pull-to-refresh to the My Site screen when a user has no sites. [#16241]
* [***] Fixed a bug that was causing uploaded videos to not be viewable in other platforms. [#16548]

17.3
-----
* [**] Fix issue where deleting a post and selecting undo would sometimes convert the content to the classic editor. [#16342]
* [**] Fix issue where restoring a post left the restored post in the published list even though it has been converted to a draft. [#16358]
* [**] Fix issue where trashing a post converted it to Classic content. [#16367]
* [**] Fix issue where users could not leave the username selection screen due to styling issues. [#16380]
* [*] Comments can be filtered to show the most recent unreplied comments from other users. [#16215]
* [*] Fixed the background color of search fields. [#16365]
* [*] Fixed the navigation bar color in dark mode. [#16348]
* [*] Fix translation issues for templates fetched on the site creation design selection screen. [#16404]
* [*] Fix translation issues for templates fetched on the page creation design selection screen. [#16404]
* [*] Fix translation issue for the Choose button on the template preview in the site creation flow. [#16404]
* [***]  Block Editor: New Block: Search Block [#https://github.com/wordpress-mobile/gutenberg-mobile/pull/3210]
* [**]  Block Editor: The media upload options of the Image, Video and Gallery block automatically opens when the respective block is inserted. [https://github.com/wordpress-mobile/gutenberg-mobile/pull/2700]
* [**]  Block Editor: The media upload options of the File and Audio block automatically opens when the respective block is inserted. [https://github.com/wordpress-mobile/gutenberg-mobile/pull/3399]
* [*]  Block Editor: Remove visual feedback from non-interactive bottom-sheet cell sections [https://github.com/wordpress-mobile/gutenberg-mobile/pull/3404]
* [*]  Block Editor: Fixed an issue that was causing the featured image badge to be shown on images in an incorrect manner. [https://github.com/wordpress-mobile/gutenberg-mobile/pull/3494]


17.2
-----

* [**] Added transform block capability [https://github.com/wordpress-mobile/gutenberg-mobile/pull/3321]
* [*] Fixed an issue where some author display names weren't visible for self-hosted sites. [#16297]
* [***] Updated custom app icons. [#16261]
* [**] Removed Site Switcher in the Editor
* [*] a11y: Bug fix: Allow stepper cell to be selected by screenreader [https://github.com/wordpress-mobile/gutenberg-mobile/pull/3362]
* [*] Image block: Improve text entry for long alt text. [https://github.com/WordPress/gutenberg/pull/29670]
* [***] New Block: Jetpack contact info. [https://github.com/wordpress-mobile/gutenberg-mobile/pull/3340]

17.1
-----

* [*] Reordered categories in page layout picker [#16156]
* [*] Added preview device mode selector in the page layout previews [#16141]
* [***] Block Editor: Improved the accessibility of range and step-type block settings. [https://github.com/wordpress-mobile/gutenberg-mobile/pull/3255]
* [**] Block Editor: Added Contact Info block to sites on WPcom or with Jetpack version >= 8.5.
* [**] We updated the app's color scheme with a brighter new blue used throughout. [#16213, #16207]
* [**] We updated the login prologue with brand new content and graphics. [#16159, #16177, #16185, #16187, #16200, #16217, #16219, #16221, #16222]
* [**] We updated the app's color scheme with a brighter new blue used throughout. [#16213, #16207]
* [**] Updated the app icon to match the new color scheme within the app. [#16220]
* [*] Fixed an issue where some webview navigation bar controls weren't visible. [#16257]

17.0
-----
* [internal] Updated Zendesk to latest version. Should be no functional changes. [#16051]
* [*] Reader: fixed an issue that caused unfollowing external sites to fail. [#16060]
* [*] Stats: fixed an issue where an error was displayed for Latest Post Summary if the site had no posts. [#16074]
* [*] Fixed an issue where password text on Post Settings was showing as black in dark mode. [#15768]
* [*] Added a thumbnail device mode selector in the page layout, and use a default setting based on the current device. [#16019]
* [**] Comments can now be filtered by status (All, Pending, Approved, Trashed, or Spam). [#15955, #16110]
* [*] Notifications: Enabled the new view milestone notifications [#16144]
* [***] We updated the app's design, with fresh new headers throughout and a new site switcher in My Site. [#15750]

16.9
-----
* [*] Adds helper UI to Choose a Domain screen to provide a hint of what a domain is. [#15962]
* [**] Site Creation: Adds filterable categories to the site design picker when creating a WordPress.com site, and includes single-page site designs [#15933]
* [**] The classic editor will no longer be available for new posts soon, but this won’t affect editing any existing posts or pages. Users should consider switching over to the Block Editor now. [#16008]
* [**] Reader: Added related posts to the bottom of reader posts
* [*] Reader: We redesigned the recommended topics section of Discover
* [*] Reader: Added a way to discover new topics from the Manage Topics view
* [*] P2 users can create and share group invite links via the Invite Person screen under the People Management feature. [#16005]
* [*] Fixed an issue that prevented searching for plugins and the Popular Plugins section from appearing: [#16070]
* [**] Stories: Fixed a video playback issue when recording on iPhone 7, 8, and SE devices. [#16109]
* [*] Stories: Fixed a video playback issue when selecting an exported Story video from a site's library. [#16109]

16.8.1
-----

* [**] Stories: Fixed an issue which could remove content from a post when a new Story block was edited. [#16059]

16.8
-----
* [**] Prevent deleting published homepages which would have the effect of breaking a site. [#15797]
* [**] Prevent converting published homepage to a draft in the page list and settings which would have the effect of breaking a site. [#15797]
* [*] Fix app crash when device is offline and user visits Notification or Reader screens [#15916]
* [*] Under-the-hood improvements to the Reader Stream, People Management, and Sharing Buttons [#15849, #15861, #15862]
* [*] Block Editor: Fixed block mover title wording for better clarity from 'Move block position' to 'Change block position'. [https://github.com/wordpress-mobile/gutenberg-mobile/pull/3049]
* [**] Block Editor: Add support for setting Cover block focal point. [https://github.com/wordpress-mobile/gutenberg-mobile/pull/3028]
* [**] Prevent converting published homepage to a draft in the page list and editor's status settings which would have the effect of breaking a site. [#15797]
* [*] Prevent selection of unpublished homepages the homepage settings which would have the effect of breaking a site. [#15885]
* [*] Quick Start: Completing a step outside of a tour now automatically marks it as complete. [#15712]
* [internal] Site Comments: updated UI. Should be no functional changes. [#15944]
* [***] iOS 14 Widgets: new This Week Widgets to display This Week Stats in your home screen. [#15844]
* [***] Stories: There is now a new Story post type available to quickly and conveniently post images and videos to your blog.

16.7
-----
* [**] Site Creation: Adds the option to choose between mobile, tablet or desktop thumbnails and previews in the home page design picker when creating a WordPress.com site [https://github.com/wordpress-mobile/WordPress-iOS/pull/15688]
* [*] Block Editor: Fix issue with uploading media after exiting the editor multiple times [https://github.com/wordpress-mobile/WordPress-iOS/pull/15656].
* [**] Site Creation: Enables dot blog subdomains for each site design. [#15736]
* [**] Reader post card and post details: added ability to mark a followed post as seen/unseen. [#15638, #15645, #15676]
* [**] Reader site filter: show unseen post count. [#15581]
* [***] Block Editor: New Block: Audio [https://github.com/wordpress-mobile/gutenberg-mobile/pull/2854, https://github.com/wordpress-mobile/gutenberg-mobile/pull/3070]
* [**] Block Editor: Add support for setting heading anchors [https://github.com/wordpress-mobile/gutenberg-mobile/pull/2947]
* [**] Block Editor: Disable Unsupported Block Editor for Reusable blocks [https://github.com/wordpress-mobile/gutenberg-mobile/pull/3067]
* [**] Block Editor: Add proper handling for single use blocks such as the more block [https://github.com/wordpress-mobile/gutenberg-mobile/pull/3042]
* [*] Reader post options: fixed an issue where the options in post details did not match those on post cards. [#15778]
* [***] iOS 14 Widgets: new All Time Widgets to display All Time Stats in your home screen. [#15771, #15794]
* [***] Jetpack: Backup and Restore is now available, depending on your sites plan you can now restore your site to a point in time, or download a backup file. [https://github.com/wordpress-mobile/WordPress-iOS/issues/15191]
* [***] Jetpack: For sites that have Jetpack Scan enabled you will now see a new section that allows you to scan your site for threats, as well as fix or ignore them. [https://github.com/wordpress-mobile/WordPress-iOS/issues/15190]
* [**] Block Editor: Make inserter long-press options "add to beginning" and "add to end" always available. [https://github.com/wordpress-mobile/gutenberg-mobile/pull/3074]
* [*] Block Editor: Fix crash when Column block width attribute was empty. [https://github.com/WordPress/gutenberg/pull/29015]

16.6
-----
* [**] Activity Log: adds support for Date Range and Activity Type filters. [https://github.com/wordpress-mobile/WordPress-iOS/issues/15192]
* [*] Quick Start: Removed the Browse theme step and added guidance for reviewing pages and editing your Homepage. [#15680]
* [**] iOS 14 Widgets: new Today Widgets to display your Today Stats in your home screen.
* [*] Fixes an issue where the submit button was invisible during the domain registration flow.

16.5
-----

* [*] In the Pages screen, the options to delete posts are styled to reflect that they are destructive actions, and show confirmation alerts. [#15622]
* [*] In the Comments view, overly-large twemoji are sized the same as Apple's emoji. [#15503]
* [*] Reader 'P2s': added ability to filter by site. [#15484]
* [**] Choose a Domain will now return more options in the search results, sort the results to have exact matches first, and let you know if no exact matches were found. [#15482]
* [**] Page List: Adds duplicate page functionality [#15515]
* [*] Invite People: add link to user roles definition web page. [#15530]
* [***] Block Editor: Cross-post suggestions are now available by typing the + character (or long-pressing the toolbar button labelled with an @-symbol) in a post on a P2 site [#15139]
* [***] Block Editor: Full-width and wide alignment support for Columns (https://github.com/wordpress-mobile/gutenberg-mobile/pull/2919)
* [**] Block Editor: Image block - Add link picker to the block settings and enhance link settings with auto-hide options (https://github.com/wordpress-mobile/gutenberg-mobile/pull/2841)
* [*] Block Editor: Fix button link setting, rel link will not be overwritten if modified by the user (https://github.com/wordpress-mobile/gutenberg-mobile/pull/2894)
* [**] Block Editor: Added move to top/bottom when long pressing on respective block movers (https://github.com/wordpress-mobile/gutenberg-mobile/pull/2872)
* [**] Reader: Following now only shows non-P2 sites. [#15585]
* [**] Reader site filter: selected filters now persist while in app.[#15594]
* [**] Block Editor: Fix crash in text-based blocks with custom font size [https://github.com/WordPress/gutenberg/pull/28121]

16.4
-----

* [internal] Removed unused Reader files. Should be no functional changes. [#15414]
* [*] Adjusted the search box background color in dark mode on Choose a domain screen to be full width. [https://github.com/wordpress-mobile/WordPress-iOS/pull/15419]
* [**] Added shadow to thumbnail cells on Site Creation and Page Creation design pickers to add better contrast [https://github.com/wordpress-mobile/WordPress-iOS/pull/15418]
* [*] For DotCom and Jetpack sites, you can now subscribe to comments by tapping the "Follow conversation" button in the Comments view. [#15424]
* [**] Reader: Added 'P2s' stream. [#15442]
* [*] Add a new P2 default site icon to replace the generic default site icon. [#15430]
* [*] Block Editor: Fix Gallery block uploads when the editor is closed. [#15457]
* [*] Reader: Removes gray tint from site icons that contain transparency (located in Reader > Settings > Followed sites). [#15474]
* [*] Prologue: updates site address button to say "Enter your existing site address" to reduce confusion with site creation actions. [#15481]
* [**] Posts List: Adds duplicate post functionality [#15460]
* [***] Block Editor: New Block: File [https://github.com/wordpress-mobile/gutenberg-mobile/pull/2835]
* [*] Reader: Removes gray tint from site icons that contain transparency (located in Reader > Settings > Followed sites).
* [*] Block Editor: Remove popup informing user that they will be using the block editor by default [#15492]
* [**] Fixed an issue where the Prepublishing Nudges Publish button could be cut off smaller devices [#15525]

16.3
-----
* [***] Login: Updated to new iOS 14 pasteboard APIs for 2FA auto-fill. Pasteboard prompts should be less intrusive now! [#15454]
* [***] Site Creation: Adds an option to pick a home page design when creating a WordPress.com site. [multiple PRs](https://github.com/search?q=repo%3Awordpress-mobile%2FWordPress-iOS+++repo%3Awordpress-mobile%2FWordPress-iOS-Shared+repo%3Awordpress-mobile%2FWordPressUI-iOS+repo%3Awordpress-mobile%2FWordPressKit-iOS+repo%3Awordpress-mobile%2FAztecEditor-iOS+is%3Apr+closed%3A%3C2020-11-17+%22Home+Page+Picker%22&type=Issues)

* [**] Fixed a bug where @-mentions didn't work on WordPress.com sites with plugins enabled [#14844]
* [***] Site Creation: Adds an option to pick a home page design when creating a WordPress.com site. [multiple PRs](https://github.com/search?q=repo%3Awordpress-mobile%2FWordPress-iOS+++repo%3Awordpress-mobile%2FWordPress-iOS-Shared+repo%3Awordpress-mobile%2FWordPressUI-iOS+repo%3Awordpress-mobile%2FWordPressKit-iOS+repo%3Awordpress-mobile%2FAztecEditor-iOS+is%3Apr+closed%3A%3C2020-11-30+%22Home+Page+Picker%22&type=Issues)
* [*] Fixed an issue where `tel:` and `mailto:` links weren't launching actions in the webview found in Reader > post > more > Visit. [#15310]
* [*] Reader bug fix: tapping a telephone, sms or email link in a detail post in Reader will now respond with the correct action. [#15307]
* [**] Block Editor: Button block - Add link picker to the block settings [https://github.com/WordPress/gutenberg/pull/26206]
* [***] Block Editor: Adding support for selecting different unit of value in Cover and Columns blocks [https://github.com/WordPress/gutenberg/pull/26161]
* [*] Block Editor: Fix theme colors syncing with the editor [https://github.com/WordPress/gutenberg/pull/26821]
* [*] My Site > Settings > Start Over. Correcting a translation error in the detailed instructions on the Start Over view. [#15358]

16.2
-----
* [**] Support contact email: fixed issue that prevented non-alpha characters from being entered. [#15210]
* [*] Support contact information prompt: fixed issue that could cause the app to crash when entering email address. [#15210]
* [*] Fixed an issue where comments viewed in the Reader would always be italicized.
* [**] Jetpack Section - Added quick and easy access for all the Jetpack features (Stats, Activity Log, Jetpack and Settings) [#15287].
* [*] Fixed a display issue with the time picker when scheduling posts on iOS 14. [#15392]

16.1
-----
* [***] Block Editor: Adds new option to select from a variety of predefined page templates when creating a new page for a Gutenberg site.
* [*] Fixed an issue that was causing the refresh control to show up on top of the list of sites. [https://github.com/wordpress-mobile/WordPress-iOS/pull/15136]
* [***] The "Floating Action Button" now appears on the list of posts and pages for quick and convenient creation. [https://github.com/wordpress-mobile/WordPress-iOS/pull/15149l]

16.0
-----
* [***] Block Editor: Full-width and wide alignment support for Video, Latest-posts, Gallery, Media & text, and Pullquote block. [https://github.com/wordpress-mobile/gutenberg-mobile/pull/2605]
* [***] Block Editor: Fix unsupported block bottom sheet is triggered when device is rotated. [https://github.com/wordpress-mobile/gutenberg-mobile/pull/2710]
* [***] Block Editor: Unsupported Block Editor: Fixed issue when cannot view or interact with the classic block on Jetpack site. [https://github.com/wordpress-mobile/gutenberg-mobile/pull/2709]
* [**] Reader: Select interests is now displayed under the Discover tab. [#15097]
* [**] Reader: The reader now displays site recommendations in the Discover feed [#15116]
* [***] Reader: The new redesigned Reader detail shows your post as beautiful as ever. And if you add a featured image it would be twice as beautiful! [#15107]

15.9
-----
* [*] Fixed issue that caused duplicate views to be displayed when requesting a login link. [#14975]
* [internal] Modified feature flags that show unified Site Address, Google, Apple, WordPress views and iCloud keychain login. Could cause regressions. [#14954, #14969, #14970, #14971, #14972]
* [*] Fixed an issue that caused page editor to become an invisible overlay. [#15012]
* [**] Block Editor: Increase tap-target of primary action on unsupported blocks. [https://github.com/wordpress-mobile/gutenberg-mobile/pull/2608]
* [***] Block Editor: On Jetpack connected sites, Unsupported Block Editor can be enabled via enabling Jetpack SSO setting directly from within the missing block alert. [https://github.com/wordpress-mobile/gutenberg-mobile/pull/2610]
* [***] Block Editor: Add support for selecting user's post when configuring the link [https://github.com/wordpress-mobile/gutenberg-mobile/pull/2484]
* [*] Reader: Fixed an issue that resulted in no action when tapping a link with an anchor. [#15027]
* [***] Block Editor: Unsupported Block Editor: Fixed issue when cannot view or interact with the classic block on Jetpack sites [https://github.com/wordpress-mobile/gutenberg-mobile/issues/2695]

15.8
-----
* [*] Image Preview: Fixes an issue where an image would be incorrectly positioned after changing device orientation.
* [***] Block Editor: Full-width and wide alignment support for Group, Cover and Image block [https://github.com/wordpress-mobile/gutenberg-mobile/pull/2559]
* [**] Block Editor: Add support for rounded style in Image block [https://github.com/wordpress-mobile/gutenberg-mobile/pull/2591]
* [*] Fixed an issue where the username didn't display on the Signup Epilogue after signing up with Apple and hiding the email address. [#14882]
* [*] Login: display correct error message when the max number of failed login attempts is reached. [#14914]
* [**] Block Editor: Fixed a case where adding a block made the toolbar jump [https://github.com/WordPress/gutenberg/pull/24573]

15.7
-----
* [**] Updated UI when connecting a self-hosted site from Login Epilogue, My Sites, and Post Signup Interstitial. (#14742)
* [**] You can now follow conversations for P2 sites
* [**] Block Editor: Block settings now immediately reflect changes from menu sliders.
* [**] Simplified authentication and updated UI.(#14845, #14831, #14825, #14817).
       Now when an email address is entered, the app automatically determines the next step and directs the user accordingly. (i.e. signup or login with the appropriate login view).
* [**] Added iCloud Keychain login functionality. (#14770)
* [***] Reader: We’re introducing a new Reader experience that allows users to tailor their Discover feed to their chosen interests.
* [*] Media editing: Reduced memory usage when marking up an image, which could cause a crash.
* [**] Block Editor: Fixed Dark Mode transition for editor menus.

15.6
-----
* [***] Block Editor: Fixed empty text fields on RTL layout. Now they are selectable and placeholders are visible.
* [**] Block Editor: Add settings to allow changing column widths
* [**] Block Editor: Media editing support in Gallery block.
* [**] Updated UI when logging in with a Site Address.
* [**] Updated UI when logging in/signing up with Apple.
* [**] Updated UI when logging in/signing up with Google.
* [**] Simplified Google authentication. If signup is attempted with an existing WordPress account, automatically redirects to login. If login is attempted without a matching WordPress account, automatically redirects to signup.
* [**] Fixes issue where the stats were not updating when switching between sites in My Sites.
* [*] Block Editor: Improved logic for creating undo levels.
* [*] Social account login: Fixed an issue that could have inadvertently linked two social accounts.

15.5
-----
* [*] Reader: revamped UI for your site header.
* [***] Block Editor: New feature for WordPress.com and Jetpack sites: auto-complete username mentions. An auto-complete popup will show up when the user types the @ character in the block editor.
* [*] Block Editor: Media editing support in Cover block.
* [*] Block Editor: Fixed a bug on the Heading block, where a heading with a link and string formatting showed a white shadow in dark mode.

15.4
-----
 * [**] Fixes issue where the new page editor wouldn't always show when selected from the "My Site" page on iOS versions 12.4 and below.
 * [***] Block Editor: Media editing support in Media & Text block.
 * [***] Block Editor: New block: Social Icons
 * [*] Block Editor: Cover block placeholder is updated to allow users to start the block with a background color
 * [**] Improved support for the Classic block to give folks a smooth transition from the classic editor to the block editor

15.3
-----
* [***] Block Editor: Adds Copy, Cut, Paste, and Duplicate functionality to blocks
* [***] Block Editor: Users can now individually edit unsupported blocks found in posts or pages. Not available on selfhosted sites or sites defaulting to classic editor.
* [*] Block Editor: Improved editor loading experience with Ghost Effect.

15.2
----
* [*] Block editor: Display content metrics information (blocks, words, characters count).
* [*] Fixed a crash that results in navigating to the block editor quickly after logging out and immediately back in.
* [***] Reader content improved: a lot of fixes in how the content appears when you're reading a post.
* [**] A site's title can now be changed by tapping on the title in the site detail screen.
* [**] Added a new Quick Start task to set a title for a new site.
* [**] Block editor: Add support for customizing gradient type and angle in Buttons and Cover blocks.

-----

15.1
-----
* [**] Block Editor: Add support to upload videos to Cover Blocks after the editor has closed.
* [*] Block Editor: Display the animation of animated GIFs while editing image blocks.
* [**] Block editor: Adds support for theme colors and gradients.
* [*] App Settings: Added an app-level toggle for light or dark appearance.
* [*] Fix a bug where the Latest Post date on Insights Stats was being calculated incorrectly.
* Block editor: [*] Support for breaking out of captions/citation authors by pressing enter on the following blocks: image, video, gallery, quote, and pullquote.
* Block editor: [**] Adds editor support for theme defined colors and theme defined gradients on cover and button blocks.
* [*] Fixed a bug where "Follow another site" was using the wrong steps in the "Grow Your Audience" Quick Start tour.
* [*] Fix a bug where Quick Start completed tasks were not communicated to VoiceOver users.
* [**] Quick Start: added VoiceOver support to the Next Steps section.
* [*] Fixed a bug where the "Publish a post" Quick Start tour didn't reflect the app's new information architecture
* [***] Free GIFs can now be added to the media library, posts, and pages.
* [**] You can now set pages as your site's homepage or posts page directly from the Pages list.
* [**] Fixed a bug that prevented some logins via 'Continue with Apple'.
* [**] Reader: Fixed a bug where tapping on the more menu may not present the menu
* [*] Block editor: Fix 'Take a Photo' option failing after adding an image to gallery block

15.0
-----
* [**] Block editor: Fix media upload progress when there's no connection.
* [*] Fix a bug where taking a photo for your user gravatar got you blocked in the crop screen.
* Reader: Updated card design
* [internal] Logging in via 'Continue with Google' has changes that can cause regressions. See https://git.io/Jf2LF for full testing details.
* [***] Block Editor: New block: Verse
* [***] Block Editor: Trash icon that is used to remove blocks is moved to the new menu reachable via ellipsis button in the block toolbar
* [**] Block Editor: Add support for changing overlay color settings in Cover block
* [**] Block Editor: Add enter/exit animation in FloatingToolbar
* [**] Block Editor: Block toolbar can now collapse when the block width is smaller than the toolbar content
* [**] Block Editor: Tooltip for page template selection buttons
* [*] Block Editor: Fix merging of text blocks when text had active formatting (bold, italic, strike, link)
* [*] Block Editor: Fix button alignment in page templates and make strings consistent
* [*] Block Editor: Add support for displaying radial gradients in Buttons and Cover blocks
* [*] Block Editor: Fix a bug where it was not possible to add a second image after previewing a post
* [internal] Signing up via 'Continue with Google' has changes that can cause regressions. See https://git.io/JfwjX for full testing details.
* My Site: Add support for setting the Homepage and Posts Page for a site.

14.9
-----
* Streamlined navigation: now there are fewer and better organized tabs, posting shortcuts and more, so you can find what you need fast.
* My Site: the "Add Posts and Pages" features has been moved. There is a new "Floating Action Button" in "My Site" that lets you create a new post or page without having to navigate to another screen.
* My Site: the "Me" section has been moved. There is a new button on the top right of "My Site" that lets you access the "Me" section from there.
* Reader: revamped UI with a tab bar that lets you quickly switch between sections, and filtering and settings panes to easily access and manage your favorite content.
* [internal] the "Change Username" on the Signup Epilogue screen has navigation changes that can cause regressions. See https://git.io/JfGnv for testing details.
* [internal] the "3 button view" (WP.com email, Google, SIWA, Site Address) presented after pressing the "Log In" button has navigation changes that can cause regressions. See https://git.io/JfZUV for testing details.
* [**] Support the superscript and subscript HTML formatting on the Block Editor and Classic Editor.
* [**] Block editor: Support for the pullquote block.
* [**] Block editor: Fix the icons and buttons in Gallery, Paragraph, List and MediaText block on RTL mode.
* [**] Block editor: Update page templates to use new blocks.
* [**] Block editor: Fix a crash when uploading new videos on a video block.
* [**] Block Editor: Add support for changing background and text color in Buttons block
* [internal] the "enter your password" screen has navigation changes that can cause regressions. See https://git.io/Jfl1C for full testing details.
* Support the superscript and subscript HTML formatting on the Block Editor and Classic Editor.
* [***] You can now draw on images to annotate them using the Edit image feature in the post editor.
* [*] Fixed a bug on the editors where changing a featured image didn't trigger that the post/page changed.

14.8.1
-----
* Fix adding and removing of featured images to posts.

14.8
-----
* Block editor: Prefill caption for image blocks when available on the Media library
* Block editor: New block: Buttons. From now you’ll be able to add the individual Button block only inside the Buttons block
* Block editor: Fix bug where whitespaces at start of text blocks were being removed
* Block editor: Add support for upload options in Cover block
* Block editor: Floating toolbar, previously located above nested blocks, is now placed at the bottom of the screen
* Block editor: Fix the icons in FloatingToolbar on RTL mode
* Block editor: Fix Quote block so it visually reflects selected alignment
* Block editor: Fix bug where buttons in page templates were not rendering correctly on web
* Block editor: Remove Subscription Button from the Blog template since it didn't have an initial functionality and it is hard to configure for users.
* [internal] the "send magic link" screen has navigation changes that can cause regressions. See https://git.io/Jfqiz for testing details.
* Updated UI for Login and Signup epilogues.
* Fixes delayed split view resizing while rotating your device.

14.7
-----
* Classic Editor: Fixed action sheet position for additional Media sources picker on iPad
* [internal] the signup flow using email has code changes that can cause regressions. See https://git.io/JvALZ for testing details.
* [internal] Notifications tab should pop to the root of the navigation stack when tapping on the tab from within a notification detail screen. See https://git.io/Jvxka for testing details.
* Classic and Block editor: Prefill caption for image blocks when available on the Media library.
* [internal] the "login by email" flow and the self-hosted login flow have code changes that can cause regressions. See https://git.io/JfeFN for testing details.
* Block editor: Disable ripple effect in all BottomSheet's controls.
* Block editor: New block: Columns
* Block editor: New starter page template: Blog
* Block editor: Make Starter Page Template picker buttons visible only when the screen height is enough
* Block editor: Fix a bug which caused to show URL settings modal randomly when changing the device orientation multiple times during the time Starter Page Template Preview is open
* [internal] the login by email flow and the self-hosted login flow have code changes that can cause regressions. See https://git.io/JfeFN for testing details.
* Updated the appearance of the login and signup buttons to make signup more prominent.
* [internal] the navigation to the "login by site address" flow has code changes that can cause regressions. See https://git.io/JfvP9 for testing details.
* Updated site details screen title to My Site, to avoid duplicating the title of the current site which is displayed in the screen's header area.
* You can now schedule your post, add tags or change the visibility before hitting "Publish Now" — and you don't have to go to the Post Settings for this!

* Login Epilogue: fixed issue where account information never stopped loading for some self-hosted sites.
* Updated site details screen title to My Site, to avoid duplicating the title of the current site which is displayed in the screen's header area.

14.6
-----
* [internal] the login flow with 2-factor authentication enabled has code changes that can cause regressions. See https://git.io/Jvdil for testing details.
* [internal] the login and signup Magic Link flows have code changes that could cause regressions. See https://git.io/JvSD6 and https://git.io/Jvy4P for testing details.
* [internal] the login and signup Magic Link flows have code changes that can cause regressions. See https://git.io/Jvy4P for testing details.
* [internal] the login and signup Continue with Google flows have code changes that can cause regressions. See https://git.io/JvypB for testing details.
* Notifications: Fix layout on screens with a notch.
* Post Commenting: fixed issue that prevented selecting an @ mention suggestion.
* Fixed an issue that could have caused the app to crash when accessing Site Pages.
* Site Creation: faster site creation, removed intermediate steps. Just select what kind of site you'd like, enter the domain name and the site will be created.
* Post Preview: Increase Post and Page Preview size on iPads running iOS 13.
* Block editor: Added the Cover block
* Block editor: Removed the dimming effect on unselected blocks
* Block editor: Add alignment options for Heading block
* Block editor: Implemented dropdown toolbar for alignment toolbar in Heading, Paragraph, Image, MediaText blocks
* Block Editor: When editing link settings, tapping the keyboard return button now closes the settings panel as well as closing the keyboard.
* Fixed a crash when a blog's URL became `nil` from a Core Data operation.
* Added Share action to the more menu in the Posts list
* Period Stats: fix colors when switching between light and dark modes.
* Media uploads from "Other Apps": Fixed an issue where the Cancel button on the document picker/browser was not showing up in Light Mode.
* Fix a crash when accessing Blog Posts from the Quick Actions button on iPads running iOS 12 and below.
* Reader post detail: fix colors when switching between light and dark modes.
* Fixed an issue where Continue with Apple button wouldn't respond after Jetpack Setup > Sign up flow completed.


14.5
-----
* Block editor: New block: Latest Posts
* Block editor: Fix Quote block's left border not being visible in Dark Mode
* Block editor: Added Starter Page Templates: when you create a new page, we now show you a few templates to get started more quickly.
* Block editor: Fix crash when pasting HTML content with embeded images on paragraphs
* Post Settings: Fix issue where the status of a post showed "Scheduled" instead of "Published" after scheduling before the current date.
* Stats: Fix background color in Dark Mode on wider screen sizes.
* Post Settings: Fix issue where the calendar selection may not match the selected date when site timezone differs from device timezone.
* Dark Mode fixes:
  - Border color on Search bars.
  - Stats background color on wider screen sizes.
  - Media Picker action bar background color.
  - Login and Signup button colors.
  - Reader comments colors.
  - Jetpack install flow colors.
* Reader: Fix toolbar and search bar width on wider screen sizes.
* Updated the Signup and Login Magic Link confirmation screen advising the user to check their spam/junk folder.
* Updated appearance of Google login/signup button.
* Updated appearance of Apple login/signup button.

14.4.1
-----
* Block Editor: Fix crash when inserting a Button Block.

14.4
-----
* Post Settings: Fixes the displayed publish date of posts which are to be immediately published.

14.3
-----
* Aztec and Block Editor: Fix the presentation of ordered lists with large numbers.
* Added Quick Action buttons on the Site Details page to access the most frequently used parts of a site.
* Block editor: Add support for changing image sizes in Image blocks
* Block editor: Add support for upload options in Gallery block
* Block editor: Added the Button block
* Block editor: Added the Group block
* Block editor: Add scroll support inside block picker and block settings
* Block editor: Fix issue where adding emojis to the post title added strong HTML elements to the title of the post
* Block editor: Fix issue where alignment of paragraph blocks was not always being respected when splitting the paragraph or reading the post's html content.
* Block editor: We’ve introduced a new toolbar that floats above the block you’re editing, which makes navigating your blocks easier — especially complex ones.

* Block editor: Add support for upload options in Gallery block
* Aztec and Block Editor: Fix the presentation of ordered lists with large numbers.
* Added Quick Action buttons on the Site Details page to access the most frequently used parts of a site.
* Post Settings: Adjusts the weekday symbols in the calendar depending on Regional settings.


14.2
-----
* Comment Editing: Fixed a bug that could cause the text selection to be on the wrong line
* Comments: Fixed an bug that could cause HTML markup to be displayed in the comment content
* Media editing: You can now crop, zoom in/out and rotate images that are inserted or being inserted in a post.
* Post Preview: Added a new Desktop preview mode on iPhone and Mobile preview on iPad when previewing posts or pages.
* Post Preview: Added new navigation, "Open in Safari" and Share options when previewing posts or pages.
* Block editor: Long-press Inserter icon to show options to add before/after
* Block editor: Retry displaying image when connectivity restores
* Block editor: Show an "Edit" button overlay on selected image blocks
* Block editor: Add support for image size options in the gallery block
* Signup and Login: signup or login via magic link now supports multiple email clients.
                    Tapping on the "Open Email" button will present a list of installed email client to choose from.
* Posts: Fixed a bug that could disable comments on a draft post when previewing that post.
* Reader: Fixed an issue where a new comment may not appear.
* Reader: Added Post Reblogging feature. You can now reblog a post from the reader to your site(s). There is a new "reblog" button in the post action bar.
          Tapping on it allows to choose the site where to post, and opens the editor of your choice with pre-populated content from the original post.
* Fixed a bug that was causing the app to crash when the user tapped "Retry" on Post List

14.1
-----
* Fixes a bug that could cause some web page previews to remain unauthenticated even after logging in.
* Stats: added a This Week widget to display Views for the past week.
* Block Editor: Reduced padding around text on Rich Text based blocks.
* Block Editor: New block "Shortcode". You can now create and edit Shortcode blocks in the editor.
* Publicize: connecting with Facebook is working again.
* Web Views: the title and button colors in the header of web views was grey, and is now white.

14.0
-----
* Stats: Updated default cards for the Insights view.
* Fixed a bug that displayed incorrect time stamps for scheduled posts.
* Post Settings: Added a new Calendar picker to select a Post's publish date
* Fixed bugs with the "Save as Draft" action extension's navigation bar colors and iPad sizing in iOS 13.
* Fixes appearance issues with navigation bar colors when logged out of the app.
* Fixed a bug that was causing the App to crash when the user tapped on certain notifications.
* Block Editor: Hide image size selection options when image is a url
* Block Editor: Fix displaying placeholder for images
* Block Editor: Fix crash on undo
* Block Editor: Fix styling on navigation UI
* Block Editor: Fix a focus issue
* Fixed a bug that displayed incorrect time stamps for scheduled posts.
* Post Settings: Added a new Calendar picker to select a Post's publish date
* Comment: Add ability to comment in fullscreen
* Stats: fixed issue that could cause incorrect Stats to be displayed when viewing Stats from a widget.
* Stats Today widgets: large numbers are now abbreviated.
* Fixed a bug where files imported from other apps were being renamed to a random name.
* Fixes a crash that could happen in the notifications tab.

13.9
-----
* Stats: added a Today widget to display All-Time stats.
* Block Editor: New block "Gallery". You can now create image galleries using WordPress Media library.
* Block Editor: Fix crash dismissing bottom-sheet after device rotation.
* Block Editor: Add support for changing Settings in the List Block.
* Block Editor: Add support for Video block settings.
* Quick Start: fixed issue that caused 'Follow other sites' tour to not be marked complete.
* Fixed a bug that was causing the App to crash when the user tapped on certain notifications.

13.8
-----
* When a post has an autosave, the autosave version can be loaded into the editor.
* Support: Fix issue that caused 'Message failed to send' error.
* WebView: Fix iOS 13 crash with popover.
* Fixed an issue where the Me screen would sometimes be blank.
* Block editor: New Spacer block to create white space between two blocks.
* Block editor: Images from Image Block can now be previewed full screen by tapping on them.
* Fixed an issue that caused logging in with a 2FA Google account to fail.
* Sign in with Apple: now supports logging in with 2FA enabled on linked WordPress accounts.
* Stats: Fixed issue that caused incorrect data to be displayed.

13.7
-----
* Updated the mobile apps blog address to a non-retired blog.
* Block editor: Added option to insert images from "Free Photo Library".
* Block editor: Fix issue where the keyboard would not capitalize sentences correctly on some cases
* Block editor: Add alignment to paragraph blocks
* Fixed a bug that made comment moderation fail on the first attempt for self-hosted sites.
* Stats Refresh: Stats will reload when the application will move to foreground state.
* Stats: each Period and Post stat now loads independently.
* Block editor: Added support for the preformatted block.
* Stats Today widget: updated design and enabled expanding.

* Block editor: Added option to insert images from "Free Photo Library" and "Other Apps".

13.6
-----
* Fixed a bug that was not submiting posts for review
* Better support for creating or editing posts while offline. Posts can be saved while offline and they will be automatically uploaded (or published) when the device is back online.
* Support: fix issue where issues could be created via Help Center search without setting a contact email.

* Me view: fix issue where view was blank when logging in with a self-hosted site.
* Block Editor: Added support for image alignment options.

13.5
-----
* Block editor: Fix issue when "New Photo Post" shortcut won't add the selected photo to the post.
* Block editor: Add Link Target (Open in new tab) to Image Block settings.
* Block editor: DarkMode improvements.
* Block editor: New block "Media & Text".
* Block Editor: Fix issue where the block inserter layout wasn't correct after device rotation.
* Dark Mode: General improvements
* Stats: each Insight stat now loads independently.
* Stats: added ability to customize Insights.

13.4.1
-----
Post Settings: Fixed a crash with featured image.
Removed Giphy as a media source due to changes in their SDK.

13.4
-----
* Sign In With Apple: if the Apple ID has been disconnected from the WordPress app, log out the account.
* Sign In With Apple: if the Apple ID has been disconnected from the WordPress app, log out the account on app launch.
* Dark Mode: General improvements
* Share Extension: Fixed the text view content inset

* Universal links: Pass back to Safari if we can't handle a URL.
* Sign In With Apple: fixed issue with re-logging in on an existing WP account.
* Block editor: Fix a bug on iOS 13.0 were tapping on a link opens Safari
* Block editor: Fix a link editing issue, where trying to add a empty link at the start of another link would remove the existing link.

13.3
-----
* Block editor: Add rich text styling to video captions
* Block editor: Blocks that would be replaced are now hidden when add block bottom sheet displays
* Block editor: Tapping on empty editor area now always inserts new block at end of post
* Block editor: Fixed a performance issue that caused a freeze in the editor with long text content.
* Dark Mode: Fixed colors in rich notifications
* Reader: Fixed issue with links opening while scrolling in reader posts and comments.

13.2
-----
* When Log In is selected, all available options are displayed.
* Shows an alert instead of showing a new screen for facebook publicize error.

13.1
-----
* Moved Notification Settings from the Me tab to the Notifications tab.
* Account Settings: added the ability to change the username.
* Stats: added File Downloads to period stats.
* Stats Periods: Fixed an issue that made the Post stats title button unable.
* Adds a Publish Now action to posts in the posts list.
* Stats Periods: Fixed a bug that affected the header date when the site and the device timezones were different.
* My Sites: Fixed a problem where some sites would appear duplicated.

* Stats Periods: Fixed an issue that made the Post stats title button unable.
* Stats Periods: Fixed a bug that affected the header date when the site and the device timezones were different.
* Adds a Publish Now action to posts in the posts list.
* My Sites: Fixed a problem where some sites would appear duplicated.

13.0
-----
* Stats: now use site timezone instead of device.
* Improved color scheme consistency.
* Post Stats: date bar no longer goes prior to earliest date available.
* Block editor: Adding a block from the post title now shows the add block here indicator.
* Block editor: Deselect post title any time a block is added
* Block editor: Auto-enabled upon first open of a block post, unless opted out in v12.9.
* Block editor: You can now enable and disable the block editor on a per-site basis.

12.9
-----
* Offline support: Create Post is now available from empty results view in offline mode.
* Post Preview: Displaying preview generation status in navigation bar instead of a
                blocking spinner.
* Block editor: Tapping on an empty editor area will create a new paragraph block
* Block editor: Fix content loss issue when loading unsupported blocks containing inner blocks.
* Block editor: Adding a block from the Post Title now inserts the block at the top of the Post.
* Stats Insights: Fixed issue that prevented some stats from showing for low volume sites.

12.8
-----
* Stats Insights: New two-column layout for Follower Totals stats.
* Stats Periods: Countries Map added in countries section.
* Updated copy for preview unavailable screen
* Stats Insights: New two-column layout for This Year stats.
* Stats Insights: added details option for This Year stats.
* Stats Insights: New two-column layout for Most Popular Time stats.
* Stats: modified appearance of empty charts.
* Stats Insights: Fixed issue where refreshing would sometimes clear the stats.
* Stats overview chart: Fixed issue with legend location on iOS 11.
* Stats Periods: Fixed crash when the Countries map displayed one country only
* Added a selection of user customizable app icons. Change it via Me > App Settings > App Icon.
* Update the app's colors using the Muriel color palette.
* Stats Periods detail views: Fixed an issue where rotation would truncate data.
* Stats Periods: Fixed an issue when a period interval was selected.

12.7
-----
* Block Editor: Video, Quote and More blocks are available now.
* Post Settings: Setting a Featured Image on a Post/Site should now work better in poor network conditions.
* Offline Improvements: Posts that failed to upload due to connectivity issues will be auto-uploaded.
* Block Editor: Copy/Paste of text with attributes( bold, italic, ...) will be respected on the editor.
* Block Editor: Updated color scheme.
* Block Editor: Nested lists are now available on the toolbar.
* Post Settings: Setting a Featured Image on a Post/Site should now work better in poor netowrk conditions.
* Stats Insights: New two-column layout for All-Time stats.
* Stats Insights: New two-column layout for Today stats.
* Post preview: Fixed issue with preview for self hosted sites not working.

12.6
-----
* Block Editor: Added UI to display a warning when a block has invalid content.
* Block Editor: Fixed issue with link settings where “Open in New Tab” was always OFF on open.
* Removed the limit of number of photos that can be shared from other apps.
* Account Settings Primary Site now shows the site domain if the site has no name.
* The app now launches a bit more quickly.
* Added a list of third-party library acknowledgements.
* Updated messaging experience for a reply upload result.
* Stats: Fixed an issue where chart axes may be formatted incorrectly in some locales.

12.5
-----
* Fixed Notices sometimes showing behind the keyboard
* Implemented Domain Credit feature
* Implemented auto saving a post on preview
* The app now launches a bit more quickly.
* Fixed broken images in posts created by the share extension.
* Deprecated local previews

12.4.1
------
* Copy/Paste from post contents to other apps is working again.

12.4
-----
* You can now mark notifications as unread with just a swipe.
* Fixed crash when searching Free Photo Library.
* Better URL validation when logging in with a self hosted site.
* Account Settings Primary Site now shows the site URL if the site has no name.
* Implemented incremental improvements to accessibility experience across the app.
* Updated error message when tag loading failed.

12.3
-----
* Images are now imported from TextBundle and TextPack files shared from other apps
* Added support for importing Markdown files shared from other apps
* Resolved a crash that might occur during the new Site Creation flow.
* Improved connectivity errors messaging in sharing screen.
* Quotes in Reader are now easier to read, thanks to a vertical bar on the left making them more visually distinct
* Fixed an issue where some text in Activity Log would show up in a wrong language
* Jetpack Remote Install: enabled the native feature to install and activate Jetpack on a self-hosted site

12.2
-----
* Draft preview now shows the remote version of the post.
* Initial support for importing TextBundle and TextPack from other apps.
* Support for lists in Gutenberg posts.
* Several UI details were polished in the Site Creation flow.

12.1
-----
* Improve messages when updates to user account details fail because of server logic, for exanple email being used for another account.
* Improved text import from other apps, such as Bear or Ulysses 🥰
* Added support on the editor for video elements that use the source elements. For example:
```<video alt="Another video with bunnies">
<source src="https://videos.files.wordpress.com/kUJmAcSf/bbb_sunflower_1080p_30fps_normal.mp4" type="video/mp4">
</video>```
* Block editor now supports the creation of posts with pre-inserted photos and the the 3touch action of starting a post with photo.

12.1
-----
* Improve messages when updates to user account details fail because of server logic, for exanple email being used for another account.
* Improved text import from other apps, such as Bear or Ulysses 🥰
* Reader: fixed issue where empty state buttons were not functional.

12.0
-----
* Redesigned Notices
* Changed offline error messages to be less disruptive.
* Resolved a defect in the new Site Creation flow where the site preview address bar could be edited.
* Made it easier to find a domain for your new site, by moving the best match to the top of the search results.

11.9
------
* Quick Start v2: After creating a new site with WordPress.com there are more tutorials available, now including tips to improve growth.
* Quick Start will also be suggested less often, but when it's more likely to be helpful.
* Added connection error alert in Sharing screen.
* Increased padding at the bottom of the share extension's editor, to make typing a longer post a bit more comfortable.
* Removes the white background color applied to the site icon on the site details screen.
* Updated No Results View illustration and copy displayed on connectivity issue.
* Enhanced Site Creation flow for smarter, more personalized sites.<|MERGE_RESOLUTION|>--- conflicted
+++ resolved
@@ -20,11 +20,8 @@
 * [*] Block Editor: Add GIF badge for animated GIFs uploaded to Image blocks [https://github.com/WordPress/gutenberg/pull/38996]
 * [*] Block Editor: Small refinement to media upload errors, including centering and tweaking copy. [https://github.com/wordpress-mobile/gutenberg-mobile/pull/4597]
 * [*] Block Editor: Fix issue with list's starting index and the order [https://github.com/WordPress/gutenberg/pull/39354]
-<<<<<<< HEAD
 * [*] Reader: Fixed a bug that caused cut off content in reader web view [#16106]
-=======
 * [*] Quick Start: Fixed a bug where a user creating a new site is displayed a quick start tour containing data from their presviously active site.
->>>>>>> a26d0e20
 
 19.4
 -----
