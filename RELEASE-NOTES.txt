22.9
-----
* [*] [internal] Fix multiple memory leaks after logging in and logging out. [#21047, #21092]
* [**] Block editor: Move undo/redo buttons to the navigation bar. [#20930]
* [*] Fixed an issue that caused the UI to be briefly unresponsive in certain case when opening the app. [#21065]
* [**] Blogging Prompts: Fixed a crash in Reader after tapping on a blogging prompt multiple times. [#21112]
* [*] [internal] Update calls to use UserDefaults singleton. [#21088]
* [*] Fix memory leaks in setting up Jetpack connection. [#21052]
* [*] Fix a memory leak caused by the theme customization web view. [#21051]
<<<<<<< HEAD
* [*] [Jetpack-only] Made performance improvements for Posting Activity stats. [#21136]
=======
* [*] Fixed a crash that could occur when following sites in Reader. [#21140]
>>>>>>> 9df182b3

22.8
-----
* [*] Blogging Reminders: Disabled prompt for self-hosted sites not connected to Jetpack. [#20970]
* [**] [internal] Do not save synced blogs if the app has signed out. [#20959]
* [**] [internal] Make sure synced posts are saved before calling completion block. [#20960]
* [**] [internal] Fix observing Quick Start notifications. [#20997]
* [**] [internal] Fixed an issue that was causing a memory leak in the domain selection flow. [#20813]
* [*] [Jetpack-only] Block editor: Rename "Reusable blocks" to "Synced patterns", aligning with the web editor. [https://github.com/wordpress-mobile/gutenberg-mobile/pull/5885]
* [**] [internal] Block editor: Fix a crash related to Reanimated when closing the editor [https://github.com/wordpress-mobile/gutenberg-mobile/pull/5938]

22.7
-----
* [**] [internal] Blaze: Switch to using new canBlaze property to determine Blaze eligiblity. [#20916]
* [**] Fixed crash issue when accessing drafts that are mid-upload from the Home 'Work on a Draft Post' card. [#20872]
* [**] [internal] Make sure media-related features function correctly. [#20889], [20887]
* [*] [internal] Posts list: Disable action bar/menu button when a post is being uploaded [#20885]
* [*] Block editor: Image block - Fix issue where in some cases the image doesn't display the right aspect ratio [https://github.com/wordpress-mobile/gutenberg-mobile/pull/5869]
* [*] Block editor: Fix cursor positioning when dictating text on iOS [https://github.com/WordPress/gutenberg/issues/51227]

22.6
-----
* [**] [internal] Check required WordPress version to set "galleryWithImageBlocks" flag [#20736]
* [**] [Jetpack-only] Add a "Personalize Home Tab" button to the bottom of the My Site Dashboard that opens a new screen where you can customize which dashboard cards are visible. You can now also hide any of the dashboard cards directly from My Site Dashboard using the "more" menu. [#20296]
* [*] [Jetpack-only] Domains selection: Show error message when selecting unsupported domains. [#20786]
* [***] [Jetpack-only] Plans: Bringing WPCOM plans to Jetpack app. [#20822]
* [**] Block editor: [iOS] Fix dictation regression, in which typing/dictating at the same time caused content loss. [https://github.com/WordPress/gutenberg/pull/49452]
* [*] Block editor: Display lock icon in disabled state of `Cell` component [https://github.com/wordpress-mobile/gutenberg-mobile/pull/5798]
* [*] Block editor: Show "No title"/"No description" placeholder for not belonged videos in VideoPress block [https://github.com/wordpress-mobile/gutenberg-mobile/pull/5840]

22.5.1
-----
* [*] Resolve an issue that was causing the app crash when `CrashLogging.logError` is called from a background thread. [#20846]
* [**] [internal] Make sure a database tidy-up task (null blog property sanitizer) is completed before any other Core Data queries. [#20867]

22.5
-----
* [*] [Jetpack-only] Reader: Fix the display of the followed topics in the filter sheet when they're written in non-latin languages. [#20702]
* [*] [Jetpack-only] Reader: Fixed an issue that was causing the Report and Block actions to be missing from Post Menu actions sheet. [#20705]
* [***] Enables editing of the site homepage for sites using block-based themes directly from the pages list. [#20713]
* [*] Block editor: Add disabled style to `Cell` component [https://github.com/WordPress/gutenberg/pull/50665]
* [**] Block editor: Fix undo/redo history when inserting a link configured to open in a new tab [https://github.com/WordPress/gutenberg/pull/50460]
* [**] [Jetpack-only] Block editor: Disable details settings for not belonged VideoPress videos [https://github.com/wordpress-mobile/gutenberg-mobile/pull/5782]
* [*] Block editor: [List block] Fix an issue when merging a list item into a Paragraph would remove its nested list items [https://github.com/wordpress-mobile/gutenberg-mobile/pull/5785]
* [**] Block editor: Tapping any type of nested block moves focus to the nested block directly, rather than requiring multiple taps to navigate down each nesting levels. [https://github.com/wordpress-mobile/gutenberg-mobile/pull/5781]

22.4
-----
* [*] [internal] [Jetpack-only] Domains Dashboard Card: Immediately opening domains search after tapping the card. [#20638]
* [**] [Jetpack-only] Adds a dashboard card for viewing activity log. [#20569]
* [**] [Jetpack-only] Adds a dashboard card for viewing pages. [#20524]
* [*] [Jetpack-only] Block editor: Fix crash when trying to convert to regular blocks an undefined/deleted reusable block [https://github.com/WordPress/gutenberg/pull/50475]
* [**] Block editor: Tapping on a nested block now gets focus directly instead of having to tap multiple times depending on the nesting levels. [https://github.com/WordPress/gutenberg/pull/50108]
* [*] [Jetpack-only] Block editor: Use host app namespace in reusable block message [https://github.com/WordPress/gutenberg/pull/50478]
* [*] [internal] [Jetpack-only] Enables domain purchases in site creation A/B experiment. [#20670]
* [*] Classic Block: Fixes a crash that happens when attempting to add media to a classic block while the library permissions are missing. [#20666]

22.3
-----
* [*] [internal] Allow updating specific fields when updating media details. [#20606]
* [**] Block Editor: Enable VideoPress block (only on Simple WPCOM sites) [#20580]
* [**] [internal] Attempt to fix an image loading crash in post editor. [#20633]

22.2
-----
* [**] [Jetpack-only] Added a dashboard card for purchasing domains. [#20424]
* [*] [internal] [Jetpack-only] Redesigned the migration success card. [#20515]
* [**] [internal] Refactored Google SignIn implementation to not use the Google SDK [#20128]
* [***] Block Editor: Resolved scroll-jump issues and enhanced caret focus management [https://github.com/WordPress/gutenberg/pull/48791]
* [**] [Jetpack-only] Blogging Prompts: adds the ability to view other users' responses to a prompt. [#20540]

22.1
-----
* [**] [internal] Refactor updating account related Core Data operations, which ususally happens during log in and out of the app. [#20394]
* [***] [internal] Refactor uploading photos (from the device photo, the Free Photo library, and other sources) to the WordPress Media Library. Affected areas are where you can choose a photo and upload, including the "Media" screen, adding images to a post, updating site icon, etc. [#20322]
* [**] [WordPress-only] Warns user about sites with only individual plugins not supporting core app features and offers the option to switch to the Jetpack app. [#20408]
* [*] [Reader] Fix an issue that was causing the app to crash when tapping the More or Share buttons in Reader Detail screen. [#20490]
* [*] Block editor: Avoid empty Gallery block error [https://github.com/WordPress/gutenberg/pull/49557]

22.0
-----
* [*] Remove large title in Reader and Notifications tabs. [#20271]
* [*] Reader: Change the following button cog icon. [#20274]
* [*] [Jetpack-only] Change the dark background color of toolbars and top tabs across the whole app. [#20278]
* [*] Change the Reader's navigation bar background color to match other screens. [#20278]
* [*] Tweak My Site Dashboard Cards UI. [#20303]
* [*] [Jetpack-only] Change My Sites tab bar icon. [#20310]
* [*] [internal] Refactored the Core Data operations (saving the site data) after a new site is created. [#20270]
* [*] [internal] Refactored updating user role in the "People" screen on the "My Sites" tab. [#20244]
* [*] [internal] Refactor managing social connections and social buttons in the "Sharing" screen. [#20265]
* [*] [internal] Refactor uploading media assets. [#20294]
* [*] Block editor: Allow new block transforms for most blocks. [https://github.com/WordPress/gutenberg/pull/48792]
* [*] Visual improvements were made to the in-app survey along with updated text to differentiate between the WordPress and Jetpack apps. [#20276]
* [*] Reader: Resolve an issue that could cause the app to crash when blocking a post author. [#20421]

21.9
-----
* [*] [internal] Refactored fetching posts in the Reader tab, including post related operations (i.e. like/unlike, save for later, etc.) [#20197]
* [**] Reader: Add a button in the post menu to block an author and stop seeing their posts. [#20193]
* [**] [Jetpack-only] Jetpack individual plugin support: Warns user about sites with only individual plugins not supporting all features of the app yet and gives the ability to install the full Jetpack plugin. [#20223]
* [**] [Jetpack-only] Help: Display the Jetpack app FAQ card on Help screen when switching from the WordPress app to the Jetpack app is complete. [#20232]
* [***] [Jetpack-only] Blaze: We added support for Blaze in the app. The user can now promote a post or page from the app to reach new audiences. [#20253]

21.8.1
-----
* [**] [internal] Fixes a crash that happens in the background when the weekly roundup notification is being processed. [#20275]

21.8
-----
* [*] [WordPress-only] We have redesigned and simplified the landing screen. [#20061]
* [*] [internal] Refactored account related operations (i.e. log in and out of the app). [#19893]
* [*] [internal] Refactored comment related operations (i.e. like a comment, reply to a post or comment).
* [*] [internal] Refactored how reader topics are fetched from the database. [#20129]
* [*] [internal] Refactored blog related operations (i.e. loading blogs of the logged in account, updating blog settings). [#20047]
* [*] Reader: Add ability to block a followed site. [#20053]
* [*] Reader: Add ability to report a post's author. [#20064]
* [*] [internal] Refactored the topic related features in the Reader tab (i.e. following, unfollowing, and search). [#20150]
* [*] Fix inaccessible block settings within the unsupported block editor [https://github.com/WordPress/gutenberg/pull/48435]

21.7
-----
* [*] [Jetpack-only] Fixed an issue where stats were not displaying latest data when the system date rolls over to the next day while the app is in background. [#19989]
* [*] [Jetpack-only] Hide Scan Login Code when logged into an account with 2FA. [#19567]
* [**] [Jetpack-only] Blogging Prompts: add the ability to answer previous prompts, disable prompts, and other minor enhancements. [#20055]

21.6
-----
* [*] Fix a layout issue impacting the "No media matching your search" empty state message of the Media Picker screen.  [#19820]
* [**] [internal] Refactor saving changes in the "Account Settings" page. [#19910]
* [*] The Migration flow doesn't complete automatically if the user interrupts the migration mid flow. [#19888]
* [**] [internal] Refactored fetching blog editor settings. [#19915]
* [*] [Jetpack-only] The Migration flow doesn't complete automatically if the user interrupts the migration mid flow. [#19888]
* [***] [Jetpack-only] Stats Insights Update. Helps you understand how your content is performing and what’s resonating with your audience. [#19909]
* [***] [internal] Delete all the activity logs after logging out. [#19930]
* [*] [Jetpack-only] Fixed an issue where Stats Followers details did not update on Pull-to-refresh in the Stats Followers Details screen [#19935]
* [**] Refactored loading WP.com plans. [#19949]
* [*] Resolve an edge case that was causing the user to be stuck in the "Onboading Questions" screen. [#19791]
* [*] [Jetpack-only] Tweak Migration Screens UI when fonts are enlarged. [#19944]

21.5.1
-----
* [*] [Jetpack-only] Fixed a bug where the Login flow was restarting every time the app enters the foreground. [#19961]

21.5
-----
* [***] [internal] A significant refactor to the app’s architecture was made to allow for the new simplified UI. Regression testing on the app’s main flows is needed. [#19817]
* [**] [internal] Disable Story posts when Jetpack features are removed [#19823]
* [*] [internal] Editor: Only register core blocks when `onlyCoreBlocks` capability is enabled [https://github.com/wordpress-mobile/gutenberg-mobile/pull/5293]
* [**] [internal] Disable StockPhoto and Tenor media sources when Jetpack features are removed [#19826]
* [*] [Jetpack-only] Fixed a bug where analytics calls weren't synced to the user account. [#19926]

21.4
-----
* [*] Fixed an issue where publishing Posts and Pages could fail under certain conditions. [#19717]
* [*] Share extension navigation bar is no longer transparent [#19700]
* [***] [Jetpack-only] Adds a smooth, opt-in transition to the Jetpack app for users migrating from the WordPress app. [#19759]
* [***] You can now migrate your site content to the Jetpack app without a hitch. [#19759]
* [**] [internal] Upgrade React Native from 0.66.2 to 0.69.4 [https://github.com/wordpress-mobile/gutenberg-mobile/pull/5193]
* [*] [internal] When a user migrates to the Jetpack app and allows notifications, WordPress app notifications are disabled. [#19616, #19611, #19590]
* [*] Reader now scrolls to the top if the tab bar button is tapped. [#19769]
* [*] [Internal] Update WordPressShared, WordPressKit, and WordPressAuthenticator to their latest versions. [#19643]

21.3
-----
* [*] Fixed a minor UI issue where the segmented control under My SIte was being clipped when "Home" is selected. [#19595]
* [*] Fixed an issue where the site wasn't removed and the app wasn't refreshed after disconnecting the site from WordPress.com. [#19634]
* [*] [internal] Fixed an issue where Jetpack extensions were conflicting with WordPress extensions. [#19665]

21.2
-----
* [*] [internal] Refactored fetching posts in the Reader tab. [#19539]
* [*] Fixed an issue where the message "No media matching your search" for the media picker is not visible [#19555]

21.1
-----
* [**] [Jetpack-only] We added a new landing screen with a cool animation that responds to device motion! [#19251, #19264, #19277, #19381, #19404, #19410, #19432, #19434, #19442, #19443, #19468, #19469]
* [*] [internal] Database access change: the 'new Core Data context structure' feature flag is turned on by default. [#19433]
* [***] [Jetpack-only] Widgets are now on Jetpack. Find Today, This Week, and All Time Widgets to display your Stats on your home screen. [#19479]
* [*] Block Editor: Fixed iOS Voice Control support within Image block captions. [https://github.com/WordPress/gutenberg/pull/44850]
* [***] Dropped support for iOS 13. Now supporting iOS 14.0 and above. [#19509]

21.0
-----
* [*] Fixed an issue where the cached notifications are retained after logging out of WordPress.com account [#19360]
* [**] [Jetpack-only] Added a share extension. Now users can share content to Jetpack through iOS's share sheet. This was previously only available on the WordPress app. [#19383]
* [*] Update launch screen. [#19341]
* [*] [Jetpack-only] Add ability to set custom app icon for Jetpack app. [#19378]
* [**] [Jetpack-only] Added a "Save as Draft" extension. Now users can save content to Jetpack through iOS's share sheet. This was previously only available on the WordPress app. [#19414]
* [**] [Jetpack-only] Enables Rich Notifications for the Jetpack app. Now we display more details on most of the push notifications. This was previously only available on the WordPress app. [#19415]
* [*] Reader: Comment Details have been redesigned. [#19387]
* [*] [internal] A refactor in weekly roundup notification scheduler. [#19422]
* [*] [internal] A low level database refactor around fetching cards in the Reader tab. [#19427]
* [*] Stories: Fixed an issue where the keyboard would overlap with the publish dialog in landscape. [#19350]
* [*] [internal] A refactor in fetch Reader posts and their comments. [#19458]
* [*] Fixed an issue where the navigation bar becomes invisible when swiping back to Login Prologue screen.  [#19461]

20.9
-----
* [*] Login Flow: Provide ability for user to cancel login WP.com flow when already logged in to a self-hosted site [#19349]
* [*] [WordPress-only] Powered by Jetpack banner: Fixed an edge case where some scroll views could momentarily become unresponsive to touch. [#19369]
* [*] [Jetpack-only] Weekly roundup: Adds support for weekly roundup notifications to the Jetpack app. [#19364]
* [*] Fixed an issue where the push notifications prompt button would overlap on iPad. [#19304]
* [*] Story Post: Fixed an issue where deleting one image in a story draft would cause the following image not to load. [#16966]
* [*] Fixed an issue where the no result label on the side menu is oversize on iPad. [#19305]
* [*] [internal] Various low level database refactors around posts, pages, and comments. [#19353, #19363, #19386]

20.8
-----
* [*] User Mention: When replying to a post or a comment, sort user-mentions suggestions by prefix first then alphabetically. [#19218]
* [*] User Mention: Fixed an issue where the user-mentions suggestions were disappearing after expanding/collapsing the reply field. [#19248]
* [***] [internal] Update Sentry, our crash monitoring tool, to its latest major version [#19315]

20.7
-----
* [*] [Jetpack-only] Block Editor: Update link colors in action sheets from green to blue [https://github.com/WordPress/gutenberg/pull/42996]
* [*] Jetpack Social: Rebrand Publicize to Jetpack Social [https://github.com/wordpress-mobile/WordPress-iOS/pull/19262]

20.6
-----
* [*] [Jetpack-only] Recommend App: you can now share the Jetpack app with your friends. [#19174]
* [*] [Jetpack-only] Feature Announcements: new features are highlighted via the What's New modals. [#19176]
* [**] [Jetpack-only] Self-hosted sites: enables logging in via a self-hosted site / adding a self-hosted site [#19194]
* [*] Pages List: Fixed an issue where the app would freeze when opening the pages list if one of the featured images is a GIF. [#19184]
* [*] Stats: Fixed an issue where File Downloads section was being displayed for Jetpack sites even though it's not supported. [#19200]

20.5
-----
* [*] [Jetpack-only] Block Editor: Makes some small changes to the editor's accent colours for consistency. [#19113]
* [*] User Mention: Split the suggestions list into a prominent section and a regular section. [#19064]
* [*] Use larger thumbnail previews for recommended themes during site creation [https://github.com/wordpress-mobile/WordPress-iOS/pull/18972]
* [***] [internal] Block Editor: List block: Adds support for V2 behind a feature flag [https://github.com/WordPress/gutenberg/pull/42702]
* [**] Fix for Referrers Card Not Showing Search Engine Details [https://github.com/wordpress-mobile/WordPress-iOS/pull/19158]
* [*] WeeklyRoundupBackgroundTask - format notification body [https://github.com/wordpress-mobile/WordPress-iOS/pull/19144]

20.4
-----
* [*] Site Creation: Fixed a bug in the design picker where the horizontal position of designs could be reset. [#19020]
* [*] [internal] Block Editor: Add React Native FastImage [https://github.com/WordPress/gutenberg/pull/42009]
* [*] Block Editor: Inserter displays block collections [https://github.com/WordPress/gutenberg/pull/42405]
* [*] Block Editor: Fix incorrect spacing within Image alt text footnote [https://github.com/WordPress/gutenberg/pull/42504]
* [***] Block Editor: Gallery and Image block - Performance improvements [https://github.com/WordPress/gutenberg/pull/42178]
* [**] [WP.com and Jetpack sites with VideoPress] Prevent validation error when viewing VideoPress markup within app [https://github.com/Automattic/jetpack/pull/24548]
* [*] [internal] Add Jetpack branding elements (badges and banners) [#19007, #19040, #19049, #19059, #19062, #19065, #19071, #19073, #19103, #19074, #19085, #19094, #19102, #19104]

20.3
-----
* [*] Stories: Fixed a crash that could occur when adding multiple items to a Story post. [#18967]
* [*] User Mention: When replying to a post or a comment, the post author or comment author shows up at the top of the suggestions list. [#18979]
* [*] Block Editor: Fixed an issue where the media picker search query was being retained after dismissing the picker and opening it again. [#18980]
* [*] Block Editor: Add 'Insert from URL' option to Video block [https://github.com/WordPress/gutenberg/pull/41493]
* [*] Block Editor: Image block copies the alt text from the media library when selecting an item [https://github.com/WordPress/gutenberg/pull/41839]
* [*] Block Editor: Introduce "block recovery" option for invalid blocks [https://github.com/WordPress/gutenberg/pull/41988]

20.2
-----
* [*] Preview: Post preview now resizes to account for device orientation change. [#18921]
* [***] [Jetpack-only] Enables QR Code Login scanning from the Me menu. [#18904]
* [*] Reverted the app icon back to Cool Blue. Users can reselect last month's icon in Me > App Settings > App Icon if they'd like. [#18934]

20.1
-----
* [*] Notifications: Fixed an issue where the first notification opened in landscape mode was not scrollable. [#18823]
* [*] Site Creation: Enhances the design selection screen with recommended designs. [#18740]
* [***] [Jetpack-only] Introducing blogging prompts. Build a writing habit and support creativity with a periodic prompt for inspiration. [#18860]
* [**] Follow Conversation: A tooltip has been added to highlight the follow conversation feature. [#18848]
* [*] [internal] Block Editor: Bump react-native-gesture-handler to version 2.3.2. [#18742]
* [*] People Management: Fixed a crash that can occur when loading the People view. [#18907]

20.0
-----
* [*] Quick Start: The "Get to know the WordPress app" card has a fresh new look [#18688, #18747]
* [*] Block Editor: A11y: Improve text read by screen readers for BottomSheetSelectControl [https://github.com/WordPress/gutenberg/pull/41036]
* [*] Block Editor: Add 'Insert from URL' option to Image block [https://github.com/WordPress/gutenberg/pull/40334]
* [*] App Settings: refreshed the UI with updated colors for Media Cache Size controls, Clear Spot Index row button, and Clear Siri Shortcut Suggestions row button. From destructive (red color) to standard and brand colors. [#18636]
* [*] [internal] Quick Start: Fixed an issue where the Quick Start modal was not displayed after login if the user's default tab is Home. [#18721]
* [*] Quick Start: The Next Steps modal has a fresh new look [#18711]
* [*] [internal] Quick Start: Fixed a couple of layout issues with the Quick Start notices when rotating the device. [#18758]

19.9
-----
* [*] Site Settings: we fixed an issue that prevented the site title to be updated when it changed in Site Settings [#18543]
* [*] Media Picker: Fixed an issue where the empty state view was being displayed incorrectly. [#18471]
* [*] Quick Start: We are now showing a different set of Quick Start tasks for existing sites and new sites. The existing sites checklist includes new tours such as: "Check your notifications" and "Upload photos or videos".  [#18395, #18412, #18443, #18471]
* [*] Site Creation: we fixed an issue where the navigation buttons were not scaling when large fonts were selected on the device [#18559]
* [**] Block Editor: Cover Block: Improve color contrast between background and text [https://github.com/wordpress-mobile/gutenberg-mobile/pull/4808]
* [***] Block Editor: Add drag & drop blocks feature [https://github.com/wordpress-mobile/gutenberg-mobile/pull/4832]
* [*] Block Editor: Gallery block: Fix broken "Link To" settings and add "Image Size" settings [https://github.com/wordpress-mobile/gutenberg-mobile/pull/4841]
* [*] Block Editor: Unsupported Block Editor: Prevent WordPress.com tour banner from displaying. [https://github.com/wordpress-mobile/gutenberg-mobile/pull/4820]
* [*] Widgets: we fixed an issue where text appeared flipped in rtl languages [#18567]
* [*] Stats: we fixed a crash that occurred sometimes in Stats [#18613]
* [*] Posts list: we fixed an issue where the create button was not shown on iPad in split screen [#18609]

19.8
-----
* [**] Self hosted sites are not restricted by video length during media uploads [https://github.com/wordpress-mobile/WordPress-iOS/pull/18414]
* [*] [internal] My Site Dashboard: Made some changes to the code architecture of the dashboard. The majority of the changes are related to the posts cards. It should have no visible changes but could cause regressions. Please test it by creating/trashing drafts and scheduled posts and testing that they appear correctly on the dashboard. [#18405]
* [*] Quick Start: Updated the Stats tour. The tour can now be accessed from either the dashboard or the menu tab. [#18413]
* [*] Quick Start: Updated the Reader tour. The tour now highlights the Discover tab and guides users to follow topics via the Settings screen. [#18450]
* [*] [internal] Quick Start: Deleted the Edit your homepage tour. [#18469]
* [*] [internal] Quick Start: Refactored some code related to the tasks displayed in the Quick Start Card and the Quick Start modal. It should have no visible changes but could cause regressions. [#18395]
* [**] Follow Conversation flow now enables in-app notifications by default. They were updated to be opt-out rather than opt-in. [#18449]
* [*] Block Editor: Latest Posts block: Add featured image settings [https://github.com/WordPress/gutenberg/pull/39257]
* [*] Block Editor: Prevent incorrect notices displaying when switching between HTML-Visual mode quickly [https://github.com/WordPress/gutenberg/pull/40415]
* [*] Block Editor: Embed block: Fix inline preview cut-off when editing URL [https://github.com/WordPress/gutenberg/pull/35326]
* [*] Block Editor: Prevent gaps shown around floating toolbar when using external keyboard [https://github.com/WordPress/gutenberg/pull/40266]
* [**] We'll now ask users logging in which area of the app they'd like to focus on to build towards a more personalized experience. [#18385]

19.7
-----
* [*] a11y: VoiceOver has been improved on the Menus view and now announces changes to ordering. [#18155]
* [*] Notifications list: remove comment Trash swipe action. [#18349]
* [*] Web previews now abide by safe areas when a toolbar is shown [#18127]
* [*] Site creation: Adds a new screen asking the user the intent of the site [#18367]
* [**] Block Editor: Quote block: Adds support for V2 behind a feature flag [https://github.com/WordPress/gutenberg/pull/40133]
* [**] Block Editor: Update "add block" button's style in default editor view [https://github.com/WordPress/gutenberg/pull/39726]
* [*] Block Editor: Remove banner error notification on upload failure [https://github.com/WordPress/gutenberg/pull/39694]
* [*] My Site: display site name in My Site screen nav title [#18373]
* [*] [internal] Site creation: Adds a new screen asking the user the name of the site [#18280]

19.6
-----
* [*] Enhances the exit animation of notices. [#18182]
* [*] Media Permissions: display error message when using camera to capture photos and media permission not given [https://github.com/wordpress-mobile/WordPress-iOS/pull/18139]
* [***] My Site: your My Site screen now has two tabs, "Menu" and "Home". Under "Home", you'll find contextual cards with some highlights of whats going on with your site. Check your drafts or scheduled posts, your today's stats or go directly to another section of the app. [#18240]
* [*] [internal] Site creation: Adds a new screen asking the user the intent of the site [#18270]

19.5
-----
* [*] Improves the error message shown when trying to create a new site with non-English characters in the domain name [https://github.com/wordpress-mobile/WordPress-iOS/pull/17985]
* [*] Quick Start: updated the design for the Quick Start cell on My Site [#18095]
* [*] Reader: Fixed a bug where comment replies are misplaced after its parent comment is moderated [#18094]
* [*] Bug fix: Allow keyboard to be dismissed when the password field is focused during WP.com account creation.
* [*] iPad: Fixed a bug where the current displayed section wasn't selected on the menu [#18118]
* [**] Comment Notifications: updated UI and functionality to match My Site Comments. [#18141]
* [*] Block Editor: Add GIF badge for animated GIFs uploaded to Image blocks [https://github.com/WordPress/gutenberg/pull/38996]
* [*] Block Editor: Small refinement to media upload errors, including centering and tweaking copy. [https://github.com/wordpress-mobile/gutenberg-mobile/pull/4597]
* [*] Block Editor: Fix issue with list's starting index and the order [https://github.com/WordPress/gutenberg/pull/39354]
* [*] Quick Start: Fixed a bug where a user creating a new site is displayed a quick start tour containing data from their presviously active site.

19.4
-----
* [*] Site Creation: Fixed layout of domain input field for RTL languages. [#18006]
* [*] [internal] The FAB (blue button to create posts/stories/pages) creation/life cycle was changed [#18026]
* [*] Stats: we fixed a variety of performance issues in the Insight screen. [#17926, #17936, #18017]
* [*] Stats: we re-organized the default view in Insights, presenting more interesting data at a glance [#18072]
* [*] Push notifications will now display rich media when long pressed. [#18048]
* [*] Weekly Roundup: We made some further changes to try and ensure that Weekly Roundup notifications are showing up for everybody who's enabled them [#18029]
* [*] Block editor: Autocorrected Headings no longer apply bold formatting if they weren't already bold. [#17844]
* [***] Block editor: Support for multiple color palettes [https://github.com/wordpress-mobile/gutenberg-mobile/pull/4588]
* [**] User profiles: Fixed issue where the app wasn't displaying any of the device photos which the user had granted the app access to.

19.3
-----
* [*] Site previews: Reduced visual flickering when previewing sites and templates. [#17861]
* [*] Stats: Scroll to new Insights card when added. [#17894]
* [*] Add "Copy Link" functionality to Posts List and Pages List [#17911]
* [*] [Jetpack-only] Enables the ability to use and create WordPress.com sites, and enables the Reader tab. [#17914, #17948]
* [*] Block editor: Additional error messages for media upload failures. [#17971]
* [**] Adds animated Gif support in notifications and comments [#17981]

19.2
-----
* [*] Site creation: Fixed bug where sites created within the app were not given the correct time zone, leading to post scheduling issues. [#17821]
* [*] Block editor: Replacing the media for an image set as featured prompts to update the featured image [https://github.com/wordpress-mobile/gutenberg-mobile/pull/3930]
* [***] Block editor: Font size and line-height support for text-based blocks used in block-based themes [https://github.com/wordpress-mobile/gutenberg-mobile/pull/4519]
* [**] Some of the screens of the app has a new, fresh and more modern visual, including the initial one: My Site. [#17812]
* [**] Notifications: added a button to mark all notifications in the selected filter as read. [#17840]
* [**] People: you can now manage Email Followers on the People section! [#17854]
* [*] Stats: fix navigation between Stats tab. [#17856]
* [*] Quick Start: Fixed a bug where a user logging in via a self-hosted site not connected to Jetpack would see Quick Start when selecting "No thanks" on the Quick Start prompt. [#17855]
* [**] Threaded comments: comments can now be moderated via a drop-down menu on each comment. [#17888]
* [*] Stats: Users can now add a new Insights card from the navigation bar. [#17867]
* [*] Site creation: The checkbox that appears when choosing a design no longer flickers when toggled. [#17868]

19.1
-----
* [*] Signup: Fixed bug where username selection screen could be pushed twice. [#17624]
* [**] Reader post details Comments snippet: added ability to manage conversation subscription and notifications. [#17749]
* [**] Accessibility: VoiceOver and Dynamic Type improvements on Activity Log and Schedule Post calendars [#17756, #17761, #17780]
* [*] Weekly Roundup: Fix a crash which was preventing weekly roundup notifications from appearing [#17765]
* [*] Self-hosted login: Improved error messages. [#17724]
* [*] Share Sheet from Photos: Fix an issue where certain filenames would not upload or render in Post [#16773]
* [*] Block editor: Fixed an issue where video thumbnails could show when selecting images, and vice versa. [#17670]
* [**] Media: If a user has only enabled limited device media access, we now show a prompt to allow the user to change their selection. [#17795]
* [**] Block editor: Fix content justification attribute in Buttons block [https://github.com/wordpress-mobile/gutenberg-mobile/pull/4451]
* [*] Block editor: Hide help button from Unsupported Block Editor. [https://github.com/wordpress-mobile/gutenberg-mobile/pull/4352]
* [*] Block editor: Add contrast checker to text-based blocks [https://github.com/wordpress-mobile/gutenberg-mobile/pull/4357]
* [*] Block editor: Fix missing translations of color settings [https://github.com/wordpress-mobile/gutenberg-mobile/pull/4479]
* [*] Block editor: Highlight text: fix applying formatting for non-selected text [https://github.com/wordpress-mobile/gutenberg-mobile/pull/4471]
* [***] Self-hosted sites: Fixed a crash when saving media and no Internet connection was available. [#17759]
* [*] Publicize: Fixed an issue where a successful login was not automatically detected when connecting a Facebook account to Publicize. [#17803]

19.0
-----
* [**] Video uploads: video upload is now limited to 5 minutes per video on free plans. [#17689]
* [*] Block editor: Give multi-line block names central alignment in inserter [https://github.com/wordpress-mobile/gutenberg-mobile/pull/4343]
* [**] Block editor: Fix missing translations by refactoring the editor initialization code [https://github.com/wordpress-mobile/gutenberg-mobile/pull/4332]
* [**] Block editor: Add Jetpack and Layout Grid translations [https://github.com/wordpress-mobile/gutenberg-mobile/pull/4359]
* [**] Block editor: Fix text formatting mode lost after backspace is used [https://github.com/wordpress-mobile/gutenberg-mobile/pull/4423]
* [*] Block editor: Add missing translations of unsupported block editor modal [https://github.com/wordpress-mobile/gutenberg-mobile/pull/4410]
* [**] Time zone suggester: we have a new time zone selection screen that suggests the time zone based on the device, and improves search. [#17699]
* [*] Added the "Share WordPress with a friend" row back to the Me screen. [#17748]
* [***] Updated default app icon. [#17793]

18.9
-----
* [***] Reader Comments: Updated comment threads with a new design and some new capabilities. [#17659]
* [**] Block editor: Fix issue where editor doesn't auto-scroll so you can see what is being typed. [https://github.com/wordpress-mobile/gutenberg-mobile/pull/4299]
* [*] Block editor: Preformatted block: Fix an issue where the background color is not showing up for standard themes. [https://github.com/wordpress-mobile/gutenberg-mobile/pull/4292]
* [**] Block editor: Update Gallery Block to default to the new format and auto-convert old galleries to the new format. [https://github.com/wordpress-mobile/gutenberg-mobile/pull/4315]
* [***] Block editor: Highlight text: Enables color customization for specific text within a Paragraph block. [https://github.com/wordpress-mobile/gutenberg-mobile/pull/4175]
* [**] Reader post details: a Comments snippet is now displayed after the post content. [#17650]

18.8
-----
* [*] Added a new About screen, with links to rate the app, share it with others, visit our Twitter profile, view our other apps, and more. [https://github.com/orgs/wordpress-mobile/projects/107]
* [*] Editor: Show a compact notice when switching between HTML or Visual mode. [https://github.com/wordpress-mobile/WordPress-iOS/pull/17521]
* [*] Onboarding Improvements: Need a little help after login? We're here for you. We've made a few changes to the login flow that will make it easier for you to start managing your site or create a new one. [#17564]
* [***] Fixed crash where uploading image when offline crashes iOS app. [#17488]
* [***] Fixed crash that was sometimes triggered when deleting media. [#17559]
* [***] Fixes a crasher that was sometimes triggered when seeing the details for like notifications. [#17529]
* [**] Block editor: Add clipboard link suggestion to image block and button block. [https://github.com/WordPress/gutenberg/pull/35972]
* [*] Block editor: Embed block: Include link in block settings. [https://github.com/wordpress-mobile/gutenberg-mobile/pull/4189]
* [**] Block editor: Fix tab titles translation of inserter menu. [https://github.com/wordpress-mobile/gutenberg-mobile/pull/4248]
* [**] Block editor: Gallery block: When a gallery block is added, the media options are auto opened for v2 of the Gallery block. [https://github.com/wordpress-mobile/gutenberg-mobile/pull/4277]
* [*] Block editor: Media & Text block: Fix an issue where the text font size would be bigger than expected in some cases. [https://github.com/wordpress-mobile/gutenberg-mobile/pull/4252]

18.7
-----
* [*] Comment Reply: updated UI. [#17443, #17445]
* [***] Two-step Authentication notifications now require an unlocked device to approve or deny them.
* [***] Site Comments: Updated comment details with a fresh new look and capability to display rich contents. [#17466]
* [**] Block editor: Image block: Add ability to quickly link images to Media Files and Attachment Pages [https://github.com/wordpress-mobile/gutenberg-mobile/pull/3971]
* [**] Block editor: Fixed a crash that could occur when copying lists from Microsoft Word. [https://github.com/wordpress-mobile/gutenberg-mobile/pull/4174]
* [***] Fixed an issue where trying to upload an image while offline crashes the app. [#17488]

18.6
-----
* [**] Comments: Users can now follow conversation via notifications, in addition to emails. [#17363]
* [**] Block editor: Block inserter indicates newly available block types [https://github.com/wordpress-mobile/gutenberg-mobile/pull/4047]
* [*] Reader post comments: fixed an issue that prevented all comments from displaying. [#17373]
* [**] Stats: added Reader Discover nudge for sites with low traffic in order to increase it. [#17349, #17352, #17354, #17377]
* [**] Block editor: Search block - Text and background color support [https://github.com/wordpress-mobile/gutenberg-mobile/pull/4127]
* [*] Block editor: Fix Embed Block loading glitch with resolver resolution approach [https://github.com/wordpress-mobile/gutenberg-mobile/pull/4146]
* [*] Block editor: Fixed an issue where the Help screens may not respect an iOS device's notch. [https://github.com/wordpress-mobile/gutenberg-mobile/pull/4110]
* [**] Block editor: Block inserter indicates newly available block types [https://github.com/wordpress-mobile/gutenberg-mobile/pull/4047]
* [*] Block editor: Add support for the Mark HTML tag [https://github.com/wordpress-mobile/gutenberg-mobile/pull/4162]
* [*] Stats Insights: HTML tags no longer display in post titles. [#17380]

18.5
-----
* [**] Block editor: Embed block: Include Jetpack embed variants. [https://github.com/wordpress-mobile/gutenberg-mobile/pull/4008]
* [*] Fixed a minor visual glitch on the pre-publishing nudge bottom sheet. [https://github.com/wordpress-mobile/WordPress-iOS/pull/17300]
* [*] Improved support for larger text sizes when choosing a homepage layout or page layout. [#17325]
* [*] Site Comments: fixed an issue that caused the lists to not refresh. [#17303]
* [*] Block editor: Embed block: Fix inline preview cut-off when editing URL [https://github.com/wordpress-mobile/gutenberg-mobile/pull/4072]
* [*] Block editor: Embed block: Fix URL not editable after dismissing the edit URL bottom sheet with empty value [https://github.com/wordpress-mobile/gutenberg-mobile/pull/4094]
* [**] Block editor: Embed block: Detect when an embeddable URL is pasted into an empty paragraph. [https://github.com/wordpress-mobile/gutenberg-mobile/pull/4048]
* [**] Block editor: Pullquote block - Added support for text and background color customization [https://github.com/WordPress/gutenberg/pull/34451]
* [**] Block editor: Preformatted block - Added support for text and background color customization [https://github.com/wordpress-mobile/gutenberg-mobile/pull/4071]
* [**] Stats: added Publicize and Blogging Reminders nudges for sites with low traffic in order to increase it. [#17142, #17261, #17294, #17312, #17323]
* [**] Fixed an issue that made it impossible to log in when emails had an apostrophe. [#17334]

18.4
-----
* [*] Improves our user images download logic to avoid synchronization issues. [#17197]
* [*] Fixed an issue where images point to local URLs in the editor when saving a post with ongoing uploads. [#17157]
* [**] Embed block: Add the top 5 specific embed blocks to the Block inserter list. [https://github.com/wordpress-mobile/gutenberg-mobile/pull/3995]
* [*] Embed block: Fix URL update when edited after setting a bad URL of a provider. [https://github.com/wordpress-mobile/gutenberg-mobile/pull/4002]
* [**] Users can now contact support from inside the block editor screen. [https://github.com/wordpress-mobile/gutenberg-mobile/pull/3975]
* [**] Block editor: Help menu with guides about how to work with blocks [#17265]

18.3
-----
* [*] Fixed a bug on Reader that prevented Saved posts to be removed
* [*] Share Extension: Allow creation of Pages in addition to Posts. [#16084]
* [*] Updated the wording for the "Posts" and "Pages" entries in My Site screen [https://github.com/wordpress-mobile/WordPress-iOS/pull/17156]
* [**] Fixed a bug that prevented sharing images and videos out of your site's media library. [#17164]
* [*] Fixed an issue that caused `Follow conversation by email` to not appear on some post's comments. [#17159]
* [**] Block editor: Embed block: Enable WordPress embed preview [https://github.com/wordpress-mobile/gutenberg-mobile/pull/3853]
* [**] Block editor: Embed block: Add error bottom sheet with retry and convert to link actions. [https://github.com/wordpress-mobile/gutenberg-mobile/pull/3921]
* [**] Block editor: Embed block: Implemented the No Preview UI when an embed is successful, but we're unable to show an inline preview [https://github.com/wordpress-mobile/gutenberg-mobile/pull/3927]
* [*] Block editor: Embed block: Add device's locale to preview content [https://github.com/wordpress-mobile/gutenberg-mobile/pull/3788]
* [*] Block editor: Column block: Translate column width's control labels [https://github.com/wordpress-mobile/gutenberg-mobile/pull/3952]
* [**] Block editor: Embed block: Enable embed preview for Instagram and Vimeo providers. [https://github.com/wordpress-mobile/gutenberg-mobile/pull/3918]

18.2
-----
* [internal] Fixed an issue where source and platform tags were not added to a Zendesk ticket if the account has no blogs. [#17084]
* [*] Set the post formats to have 'Standard' first and then alphabetized the remaining items. [#17074]
* [*] Fixed wording of theme customization screen's menu bar by using "Activate" on inactive themes. [#17060]
* [*] Added pull-to-refresh to My Site. [#17089]
* [***] Weekly Roundup: users will receive a weekly notification that presents a summary of the activity on their most used sites [#17066, #17116]
* [**] Site Comments: when editing a Comment, the author's name, email address, and web address can now be changed. [#17111]
* [**] Block editor: Enable embed preview for a list of providers (for now only YouTube and Twitter) [https://github.com/WordPress/gutenberg/pull/34446]
* [***] Block editor: Add Inserter Block Search [https://github.com/WordPress/gutenberg/pull/33237]

18.1
-----
* [*] Reader: Fixes an issue where the top of an article could be cropped after rotating a device. [#17041]
* [*] Posts Settings: Removed deprecated Location feature. [#17052]
* [**] Added a time selection feature to Blogging Reminders: users can now choose at what time they will receive the reminders [#17024, #17033]
* [**] Block editor: Embed block: Add "Resize for smaller devices" setting. [https://github.com/wordpress-mobile/gutenberg-mobile/pull/3753]
* [**] Account Settings: added the ability to close user account.
* [*] Users can now share WordPress app with friends. Accessible from Me and About screen. [#16995]

18.0
-----
* [*] Fixed a bug that would make it impossible to scroll the plugins the first time the plugin section was opened.
* [*] Resolved an issue where authentication tokens weren't be regenerated when disabled on the server. [#16920]
* [*] Updated the header text sizes to better support large texts on Choose a Domain and Choose a Design flows. [#16923]
* [internal] Made a change to how Comment content is displayed. Should be no visible changes, but could cause regressions. [#16933]
* [internal] Converted Comment model properties to Swift. Should be no functional changes, but could cause regressions. [#16969, #16980]
* [internal] Updated GoogleSignIn to 6.0.1 through WordPressAuthenticator. Should be no visible changes, but could cause regression in Google sign in flow. [#16974]
* [internal] Converted Comment model properties to Swift. Should be no functional changes, but could cause regressions. [#16969]
* [*] Posts: Ampersands are correctly decoded in publishing notices instead of showing as HTML entites. [#16972]
* [***] Adjusted the image size of Theme Images for more optimal download speeds. [#16914]
* [*] Comments and Notifications list are now displayed with a unified design. [#16985]
* [*] Block editor: Add a "featured" banner and ability to set or remove an image as featured. [https://github.com/wordpress-mobile/gutenberg-mobile/pull/3449]

17.9
-----
* [internal] Redirect Terms and service to open the page in an external web view [#16907]
* [internal] Converted Comment model methods to Swift. Should be no functional changes, but could cause regressions. [#16898, #16905, #16908, #16913]
* [*] Enables Support for Global Style Colors with Full Site Editing Themes [#16823]
* [***] Block editor: New Block: Embed block. [https://github.com/wordpress-mobile/gutenberg-mobile/pull/3727]

17.8
-----
* [*] Authors and Contributors can now view a site's Comments via My Site > Comments. [#16783]
* [*] [Jetpack-only] Fix bugs when tapping to notifications
* [*] Fixed some refresh issues with the site follow buttons in the reader. [#16819]
* [*] Block editor: Update loading and failed screens for web version of the editor [https://github.com/wordpress-mobile/gutenberg-mobile/pull/3573]
* [*] Block editor: Handle floating keyboard case - Fix issue with the block selector on iPad. [https://github.com/wordpress-mobile/gutenberg-mobile/pull/3687]
* [**] Block editor: Added color/background customization for text blocks. [https://github.com/WordPress/gutenberg/pull/33250]

17.7
-----
* [***] Added blogging reminders. Choose which days you'd like to be reminded, and we'll send you a notification prompting you to post on your site
* [** Does not apply to Jetpack app] Self hosted sites that do not use Jetpack can now manage (install, uninstall, activate, and deactivate) their plugins [#16675]
* [*] Upgraded the Zendesk SDK to version 5.3.0
* [*] You can now subscribe to conversations by email from Reader lists and articles. [#16599]
* [*] Block editor: Tablet view fixes for inserter button. [https://github.com/wordpress-mobile/gutenberg-mobile/pull/3602]
* [*] Block editor: Tweaks to the badge component's styling, including change of background color and reduced padding. [https://github.com/wordpress-mobile/gutenberg-mobile/pull/3642]
* [***] Block editor: New block Layout grid. [https://github.com/wordpress-mobile/gutenberg-mobile/pull/3513]
* [*] Fixed an issue where the SignUp flow could not be dismissed sometimes. [#16824]

17.6
-----
* [**] Reader Post details: now shows a summary of Likes for the post. Tapping it displays the full list of Likes. [#16628]
* [*] Fix notice overlapping the ActionSheet that displays the Site Icon controls. [#16579]
* [*] Fix login error for WordPress.org sites to show inline. [#16614]
* [*] Disables the ability to open the editor for Post Pages [#16369]
* [*] Fixed an issue that could cause a crash when moderating Comments. [#16645]
* [*] Fix notice overlapping the ActionSheet that displays the QuickStart Removal. [#16609]
* [*] Site Pages: when setting a parent, placeholder text is now displayed for pages with blank titles. [#16661]
* [***] Block Editor: Audio block now available on WP.com sites on the free plan. [https://github.com/wordpress-mobile/gutenberg-mobile/pull/3523]
* [**] You can now create a Site Icon for your site using an emoji. [#16670]
* [*] Fix notice overlapping the ActionSheet that displays the More Actions in the Editor. [#16658]
* [*] The quick action buttons will be hidden when iOS is using a accessibility font sizes. [#16701]
* [*] Block Editor: Improve unsupported block message for reusable block. [https://github.com/wordpress-mobile/gutenberg-mobile/pull/3621]
* [**] Block Editor: Fix incorrect block insertion point after blurring the post title field. [https://github.com/wordpress-mobile/gutenberg-mobile/pull/3640]
* [*] Fixed a crash when sharing photos to WordPress [#16737]

17.5
-----
* [*] Fixed a crash when rendering the Noticons font in rich notification. [#16525]
* [**] Block Editor: Audio block: Add Insert from URL functionality. [https://github.com/wordpress-mobile/gutenberg-mobile/pull/3031]
* [***] Block Editor: Slash command to insert new blocks. [https://github.com/wordpress-mobile/gutenberg-mobile/pull/3250]
* [**] Like Notifications: now displays all users who liked a post or comment. [#15662]
* [*] Fixed a bug that was causing some fonts to become enormous when large text was enabled.
* [*] Fixed scrolling and item selection in the Plugins directory. [#16087]
* [*] Improved large text support in the blog details header in My Sites. [#16521]
* [***] Block Editor: New Block: Reusable block. [https://github.com/wordpress-mobile/gutenberg-mobile/pull/3490]
* [***] Block Editor: Add reusable blocks to the block inserter menu. [https://github.com/wordpress-mobile/gutenberg-mobile/pull/3054]
* [*] Fixed a bug where the web version of the editor did not load when using an account created before December 2018. [#16586]

17.4
-----
* [**] A new author can be chosen for Posts and Pages on multi-author sites. [#16281]
* [*] Fixed the Follow Sites Quick Start Tour so that Reader Search is highlighted. [#16391]
* [*] Enabled approving login authentication requests via push notification while the app is in the foreground. [#16075]
* [**] Added pull-to-refresh to the My Site screen when a user has no sites. [#16241]
* [***] Fixed a bug that was causing uploaded videos to not be viewable in other platforms. [#16548]

17.3
-----
* [**] Fix issue where deleting a post and selecting undo would sometimes convert the content to the classic editor. [#16342]
* [**] Fix issue where restoring a post left the restored post in the published list even though it has been converted to a draft. [#16358]
* [**] Fix issue where trashing a post converted it to Classic content. [#16367]
* [**] Fix issue where users could not leave the username selection screen due to styling issues. [#16380]
* [*] Comments can be filtered to show the most recent unreplied comments from other users. [#16215]
* [*] Fixed the background color of search fields. [#16365]
* [*] Fixed the navigation bar color in dark mode. [#16348]
* [*] Fix translation issues for templates fetched on the site creation design selection screen. [#16404]
* [*] Fix translation issues for templates fetched on the page creation design selection screen. [#16404]
* [*] Fix translation issue for the Choose button on the template preview in the site creation flow. [#16404]
* [***]  Block Editor: New Block: Search Block [#https://github.com/wordpress-mobile/gutenberg-mobile/pull/3210]
* [**]  Block Editor: The media upload options of the Image, Video and Gallery block automatically opens when the respective block is inserted. [https://github.com/wordpress-mobile/gutenberg-mobile/pull/2700]
* [**]  Block Editor: The media upload options of the File and Audio block automatically opens when the respective block is inserted. [https://github.com/wordpress-mobile/gutenberg-mobile/pull/3399]
* [*]  Block Editor: Remove visual feedback from non-interactive bottom-sheet cell sections [https://github.com/wordpress-mobile/gutenberg-mobile/pull/3404]
* [*]  Block Editor: Fixed an issue that was causing the featured image badge to be shown on images in an incorrect manner. [https://github.com/wordpress-mobile/gutenberg-mobile/pull/3494]


17.2
-----

* [**] Added transform block capability [https://github.com/wordpress-mobile/gutenberg-mobile/pull/3321]
* [*] Fixed an issue where some author display names weren't visible for self-hosted sites. [#16297]
* [***] Updated custom app icons. [#16261]
* [**] Removed Site Switcher in the Editor
* [*] a11y: Bug fix: Allow stepper cell to be selected by screenreader [https://github.com/wordpress-mobile/gutenberg-mobile/pull/3362]
* [*] Image block: Improve text entry for long alt text. [https://github.com/WordPress/gutenberg/pull/29670]
* [***] New Block: Jetpack contact info. [https://github.com/wordpress-mobile/gutenberg-mobile/pull/3340]

17.1
-----

* [*] Reordered categories in page layout picker [#16156]
* [*] Added preview device mode selector in the page layout previews [#16141]
* [***] Block Editor: Improved the accessibility of range and step-type block settings. [https://github.com/wordpress-mobile/gutenberg-mobile/pull/3255]
* [**] Block Editor: Added Contact Info block to sites on WPcom or with Jetpack version >= 8.5.
* [**] We updated the app's color scheme with a brighter new blue used throughout. [#16213, #16207]
* [**] We updated the login prologue with brand new content and graphics. [#16159, #16177, #16185, #16187, #16200, #16217, #16219, #16221, #16222]
* [**] We updated the app's color scheme with a brighter new blue used throughout. [#16213, #16207]
* [**] Updated the app icon to match the new color scheme within the app. [#16220]
* [*] Fixed an issue where some webview navigation bar controls weren't visible. [#16257]

17.0
-----
* [internal] Updated Zendesk to latest version. Should be no functional changes. [#16051]
* [*] Reader: fixed an issue that caused unfollowing external sites to fail. [#16060]
* [*] Stats: fixed an issue where an error was displayed for Latest Post Summary if the site had no posts. [#16074]
* [*] Fixed an issue where password text on Post Settings was showing as black in dark mode. [#15768]
* [*] Added a thumbnail device mode selector in the page layout, and use a default setting based on the current device. [#16019]
* [**] Comments can now be filtered by status (All, Pending, Approved, Trashed, or Spam). [#15955, #16110]
* [*] Notifications: Enabled the new view milestone notifications [#16144]
* [***] We updated the app's design, with fresh new headers throughout and a new site switcher in My Site. [#15750]

16.9
-----
* [*] Adds helper UI to Choose a Domain screen to provide a hint of what a domain is. [#15962]
* [**] Site Creation: Adds filterable categories to the site design picker when creating a WordPress.com site, and includes single-page site designs [#15933]
* [**] The classic editor will no longer be available for new posts soon, but this won’t affect editing any existing posts or pages. Users should consider switching over to the Block Editor now. [#16008]
* [**] Reader: Added related posts to the bottom of reader posts
* [*] Reader: We redesigned the recommended topics section of Discover
* [*] Reader: Added a way to discover new topics from the Manage Topics view
* [*] P2 users can create and share group invite links via the Invite Person screen under the People Management feature. [#16005]
* [*] Fixed an issue that prevented searching for plugins and the Popular Plugins section from appearing: [#16070]
* [**] Stories: Fixed a video playback issue when recording on iPhone 7, 8, and SE devices. [#16109]
* [*] Stories: Fixed a video playback issue when selecting an exported Story video from a site's library. [#16109]

16.8.1
-----

* [**] Stories: Fixed an issue which could remove content from a post when a new Story block was edited. [#16059]

16.8
-----
* [**] Prevent deleting published homepages which would have the effect of breaking a site. [#15797]
* [**] Prevent converting published homepage to a draft in the page list and settings which would have the effect of breaking a site. [#15797]
* [*] Fix app crash when device is offline and user visits Notification or Reader screens [#15916]
* [*] Under-the-hood improvements to the Reader Stream, People Management, and Sharing Buttons [#15849, #15861, #15862]
* [*] Block Editor: Fixed block mover title wording for better clarity from 'Move block position' to 'Change block position'. [https://github.com/wordpress-mobile/gutenberg-mobile/pull/3049]
* [**] Block Editor: Add support for setting Cover block focal point. [https://github.com/wordpress-mobile/gutenberg-mobile/pull/3028]
* [**] Prevent converting published homepage to a draft in the page list and editor's status settings which would have the effect of breaking a site. [#15797]
* [*] Prevent selection of unpublished homepages the homepage settings which would have the effect of breaking a site. [#15885]
* [*] Quick Start: Completing a step outside of a tour now automatically marks it as complete. [#15712]
* [internal] Site Comments: updated UI. Should be no functional changes. [#15944]
* [***] iOS 14 Widgets: new This Week Widgets to display This Week Stats in your home screen. [#15844]
* [***] Stories: There is now a new Story post type available to quickly and conveniently post images and videos to your blog.

16.7
-----
* [**] Site Creation: Adds the option to choose between mobile, tablet or desktop thumbnails and previews in the home page design picker when creating a WordPress.com site [https://github.com/wordpress-mobile/WordPress-iOS/pull/15688]
* [*] Block Editor: Fix issue with uploading media after exiting the editor multiple times [https://github.com/wordpress-mobile/WordPress-iOS/pull/15656].
* [**] Site Creation: Enables dot blog subdomains for each site design. [#15736]
* [**] Reader post card and post details: added ability to mark a followed post as seen/unseen. [#15638, #15645, #15676]
* [**] Reader site filter: show unseen post count. [#15581]
* [***] Block Editor: New Block: Audio [https://github.com/wordpress-mobile/gutenberg-mobile/pull/2854, https://github.com/wordpress-mobile/gutenberg-mobile/pull/3070]
* [**] Block Editor: Add support for setting heading anchors [https://github.com/wordpress-mobile/gutenberg-mobile/pull/2947]
* [**] Block Editor: Disable Unsupported Block Editor for Reusable blocks [https://github.com/wordpress-mobile/gutenberg-mobile/pull/3067]
* [**] Block Editor: Add proper handling for single use blocks such as the more block [https://github.com/wordpress-mobile/gutenberg-mobile/pull/3042]
* [*] Reader post options: fixed an issue where the options in post details did not match those on post cards. [#15778]
* [***] iOS 14 Widgets: new All Time Widgets to display All Time Stats in your home screen. [#15771, #15794]
* [***] Jetpack: Backup and Restore is now available, depending on your sites plan you can now restore your site to a point in time, or download a backup file. [https://github.com/wordpress-mobile/WordPress-iOS/issues/15191]
* [***] Jetpack: For sites that have Jetpack Scan enabled you will now see a new section that allows you to scan your site for threats, as well as fix or ignore them. [https://github.com/wordpress-mobile/WordPress-iOS/issues/15190]
* [**] Block Editor: Make inserter long-press options "add to beginning" and "add to end" always available. [https://github.com/wordpress-mobile/gutenberg-mobile/pull/3074]
* [*] Block Editor: Fix crash when Column block width attribute was empty. [https://github.com/WordPress/gutenberg/pull/29015]

16.6
-----
* [**] Activity Log: adds support for Date Range and Activity Type filters. [https://github.com/wordpress-mobile/WordPress-iOS/issues/15192]
* [*] Quick Start: Removed the Browse theme step and added guidance for reviewing pages and editing your Homepage. [#15680]
* [**] iOS 14 Widgets: new Today Widgets to display your Today Stats in your home screen.
* [*] Fixes an issue where the submit button was invisible during the domain registration flow.

16.5
-----

* [*] In the Pages screen, the options to delete posts are styled to reflect that they are destructive actions, and show confirmation alerts. [#15622]
* [*] In the Comments view, overly-large twemoji are sized the same as Apple's emoji. [#15503]
* [*] Reader 'P2s': added ability to filter by site. [#15484]
* [**] Choose a Domain will now return more options in the search results, sort the results to have exact matches first, and let you know if no exact matches were found. [#15482]
* [**] Page List: Adds duplicate page functionality [#15515]
* [*] Invite People: add link to user roles definition web page. [#15530]
* [***] Block Editor: Cross-post suggestions are now available by typing the + character (or long-pressing the toolbar button labelled with an @-symbol) in a post on a P2 site [#15139]
* [***] Block Editor: Full-width and wide alignment support for Columns (https://github.com/wordpress-mobile/gutenberg-mobile/pull/2919)
* [**] Block Editor: Image block - Add link picker to the block settings and enhance link settings with auto-hide options (https://github.com/wordpress-mobile/gutenberg-mobile/pull/2841)
* [*] Block Editor: Fix button link setting, rel link will not be overwritten if modified by the user (https://github.com/wordpress-mobile/gutenberg-mobile/pull/2894)
* [**] Block Editor: Added move to top/bottom when long pressing on respective block movers (https://github.com/wordpress-mobile/gutenberg-mobile/pull/2872)
* [**] Reader: Following now only shows non-P2 sites. [#15585]
* [**] Reader site filter: selected filters now persist while in app.[#15594]
* [**] Block Editor: Fix crash in text-based blocks with custom font size [https://github.com/WordPress/gutenberg/pull/28121]

16.4
-----

* [internal] Removed unused Reader files. Should be no functional changes. [#15414]
* [*] Adjusted the search box background color in dark mode on Choose a domain screen to be full width. [https://github.com/wordpress-mobile/WordPress-iOS/pull/15419]
* [**] Added shadow to thumbnail cells on Site Creation and Page Creation design pickers to add better contrast [https://github.com/wordpress-mobile/WordPress-iOS/pull/15418]
* [*] For DotCom and Jetpack sites, you can now subscribe to comments by tapping the "Follow conversation" button in the Comments view. [#15424]
* [**] Reader: Added 'P2s' stream. [#15442]
* [*] Add a new P2 default site icon to replace the generic default site icon. [#15430]
* [*] Block Editor: Fix Gallery block uploads when the editor is closed. [#15457]
* [*] Reader: Removes gray tint from site icons that contain transparency (located in Reader > Settings > Followed sites). [#15474]
* [*] Prologue: updates site address button to say "Enter your existing site address" to reduce confusion with site creation actions. [#15481]
* [**] Posts List: Adds duplicate post functionality [#15460]
* [***] Block Editor: New Block: File [https://github.com/wordpress-mobile/gutenberg-mobile/pull/2835]
* [*] Reader: Removes gray tint from site icons that contain transparency (located in Reader > Settings > Followed sites).
* [*] Block Editor: Remove popup informing user that they will be using the block editor by default [#15492]
* [**] Fixed an issue where the Prepublishing Nudges Publish button could be cut off smaller devices [#15525]

16.3
-----
* [***] Login: Updated to new iOS 14 pasteboard APIs for 2FA auto-fill. Pasteboard prompts should be less intrusive now! [#15454]
* [***] Site Creation: Adds an option to pick a home page design when creating a WordPress.com site. [multiple PRs](https://github.com/search?q=repo%3Awordpress-mobile%2FWordPress-iOS+++repo%3Awordpress-mobile%2FWordPress-iOS-Shared+repo%3Awordpress-mobile%2FWordPressUI-iOS+repo%3Awordpress-mobile%2FWordPressKit-iOS+repo%3Awordpress-mobile%2FAztecEditor-iOS+is%3Apr+closed%3A%3C2020-11-17+%22Home+Page+Picker%22&type=Issues)

* [**] Fixed a bug where @-mentions didn't work on WordPress.com sites with plugins enabled [#14844]
* [***] Site Creation: Adds an option to pick a home page design when creating a WordPress.com site. [multiple PRs](https://github.com/search?q=repo%3Awordpress-mobile%2FWordPress-iOS+++repo%3Awordpress-mobile%2FWordPress-iOS-Shared+repo%3Awordpress-mobile%2FWordPressUI-iOS+repo%3Awordpress-mobile%2FWordPressKit-iOS+repo%3Awordpress-mobile%2FAztecEditor-iOS+is%3Apr+closed%3A%3C2020-11-30+%22Home+Page+Picker%22&type=Issues)
* [*] Fixed an issue where `tel:` and `mailto:` links weren't launching actions in the webview found in Reader > post > more > Visit. [#15310]
* [*] Reader bug fix: tapping a telephone, sms or email link in a detail post in Reader will now respond with the correct action. [#15307]
* [**] Block Editor: Button block - Add link picker to the block settings [https://github.com/WordPress/gutenberg/pull/26206]
* [***] Block Editor: Adding support for selecting different unit of value in Cover and Columns blocks [https://github.com/WordPress/gutenberg/pull/26161]
* [*] Block Editor: Fix theme colors syncing with the editor [https://github.com/WordPress/gutenberg/pull/26821]
* [*] My Site > Settings > Start Over. Correcting a translation error in the detailed instructions on the Start Over view. [#15358]

16.2
-----
* [**] Support contact email: fixed issue that prevented non-alpha characters from being entered. [#15210]
* [*] Support contact information prompt: fixed issue that could cause the app to crash when entering email address. [#15210]
* [*] Fixed an issue where comments viewed in the Reader would always be italicized.
* [**] Jetpack Section - Added quick and easy access for all the Jetpack features (Stats, Activity Log, Jetpack and Settings) [#15287].
* [*] Fixed a display issue with the time picker when scheduling posts on iOS 14. [#15392]

16.1
-----
* [***] Block Editor: Adds new option to select from a variety of predefined page templates when creating a new page for a Gutenberg site.
* [*] Fixed an issue that was causing the refresh control to show up on top of the list of sites. [https://github.com/wordpress-mobile/WordPress-iOS/pull/15136]
* [***] The "Floating Action Button" now appears on the list of posts and pages for quick and convenient creation. [https://github.com/wordpress-mobile/WordPress-iOS/pull/15149l]

16.0
-----
* [***] Block Editor: Full-width and wide alignment support for Video, Latest-posts, Gallery, Media & text, and Pullquote block. [https://github.com/wordpress-mobile/gutenberg-mobile/pull/2605]
* [***] Block Editor: Fix unsupported block bottom sheet is triggered when device is rotated. [https://github.com/wordpress-mobile/gutenberg-mobile/pull/2710]
* [***] Block Editor: Unsupported Block Editor: Fixed issue when cannot view or interact with the classic block on Jetpack site. [https://github.com/wordpress-mobile/gutenberg-mobile/pull/2709]
* [**] Reader: Select interests is now displayed under the Discover tab. [#15097]
* [**] Reader: The reader now displays site recommendations in the Discover feed [#15116]
* [***] Reader: The new redesigned Reader detail shows your post as beautiful as ever. And if you add a featured image it would be twice as beautiful! [#15107]

15.9
-----
* [*] Fixed issue that caused duplicate views to be displayed when requesting a login link. [#14975]
* [internal] Modified feature flags that show unified Site Address, Google, Apple, WordPress views and iCloud keychain login. Could cause regressions. [#14954, #14969, #14970, #14971, #14972]
* [*] Fixed an issue that caused page editor to become an invisible overlay. [#15012]
* [**] Block Editor: Increase tap-target of primary action on unsupported blocks. [https://github.com/wordpress-mobile/gutenberg-mobile/pull/2608]
* [***] Block Editor: On Jetpack connected sites, Unsupported Block Editor can be enabled via enabling Jetpack SSO setting directly from within the missing block alert. [https://github.com/wordpress-mobile/gutenberg-mobile/pull/2610]
* [***] Block Editor: Add support for selecting user's post when configuring the link [https://github.com/wordpress-mobile/gutenberg-mobile/pull/2484]
* [*] Reader: Fixed an issue that resulted in no action when tapping a link with an anchor. [#15027]
* [***] Block Editor: Unsupported Block Editor: Fixed issue when cannot view or interact with the classic block on Jetpack sites [https://github.com/wordpress-mobile/gutenberg-mobile/issues/2695]

15.8
-----
* [*] Image Preview: Fixes an issue where an image would be incorrectly positioned after changing device orientation.
* [***] Block Editor: Full-width and wide alignment support for Group, Cover and Image block [https://github.com/wordpress-mobile/gutenberg-mobile/pull/2559]
* [**] Block Editor: Add support for rounded style in Image block [https://github.com/wordpress-mobile/gutenberg-mobile/pull/2591]
* [*] Fixed an issue where the username didn't display on the Signup Epilogue after signing up with Apple and hiding the email address. [#14882]
* [*] Login: display correct error message when the max number of failed login attempts is reached. [#14914]
* [**] Block Editor: Fixed a case where adding a block made the toolbar jump [https://github.com/WordPress/gutenberg/pull/24573]

15.7
-----
* [**] Updated UI when connecting a self-hosted site from Login Epilogue, My Sites, and Post Signup Interstitial. (#14742)
* [**] You can now follow conversations for P2 sites
* [**] Block Editor: Block settings now immediately reflect changes from menu sliders.
* [**] Simplified authentication and updated UI.(#14845, #14831, #14825, #14817).
       Now when an email address is entered, the app automatically determines the next step and directs the user accordingly. (i.e. signup or login with the appropriate login view).
* [**] Added iCloud Keychain login functionality. (#14770)
* [***] Reader: We’re introducing a new Reader experience that allows users to tailor their Discover feed to their chosen interests.
* [*] Media editing: Reduced memory usage when marking up an image, which could cause a crash.
* [**] Block Editor: Fixed Dark Mode transition for editor menus.

15.6
-----
* [***] Block Editor: Fixed empty text fields on RTL layout. Now they are selectable and placeholders are visible.
* [**] Block Editor: Add settings to allow changing column widths
* [**] Block Editor: Media editing support in Gallery block.
* [**] Updated UI when logging in with a Site Address.
* [**] Updated UI when logging in/signing up with Apple.
* [**] Updated UI when logging in/signing up with Google.
* [**] Simplified Google authentication. If signup is attempted with an existing WordPress account, automatically redirects to login. If login is attempted without a matching WordPress account, automatically redirects to signup.
* [**] Fixes issue where the stats were not updating when switching between sites in My Sites.
* [*] Block Editor: Improved logic for creating undo levels.
* [*] Social account login: Fixed an issue that could have inadvertently linked two social accounts.

15.5
-----
* [*] Reader: revamped UI for your site header.
* [***] Block Editor: New feature for WordPress.com and Jetpack sites: auto-complete username mentions. An auto-complete popup will show up when the user types the @ character in the block editor.
* [*] Block Editor: Media editing support in Cover block.
* [*] Block Editor: Fixed a bug on the Heading block, where a heading with a link and string formatting showed a white shadow in dark mode.

15.4
-----
 * [**] Fixes issue where the new page editor wouldn't always show when selected from the "My Site" page on iOS versions 12.4 and below.
 * [***] Block Editor: Media editing support in Media & Text block.
 * [***] Block Editor: New block: Social Icons
 * [*] Block Editor: Cover block placeholder is updated to allow users to start the block with a background color
 * [**] Improved support for the Classic block to give folks a smooth transition from the classic editor to the block editor

15.3
-----
* [***] Block Editor: Adds Copy, Cut, Paste, and Duplicate functionality to blocks
* [***] Block Editor: Users can now individually edit unsupported blocks found in posts or pages. Not available on selfhosted sites or sites defaulting to classic editor.
* [*] Block Editor: Improved editor loading experience with Ghost Effect.

15.2
----
* [*] Block editor: Display content metrics information (blocks, words, characters count).
* [*] Fixed a crash that results in navigating to the block editor quickly after logging out and immediately back in.
* [***] Reader content improved: a lot of fixes in how the content appears when you're reading a post.
* [**] A site's title can now be changed by tapping on the title in the site detail screen.
* [**] Added a new Quick Start task to set a title for a new site.
* [**] Block editor: Add support for customizing gradient type and angle in Buttons and Cover blocks.

-----

15.1
-----
* [**] Block Editor: Add support to upload videos to Cover Blocks after the editor has closed.
* [*] Block Editor: Display the animation of animated GIFs while editing image blocks.
* [**] Block editor: Adds support for theme colors and gradients.
* [*] App Settings: Added an app-level toggle for light or dark appearance.
* [*] Fix a bug where the Latest Post date on Insights Stats was being calculated incorrectly.
* Block editor: [*] Support for breaking out of captions/citation authors by pressing enter on the following blocks: image, video, gallery, quote, and pullquote.
* Block editor: [**] Adds editor support for theme defined colors and theme defined gradients on cover and button blocks.
* [*] Fixed a bug where "Follow another site" was using the wrong steps in the "Grow Your Audience" Quick Start tour.
* [*] Fix a bug where Quick Start completed tasks were not communicated to VoiceOver users.
* [**] Quick Start: added VoiceOver support to the Next Steps section.
* [*] Fixed a bug where the "Publish a post" Quick Start tour didn't reflect the app's new information architecture
* [***] Free GIFs can now be added to the media library, posts, and pages.
* [**] You can now set pages as your site's homepage or posts page directly from the Pages list.
* [**] Fixed a bug that prevented some logins via 'Continue with Apple'.
* [**] Reader: Fixed a bug where tapping on the more menu may not present the menu
* [*] Block editor: Fix 'Take a Photo' option failing after adding an image to gallery block

15.0
-----
* [**] Block editor: Fix media upload progress when there's no connection.
* [*] Fix a bug where taking a photo for your user gravatar got you blocked in the crop screen.
* Reader: Updated card design
* [internal] Logging in via 'Continue with Google' has changes that can cause regressions. See https://git.io/Jf2LF for full testing details.
* [***] Block Editor: New block: Verse
* [***] Block Editor: Trash icon that is used to remove blocks is moved to the new menu reachable via ellipsis button in the block toolbar
* [**] Block Editor: Add support for changing overlay color settings in Cover block
* [**] Block Editor: Add enter/exit animation in FloatingToolbar
* [**] Block Editor: Block toolbar can now collapse when the block width is smaller than the toolbar content
* [**] Block Editor: Tooltip for page template selection buttons
* [*] Block Editor: Fix merging of text blocks when text had active formatting (bold, italic, strike, link)
* [*] Block Editor: Fix button alignment in page templates and make strings consistent
* [*] Block Editor: Add support for displaying radial gradients in Buttons and Cover blocks
* [*] Block Editor: Fix a bug where it was not possible to add a second image after previewing a post
* [internal] Signing up via 'Continue with Google' has changes that can cause regressions. See https://git.io/JfwjX for full testing details.
* My Site: Add support for setting the Homepage and Posts Page for a site.

14.9
-----
* Streamlined navigation: now there are fewer and better organized tabs, posting shortcuts and more, so you can find what you need fast.
* My Site: the "Add Posts and Pages" features has been moved. There is a new "Floating Action Button" in "My Site" that lets you create a new post or page without having to navigate to another screen.
* My Site: the "Me" section has been moved. There is a new button on the top right of "My Site" that lets you access the "Me" section from there.
* Reader: revamped UI with a tab bar that lets you quickly switch between sections, and filtering and settings panes to easily access and manage your favorite content.
* [internal] the "Change Username" on the Signup Epilogue screen has navigation changes that can cause regressions. See https://git.io/JfGnv for testing details.
* [internal] the "3 button view" (WP.com email, Google, SIWA, Site Address) presented after pressing the "Log In" button has navigation changes that can cause regressions. See https://git.io/JfZUV for testing details.
* [**] Support the superscript and subscript HTML formatting on the Block Editor and Classic Editor.
* [**] Block editor: Support for the pullquote block.
* [**] Block editor: Fix the icons and buttons in Gallery, Paragraph, List and MediaText block on RTL mode.
* [**] Block editor: Update page templates to use new blocks.
* [**] Block editor: Fix a crash when uploading new videos on a video block.
* [**] Block Editor: Add support for changing background and text color in Buttons block
* [internal] the "enter your password" screen has navigation changes that can cause regressions. See https://git.io/Jfl1C for full testing details.
* Support the superscript and subscript HTML formatting on the Block Editor and Classic Editor.
* [***] You can now draw on images to annotate them using the Edit image feature in the post editor.
* [*] Fixed a bug on the editors where changing a featured image didn't trigger that the post/page changed.

14.8.1
-----
* Fix adding and removing of featured images to posts.

14.8
-----
* Block editor: Prefill caption for image blocks when available on the Media library
* Block editor: New block: Buttons. From now you’ll be able to add the individual Button block only inside the Buttons block
* Block editor: Fix bug where whitespaces at start of text blocks were being removed
* Block editor: Add support for upload options in Cover block
* Block editor: Floating toolbar, previously located above nested blocks, is now placed at the bottom of the screen
* Block editor: Fix the icons in FloatingToolbar on RTL mode
* Block editor: Fix Quote block so it visually reflects selected alignment
* Block editor: Fix bug where buttons in page templates were not rendering correctly on web
* Block editor: Remove Subscription Button from the Blog template since it didn't have an initial functionality and it is hard to configure for users.
* [internal] the "send magic link" screen has navigation changes that can cause regressions. See https://git.io/Jfqiz for testing details.
* Updated UI for Login and Signup epilogues.
* Fixes delayed split view resizing while rotating your device.

14.7
-----
* Classic Editor: Fixed action sheet position for additional Media sources picker on iPad
* [internal] the signup flow using email has code changes that can cause regressions. See https://git.io/JvALZ for testing details.
* [internal] Notifications tab should pop to the root of the navigation stack when tapping on the tab from within a notification detail screen. See https://git.io/Jvxka for testing details.
* Classic and Block editor: Prefill caption for image blocks when available on the Media library.
* [internal] the "login by email" flow and the self-hosted login flow have code changes that can cause regressions. See https://git.io/JfeFN for testing details.
* Block editor: Disable ripple effect in all BottomSheet's controls.
* Block editor: New block: Columns
* Block editor: New starter page template: Blog
* Block editor: Make Starter Page Template picker buttons visible only when the screen height is enough
* Block editor: Fix a bug which caused to show URL settings modal randomly when changing the device orientation multiple times during the time Starter Page Template Preview is open
* [internal] the login by email flow and the self-hosted login flow have code changes that can cause regressions. See https://git.io/JfeFN for testing details.
* Updated the appearance of the login and signup buttons to make signup more prominent.
* [internal] the navigation to the "login by site address" flow has code changes that can cause regressions. See https://git.io/JfvP9 for testing details.
* Updated site details screen title to My Site, to avoid duplicating the title of the current site which is displayed in the screen's header area.
* You can now schedule your post, add tags or change the visibility before hitting "Publish Now" — and you don't have to go to the Post Settings for this!

* Login Epilogue: fixed issue where account information never stopped loading for some self-hosted sites.
* Updated site details screen title to My Site, to avoid duplicating the title of the current site which is displayed in the screen's header area.

14.6
-----
* [internal] the login flow with 2-factor authentication enabled has code changes that can cause regressions. See https://git.io/Jvdil for testing details.
* [internal] the login and signup Magic Link flows have code changes that could cause regressions. See https://git.io/JvSD6 and https://git.io/Jvy4P for testing details.
* [internal] the login and signup Magic Link flows have code changes that can cause regressions. See https://git.io/Jvy4P for testing details.
* [internal] the login and signup Continue with Google flows have code changes that can cause regressions. See https://git.io/JvypB for testing details.
* Notifications: Fix layout on screens with a notch.
* Post Commenting: fixed issue that prevented selecting an @ mention suggestion.
* Fixed an issue that could have caused the app to crash when accessing Site Pages.
* Site Creation: faster site creation, removed intermediate steps. Just select what kind of site you'd like, enter the domain name and the site will be created.
* Post Preview: Increase Post and Page Preview size on iPads running iOS 13.
* Block editor: Added the Cover block
* Block editor: Removed the dimming effect on unselected blocks
* Block editor: Add alignment options for Heading block
* Block editor: Implemented dropdown toolbar for alignment toolbar in Heading, Paragraph, Image, MediaText blocks
* Block Editor: When editing link settings, tapping the keyboard return button now closes the settings panel as well as closing the keyboard.
* Fixed a crash when a blog's URL became `nil` from a Core Data operation.
* Added Share action to the more menu in the Posts list
* Period Stats: fix colors when switching between light and dark modes.
* Media uploads from "Other Apps": Fixed an issue where the Cancel button on the document picker/browser was not showing up in Light Mode.
* Fix a crash when accessing Blog Posts from the Quick Actions button on iPads running iOS 12 and below.
* Reader post detail: fix colors when switching between light and dark modes.
* Fixed an issue where Continue with Apple button wouldn't respond after Jetpack Setup > Sign up flow completed.


14.5
-----
* Block editor: New block: Latest Posts
* Block editor: Fix Quote block's left border not being visible in Dark Mode
* Block editor: Added Starter Page Templates: when you create a new page, we now show you a few templates to get started more quickly.
* Block editor: Fix crash when pasting HTML content with embeded images on paragraphs
* Post Settings: Fix issue where the status of a post showed "Scheduled" instead of "Published" after scheduling before the current date.
* Stats: Fix background color in Dark Mode on wider screen sizes.
* Post Settings: Fix issue where the calendar selection may not match the selected date when site timezone differs from device timezone.
* Dark Mode fixes:
  - Border color on Search bars.
  - Stats background color on wider screen sizes.
  - Media Picker action bar background color.
  - Login and Signup button colors.
  - Reader comments colors.
  - Jetpack install flow colors.
* Reader: Fix toolbar and search bar width on wider screen sizes.
* Updated the Signup and Login Magic Link confirmation screen advising the user to check their spam/junk folder.
* Updated appearance of Google login/signup button.
* Updated appearance of Apple login/signup button.

14.4.1
-----
* Block Editor: Fix crash when inserting a Button Block.

14.4
-----
* Post Settings: Fixes the displayed publish date of posts which are to be immediately published.

14.3
-----
* Aztec and Block Editor: Fix the presentation of ordered lists with large numbers.
* Added Quick Action buttons on the Site Details page to access the most frequently used parts of a site.
* Block editor: Add support for changing image sizes in Image blocks
* Block editor: Add support for upload options in Gallery block
* Block editor: Added the Button block
* Block editor: Added the Group block
* Block editor: Add scroll support inside block picker and block settings
* Block editor: Fix issue where adding emojis to the post title added strong HTML elements to the title of the post
* Block editor: Fix issue where alignment of paragraph blocks was not always being respected when splitting the paragraph or reading the post's html content.
* Block editor: We’ve introduced a new toolbar that floats above the block you’re editing, which makes navigating your blocks easier — especially complex ones.

* Block editor: Add support for upload options in Gallery block
* Aztec and Block Editor: Fix the presentation of ordered lists with large numbers.
* Added Quick Action buttons on the Site Details page to access the most frequently used parts of a site.
* Post Settings: Adjusts the weekday symbols in the calendar depending on Regional settings.


14.2
-----
* Comment Editing: Fixed a bug that could cause the text selection to be on the wrong line
* Comments: Fixed an bug that could cause HTML markup to be displayed in the comment content
* Media editing: You can now crop, zoom in/out and rotate images that are inserted or being inserted in a post.
* Post Preview: Added a new Desktop preview mode on iPhone and Mobile preview on iPad when previewing posts or pages.
* Post Preview: Added new navigation, "Open in Safari" and Share options when previewing posts or pages.
* Block editor: Long-press Inserter icon to show options to add before/after
* Block editor: Retry displaying image when connectivity restores
* Block editor: Show an "Edit" button overlay on selected image blocks
* Block editor: Add support for image size options in the gallery block
* Signup and Login: signup or login via magic link now supports multiple email clients.
                    Tapping on the "Open Email" button will present a list of installed email client to choose from.
* Posts: Fixed a bug that could disable comments on a draft post when previewing that post.
* Reader: Fixed an issue where a new comment may not appear.
* Reader: Added Post Reblogging feature. You can now reblog a post from the reader to your site(s). There is a new "reblog" button in the post action bar.
          Tapping on it allows to choose the site where to post, and opens the editor of your choice with pre-populated content from the original post.
* Fixed a bug that was causing the app to crash when the user tapped "Retry" on Post List

14.1
-----
* Fixes a bug that could cause some web page previews to remain unauthenticated even after logging in.
* Stats: added a This Week widget to display Views for the past week.
* Block Editor: Reduced padding around text on Rich Text based blocks.
* Block Editor: New block "Shortcode". You can now create and edit Shortcode blocks in the editor.
* Publicize: connecting with Facebook is working again.
* Web Views: the title and button colors in the header of web views was grey, and is now white.

14.0
-----
* Stats: Updated default cards for the Insights view.
* Fixed a bug that displayed incorrect time stamps for scheduled posts.
* Post Settings: Added a new Calendar picker to select a Post's publish date
* Fixed bugs with the "Save as Draft" action extension's navigation bar colors and iPad sizing in iOS 13.
* Fixes appearance issues with navigation bar colors when logged out of the app.
* Fixed a bug that was causing the App to crash when the user tapped on certain notifications.
* Block Editor: Hide image size selection options when image is a url
* Block Editor: Fix displaying placeholder for images
* Block Editor: Fix crash on undo
* Block Editor: Fix styling on navigation UI
* Block Editor: Fix a focus issue
* Fixed a bug that displayed incorrect time stamps for scheduled posts.
* Post Settings: Added a new Calendar picker to select a Post's publish date
* Comment: Add ability to comment in fullscreen
* Stats: fixed issue that could cause incorrect Stats to be displayed when viewing Stats from a widget.
* Stats Today widgets: large numbers are now abbreviated.
* Fixed a bug where files imported from other apps were being renamed to a random name.
* Fixes a crash that could happen in the notifications tab.

13.9
-----
* Stats: added a Today widget to display All-Time stats.
* Block Editor: New block "Gallery". You can now create image galleries using WordPress Media library.
* Block Editor: Fix crash dismissing bottom-sheet after device rotation.
* Block Editor: Add support for changing Settings in the List Block.
* Block Editor: Add support for Video block settings.
* Quick Start: fixed issue that caused 'Follow other sites' tour to not be marked complete.
* Fixed a bug that was causing the App to crash when the user tapped on certain notifications.

13.8
-----
* When a post has an autosave, the autosave version can be loaded into the editor.
* Support: Fix issue that caused 'Message failed to send' error.
* WebView: Fix iOS 13 crash with popover.
* Fixed an issue where the Me screen would sometimes be blank.
* Block editor: New Spacer block to create white space between two blocks.
* Block editor: Images from Image Block can now be previewed full screen by tapping on them.
* Fixed an issue that caused logging in with a 2FA Google account to fail.
* Sign in with Apple: now supports logging in with 2FA enabled on linked WordPress accounts.
* Stats: Fixed issue that caused incorrect data to be displayed.

13.7
-----
* Updated the mobile apps blog address to a non-retired blog.
* Block editor: Added option to insert images from "Free Photo Library".
* Block editor: Fix issue where the keyboard would not capitalize sentences correctly on some cases
* Block editor: Add alignment to paragraph blocks
* Fixed a bug that made comment moderation fail on the first attempt for self-hosted sites.
* Stats Refresh: Stats will reload when the application will move to foreground state.
* Stats: each Period and Post stat now loads independently.
* Block editor: Added support for the preformatted block.
* Stats Today widget: updated design and enabled expanding.

* Block editor: Added option to insert images from "Free Photo Library" and "Other Apps".

13.6
-----
* Fixed a bug that was not submiting posts for review
* Better support for creating or editing posts while offline. Posts can be saved while offline and they will be automatically uploaded (or published) when the device is back online.
* Support: fix issue where issues could be created via Help Center search without setting a contact email.

* Me view: fix issue where view was blank when logging in with a self-hosted site.
* Block Editor: Added support for image alignment options.

13.5
-----
* Block editor: Fix issue when "New Photo Post" shortcut won't add the selected photo to the post.
* Block editor: Add Link Target (Open in new tab) to Image Block settings.
* Block editor: DarkMode improvements.
* Block editor: New block "Media & Text".
* Block Editor: Fix issue where the block inserter layout wasn't correct after device rotation.
* Dark Mode: General improvements
* Stats: each Insight stat now loads independently.
* Stats: added ability to customize Insights.

13.4.1
-----
Post Settings: Fixed a crash with featured image.
Removed Giphy as a media source due to changes in their SDK.

13.4
-----
* Sign In With Apple: if the Apple ID has been disconnected from the WordPress app, log out the account.
* Sign In With Apple: if the Apple ID has been disconnected from the WordPress app, log out the account on app launch.
* Dark Mode: General improvements
* Share Extension: Fixed the text view content inset

* Universal links: Pass back to Safari if we can't handle a URL.
* Sign In With Apple: fixed issue with re-logging in on an existing WP account.
* Block editor: Fix a bug on iOS 13.0 were tapping on a link opens Safari
* Block editor: Fix a link editing issue, where trying to add a empty link at the start of another link would remove the existing link.

13.3
-----
* Block editor: Add rich text styling to video captions
* Block editor: Blocks that would be replaced are now hidden when add block bottom sheet displays
* Block editor: Tapping on empty editor area now always inserts new block at end of post
* Block editor: Fixed a performance issue that caused a freeze in the editor with long text content.
* Dark Mode: Fixed colors in rich notifications
* Reader: Fixed issue with links opening while scrolling in reader posts and comments.

13.2
-----
* When Log In is selected, all available options are displayed.
* Shows an alert instead of showing a new screen for facebook publicize error.

13.1
-----
* Moved Notification Settings from the Me tab to the Notifications tab.
* Account Settings: added the ability to change the username.
* Stats: added File Downloads to period stats.
* Stats Periods: Fixed an issue that made the Post stats title button unable.
* Adds a Publish Now action to posts in the posts list.
* Stats Periods: Fixed a bug that affected the header date when the site and the device timezones were different.
* My Sites: Fixed a problem where some sites would appear duplicated.

* Stats Periods: Fixed an issue that made the Post stats title button unable.
* Stats Periods: Fixed a bug that affected the header date when the site and the device timezones were different.
* Adds a Publish Now action to posts in the posts list.
* My Sites: Fixed a problem where some sites would appear duplicated.

13.0
-----
* Stats: now use site timezone instead of device.
* Improved color scheme consistency.
* Post Stats: date bar no longer goes prior to earliest date available.
* Block editor: Adding a block from the post title now shows the add block here indicator.
* Block editor: Deselect post title any time a block is added
* Block editor: Auto-enabled upon first open of a block post, unless opted out in v12.9.
* Block editor: You can now enable and disable the block editor on a per-site basis.

12.9
-----
* Offline support: Create Post is now available from empty results view in offline mode.
* Post Preview: Displaying preview generation status in navigation bar instead of a
                blocking spinner.
* Block editor: Tapping on an empty editor area will create a new paragraph block
* Block editor: Fix content loss issue when loading unsupported blocks containing inner blocks.
* Block editor: Adding a block from the Post Title now inserts the block at the top of the Post.
* Stats Insights: Fixed issue that prevented some stats from showing for low volume sites.

12.8
-----
* Stats Insights: New two-column layout for Follower Totals stats.
* Stats Periods: Countries Map added in countries section.
* Updated copy for preview unavailable screen
* Stats Insights: New two-column layout for This Year stats.
* Stats Insights: added details option for This Year stats.
* Stats Insights: New two-column layout for Most Popular Time stats.
* Stats: modified appearance of empty charts.
* Stats Insights: Fixed issue where refreshing would sometimes clear the stats.
* Stats overview chart: Fixed issue with legend location on iOS 11.
* Stats Periods: Fixed crash when the Countries map displayed one country only
* Added a selection of user customizable app icons. Change it via Me > App Settings > App Icon.
* Update the app's colors using the Muriel color palette.
* Stats Periods detail views: Fixed an issue where rotation would truncate data.
* Stats Periods: Fixed an issue when a period interval was selected.

12.7
-----
* Block Editor: Video, Quote and More blocks are available now.
* Post Settings: Setting a Featured Image on a Post/Site should now work better in poor network conditions.
* Offline Improvements: Posts that failed to upload due to connectivity issues will be auto-uploaded.
* Block Editor: Copy/Paste of text with attributes( bold, italic, ...) will be respected on the editor.
* Block Editor: Updated color scheme.
* Block Editor: Nested lists are now available on the toolbar.
* Post Settings: Setting a Featured Image on a Post/Site should now work better in poor netowrk conditions.
* Stats Insights: New two-column layout for All-Time stats.
* Stats Insights: New two-column layout for Today stats.
* Post preview: Fixed issue with preview for self hosted sites not working.

12.6
-----
* Block Editor: Added UI to display a warning when a block has invalid content.
* Block Editor: Fixed issue with link settings where “Open in New Tab” was always OFF on open.
* Removed the limit of number of photos that can be shared from other apps.
* Account Settings Primary Site now shows the site domain if the site has no name.
* The app now launches a bit more quickly.
* Added a list of third-party library acknowledgements.
* Updated messaging experience for a reply upload result.
* Stats: Fixed an issue where chart axes may be formatted incorrectly in some locales.

12.5
-----
* Fixed Notices sometimes showing behind the keyboard
* Implemented Domain Credit feature
* Implemented auto saving a post on preview
* The app now launches a bit more quickly.
* Fixed broken images in posts created by the share extension.
* Deprecated local previews

12.4.1
------
* Copy/Paste from post contents to other apps is working again.

12.4
-----
* You can now mark notifications as unread with just a swipe.
* Fixed crash when searching Free Photo Library.
* Better URL validation when logging in with a self hosted site.
* Account Settings Primary Site now shows the site URL if the site has no name.
* Implemented incremental improvements to accessibility experience across the app.
* Updated error message when tag loading failed.

12.3
-----
* Images are now imported from TextBundle and TextPack files shared from other apps
* Added support for importing Markdown files shared from other apps
* Resolved a crash that might occur during the new Site Creation flow.
* Improved connectivity errors messaging in sharing screen.
* Quotes in Reader are now easier to read, thanks to a vertical bar on the left making them more visually distinct
* Fixed an issue where some text in Activity Log would show up in a wrong language
* Jetpack Remote Install: enabled the native feature to install and activate Jetpack on a self-hosted site

12.2
-----
* Draft preview now shows the remote version of the post.
* Initial support for importing TextBundle and TextPack from other apps.
* Support for lists in Gutenberg posts.
* Several UI details were polished in the Site Creation flow.

12.1
-----
* Improve messages when updates to user account details fail because of server logic, for exanple email being used for another account.
* Improved text import from other apps, such as Bear or Ulysses 🥰
* Added support on the editor for video elements that use the source elements. For example:
```<video alt="Another video with bunnies">
<source src="https://videos.files.wordpress.com/kUJmAcSf/bbb_sunflower_1080p_30fps_normal.mp4" type="video/mp4">
</video>```
* Block editor now supports the creation of posts with pre-inserted photos and the the 3touch action of starting a post with photo.

12.1
-----
* Improve messages when updates to user account details fail because of server logic, for exanple email being used for another account.
* Improved text import from other apps, such as Bear or Ulysses 🥰
* Reader: fixed issue where empty state buttons were not functional.

12.0
-----
* Redesigned Notices
* Changed offline error messages to be less disruptive.
* Resolved a defect in the new Site Creation flow where the site preview address bar could be edited.
* Made it easier to find a domain for your new site, by moving the best match to the top of the search results.

11.9
------
* Quick Start v2: After creating a new site with WordPress.com there are more tutorials available, now including tips to improve growth.
* Quick Start will also be suggested less often, but when it's more likely to be helpful.
* Added connection error alert in Sharing screen.
* Increased padding at the bottom of the share extension's editor, to make typing a longer post a bit more comfortable.
* Removes the white background color applied to the site icon on the site details screen.
* Updated No Results View illustration and copy displayed on connectivity issue.
* Enhanced Site Creation flow for smarter, more personalized sites.<|MERGE_RESOLUTION|>--- conflicted
+++ resolved
@@ -7,11 +7,8 @@
 * [*] [internal] Update calls to use UserDefaults singleton. [#21088]
 * [*] Fix memory leaks in setting up Jetpack connection. [#21052]
 * [*] Fix a memory leak caused by the theme customization web view. [#21051]
-<<<<<<< HEAD
 * [*] [Jetpack-only] Made performance improvements for Posting Activity stats. [#21136]
-=======
 * [*] Fixed a crash that could occur when following sites in Reader. [#21140]
->>>>>>> 9df182b3
 
 22.8
 -----
