--- conflicted
+++ resolved
@@ -6,11 +6,8 @@
 * [**] [Jetpack-only] Added a "Save as Draft" extension. Now users can save content to Jetpack through iOS's share sheet. This was previously only available on the WordPress app. [#19414]
 * [**] [Jetpack-only] Enables Rich Notifications for the Jetpack app. Now we display more details on most of the push notifications. This was previously only available on the WordPress app. [#19415]
 * [*] Reader: Comment Details have been redesigned. [#19387]
-<<<<<<< HEAD
+* [*] [internal] A refactor in weekly roundup notification scheduler. [#19422]
 * [*] Stories: Fixed an issue where the keyboard would overlap with the publish dialog in landscape. [#19350]
-=======
-* [*] [internal] A refactor in weekly roundup notification scheduler. [#19422]
->>>>>>> 4f3a670e
 
 20.9
 -----
