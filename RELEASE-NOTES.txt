--- conflicted
+++ resolved
@@ -7,11 +7,8 @@
 * [*] [internal] Fix an issue with scheduling of posts not working on iOS 17 with Xcode 15 [#22012]
 * [*] [internal] Remove SDWebImage dependency from the app and improve cache cost calculation for GIFs [#21285]
 * [*] Stats: Fix an issue where sites for clicked URLs do not open [#22061]
-<<<<<<< HEAD
 * [*] Improve pages list performance when there are hundreds of pages in the site [#22070]
-=======
 * [*] [internal] Make Reader web views inspectable on iOS 16.4 and higher [#22077]
->>>>>>> d4e4d8db
 
 23.7
 -----
