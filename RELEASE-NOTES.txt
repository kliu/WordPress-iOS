--- conflicted
+++ resolved
@@ -1,13 +1,10 @@
 23.3
 -----
-<<<<<<< HEAD
-* [**] [internal] Refactor fetching one single media item. [#21567]
-=======
 * [***] [Jetpack-only] Lock Screen Widgets are now available on Jetpack. Quickly view your site stats without unlocking your phone. [#21535]
 * [*] Block editor: Fix the obscurred "Insert from URL" input for media blocks when using a device in landscape orientation. [https://github.com/wordpress-mobile/gutenberg-mobile/pull/6143]
 * [**] Block editor: Updated placeholder text colors for block-based themes [https://github.com/wordpress-mobile/gutenberg-mobile/pull/6182]
-* [**] Update the main site navigation on the My Site screen, making it easier to access the common site sections. The new shortcuts can be modified using the Personalize Home Tab screen. [21502](https://github.com/wordpress-mobile/WordPress-iOS/pull/21502).
->>>>>>> b5d31a76
+* [**] Update the main site navigation on the My Site screen, making it easier to access the common site sections. The new shortcuts can be modified using the Personalize Home Tab screen. [21502](https://github.com/wordpress-mobile/WordPress-iOS/pull/21502)
+* [**] [internal] Refactor fetching one single media item. [#21567]
 
 23.2
 -----
