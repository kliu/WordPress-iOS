--- conflicted
+++ resolved
@@ -5,16 +5,13 @@
 21.6
 -----
 * [*] Fix a layout issue impacting the "No media matching your search" empty state message of the Media Picker screen.  [#19820]
-<<<<<<< HEAD
 * [**] [internal] Refactored fetching blog editor settings. [#19915]
-=======
 * [*] [Jetpack-only] The Migration flow doesn't complete automatically if the user interrupts the migration mid flow. [#19888]
 * [***] [Jetpack-only] Stats Insights Update. Helps you understand how your content is performing and what’s resonating with your audience. [#19909]
 * [***] [internal] Delete all the activity logs after logging out. [#19930]
 * [*] [Jetpack-only] Fixed an issue where Stats Followers details did not update on Pull-to-refresh in the Stats Followers Details screen [#19935]
 * [*] Resolve an edge case that was causing the user to be stuck in the "Onboading Questions" screen. [#19791]
 * [*] [Jetpack-only] Tweak Migration Screens UI when fonts are enlarged. [#19944]
->>>>>>> 643ce659
 
 21.5
 -----
