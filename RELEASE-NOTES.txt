17.0
-----
* [internal] Updated Zendesk to latest version. Should be no functional changes. [#16051]
* [*] Reader: fixed an issue that caused unfollowing external sites to fail. [#16060]
* [*] Stats: fixed an issue where an error was displayed for Latest Post Summary if the site had no posts. [#16074]
* [*] Fixed an issue where password text on Post Settings was showing as black in dark mode. [#15768]
<<<<<<< HEAD
* [*] Added a thumbnail device mode selector in the page layout, and use a default setting based on the current device. [#16019]
=======
* [**] Comments can now be filtered by status (All, Pending, Approved, Trashed, or Spam). [#15955, #16110]
>>>>>>> 99a88669

16.9
-----
* [*] Adds helper UI to Choose a Domain screen to provide a hint of what a domain is. [#15962]
* [**] Site Creation: Adds filterable categories to the site design picker when creating a WordPress.com site, and includes single-page site designs [#15933]
* [**] The classic editor will no longer be available for new posts soon, but this won’t affect editing any existing posts or pages. Users should consider switching over to the Block Editor now. [#16008]
* [**] Reader: Added related posts to the bottom of reader posts
* [*] Reader: We redesigned the recommended topics section of Discover
* [*] Reader: Added a way to discover new topics from the Manage Topics view
* [*] P2 users can create and share group invite links via the Invite Person screen under the People Management feature. [#16005]
* [*] Fixed an issue that prevented searching for plugins and the Popular Plugins section from appearing: [#16070]

16.8.1
-----

* [**] Stories: Fixed an issue which could remove content from a post when a new Story block was edited. [#16059]
 
16.8
-----
* [**] Prevent deleting published homepages which would have the effect of breaking a site. [#15797]
* [**] Prevent converting published homepage to a draft in the page list and settings which would have the effect of breaking a site. [#15797]
* [*] Fix app crash when device is offline and user visits Notification or Reader screens [#15916]
* [*] Under-the-hood improvements to the Reader Stream, People Management, and Sharing Buttons [#15849, #15861, #15862]
* [*] Block Editor: Fixed block mover title wording for better clarity from 'Move block position' to 'Change block position'. [https://github.com/wordpress-mobile/gutenberg-mobile/pull/3049]
* [**] Block Editor: Add support for setting Cover block focal point. [https://github.com/wordpress-mobile/gutenberg-mobile/pull/3028]
* [**] Prevent converting published homepage to a draft in the page list and editor's status settings which would have the effect of breaking a site. [#15797]
* [*] Prevent selection of unpublished homepages the homepage settings which would have the effect of breaking a site. [#15885]
* [*] Quick Start: Completing a step outside of a tour now automatically marks it as complete. [#15712]
* [internal] Site Comments: updated UI. Should be no functional changes. [#15944]
* [***] iOS 14 Widgets: new This Week Widgets to display This Week Stats in your home screen. [#15844]
* [***] Stories: There is now a new Story post type available to quickly and conveniently post images and videos to your blog.

16.7
-----
* [**] Site Creation: Adds the option to choose between mobile, tablet or desktop thumbnails and previews in the home page design picker when creating a WordPress.com site [https://github.com/wordpress-mobile/WordPress-iOS/pull/15688]
* [*] Block Editor: Fix issue with uploading media after exiting the editor multiple times [https://github.com/wordpress-mobile/WordPress-iOS/pull/15656].
* [**] Site Creation: Enables dot blog subdomains for each site design. [#15736]
* [**] Reader post card and post details: added ability to mark a followed post as seen/unseen. [#15638, #15645, #15676]
* [**] Reader site filter: show unseen post count. [#15581]
* [***] Block Editor: New Block: Audio [https://github.com/wordpress-mobile/gutenberg-mobile/pull/2854, https://github.com/wordpress-mobile/gutenberg-mobile/pull/3070]
* [**] Block Editor: Add support for setting heading anchors [https://github.com/wordpress-mobile/gutenberg-mobile/pull/2947]
* [**] Block Editor: Disable Unsupported Block Editor for Reusable blocks [https://github.com/wordpress-mobile/gutenberg-mobile/pull/3067]
* [**] Block Editor: Add proper handling for single use blocks such as the more block [https://github.com/wordpress-mobile/gutenberg-mobile/pull/3042]
* [*] Reader post options: fixed an issue where the options in post details did not match those on post cards. [#15778]
* [***] iOS 14 Widgets: new All Time Widgets to display All Time Stats in your home screen. [#15771, #15794]
* [***] Jetpack: Backup and Restore is now available, depending on your sites plan you can now restore your site to a point in time, or download a backup file. [https://github.com/wordpress-mobile/WordPress-iOS/issues/15191]
* [***] Jetpack: For sites that have Jetpack Scan enabled you will now see a new section that allows you to scan your site for threats, as well as fix or ignore them. [https://github.com/wordpress-mobile/WordPress-iOS/issues/15190]
* [**] Block Editor: Make inserter long-press options "add to beginning" and "add to end" always available. [https://github.com/wordpress-mobile/gutenberg-mobile/pull/3074]
* [*] Block Editor: Fix crash when Column block width attribute was empty. [https://github.com/WordPress/gutenberg/pull/29015]

16.6
-----
* [**] Activity Log: adds support for Date Range and Activity Type filters. [https://github.com/wordpress-mobile/WordPress-iOS/issues/15192]
* [*] Quick Start: Removed the Browse theme step and added guidance for reviewing pages and editing your Homepage. [#15680]
* [**] iOS 14 Widgets: new Today Widgets to display your Today Stats in your home screen.
* [*] Fixes an issue where the submit button was invisible during the domain registration flow.

16.5
-----

* [*] In the Pages screen, the options to delete posts are styled to reflect that they are destructive actions, and show confirmation alerts. [#15622]
* [*] In the Comments view, overly-large twemoji are sized the same as Apple's emoji. [#15503]
* [*] Reader 'P2s': added ability to filter by site. [#15484]
* [**] Choose a Domain will now return more options in the search results, sort the results to have exact matches first, and let you know if no exact matches were found. [#15482]
* [**] Page List: Adds duplicate page functionality [#15515]
* [*] Invite People: add link to user roles definition web page. [#15530]
* [***] Block Editor: Cross-post suggestions are now available by typing the + character (or long-pressing the toolbar button labelled with an @-symbol) in a post on a P2 site [#15139]
* [***] Block Editor: Full-width and wide alignment support for Columns (https://github.com/wordpress-mobile/gutenberg-mobile/pull/2919)
* [**] Block Editor: Image block - Add link picker to the block settings and enhance link settings with auto-hide options (https://github.com/wordpress-mobile/gutenberg-mobile/pull/2841)
* [*] Block Editor: Fix button link setting, rel link will not be overwritten if modified by the user (https://github.com/wordpress-mobile/gutenberg-mobile/pull/2894)
* [**] Block Editor: Added move to top/bottom when long pressing on respective block movers (https://github.com/wordpress-mobile/gutenberg-mobile/pull/2872)
* [**] Reader: Following now only shows non-P2 sites. [#15585]
* [**] Reader site filter: selected filters now persist while in app.[#15594]
* [**] Block Editor: Fix crash in text-based blocks with custom font size [https://github.com/WordPress/gutenberg/pull/28121]

16.4
-----

* [internal] Removed unused Reader files. Should be no functional changes. [#15414]
* [*] Adjusted the search box background color in dark mode on Choose a domain screen to be full width. [https://github.com/wordpress-mobile/WordPress-iOS/pull/15419]
* [**] Added shadow to thumbnail cells on Site Creation and Page Creation design pickers to add better contrast [https://github.com/wordpress-mobile/WordPress-iOS/pull/15418]
* [*] For DotCom and Jetpack sites, you can now subscribe to comments by tapping the "Follow conversation" button in the Comments view. [#15424]
* [**] Reader: Added 'P2s' stream. [#15442]
* [*] Add a new P2 default site icon to replace the generic default site icon. [#15430]
* [*] Block Editor: Fix Gallery block uploads when the editor is closed. [#15457]
* [*] Reader: Removes gray tint from site icons that contain transparency (located in Reader > Settings > Followed sites). [#15474]
* [*] Prologue: updates site address button to say "Enter your existing site address" to reduce confusion with site creation actions. [#15481]
* [**] Posts List: Adds duplicate post functionality [#15460]
* [***] Block Editor: New Block: File [https://github.com/wordpress-mobile/gutenberg-mobile/pull/2835]
* [*] Reader: Removes gray tint from site icons that contain transparency (located in Reader > Settings > Followed sites).
* [*] Block Editor: Remove popup informing user that they will be using the block editor by default [#15492]
* [**] Fixed an issue where the Prepublishing Nudges Publish button could be cut off smaller devices [#15525]

16.3
-----
* [***] Login: Updated to new iOS 14 pasteboard APIs for 2FA auto-fill. Pasteboard prompts should be less intrusive now! [#15454]
* [***] Site Creation: Adds an option to pick a home page design when creating a WordPress.com site. [multiple PRs](https://github.com/search?q=repo%3Awordpress-mobile%2FWordPress-iOS+++repo%3Awordpress-mobile%2FWordPress-iOS-Shared+repo%3Awordpress-mobile%2FWordPressUI-iOS+repo%3Awordpress-mobile%2FWordPressKit-iOS+repo%3Awordpress-mobile%2FAztecEditor-iOS+is%3Apr+closed%3A%3C2020-11-17+%22Home+Page+Picker%22&type=Issues)

* [**] Fixed a bug where @-mentions didn't work on WordPress.com sites with plugins enabled [#14844]
* [***] Site Creation: Adds an option to pick a home page design when creating a WordPress.com site. [multiple PRs](https://github.com/search?q=repo%3Awordpress-mobile%2FWordPress-iOS+++repo%3Awordpress-mobile%2FWordPress-iOS-Shared+repo%3Awordpress-mobile%2FWordPressUI-iOS+repo%3Awordpress-mobile%2FWordPressKit-iOS+repo%3Awordpress-mobile%2FAztecEditor-iOS+is%3Apr+closed%3A%3C2020-11-30+%22Home+Page+Picker%22&type=Issues)
* [*] Fixed an issue where `tel:` and `mailto:` links weren't launching actions in the webview found in Reader > post > more > Visit. [#15310]
* [*] Reader bug fix: tapping a telephone, sms or email link in a detail post in Reader will now respond with the correct action. [#15307]
* [**] Block Editor: Button block - Add link picker to the block settings [https://github.com/WordPress/gutenberg/pull/26206]
* [***] Block Editor: Adding support for selecting different unit of value in Cover and Columns blocks [https://github.com/WordPress/gutenberg/pull/26161]
* [*] Block Editor: Fix theme colors syncing with the editor [https://github.com/WordPress/gutenberg/pull/26821]
* [*] My Site > Settings > Start Over. Correcting a translation error in the detailed instructions on the Start Over view. [#15358]

16.2
-----
* [**] Support contact email: fixed issue that prevented non-alpha characters from being entered. [#15210]
* [*] Support contact information prompt: fixed issue that could cause the app to crash when entering email address. [#15210]
* [*] Fixed an issue where comments viewed in the Reader would always be italicized.
* [**] Jetpack Section - Added quick and easy access for all the Jetpack features (Stats, Activity Log, Jetpack and Settings) [#15287].
* [*] Fixed a display issue with the time picker when scheduling posts on iOS 14. [#15392]

16.1
-----
* [***] Block Editor: Adds new option to select from a variety of predefined page templates when creating a new page for a Gutenberg site.
* [*] Fixed an issue that was causing the refresh control to show up on top of the list of sites. [https://github.com/wordpress-mobile/WordPress-iOS/pull/15136]
* [***] The "Floating Action Button" now appears on the list of posts and pages for quick and convenient creation. [https://github.com/wordpress-mobile/WordPress-iOS/pull/15149l]

16.0
-----
* [***] Block Editor: Full-width and wide alignment support for Video, Latest-posts, Gallery, Media & text, and Pullquote block. [https://github.com/wordpress-mobile/gutenberg-mobile/pull/2605]
* [***] Block Editor: Fix unsupported block bottom sheet is triggered when device is rotated. [https://github.com/wordpress-mobile/gutenberg-mobile/pull/2710]
* [***] Block Editor: Unsupported Block Editor: Fixed issue when cannot view or interact with the classic block on Jetpack site. [https://github.com/wordpress-mobile/gutenberg-mobile/pull/2709]
* [**] Reader: Select interests is now displayed under the Discover tab. [#15097]
* [**] Reader: The reader now displays site recommendations in the Discover feed [#15116]
* [***] Reader: The new redesigned Reader detail shows your post as beautiful as ever. And if you add a featured image it would be twice as beautiful! [#15107]

15.9
-----
* [*] Fixed issue that caused duplicate views to be displayed when requesting a login link. [#14975]
* [internal] Modified feature flags that show unified Site Address, Google, Apple, WordPress views and iCloud keychain login. Could cause regressions. [#14954, #14969, #14970, #14971, #14972]
* [*] Fixed an issue that caused page editor to become an invisible overlay. [#15012]
* [**] Block Editor: Increase tap-target of primary action on unsupported blocks. [https://github.com/wordpress-mobile/gutenberg-mobile/pull/2608]
* [***] Block Editor: On Jetpack connected sites, Unsupported Block Editor can be enabled via enabling Jetpack SSO setting directly from within the missing block alert. [https://github.com/wordpress-mobile/gutenberg-mobile/pull/2610]
* [***] Block Editor: Add support for selecting user's post when configuring the link [https://github.com/wordpress-mobile/gutenberg-mobile/pull/2484]
* [*] Reader: Fixed an issue that resulted in no action when tapping a link with an anchor. [#15027]
* [***] Block Editor: Unsupported Block Editor: Fixed issue when cannot view or interact with the classic block on Jetpack sites [https://github.com/wordpress-mobile/gutenberg-mobile/issues/2695]

15.8
-----
* [*] Image Preview: Fixes an issue where an image would be incorrectly positioned after changing device orientation.
* [***] Block Editor: Full-width and wide alignment support for Group, Cover and Image block [https://github.com/wordpress-mobile/gutenberg-mobile/pull/2559]
* [**] Block Editor: Add support for rounded style in Image block [https://github.com/wordpress-mobile/gutenberg-mobile/pull/2591]
* [*] Fixed an issue where the username didn't display on the Signup Epilogue after signing up with Apple and hiding the email address. [#14882]
* [*] Login: display correct error message when the max number of failed login attempts is reached. [#14914]
* [**] Block Editor: Fixed a case where adding a block made the toolbar jump [https://github.com/WordPress/gutenberg/pull/24573]

15.7
-----
* [**] Updated UI when connecting a self-hosted site from Login Epilogue, My Sites, and Post Signup Interstitial. (#14742)
* [**] You can now follow conversations for P2 sites
* [**] Block Editor: Block settings now immediately reflect changes from menu sliders.
* [**] Simplified authentication and updated UI.(#14845, #14831, #14825, #14817).
       Now when an email address is entered, the app automatically determines the next step and directs the user accordingly. (i.e. signup or login with the appropriate login view).
* [**] Added iCloud Keychain login functionality. (#14770)
* [***] Reader: We’re introducing a new Reader experience that allows users to tailor their Discover feed to their chosen interests.
* [*] Media editing: Reduced memory usage when marking up an image, which could cause a crash.
* [**] Block Editor: Fixed Dark Mode transition for editor menus.

15.6
-----
* [***] Block Editor: Fixed empty text fields on RTL layout. Now they are selectable and placeholders are visible.
* [**] Block Editor: Add settings to allow changing column widths
* [**] Block Editor: Media editing support in Gallery block.
* [**] Updated UI when logging in with a Site Address.
* [**] Updated UI when logging in/signing up with Apple.
* [**] Updated UI when logging in/signing up with Google.
* [**] Simplified Google authentication. If signup is attempted with an existing WordPress account, automatically redirects to login. If login is attempted without a matching WordPress account, automatically redirects to signup.
* [**] Fixes issue where the stats were not updating when switching between sites in My Sites.
* [*] Block Editor: Improved logic for creating undo levels.
* [*] Social account login: Fixed an issue that could have inadvertently linked two social accounts.

15.5
-----
* [*] Reader: revamped UI for your site header.
* [***] Block Editor: New feature for WordPress.com and Jetpack sites: auto-complete username mentions. An auto-complete popup will show up when the user types the @ character in the block editor.
* [*] Block Editor: Media editing support in Cover block.
* [*] Block Editor: Fixed a bug on the Heading block, where a heading with a link and string formatting showed a white shadow in dark mode.

15.4
-----
 * [**] Fixes issue where the new page editor wouldn't always show when selected from the "My Site" page on iOS versions 12.4 and below.
 * [***] Block Editor: Media editing support in Media & Text block.
 * [***] Block Editor: New block: Social Icons
 * [*] Block Editor: Cover block placeholder is updated to allow users to start the block with a background color
 * [**] Improved support for the Classic block to give folks a smooth transition from the classic editor to the block editor

15.3
-----
* [***] Block Editor: Adds Copy, Cut, Paste, and Duplicate functionality to blocks
* [***] Block Editor: Users can now individually edit unsupported blocks found in posts or pages. Not available on selfhosted sites or sites defaulting to classic editor.
* [*] Block Editor: Improved editor loading experience with Ghost Effect.

15.2
----
* [*] Block editor: Display content metrics information (blocks, words, characters count).
* [*] Fixed a crash that results in navigating to the block editor quickly after logging out and immediately back in.
* [***] Reader content improved: a lot of fixes in how the content appears when you're reading a post.
* [**] A site's title can now be changed by tapping on the title in the site detail screen.
* [**] Added a new Quick Start task to set a title for a new site.
* [**] Block editor: Add support for customizing gradient type and angle in Buttons and Cover blocks.

-----

15.1
-----
* [**] Block Editor: Add support to upload videos to Cover Blocks after the editor has closed.
* [*] Block Editor: Display the animation of animated GIFs while editing image blocks.
* [**] Block editor: Adds support for theme colors and gradients.
* [*] App Settings: Added an app-level toggle for light or dark appearance.
* [*] Fix a bug where the Latest Post date on Insights Stats was being calculated incorrectly.
* Block editor: [*] Support for breaking out of captions/citation authors by pressing enter on the following blocks: image, video, gallery, quote, and pullquote.
* Block editor: [**] Adds editor support for theme defined colors and theme defined gradients on cover and button blocks.
* [*] Fixed a bug where "Follow another site" was using the wrong steps in the "Grow Your Audience" Quick Start tour.
* [*] Fix a bug where Quick Start completed tasks were not communicated to VoiceOver users.
* [**] Quick Start: added VoiceOver support to the Next Steps section.
* [*] Fixed a bug where the "Publish a post" Quick Start tour didn't reflect the app's new information architecture
* [***] Free GIFs can now be added to the media library, posts, and pages.
* [**] You can now set pages as your site's homepage or posts page directly from the Pages list.
* [**] Fixed a bug that prevented some logins via 'Continue with Apple'.
* [**] Reader: Fixed a bug where tapping on the more menu may not present the menu
* [*] Block editor: Fix 'Take a Photo' option failing after adding an image to gallery block

15.0
-----
* [**] Block editor: Fix media upload progress when there's no connection.
* [*] Fix a bug where taking a photo for your user gravatar got you blocked in the crop screen.
* Reader: Updated card design
* [internal] Logging in via 'Continue with Google' has changes that can cause regressions. See https://git.io/Jf2LF for full testing details.
* [***] Block Editor: New block: Verse
* [***] Block Editor: Trash icon that is used to remove blocks is moved to the new menu reachable via ellipsis button in the block toolbar
* [**] Block Editor: Add support for changing overlay color settings in Cover block
* [**] Block Editor: Add enter/exit animation in FloatingToolbar
* [**] Block Editor: Block toolbar can now collapse when the block width is smaller than the toolbar content
* [**] Block Editor: Tooltip for page template selection buttons
* [*] Block Editor: Fix merging of text blocks when text had active formatting (bold, italic, strike, link)
* [*] Block Editor: Fix button alignment in page templates and make strings consistent
* [*] Block Editor: Add support for displaying radial gradients in Buttons and Cover blocks
* [*] Block Editor: Fix a bug where it was not possible to add a second image after previewing a post
* [internal] Signing up via 'Continue with Google' has changes that can cause regressions. See https://git.io/JfwjX for full testing details.
* My Site: Add support for setting the Homepage and Posts Page for a site.

14.9
-----
* Streamlined navigation: now there are fewer and better organized tabs, posting shortcuts and more, so you can find what you need fast.
* My Site: the "Add Posts and Pages" features has been moved. There is a new "Floating Action Button" in "My Site" that lets you create a new post or page without having to navigate to another screen.
* My Site: the "Me" section has been moved. There is a new button on the top right of "My Site" that lets you access the "Me" section from there.
* Reader: revamped UI with a tab bar that lets you quickly switch between sections, and filtering and settings panes to easily access and manage your favorite content.
* [internal] the "Change Username" on the Signup Epilogue screen has navigation changes that can cause regressions. See https://git.io/JfGnv for testing details.
* [internal] the "3 button view" (WP.com email, Google, SIWA, Site Address) presented after pressing the "Log In" button has navigation changes that can cause regressions. See https://git.io/JfZUV for testing details.
* [**] Support the superscript and subscript HTML formatting on the Block Editor and Classic Editor.
* [**] Block editor: Support for the pullquote block.
* [**] Block editor: Fix the icons and buttons in Gallery, Paragraph, List and MediaText block on RTL mode.
* [**] Block editor: Update page templates to use new blocks.
* [**] Block editor: Fix a crash when uploading new videos on a video block.
* [**] Block Editor: Add support for changing background and text color in Buttons block
* [internal] the "enter your password" screen has navigation changes that can cause regressions. See https://git.io/Jfl1C for full testing details.
* Support the superscript and subscript HTML formatting on the Block Editor and Classic Editor.
* [***] You can now draw on images to annotate them using the Edit image feature in the post editor.
* [*] Fixed a bug on the editors where changing a featured image didn't trigger that the post/page changed.

14.8.1
-----
* Fix adding and removing of featured images to posts.

14.8
-----
* Block editor: Prefill caption for image blocks when available on the Media library
* Block editor: New block: Buttons. From now you’ll be able to add the individual Button block only inside the Buttons block
* Block editor: Fix bug where whitespaces at start of text blocks were being removed
* Block editor: Add support for upload options in Cover block
* Block editor: Floating toolbar, previously located above nested blocks, is now placed at the bottom of the screen
* Block editor: Fix the icons in FloatingToolbar on RTL mode
* Block editor: Fix Quote block so it visually reflects selected alignment
* Block editor: Fix bug where buttons in page templates were not rendering correctly on web
* Block editor: Remove Subscription Button from the Blog template since it didn't have an initial functionality and it is hard to configure for users.
* [internal] the "send magic link" screen has navigation changes that can cause regressions. See https://git.io/Jfqiz for testing details.
* Updated UI for Login and Signup epilogues.
* Fixes delayed split view resizing while rotating your device.

14.7
-----
* Classic Editor: Fixed action sheet position for additional Media sources picker on iPad
* [internal] the signup flow using email has code changes that can cause regressions. See https://git.io/JvALZ for testing details.
* [internal] Notifications tab should pop to the root of the navigation stack when tapping on the tab from within a notification detail screen. See https://git.io/Jvxka for testing details.
* Classic and Block editor: Prefill caption for image blocks when available on the Media library.
* [internal] the "login by email" flow and the self-hosted login flow have code changes that can cause regressions. See https://git.io/JfeFN for testing details.
* Block editor: Disable ripple effect in all BottomSheet's controls.
* Block editor: New block: Columns
* Block editor: New starter page template: Blog
* Block editor: Make Starter Page Template picker buttons visible only when the screen height is enough
* Block editor: Fix a bug which caused to show URL settings modal randomly when changing the device orientation multiple times during the time Starter Page Template Preview is open
* [internal] the login by email flow and the self-hosted login flow have code changes that can cause regressions. See https://git.io/JfeFN for testing details.
* Updated the appearance of the login and signup buttons to make signup more prominent.
* [internal] the navigation to the "login by site address" flow has code changes that can cause regressions. See https://git.io/JfvP9 for testing details.
* Updated site details screen title to My Site, to avoid duplicating the title of the current site which is displayed in the screen's header area.
* You can now schedule your post, add tags or change the visibility before hitting "Publish Now" — and you don't have to go to the Post Settings for this!

* Login Epilogue: fixed issue where account information never stopped loading for some self-hosted sites.
* Updated site details screen title to My Site, to avoid duplicating the title of the current site which is displayed in the screen's header area.

14.6
-----
* [internal] the login flow with 2-factor authentication enabled has code changes that can cause regressions. See https://git.io/Jvdil for testing details.
* [internal] the login and signup Magic Link flows have code changes that could cause regressions. See https://git.io/JvSD6 and https://git.io/Jvy4P for testing details.
* [internal] the login and signup Magic Link flows have code changes that can cause regressions. See https://git.io/Jvy4P for testing details.
* [internal] the login and signup Continue with Google flows have code changes that can cause regressions. See https://git.io/JvypB for testing details.
* Notifications: Fix layout on screens with a notch.
* Post Commenting: fixed issue that prevented selecting an @ mention suggestion.
* Fixed an issue that could have caused the app to crash when accessing Site Pages.
* Site Creation: faster site creation, removed intermediate steps. Just select what kind of site you'd like, enter the domain name and the site will be created.
* Post Preview: Increase Post and Page Preview size on iPads running iOS 13.
* Block editor: Added the Cover block
* Block editor: Removed the dimming effect on unselected blocks
* Block editor: Add alignment options for Heading block
* Block editor: Implemented dropdown toolbar for alignment toolbar in Heading, Paragraph, Image, MediaText blocks
* Block Editor: When editing link settings, tapping the keyboard return button now closes the settings panel as well as closing the keyboard.
* Fixed a crash when a blog's URL became `nil` from a Core Data operation.
* Added Share action to the more menu in the Posts list
* Period Stats: fix colors when switching between light and dark modes.
* Media uploads from "Other Apps": Fixed an issue where the Cancel button on the document picker/browser was not showing up in Light Mode.
* Fix a crash when accessing Blog Posts from the Quick Actions button on iPads running iOS 12 and below.
* Reader post detail: fix colors when switching between light and dark modes.
* Fixed an issue where Continue with Apple button wouldn't respond after Jetpack Setup > Sign up flow completed.


14.5
-----
* Block editor: New block: Latest Posts
* Block editor: Fix Quote block's left border not being visible in Dark Mode
* Block editor: Added Starter Page Templates: when you create a new page, we now show you a few templates to get started more quickly.
* Block editor: Fix crash when pasting HTML content with embeded images on paragraphs
* Post Settings: Fix issue where the status of a post showed "Scheduled" instead of "Published" after scheduling before the current date.
* Stats: Fix background color in Dark Mode on wider screen sizes.
* Post Settings: Fix issue where the calendar selection may not match the selected date when site timezone differs from device timezone.
* Dark Mode fixes:
  - Border color on Search bars.
  - Stats background color on wider screen sizes.
  - Media Picker action bar background color.
  - Login and Signup button colors.
  - Reader comments colors.
  - Jetpack install flow colors.
* Reader: Fix toolbar and search bar width on wider screen sizes.
* Updated the Signup and Login Magic Link confirmation screen advising the user to check their spam/junk folder.
* Updated appearance of Google login/signup button.
* Updated appearance of Apple login/signup button.

14.4.1
-----
* Block Editor: Fix crash when inserting a Button Block.

14.4
-----
* Post Settings: Fixes the displayed publish date of posts which are to be immediately published.

14.3
-----
* Aztec and Block Editor: Fix the presentation of ordered lists with large numbers.
* Added Quick Action buttons on the Site Details page to access the most frequently used parts of a site.
* Block editor: Add support for changing image sizes in Image blocks
* Block editor: Add support for upload options in Gallery block
* Block editor: Added the Button block
* Block editor: Added the Group block
* Block editor: Add scroll support inside block picker and block settings
* Block editor: Fix issue where adding emojis to the post title added strong HTML elements to the title of the post
* Block editor: Fix issue where alignment of paragraph blocks was not always being respected when splitting the paragraph or reading the post's html content.
* Block editor: We’ve introduced a new toolbar that floats above the block you’re editing, which makes navigating your blocks easier — especially complex ones.

* Block editor: Add support for upload options in Gallery block
* Aztec and Block Editor: Fix the presentation of ordered lists with large numbers.
* Added Quick Action buttons on the Site Details page to access the most frequently used parts of a site.
* Post Settings: Adjusts the weekday symbols in the calendar depending on Regional settings.


14.2
-----
* Comment Editing: Fixed a bug that could cause the text selection to be on the wrong line
* Comments: Fixed an bug that could cause HTML markup to be displayed in the comment content
* Media editing: You can now crop, zoom in/out and rotate images that are inserted or being inserted in a post.
* Post Preview: Added a new Desktop preview mode on iPhone and Mobile preview on iPad when previewing posts or pages.
* Post Preview: Added new navigation, "Open in Safari" and Share options when previewing posts or pages.
* Block editor: Long-press Inserter icon to show options to add before/after
* Block editor: Retry displaying image when connectivity restores
* Block editor: Show an "Edit" button overlay on selected image blocks
* Block editor: Add support for image size options in the gallery block
* Signup and Login: signup or login via magic link now supports multiple email clients.
                    Tapping on the "Open Email" button will present a list of installed email client to choose from.
* Posts: Fixed a bug that could disable comments on a draft post when previewing that post.
* Reader: Fixed an issue where a new comment may not appear.
* Reader: Added Post Reblogging feature. You can now reblog a post from the reader to your site(s). There is a new "reblog" button in the post action bar.
          Tapping on it allows to choose the site where to post, and opens the editor of your choice with pre-populated content from the original post.
* Fixed a bug that was causing the app to crash when the user tapped "Retry" on Post List

14.1
-----
* Fixes a bug that could cause some web page previews to remain unauthenticated even after logging in.
* Stats: added a This Week widget to display Views for the past week.
* Block Editor: Reduced padding around text on Rich Text based blocks.
* Block Editor: New block "Shortcode". You can now create and edit Shortcode blocks in the editor.
* Publicize: connecting with Facebook is working again.
* Web Views: the title and button colors in the header of web views was grey, and is now white.

14.0
-----
* Stats: Updated default cards for the Insights view.
* Fixed a bug that displayed incorrect time stamps for scheduled posts.
* Post Settings: Added a new Calendar picker to select a Post's publish date
* Fixed bugs with the "Save as Draft" action extension's navigation bar colors and iPad sizing in iOS 13.
* Fixes appearance issues with navigation bar colors when logged out of the app.
* Fixed a bug that was causing the App to crash when the user tapped on certain notifications.
* Block Editor: Hide image size selection options when image is a url
* Block Editor: Fix displaying placeholder for images
* Block Editor: Fix crash on undo
* Block Editor: Fix styling on navigation UI
* Block Editor: Fix a focus issue
* Fixed a bug that displayed incorrect time stamps for scheduled posts.
* Post Settings: Added a new Calendar picker to select a Post's publish date
* Comment: Add ability to comment in fullscreen
* Stats: fixed issue that could cause incorrect Stats to be displayed when viewing Stats from a widget.
* Stats Today widgets: large numbers are now abbreviated.
* Fixed a bug where files imported from other apps were being renamed to a random name.
* Fixes a crash that could happen in the notifications tab.

13.9
-----
* Stats: added a Today widget to display All-Time stats.
* Block Editor: New block "Gallery". You can now create image galleries using WordPress Media library.
* Block Editor: Fix crash dismissing bottom-sheet after device rotation.
* Block Editor: Add support for changing Settings in the List Block.
* Block Editor: Add support for Video block settings.
* Quick Start: fixed issue that caused 'Follow other sites' tour to not be marked complete.
* Fixed a bug that was causing the App to crash when the user tapped on certain notifications.

13.8
-----
* When a post has an autosave, the autosave version can be loaded into the editor.
* Support: Fix issue that caused 'Message failed to send' error.
* WebView: Fix iOS 13 crash with popover.
* Fixed an issue where the Me screen would sometimes be blank.
* Block editor: New Spacer block to create white space between two blocks.
* Block editor: Images from Image Block can now be previewed full screen by tapping on them.
* Fixed an issue that caused logging in with a 2FA Google account to fail.
* Sign in with Apple: now supports logging in with 2FA enabled on linked WordPress accounts.
* Stats: Fixed issue that caused incorrect data to be displayed.

13.7
-----
* Updated the mobile apps blog address to a non-retired blog.
* Block editor: Added option to insert images from "Free Photo Library".
* Block editor: Fix issue where the keyboard would not capitalize sentences correctly on some cases
* Block editor: Add alignment to paragraph blocks
* Fixed a bug that made comment moderation fail on the first attempt for self-hosted sites.
* Stats Refresh: Stats will reload when the application will move to foreground state.
* Stats: each Period and Post stat now loads independently.
* Block editor: Added support for the preformatted block.
* Stats Today widget: updated design and enabled expanding.

* Block editor: Added option to insert images from "Free Photo Library" and "Other Apps".

13.6
-----
* Fixed a bug that was not submiting posts for review
* Better support for creating or editing posts while offline. Posts can be saved while offline and they will be automatically uploaded (or published) when the device is back online.
* Support: fix issue where issues could be created via Help Center search without setting a contact email.

* Me view: fix issue where view was blank when logging in with a self-hosted site.
* Block Editor: Added support for image alignment options.

13.5
-----
* Block editor: Fix issue when "New Photo Post" shortcut won't add the selected photo to the post.
* Block editor: Add Link Target (Open in new tab) to Image Block settings.
* Block editor: DarkMode improvements.
* Block editor: New block "Media & Text".
* Block Editor: Fix issue where the block inserter layout wasn't correct after device rotation.
* Dark Mode: General improvements
* Stats: each Insight stat now loads independently.
* Stats: added ability to customize Insights.

13.4.1
-----
Post Settings: Fixed a crash with featured image.
Removed Giphy as a media source due to changes in their SDK.

13.4
-----
* Sign In With Apple: if the Apple ID has been disconnected from the WordPress app, log out the account.
* Sign In With Apple: if the Apple ID has been disconnected from the WordPress app, log out the account on app launch.
* Dark Mode: General improvements
* Share Extension: Fixed the text view content inset

* Universal links: Pass back to Safari if we can't handle a URL.
* Sign In With Apple: fixed issue with re-logging in on an existing WP account.
* Block editor: Fix a bug on iOS 13.0 were tapping on a link opens Safari
* Block editor: Fix a link editing issue, where trying to add a empty link at the start of another link would remove the existing link.

13.3
-----
* Block editor: Add rich text styling to video captions
* Block editor: Blocks that would be replaced are now hidden when add block bottom sheet displays
* Block editor: Tapping on empty editor area now always inserts new block at end of post
* Block editor: Fixed a performance issue that caused a freeze in the editor with long text content.
* Dark Mode: Fixed colors in rich notifications
* Reader: Fixed issue with links opening while scrolling in reader posts and comments.

13.2
-----
* When Log In is selected, all available options are displayed.
* Shows an alert instead of showing a new screen for facebook publicize error.

13.1
-----
* Moved Notification Settings from the Me tab to the Notifications tab.
* Account Settings: added the ability to change the username.
* Stats: added File Downloads to period stats.
* Stats Periods: Fixed an issue that made the Post stats title button unable.
* Adds a Publish Now action to posts in the posts list.
* Stats Periods: Fixed a bug that affected the header date when the site and the device timezones were different.
* My Sites: Fixed a problem where some sites would appear duplicated.

* Stats Periods: Fixed an issue that made the Post stats title button unable.
* Stats Periods: Fixed a bug that affected the header date when the site and the device timezones were different.
* Adds a Publish Now action to posts in the posts list.
* My Sites: Fixed a problem where some sites would appear duplicated.

13.0
-----
* Stats: now use site timezone instead of device.
* Improved color scheme consistency.
* Post Stats: date bar no longer goes prior to earliest date available.
* Block editor: Adding a block from the post title now shows the add block here indicator.
* Block editor: Deselect post title any time a block is added
* Block editor: Auto-enabled upon first open of a block post, unless opted out in v12.9.
* Block editor: You can now enable and disable the block editor on a per-site basis.

12.9
-----
* Offline support: Create Post is now available from empty results view in offline mode.
* Post Preview: Displaying preview generation status in navigation bar instead of a
                blocking spinner.
* Block editor: Tapping on an empty editor area will create a new paragraph block
* Block editor: Fix content loss issue when loading unsupported blocks containing inner blocks.
* Block editor: Adding a block from the Post Title now inserts the block at the top of the Post.
* Stats Insights: Fixed issue that prevented some stats from showing for low volume sites.

12.8
-----
* Stats Insights: New two-column layout for Follower Totals stats.
* Stats Periods: Countries Map added in countries section.
* Updated copy for preview unavailable screen
* Stats Insights: New two-column layout for This Year stats.
* Stats Insights: added details option for This Year stats.
* Stats Insights: New two-column layout for Most Popular Time stats.
* Stats: modified appearance of empty charts.
* Stats Insights: Fixed issue where refreshing would sometimes clear the stats.
* Stats overview chart: Fixed issue with legend location on iOS 11.
* Stats Periods: Fixed crash when the Countries map displayed one country only
* Added a selection of user customizable app icons. Change it via Me > App Settings > App Icon.
* Update the app's colors using the Muriel color palette.
* Stats Periods detail views: Fixed an issue where rotation would truncate data.
* Stats Periods: Fixed an issue when a period interval was selected.

12.7
-----
* Block Editor: Video, Quote and More blocks are available now.
* Post Settings: Setting a Featured Image on a Post/Site should now work better in poor network conditions.
* Offline Improvements: Posts that failed to upload due to connectivity issues will be auto-uploaded.
* Block Editor: Copy/Paste of text with attributes( bold, italic, ...) will be respected on the editor.
* Block Editor: Updated color scheme.
* Block Editor: Nested lists are now available on the toolbar.
* Post Settings: Setting a Featured Image on a Post/Site should now work better in poor netowrk conditions.
* Stats Insights: New two-column layout for All-Time stats.
* Stats Insights: New two-column layout for Today stats.
* Post preview: Fixed issue with preview for self hosted sites not working.

12.6
-----
* Block Editor: Added UI to display a warning when a block has invalid content.
* Block Editor: Fixed issue with link settings where “Open in New Tab” was always OFF on open.
* Removed the limit of number of photos that can be shared from other apps.
* Account Settings Primary Site now shows the site domain if the site has no name.
* The app now launches a bit more quickly.
* Added a list of third-party library acknowledgements.
* Updated messaging experience for a reply upload result.
* Stats: Fixed an issue where chart axes may be formatted incorrectly in some locales.

12.5
-----
* Fixed Notices sometimes showing behind the keyboard
* Implemented Domain Credit feature
* Implemented auto saving a post on preview
* The app now launches a bit more quickly.
* Fixed broken images in posts created by the share extension.
* Deprecated local previews

12.4.1
------
* Copy/Paste from post contents to other apps is working again.

12.4
-----
* You can now mark notifications as unread with just a swipe.
* Fixed crash when searching Free Photo Library.
* Better URL validation when logging in with a self hosted site.
* Account Settings Primary Site now shows the site URL if the site has no name.
* Implemented incremental improvements to accessibility experience across the app.
* Updated error message when tag loading failed.

12.3
-----
* Images are now imported from TextBundle and TextPack files shared from other apps
* Added support for importing Markdown files shared from other apps
* Resolved a crash that might occur during the new Site Creation flow.
* Improved connectivity errors messaging in sharing screen.
* Quotes in Reader are now easier to read, thanks to a vertical bar on the left making them more visually distinct
* Fixed an issue where some text in Activity Log would show up in a wrong language
* Jetpack Remote Install: enabled the native feature to install and activate Jetpack on a self-hosted site

12.2
-----
* Draft preview now shows the remote version of the post.
* Initial support for importing TextBundle and TextPack from other apps.
* Support for lists in Gutenberg posts.
* Several UI details were polished in the Site Creation flow.

12.1
-----
* Improve messages when updates to user account details fail because of server logic, for exanple email being used for another account.
* Improved text import from other apps, such as Bear or Ulysses 🥰
* Added support on the editor for video elements that use the source elements. For example:
```<video alt="Another video with bunnies">
<source src="https://videos.files.wordpress.com/kUJmAcSf/bbb_sunflower_1080p_30fps_normal.mp4" type="video/mp4">
</video>```
* Block editor now supports the creation of posts with pre-inserted photos and the the 3touch action of starting a post with photo.

12.1
-----
* Improve messages when updates to user account details fail because of server logic, for exanple email being used for another account.
* Improved text import from other apps, such as Bear or Ulysses 🥰
* Reader: fixed issue where empty state buttons were not functional.

12.0
-----
* Redesigned Notices
* Changed offline error messages to be less disruptive.
* Resolved a defect in the new Site Creation flow where the site preview address bar could be edited.
* Made it easier to find a domain for your new site, by moving the best match to the top of the search results.

11.9
------
* Quick Start v2: After creating a new site with WordPress.com there are more tutorials available, now including tips to improve growth.
* Quick Start will also be suggested less often, but when it's more likely to be helpful.
* Added connection error alert in Sharing screen.
* Increased padding at the bottom of the share extension's editor, to make typing a longer post a bit more comfortable.
* Removes the white background color applied to the site icon on the site details screen.
* Updated No Results View illustration and copy displayed on connectivity issue.
* Enhanced Site Creation flow for smarter, more personalized sites.<|MERGE_RESOLUTION|>--- conflicted
+++ resolved
@@ -4,11 +4,8 @@
 * [*] Reader: fixed an issue that caused unfollowing external sites to fail. [#16060]
 * [*] Stats: fixed an issue where an error was displayed for Latest Post Summary if the site had no posts. [#16074]
 * [*] Fixed an issue where password text on Post Settings was showing as black in dark mode. [#15768]
-<<<<<<< HEAD
 * [*] Added a thumbnail device mode selector in the page layout, and use a default setting based on the current device. [#16019]
-=======
 * [**] Comments can now be filtered by status (All, Pending, Approved, Trashed, or Spam). [#15955, #16110]
->>>>>>> 99a88669
 
 16.9
 -----
