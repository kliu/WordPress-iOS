23.9
-----
* [**] Add media fitlers to the Site Media screen [#22096]
* [*] The "aspect ratio" mode on the Site Media screen is now also available on iPhone via the new title menu [#22096]
* [**] Update the classic editor to use the new Photos and Site Media pickers [#22060]
* [**] [internal] Remove WPMediaPicker dependency [#22103]
<<<<<<< HEAD
* [*] [internal] Remove WPMediaPicker dependency from Tenor and Stock Photos pickers [#22066, #22074]
* [*] [internal] Remove MediaThumbnailService [#22106]
=======
* [*] [internal] Rework Tenor (Free GIF) and Stock Photos (Free Photos) pickers [#22066, #22074]
>>>>>>> 9f6925ec

23.8
-----
* [**] Add Optimize Images setting for image uploads and enable it by default [#21981]
* [*] Fix the media item details screen layout on iPad [#22042]
* [*] Improve the performance of loading thumbnails and original images in the Site Media screen [#22043]
* [*] Integrate native photos picker (`PHPickerViewController`) in Story Editor [#22059]
* [*] Fix an issue [#21959] where WordPress → Jetpack migration was not working for accounts with no sites. These users are now presented with a shortened migration flow. The "Uninstall WordPress" prompt will now also appear only as a card on the Dashboard. [#22064]
* [*] Add Select and Deselect button to previews in Site Media picker [#22078]
* [*] [internal] Fix an issue with scheduling of posts not working on iOS 17 with Xcode 15 [#22012]
* [*] [internal] Remove SDWebImage dependency from the app and improve cache cost calculation for GIFs [#21285]
* [*] Stats: Fix an issue where sites for clicked URLs do not open [#22061]
* [*] Improve pages list performance when there are hundreds of pages in the site [#22070]
* [*] Fix an issue with local thumbnails for GIFs inserted to Site Media not being animated [#22083]
* [*] [internal] Make Reader web views inspectable on iOS 16.4 and higher [#22077]
* [*] [internal] Add workarounds for large emoji on P2. [#22080]
* [*] [Jetpack-only] Block Editor: Ensure text is always visible within Contact Info block [https://github.com/Automattic/jetpack/pull/33873]
* [*] Block Editor: Ensure uploaded audio is always visible within Audio block [https://github.com/WordPress/gutenberg/pull/55627]
* [*] Block Editor: In the deeply nested block warning, only display the ungroup option for blocks that support it [https://github.com/WordPress/gutenberg/pull/56445]
* [**] Refactor deleting media [#21748]

23.7
-----
* [**] Posts & Pages: Redesigned the posts and pages screen. We’ve consolidated the “default” and “compact” display options (#21804, #21842)
* [*] Posts & Pages: Moved actions to a context menu and added new actions such as “Comments”, “Settings”, and “Set as regular page”. Made the context menu available via long-press (#21886, #21965, #21963, #21967)
* [*] Posts & Pages: Added swipe actions - left to view, right to share and/or delete (#21917)
* [***] Posts & Pages: Added paging, full-text search, and searching via “author” / “tag” filters (#21789)
* [*] Posts & Pages: Search now works across all authors unless you explicitly add the author filter (#21966)
* [*] Posts & Pages: Fix an issue with the Pages list not refreshing when the pages are added or modified
* [*] Posts & Pages: Fix an issue where “View” action was available for Trashed posts (#21958)
* [*] Posts & Pages: Fix rare crashes in Posts & Pages (#21298)
* [***] Site Media: Update the design of the Site Media screen with an improved selection mode, updated context menus, a way to share more than one item at a time, better support for animated GIFs, fix a couple of visual issues with state views and search, and more [#21457]
* [**] Site Media: Improve performance by moving the work to the background, reducing memory usage, prefetching images, decompressing jpegs in the background, canceling unneeded requests, and more [#21470], [#21615], [#21664]
* [**] Site Media: Add support for selecting site media with a pan gesture [#21702]
* [*] Site Media: Add storage quota shown proactively in the context menu when adding media [#22013]
* [*] Site Media: Add aspect ratio mode to Site Media on iPad, which is a new default [#22009]
* [**] Site Media: Update the design of the Site Media details view that now allows swiping between photos, makes it easier to modify metadata, and delete items [#22008]
* [*] Site Media: Fix an issue with blank image placeholders on the Site Media screen [#21457]
* [*] Site Media: Fix an issue with 'you have no media' appears just before the media does [#9922] [#21457]
* [*] Site Media: Fix an issue with media occasionally flashing white on the Site Media screen
* [*] Site Media: Fix rare crashes in the Site Media screen and media picker [#21572]
* [*] Site Media: Fix an issue with sharing PDF and other documents [#22021]
* [*] Bug fix: Reader now scrolls to the top when tapping the status bar. [#21914]
* [*] Fix an issue with incorrect description for "Hidden" post privacy status [#21955]
* [*] [internal] Refactor sending the API requests for searching posts and pages. [#21976]
* [*] Fix an issue in Menu screen where it fails to create default menu items. [#21949]
* [*] [internal] Refactor how site's pages are loaded in Site Settings -> Homepage Settings. [#21974]
* [*] Block Editor: Fix error when pasting deeply nested structure content [https://github.com/WordPress/gutenberg/pull/55613]
* [*] Block Editor: Fix crash related to accessing undefined value in `TextColorEdit` [https://github.com/WordPress/gutenberg/pull/55664]
* [***] [Jetpack-only] Added the All Domains screen enabling the users to manage their domains from within the app [#22033]

23.6
-----
* [***] Added support for logging in with security keys [#22001]
* [***] [Jetpack-only] Added paid domain selection, plan selection, and checkout screens in site creation flow [#21688]
* [**] When moving a post to trash, show a toast message with undo action instead of an inline undo row. [#21724]
* [*] Site Domains: Fixed an issue where the message shared while adding a domain was inaccurate. [#21827]
* [*] Fix an issue where login with site address is blocked after failing the first attempt. [#21848]
* [*] Fix an issue with an issue [#16999] with HTML not being stripped from post titles [#21846]
* [*] Fix an issue that leads to an ambiguous error message when an incorrect SMS 2FA code is submitted. [#21863]
* [*] Fix an issue where two 2FA controllers were being opened at the same time when logging in. [#21865]
* [*] Block Editor Social Icons: Fix visibility of inactive icons when used with block based themes in dark mode [https://github.com/WordPress/gutenberg/pull/55398]
* [*] Block Editor Classic block: Add option to convert to blocks [https://github.com/WordPress/gutenberg/pull/55461]
* [*] Block Editor Synced Patterns: Fix visibility of heading section when used with block based themes in dark mode [https://github.com/WordPress/gutenberg/pull/55399]

23.5
-----
* [*] Fix a crash when the blog's blogging prompt settings contain invalid JSON [#21677]
* [*] [WordPress-only] Fixes an issue where users would land on the Reader after signup while it should not be accessible. [#21751]
* [*] Block Editor: Split formatted text on triple Enter [https://github.com/WordPress/gutenberg/pull/53354]
* [*] Block Editor: Quote block: Ensure border is visible with block-based themes in dark [https://github.com/WordPress/gutenberg/pull/54964]
* [*] (Internal) Remove .nativePhotoPicker feature flag and the disabled code [#21681](https://github.com/wordpress-mobile/WordPress-iOS/pull/21681)
* [*] [WordPress-only] fixes an issue where users attempting to create a .com site in the post-sign-up flow are presented with two consecutive overlays. [#21752]
* [**] [Jetpack-only] Reader: Improvement of core UI elements, including feed cards, tag and site headers, buttons and recommendation sections. [#21772]

23.4
-----
* [*] Resolve the unresponsiveness of the compliance popover on iPhone SE devices when large fonts are enabled. [#21609]
* [*] Fix an issue with a New Page action visible for Contributors [https://github.com/wordpress-mobile/WordPress-iOS/pull/21659]
* [*] Block Editor: Prevent crash from invalid media URLs [https://github.com/WordPress/gutenberg/pull/54834]
* [*] Fix an issue with contributors seeing pre-publishing popup and a wrong confirmation message after submitting a post for review [https://github.com/wordpress-mobile/WordPress-iOS/pull/21658]
* [*] Block Editor: Limit inner blocks nesting depth to avoid call stack size exceeded crash [https://github.com/WordPress/gutenberg/pull/54382]
* [*] Fix an issue with non-admins being able to see the plugin menu on the Atomic sites [https://github.com/wordpress-mobile/WordPress-iOS/pull/21657]
* [**] Block Editor: Fallback to Twitter provider when embedding X URLs [https://github.com/WordPress/gutenberg/pull/54876]

23.3.1
-----
* [*] Resolve the unresponsiveness of the compliance popover on iPhone SE devices when large fonts are enabled. [#21609]

23.3
-----
* [***] [Jetpack-only] Lock Screen Widgets are now available on Jetpack. Quickly view your site stats without unlocking your phone. [#21535]
* [*] Block editor: Fix the obscurred "Insert from URL" input for media blocks when using a device in landscape orientation. [https://github.com/wordpress-mobile/gutenberg-mobile/pull/6143]
* [**] Block editor: Updated placeholder text colors for block-based themes [https://github.com/wordpress-mobile/gutenberg-mobile/pull/6182]
* [**] Update the main site navigation on the My Site screen, making it easier to access the common site sections. The new shortcuts can be modified using the Personalize Home Tab screen. [21502](https://github.com/wordpress-mobile/WordPress-iOS/pull/21502)
* [**] [internal] Refactor fetching one single media item. [#21567]
* [**] [internal] Refactored how the total number of WordPress Media is fetched. [#21568]
* [**] [internal] Refactor fetching metadata of VideoPress videos. [#21569]

23.2
-----
* [**] Integrate the native media picker (`PHPickerViewController`), which is familiar to all Apple Photos users. It has a powerful search; you can filter by favorites, zoom in, filter by different media types, and more. And it doesn't require any access permissions or dialogs to work and handles large Photos libaries with ease. [#21190](https://github.com/wordpress-mobile/WordPress-iOS/issues/21190).
* [*] Remove the "New Photo Post" app quick action [#21369](https://github.com/wordpress-mobile/WordPress-iOS/pull/21369)
* [*] (Internal) Fix unbounded growth of number media observers in Post Editor (performance issue) [#21352](https://github.com/wordpress-mobile/WordPress-iOS/pull/21352)
* [**] [internal] Fix a crash when disconnecting the app from the "Connected Applications" on WordPress.com. [#21375]
* [*] Fix an issue where the "Take Photo" flow was not working without the "All Photos" access [#21398](https://github.com/wordpress-mobile/WordPress-iOS/pull/21398)
* [*] Fix a couple of small issues with media uploads error handling [#21411](https://github.com/wordpress-mobile/WordPress-iOS/pull/21411)
* [*] [internal] Change how a post is fetched when selecting a post in Spotlight search result. [#21439]
* [*] [internal] Change how a post's revision is fetched from the post history screen. [#21440]
* [**] [internal] Replace the progress indicator implementation in uploading featured image from "Post Settings" [#21438]
* [**] [Jetpack-only] Block Editor: Add basic support to view, relocate, and remove the Jetpack Paywall block. [https://github.com/wordpress-mobile/gutenberg-mobile/pull/6076]
* [*] Block Editor: Columns block - Fix transforming into a Group block crash [https://github.com/wordpress-mobile/gutenberg-mobile/pull/6129]
* [**] Block Editor: Add block outline to all Social Link blocks when selected [https://github.com/WordPress/gutenberg/pull/54011]
* [***] [Jetpack-only] Contact Support: Add a new chat-based support channel where users can get answers from a bot trained to help app users. Users can still create a support ticket to talk to a Happiness Engineer if they don't find the answer they're looking for [#21467]
* [*] Fix a crash on the pages list when the authentication token is invalid. [#21471]
* [**] Me tab: move Me to the bottom tab bar [https://github.com/wordpress-mobile/WordPress-iOS/pull/21348]
* [*] Fix Stats menu option not visible for self-hosted sites without a Jetpack connection. [#21548]

23.0.1
-----
 * [**] Fix Voice Over and assistive keyboards [https://github.com/WordPress/gutenberg/pull/53895]

23.1
-----
* [*] Block editor: Hide undo/redo buttons when using the HTML editor [#21253]
* [*] Block editor: Display custom color value in mobile Cover Block color picker [https://github.com/WordPress/gutenberg/pull/51414]
* [**] Block editor: Display outline around selected Social Link block [https://github.com/WordPress/gutenberg/pull/53377]
* [**] Block editor: Fix font customization not getting updated. [https://github.com/WordPress/gutenberg/pull/53391]
* [*] [internal] Fix Core Data multithreaded access exception in Blogging Reminders [#21232]
* [*] [internal] Remove one of the image loading subsystems for avatars and consolidate the cache [#21259]
* [*] Fixed a crash that could occur when following sites in Reader. [#21341]
* [**] [Jetpack-only] Add a "Domain Focus" Card to the Dashboard that opens a screen that allows tranfer of Google Domains. This card can also be hidden across all sites of the account by accesing the More button. [#21368]
* [**] Fix Voice Over and assistive keyboards [https://github.com/WordPress/gutenberg/pull/53895]
* [*] Fix an issue with widget data sometimes showing zeros [https://github.com/wordpress-mobile/WordPress-iOS/pull/21430]

23.0
-----
* [***] [Jetpack-only] Jetpack Social: UI improvements to access and control your social sharing from more locations throughout the app [#21258]
* [**] [Jetpack-only] Blaze Manage Campaigns: Added a dashboard card that displays the most recent campaign, a campaigns list screen, and a campaign details screen. [#20821, #20977, #20950]
* [**] [Jetpack-only] Made significant performance improvements for Total Likes stats card. [#21168]
* [**] [internal] Upgrade React Native to 0.71.11 [#20956]
* [*] Fix incorrect WordPress Media images count in Media Picker. [#21181]
* [*] [Jetpack-only] Fix app hangs on the Stats screen [#21067]
* [*] Fix an issue with the size of the thumbnails in the media picker so it now loads faster and uses less memory [#21204]
* [*] Fix an issue with unstable order of assets on the media screen [#21210]
* [*] Fix an issue with media screen flashing when opened [#21211]
* [*] Block editor: Remove visual gap in mobile toolbar when a Gallery block is selected [https://github.com/WordPress/gutenberg/pull/52966]
* [*] Block editor: Remove Gallery caption button on mobile [https://github.com/WordPress/gutenberg/pull/53010]
* [*] Block editor: Fix Gallery block selection when adding media [https://github.com/WordPress/gutenberg/pull/53127]
* [*] [internal] Fix an issue with some media pickers not deallocating after selection in post editor [#21225]
* [*] Fix occasional crashes when updating Notification, Posts, and Reader content [#21250]
* [*] Fix an issue in Reader topics cleanup that could cause the app to crash. [#21243]
* [*] [internal] Fix incorrectly terminated background task [#21254]
* [**] [internal] Refactor how image is downloaded in Gutenberg Editor and Aztec Editor. [#21227]
* [**] Fixed an occassional crash when reloading Media picker. [#21337]

22.9
-----
* [*] [internal] Fix multiple memory leaks after logging in and logging out. [#21047, #21092]
* [**] Block editor: Move undo/redo buttons to the navigation bar. [#20930]
* [*] Fixed an issue that caused the UI to be briefly unresponsive in certain case when opening the app. [#21065]
* [**] Blogging Prompts: Fixed a crash in Reader after tapping on a blogging prompt multiple times. [#21112]
* [*] [internal] Update calls to use UserDefaults singleton. [#21088]
* [*] Fix memory leaks in setting up Jetpack connection. [#21052]
* [*] Fix a memory leak caused by the theme customization web view. [#21051]
* [**] [internal] Updated the code that enables Gutenberg editor in all blogs when the user is in the Gutenberg rollout group. [#21146]
* [**] [internal] Fix a few potential Core Data issues in Blogging Prompts & Reminders. [#21016]
* [*] [Jetpack-only] Made performance improvements for Posting Activity stats. [#21136]
* [*] Fixed a crash that could occur when following sites in Reader. [#21140]
* [*] Fix an issue with avatars not loading in mentions [#21169]
* [*] [Jetpack-only] Fixed a crash that could occur when the user deletes the WordPress app upon a successful migration. [#21167]
* [*] Fixed a crash that occurs in Weekly Roundup Background task due to a Core Data Concurrency violation. [#21076]
* [***] Block editor: Editor UX improvements with new icons, colors and additional design enhancements. [https://github.com/wordpress-mobile/gutenberg-mobile/pull/5985]
* [**] Fixed an occassional crash when opening Media picker. [#21231]

22.8
-----
* [*] Blogging Reminders: Disabled prompt for self-hosted sites not connected to Jetpack. [#20970]
* [**] [internal] Do not save synced blogs if the app has signed out. [#20959]
* [**] [internal] Make sure synced posts are saved before calling completion block. [#20960]
* [**] [internal] Fix observing Quick Start notifications. [#20997]
* [**] [internal] Fixed an issue that was causing a memory leak in the domain selection flow. [#20813]
* [*] [Jetpack-only] Block editor: Rename "Reusable blocks" to "Synced patterns", aligning with the web editor. [https://github.com/wordpress-mobile/gutenberg-mobile/pull/5885]
* [**] [internal] Block editor: Fix a crash related to Reanimated when closing the editor [https://github.com/wordpress-mobile/gutenberg-mobile/pull/5938]

22.7
-----
* [**] [internal] Blaze: Switch to using new canBlaze property to determine Blaze eligiblity. [#20916]
* [**] Fixed crash issue when accessing drafts that are mid-upload from the Home 'Work on a Draft Post' card. [#20872]
* [**] [internal] Make sure media-related features function correctly. [#20889], [20887]
* [*] [internal] Posts list: Disable action bar/menu button when a post is being uploaded [#20885]
* [*] Block editor: Image block - Fix issue where in some cases the image doesn't display the right aspect ratio [https://github.com/wordpress-mobile/gutenberg-mobile/pull/5869]
* [*] Block editor: Fix cursor positioning when dictating text on iOS [https://github.com/WordPress/gutenberg/issues/51227]

22.6
-----
* [**] [internal] Check required WordPress version to set "galleryWithImageBlocks" flag [#20736]
* [**] [Jetpack-only] Add a "Personalize Home Tab" button to the bottom of the My Site Dashboard that opens a new screen where you can customize which dashboard cards are visible. You can now also hide any of the dashboard cards directly from My Site Dashboard using the "more" menu. [#20296]
* [*] [Jetpack-only] Domains selection: Show error message when selecting unsupported domains. [#20786]
* [***] [Jetpack-only] Plans: Bringing WPCOM plans to Jetpack app. [#20822]
* [**] Block editor: [iOS] Fix dictation regression, in which typing/dictating at the same time caused content loss. [https://github.com/WordPress/gutenberg/pull/49452]
* [*] Block editor: Display lock icon in disabled state of `Cell` component [https://github.com/wordpress-mobile/gutenberg-mobile/pull/5798]
* [*] Block editor: Show "No title"/"No description" placeholder for not belonged videos in VideoPress block [https://github.com/wordpress-mobile/gutenberg-mobile/pull/5840]

22.5.1
-----
* [*] Resolve an issue that was causing the app crash when `CrashLogging.logError` is called from a background thread. [#20846]
* [**] [internal] Make sure a database tidy-up task (null blog property sanitizer) is completed before any other Core Data queries. [#20867]

22.5
-----
* [*] [Jetpack-only] Reader: Fix the display of the followed topics in the filter sheet when they're written in non-latin languages. [#20702]
* [*] [Jetpack-only] Reader: Fixed an issue that was causing the Report and Block actions to be missing from Post Menu actions sheet. [#20705]
* [***] Enables editing of the site homepage for sites using block-based themes directly from the pages list. [#20713]
* [*] Block editor: Add disabled style to `Cell` component [https://github.com/WordPress/gutenberg/pull/50665]
* [**] Block editor: Fix undo/redo history when inserting a link configured to open in a new tab [https://github.com/WordPress/gutenberg/pull/50460]
* [**] [Jetpack-only] Block editor: Disable details settings for not belonged VideoPress videos [https://github.com/wordpress-mobile/gutenberg-mobile/pull/5782]
* [*] Block editor: [List block] Fix an issue when merging a list item into a Paragraph would remove its nested list items [https://github.com/wordpress-mobile/gutenberg-mobile/pull/5785]
* [**] Block editor: Tapping any type of nested block moves focus to the nested block directly, rather than requiring multiple taps to navigate down each nesting levels. [https://github.com/wordpress-mobile/gutenberg-mobile/pull/5781]

22.4
-----
* [*] [internal] [Jetpack-only] Domains Dashboard Card: Immediately opening domains search after tapping the card. [#20638]
* [**] [Jetpack-only] Adds a dashboard card for viewing activity log. [#20569]
* [**] [Jetpack-only] Adds a dashboard card for viewing pages. [#20524]
* [*] [Jetpack-only] Block editor: Fix crash when trying to convert to regular blocks an undefined/deleted reusable block [https://github.com/WordPress/gutenberg/pull/50475]
* [**] Block editor: Tapping on a nested block now gets focus directly instead of having to tap multiple times depending on the nesting levels. [https://github.com/WordPress/gutenberg/pull/50108]
* [*] [Jetpack-only] Block editor: Use host app namespace in reusable block message [https://github.com/WordPress/gutenberg/pull/50478]
* [*] [internal] [Jetpack-only] Enables domain purchases in site creation A/B experiment. [#20670]
* [*] Classic Block: Fixes a crash that happens when attempting to add media to a classic block while the library permissions are missing. [#20666]

22.3
-----
* [*] [internal] Allow updating specific fields when updating media details. [#20606]
* [**] Block Editor: Enable VideoPress block (only on Simple WPCOM sites) [#20580]
* [**] [internal] Attempt to fix an image loading crash in post editor. [#20633]

22.2
-----
* [**] [Jetpack-only] Added a dashboard card for purchasing domains. [#20424]
* [*] [internal] [Jetpack-only] Redesigned the migration success card. [#20515]
* [**] [internal] Refactored Google SignIn implementation to not use the Google SDK [#20128]
* [***] Block Editor: Resolved scroll-jump issues and enhanced caret focus management [https://github.com/WordPress/gutenberg/pull/48791]
* [**] [Jetpack-only] Blogging Prompts: adds the ability to view other users' responses to a prompt. [#20540]

22.1
-----
* [**] [internal] Refactor updating account related Core Data operations, which ususally happens during log in and out of the app. [#20394]
* [***] [internal] Refactor uploading photos (from the device photo, the Free Photo library, and other sources) to the WordPress Media Library. Affected areas are where you can choose a photo and upload, including the "Media" screen, adding images to a post, updating site icon, etc. [#20322]
* [**] [WordPress-only] Warns user about sites with only individual plugins not supporting core app features and offers the option to switch to the Jetpack app. [#20408]
* [*] [Reader] Fix an issue that was causing the app to crash when tapping the More or Share buttons in Reader Detail screen. [#20490]
* [*] Block editor: Avoid empty Gallery block error [https://github.com/WordPress/gutenberg/pull/49557]

22.0
-----
* [*] Remove large title in Reader and Notifications tabs. [#20271]
* [*] Reader: Change the following button cog icon. [#20274]
* [*] [Jetpack-only] Change the dark background color of toolbars and top tabs across the whole app. [#20278]
* [*] Change the Reader's navigation bar background color to match other screens. [#20278]
* [*] Tweak My Site Dashboard Cards UI. [#20303]
* [*] [Jetpack-only] Change My Sites tab bar icon. [#20310]
* [*] [internal] Refactored the Core Data operations (saving the site data) after a new site is created. [#20270]
* [*] [internal] Refactored updating user role in the "People" screen on the "My Sites" tab. [#20244]
* [*] [internal] Refactor managing social connections and social buttons in the "Sharing" screen. [#20265]
* [*] [internal] Refactor uploading media assets. [#20294]
* [*] Block editor: Allow new block transforms for most blocks. [https://github.com/WordPress/gutenberg/pull/48792]
* [*] Visual improvements were made to the in-app survey along with updated text to differentiate between the WordPress and Jetpack apps. [#20276]
* [*] Reader: Resolve an issue that could cause the app to crash when blocking a post author. [#20421]

21.9
-----
* [*] [internal] Refactored fetching posts in the Reader tab, including post related operations (i.e. like/unlike, save for later, etc.) [#20197]
* [**] Reader: Add a button in the post menu to block an author and stop seeing their posts. [#20193]
* [**] [Jetpack-only] Jetpack individual plugin support: Warns user about sites with only individual plugins not supporting all features of the app yet and gives the ability to install the full Jetpack plugin. [#20223]
* [**] [Jetpack-only] Help: Display the Jetpack app FAQ card on Help screen when switching from the WordPress app to the Jetpack app is complete. [#20232]
* [***] [Jetpack-only] Blaze: We added support for Blaze in the app. The user can now promote a post or page from the app to reach new audiences. [#20253]

21.8.1
-----
* [**] [internal] Fixes a crash that happens in the background when the weekly roundup notification is being processed. [#20275]

21.8
-----
* [*] [WordPress-only] We have redesigned and simplified the landing screen. [#20061]
* [*] [internal] Refactored account related operations (i.e. log in and out of the app). [#19893]
* [*] [internal] Refactored comment related operations (i.e. like a comment, reply to a post or comment).
* [*] [internal] Refactored how reader topics are fetched from the database. [#20129]
* [*] [internal] Refactored blog related operations (i.e. loading blogs of the logged in account, updating blog settings). [#20047]
* [*] Reader: Add ability to block a followed site. [#20053]
* [*] Reader: Add ability to report a post's author. [#20064]
* [*] [internal] Refactored the topic related features in the Reader tab (i.e. following, unfollowing, and search). [#20150]
* [*] Fix inaccessible block settings within the unsupported block editor [https://github.com/WordPress/gutenberg/pull/48435]

21.7
-----
* [*] [Jetpack-only] Fixed an issue where stats were not displaying latest data when the system date rolls over to the next day while the app is in background. [#19989]
* [*] [Jetpack-only] Hide Scan Login Code when logged into an account with 2FA. [#19567]
* [**] [Jetpack-only] Blogging Prompts: add the ability to answer previous prompts, disable prompts, and other minor enhancements. [#20055]

21.6
-----
* [*] Fix a layout issue impacting the "No media matching your search" empty state message of the Media Picker screen.  [#19820]
* [**] [internal] Refactor saving changes in the "Account Settings" page. [#19910]
* [*] The Migration flow doesn't complete automatically if the user interrupts the migration mid flow. [#19888]
* [**] [internal] Refactored fetching blog editor settings. [#19915]
* [*] [Jetpack-only] The Migration flow doesn't complete automatically if the user interrupts the migration mid flow. [#19888]
* [***] [Jetpack-only] Stats Insights Update. Helps you understand how your content is performing and what’s resonating with your audience. [#19909]
* [***] [internal] Delete all the activity logs after logging out. [#19930]
* [*] [Jetpack-only] Fixed an issue where Stats Followers details did not update on Pull-to-refresh in the Stats Followers Details screen [#19935]
* [**] Refactored loading WP.com plans. [#19949]
* [*] Resolve an edge case that was causing the user to be stuck in the "Onboading Questions" screen. [#19791]
* [*] [Jetpack-only] Tweak Migration Screens UI when fonts are enlarged. [#19944]

21.5.1
-----
* [*] [Jetpack-only] Fixed a bug where the Login flow was restarting every time the app enters the foreground. [#19961]

21.5
-----
* [***] [internal] A significant refactor to the app’s architecture was made to allow for the new simplified UI. Regression testing on the app’s main flows is needed. [#19817]
* [**] [internal] Disable Story posts when Jetpack features are removed [#19823]
* [*] [internal] Editor: Only register core blocks when `onlyCoreBlocks` capability is enabled [https://github.com/wordpress-mobile/gutenberg-mobile/pull/5293]
* [**] [internal] Disable StockPhoto and Tenor media sources when Jetpack features are removed [#19826]
* [*] [Jetpack-only] Fixed a bug where analytics calls weren't synced to the user account. [#19926]

21.4
-----
* [*] Fixed an issue where publishing Posts and Pages could fail under certain conditions. [#19717]
* [*] Share extension navigation bar is no longer transparent [#19700]
* [***] [Jetpack-only] Adds a smooth, opt-in transition to the Jetpack app for users migrating from the WordPress app. [#19759]
* [***] You can now migrate your site content to the Jetpack app without a hitch. [#19759]
* [**] [internal] Upgrade React Native from 0.66.2 to 0.69.4 [https://github.com/wordpress-mobile/gutenberg-mobile/pull/5193]
* [*] [internal] When a user migrates to the Jetpack app and allows notifications, WordPress app notifications are disabled. [#19616, #19611, #19590]
* [*] Reader now scrolls to the top if the tab bar button is tapped. [#19769]
* [*] [Internal] Update WordPressShared, WordPressKit, and WordPressAuthenticator to their latest versions. [#19643]

21.3
-----
* [*] Fixed a minor UI issue where the segmented control under My SIte was being clipped when "Home" is selected. [#19595]
* [*] Fixed an issue where the site wasn't removed and the app wasn't refreshed after disconnecting the site from WordPress.com. [#19634]
* [*] [internal] Fixed an issue where Jetpack extensions were conflicting with WordPress extensions. [#19665]

21.2
-----
* [*] [internal] Refactored fetching posts in the Reader tab. [#19539]
* [*] Fixed an issue where the message "No media matching your search" for the media picker is not visible [#19555]

21.1
-----
* [**] [Jetpack-only] We added a new landing screen with a cool animation that responds to device motion! [#19251, #19264, #19277, #19381, #19404, #19410, #19432, #19434, #19442, #19443, #19468, #19469]
* [*] [internal] Database access change: the 'new Core Data context structure' feature flag is turned on by default. [#19433]
* [***] [Jetpack-only] Widgets are now on Jetpack. Find Today, This Week, and All Time Widgets to display your Stats on your home screen. [#19479]
* [*] Block Editor: Fixed iOS Voice Control support within Image block captions. [https://github.com/WordPress/gutenberg/pull/44850]
* [***] Dropped support for iOS 13. Now supporting iOS 14.0 and above. [#19509]

21.0
-----
* [*] Fixed an issue where the cached notifications are retained after logging out of WordPress.com account [#19360]
* [**] [Jetpack-only] Added a share extension. Now users can share content to Jetpack through iOS's share sheet. This was previously only available on the WordPress app. [#19383]
* [*] Update launch screen. [#19341]
* [*] [Jetpack-only] Add ability to set custom app icon for Jetpack app. [#19378]
* [**] [Jetpack-only] Added a "Save as Draft" extension. Now users can save content to Jetpack through iOS's share sheet. This was previously only available on the WordPress app. [#19414]
* [**] [Jetpack-only] Enables Rich Notifications for the Jetpack app. Now we display more details on most of the push notifications. This was previously only available on the WordPress app. [#19415]
* [*] Reader: Comment Details have been redesigned. [#19387]
* [*] [internal] A refactor in weekly roundup notification scheduler. [#19422]
* [*] [internal] A low level database refactor around fetching cards in the Reader tab. [#19427]
* [*] Stories: Fixed an issue where the keyboard would overlap with the publish dialog in landscape. [#19350]
* [*] [internal] A refactor in fetch Reader posts and their comments. [#19458]
* [*] Fixed an issue where the navigation bar becomes invisible when swiping back to Login Prologue screen.  [#19461]

20.9
-----
* [*] Login Flow: Provide ability for user to cancel login WP.com flow when already logged in to a self-hosted site [#19349]
* [*] [WordPress-only] Powered by Jetpack banner: Fixed an edge case where some scroll views could momentarily become unresponsive to touch. [#19369]
* [*] [Jetpack-only] Weekly roundup: Adds support for weekly roundup notifications to the Jetpack app. [#19364]
* [*] Fixed an issue where the push notifications prompt button would overlap on iPad. [#19304]
* [*] Story Post: Fixed an issue where deleting one image in a story draft would cause the following image not to load. [#16966]
* [*] Fixed an issue where the no result label on the side menu is oversize on iPad. [#19305]
* [*] [internal] Various low level database refactors around posts, pages, and comments. [#19353, #19363, #19386]

20.8
-----
* [*] User Mention: When replying to a post or a comment, sort user-mentions suggestions by prefix first then alphabetically. [#19218]
* [*] User Mention: Fixed an issue where the user-mentions suggestions were disappearing after expanding/collapsing the reply field. [#19248]
* [***] [internal] Update Sentry, our crash monitoring tool, to its latest major version [#19315]

20.7
-----
* [*] [Jetpack-only] Block Editor: Update link colors in action sheets from green to blue [https://github.com/WordPress/gutenberg/pull/42996]
* [*] Jetpack Social: Rebrand Publicize to Jetpack Social [https://github.com/wordpress-mobile/WordPress-iOS/pull/19262]

20.6
-----
* [*] [Jetpack-only] Recommend App: you can now share the Jetpack app with your friends. [#19174]
* [*] [Jetpack-only] Feature Announcements: new features are highlighted via the What's New modals. [#19176]
* [**] [Jetpack-only] Self-hosted sites: enables logging in via a self-hosted site / adding a self-hosted site [#19194]
* [*] Pages List: Fixed an issue where the app would freeze when opening the pages list if one of the featured images is a GIF. [#19184]
* [*] Stats: Fixed an issue where File Downloads section was being displayed for Jetpack sites even though it's not supported. [#19200]

20.5
-----
* [*] [Jetpack-only] Block Editor: Makes some small changes to the editor's accent colours for consistency. [#19113]
* [*] User Mention: Split the suggestions list into a prominent section and a regular section. [#19064]
* [*] Use larger thumbnail previews for recommended themes during site creation [https://github.com/wordpress-mobile/WordPress-iOS/pull/18972]
* [***] [internal] Block Editor: List block: Adds support for V2 behind a feature flag [https://github.com/WordPress/gutenberg/pull/42702]
* [**] Fix for Referrers Card Not Showing Search Engine Details [https://github.com/wordpress-mobile/WordPress-iOS/pull/19158]
* [*] WeeklyRoundupBackgroundTask - format notification body [https://github.com/wordpress-mobile/WordPress-iOS/pull/19144]

20.4
-----
* [*] Site Creation: Fixed a bug in the design picker where the horizontal position of designs could be reset. [#19020]
* [*] [internal] Block Editor: Add React Native FastImage [https://github.com/WordPress/gutenberg/pull/42009]
* [*] Block Editor: Inserter displays block collections [https://github.com/WordPress/gutenberg/pull/42405]
* [*] Block Editor: Fix incorrect spacing within Image alt text footnote [https://github.com/WordPress/gutenberg/pull/42504]
* [***] Block Editor: Gallery and Image block - Performance improvements [https://github.com/WordPress/gutenberg/pull/42178]
* [**] [WP.com and Jetpack sites with VideoPress] Prevent validation error when viewing VideoPress markup within app [https://github.com/Automattic/jetpack/pull/24548]
* [*] [internal] Add Jetpack branding elements (badges and banners) [#19007, #19040, #19049, #19059, #19062, #19065, #19071, #19073, #19103, #19074, #19085, #19094, #19102, #19104]

20.3
-----
* [*] Stories: Fixed a crash that could occur when adding multiple items to a Story post. [#18967]
* [*] User Mention: When replying to a post or a comment, the post author or comment author shows up at the top of the suggestions list. [#18979]
* [*] Block Editor: Fixed an issue where the media picker search query was being retained after dismissing the picker and opening it again. [#18980]
* [*] Block Editor: Add 'Insert from URL' option to Video block [https://github.com/WordPress/gutenberg/pull/41493]
* [*] Block Editor: Image block copies the alt text from the media library when selecting an item [https://github.com/WordPress/gutenberg/pull/41839]
* [*] Block Editor: Introduce "block recovery" option for invalid blocks [https://github.com/WordPress/gutenberg/pull/41988]

20.2
-----
* [*] Preview: Post preview now resizes to account for device orientation change. [#18921]
* [***] [Jetpack-only] Enables QR Code Login scanning from the Me menu. [#18904]
* [*] Reverted the app icon back to Cool Blue. Users can reselect last month's icon in Me > App Settings > App Icon if they'd like. [#18934]

20.1
-----
* [*] Notifications: Fixed an issue where the first notification opened in landscape mode was not scrollable. [#18823]
* [*] Site Creation: Enhances the design selection screen with recommended designs. [#18740]
* [***] [Jetpack-only] Introducing blogging prompts. Build a writing habit and support creativity with a periodic prompt for inspiration. [#18860]
* [**] Follow Conversation: A tooltip has been added to highlight the follow conversation feature. [#18848]
* [*] [internal] Block Editor: Bump react-native-gesture-handler to version 2.3.2. [#18742]
* [*] People Management: Fixed a crash that can occur when loading the People view. [#18907]

20.0
-----
* [*] Quick Start: The "Get to know the WordPress app" card has a fresh new look [#18688, #18747]
* [*] Block Editor: A11y: Improve text read by screen readers for BottomSheetSelectControl [https://github.com/WordPress/gutenberg/pull/41036]
* [*] Block Editor: Add 'Insert from URL' option to Image block [https://github.com/WordPress/gutenberg/pull/40334]
* [*] App Settings: refreshed the UI with updated colors for Media Cache Size controls, Clear Spot Index row button, and Clear Siri Shortcut Suggestions row button. From destructive (red color) to standard and brand colors. [#18636]
* [*] [internal] Quick Start: Fixed an issue where the Quick Start modal was not displayed after login if the user's default tab is Home. [#18721]
* [*] Quick Start: The Next Steps modal has a fresh new look [#18711]
* [*] [internal] Quick Start: Fixed a couple of layout issues with the Quick Start notices when rotating the device. [#18758]

19.9
-----
* [*] Site Settings: we fixed an issue that prevented the site title to be updated when it changed in Site Settings [#18543]
* [*] Media Picker: Fixed an issue where the empty state view was being displayed incorrectly. [#18471]
* [*] Quick Start: We are now showing a different set of Quick Start tasks for existing sites and new sites. The existing sites checklist includes new tours such as: "Check your notifications" and "Upload photos or videos".  [#18395, #18412, #18443, #18471]
* [*] Site Creation: we fixed an issue where the navigation buttons were not scaling when large fonts were selected on the device [#18559]
* [**] Block Editor: Cover Block: Improve color contrast between background and text [https://github.com/wordpress-mobile/gutenberg-mobile/pull/4808]
* [***] Block Editor: Add drag & drop blocks feature [https://github.com/wordpress-mobile/gutenberg-mobile/pull/4832]
* [*] Block Editor: Gallery block: Fix broken "Link To" settings and add "Image Size" settings [https://github.com/wordpress-mobile/gutenberg-mobile/pull/4841]
* [*] Block Editor: Unsupported Block Editor: Prevent WordPress.com tour banner from displaying. [https://github.com/wordpress-mobile/gutenberg-mobile/pull/4820]
* [*] Widgets: we fixed an issue where text appeared flipped in rtl languages [#18567]
* [*] Stats: we fixed a crash that occurred sometimes in Stats [#18613]
* [*] Posts list: we fixed an issue where the create button was not shown on iPad in split screen [#18609]

19.8
-----
* [**] Self hosted sites are not restricted by video length during media uploads [https://github.com/wordpress-mobile/WordPress-iOS/pull/18414]
* [*] [internal] My Site Dashboard: Made some changes to the code architecture of the dashboard. The majority of the changes are related to the posts cards. It should have no visible changes but could cause regressions. Please test it by creating/trashing drafts and scheduled posts and testing that they appear correctly on the dashboard. [#18405]
* [*] Quick Start: Updated the Stats tour. The tour can now be accessed from either the dashboard or the menu tab. [#18413]
* [*] Quick Start: Updated the Reader tour. The tour now highlights the Discover tab and guides users to follow topics via the Settings screen. [#18450]
* [*] [internal] Quick Start: Deleted the Edit your homepage tour. [#18469]
* [*] [internal] Quick Start: Refactored some code related to the tasks displayed in the Quick Start Card and the Quick Start modal. It should have no visible changes but could cause regressions. [#18395]
* [**] Follow Conversation flow now enables in-app notifications by default. They were updated to be opt-out rather than opt-in. [#18449]
* [*] Block Editor: Latest Posts block: Add featured image settings [https://github.com/WordPress/gutenberg/pull/39257]
* [*] Block Editor: Prevent incorrect notices displaying when switching between HTML-Visual mode quickly [https://github.com/WordPress/gutenberg/pull/40415]
* [*] Block Editor: Embed block: Fix inline preview cut-off when editing URL [https://github.com/WordPress/gutenberg/pull/35326]
* [*] Block Editor: Prevent gaps shown around floating toolbar when using external keyboard [https://github.com/WordPress/gutenberg/pull/40266]
* [**] We'll now ask users logging in which area of the app they'd like to focus on to build towards a more personalized experience. [#18385]

19.7
-----
* [*] a11y: VoiceOver has been improved on the Menus view and now announces changes to ordering. [#18155]
* [*] Notifications list: remove comment Trash swipe action. [#18349]
* [*] Web previews now abide by safe areas when a toolbar is shown [#18127]
* [*] Site creation: Adds a new screen asking the user the intent of the site [#18367]
* [**] Block Editor: Quote block: Adds support for V2 behind a feature flag [https://github.com/WordPress/gutenberg/pull/40133]
* [**] Block Editor: Update "add block" button's style in default editor view [https://github.com/WordPress/gutenberg/pull/39726]
* [*] Block Editor: Remove banner error notification on upload failure [https://github.com/WordPress/gutenberg/pull/39694]
* [*] My Site: display site name in My Site screen nav title [#18373]
* [*] [internal] Site creation: Adds a new screen asking the user the name of the site [#18280]

19.6
-----
* [*] Enhances the exit animation of notices. [#18182]
* [*] Media Permissions: display error message when using camera to capture photos and media permission not given [https://github.com/wordpress-mobile/WordPress-iOS/pull/18139]
* [***] My Site: your My Site screen now has two tabs, "Menu" and "Home". Under "Home", you'll find contextual cards with some highlights of whats going on with your site. Check your drafts or scheduled posts, your today's stats or go directly to another section of the app. [#18240]
* [*] [internal] Site creation: Adds a new screen asking the user the intent of the site [#18270]

19.5
-----
* [*] Improves the error message shown when trying to create a new site with non-English characters in the domain name [https://github.com/wordpress-mobile/WordPress-iOS/pull/17985]
* [*] Quick Start: updated the design for the Quick Start cell on My Site [#18095]
* [*] Reader: Fixed a bug where comment replies are misplaced after its parent comment is moderated [#18094]
* [*] Bug fix: Allow keyboard to be dismissed when the password field is focused during WP.com account creation.
* [*] iPad: Fixed a bug where the current displayed section wasn't selected on the menu [#18118]
* [**] Comment Notifications: updated UI and functionality to match My Site Comments. [#18141]
* [*] Block Editor: Add GIF badge for animated GIFs uploaded to Image blocks [https://github.com/WordPress/gutenberg/pull/38996]
* [*] Block Editor: Small refinement to media upload errors, including centering and tweaking copy. [https://github.com/wordpress-mobile/gutenberg-mobile/pull/4597]
* [*] Block Editor: Fix issue with list's starting index and the order [https://github.com/WordPress/gutenberg/pull/39354]
* [*] Quick Start: Fixed a bug where a user creating a new site is displayed a quick start tour containing data from their presviously active site.

19.4
-----
* [*] Site Creation: Fixed layout of domain input field for RTL languages. [#18006]
* [*] [internal] The FAB (blue button to create posts/stories/pages) creation/life cycle was changed [#18026]
* [*] Stats: we fixed a variety of performance issues in the Insight screen. [#17926, #17936, #18017]
* [*] Stats: we re-organized the default view in Insights, presenting more interesting data at a glance [#18072]
* [*] Push notifications will now display rich media when long pressed. [#18048]
* [*] Weekly Roundup: We made some further changes to try and ensure that Weekly Roundup notifications are showing up for everybody who's enabled them [#18029]
* [*] Block editor: Autocorrected Headings no longer apply bold formatting if they weren't already bold. [#17844]
* [***] Block editor: Support for multiple color palettes [https://github.com/wordpress-mobile/gutenberg-mobile/pull/4588]
* [**] User profiles: Fixed issue where the app wasn't displaying any of the device photos which the user had granted the app access to.

19.3
-----
* [*] Site previews: Reduced visual flickering when previewing sites and templates. [#17861]
* [*] Stats: Scroll to new Insights card when added. [#17894]
* [*] Add "Copy Link" functionality to Posts List and Pages List [#17911]
* [*] [Jetpack-only] Enables the ability to use and create WordPress.com sites, and enables the Reader tab. [#17914, #17948]
* [*] Block editor: Additional error messages for media upload failures. [#17971]
* [**] Adds animated Gif support in notifications and comments [#17981]

19.2
-----
* [*] Site creation: Fixed bug where sites created within the app were not given the correct time zone, leading to post scheduling issues. [#17821]
* [*] Block editor: Replacing the media for an image set as featured prompts to update the featured image [https://github.com/wordpress-mobile/gutenberg-mobile/pull/3930]
* [***] Block editor: Font size and line-height support for text-based blocks used in block-based themes [https://github.com/wordpress-mobile/gutenberg-mobile/pull/4519]
* [**] Some of the screens of the app has a new, fresh and more modern visual, including the initial one: My Site. [#17812]
* [**] Notifications: added a button to mark all notifications in the selected filter as read. [#17840]
* [**] People: you can now manage Email Followers on the People section! [#17854]
* [*] Stats: fix navigation between Stats tab. [#17856]
* [*] Quick Start: Fixed a bug where a user logging in via a self-hosted site not connected to Jetpack would see Quick Start when selecting "No thanks" on the Quick Start prompt. [#17855]
* [**] Threaded comments: comments can now be moderated via a drop-down menu on each comment. [#17888]
* [*] Stats: Users can now add a new Insights card from the navigation bar. [#17867]
* [*] Site creation: The checkbox that appears when choosing a design no longer flickers when toggled. [#17868]

19.1
-----
* [*] Signup: Fixed bug where username selection screen could be pushed twice. [#17624]
* [**] Reader post details Comments snippet: added ability to manage conversation subscription and notifications. [#17749]
* [**] Accessibility: VoiceOver and Dynamic Type improvements on Activity Log and Schedule Post calendars [#17756, #17761, #17780]
* [*] Weekly Roundup: Fix a crash which was preventing weekly roundup notifications from appearing [#17765]
* [*] Self-hosted login: Improved error messages. [#17724]
* [*] Share Sheet from Photos: Fix an issue where certain filenames would not upload or render in Post [#16773]
* [*] Block editor: Fixed an issue where video thumbnails could show when selecting images, and vice versa. [#17670]
* [**] Media: If a user has only enabled limited device media access, we now show a prompt to allow the user to change their selection. [#17795]
* [**] Block editor: Fix content justification attribute in Buttons block [https://github.com/wordpress-mobile/gutenberg-mobile/pull/4451]
* [*] Block editor: Hide help button from Unsupported Block Editor. [https://github.com/wordpress-mobile/gutenberg-mobile/pull/4352]
* [*] Block editor: Add contrast checker to text-based blocks [https://github.com/wordpress-mobile/gutenberg-mobile/pull/4357]
* [*] Block editor: Fix missing translations of color settings [https://github.com/wordpress-mobile/gutenberg-mobile/pull/4479]
* [*] Block editor: Highlight text: fix applying formatting for non-selected text [https://github.com/wordpress-mobile/gutenberg-mobile/pull/4471]
* [***] Self-hosted sites: Fixed a crash when saving media and no Internet connection was available. [#17759]
* [*] Publicize: Fixed an issue where a successful login was not automatically detected when connecting a Facebook account to Publicize. [#17803]

19.0
-----
* [**] Video uploads: video upload is now limited to 5 minutes per video on free plans. [#17689]
* [*] Block editor: Give multi-line block names central alignment in inserter [https://github.com/wordpress-mobile/gutenberg-mobile/pull/4343]
* [**] Block editor: Fix missing translations by refactoring the editor initialization code [https://github.com/wordpress-mobile/gutenberg-mobile/pull/4332]
* [**] Block editor: Add Jetpack and Layout Grid translations [https://github.com/wordpress-mobile/gutenberg-mobile/pull/4359]
* [**] Block editor: Fix text formatting mode lost after backspace is used [https://github.com/wordpress-mobile/gutenberg-mobile/pull/4423]
* [*] Block editor: Add missing translations of unsupported block editor modal [https://github.com/wordpress-mobile/gutenberg-mobile/pull/4410]
* [**] Time zone suggester: we have a new time zone selection screen that suggests the time zone based on the device, and improves search. [#17699]
* [*] Added the "Share WordPress with a friend" row back to the Me screen. [#17748]
* [***] Updated default app icon. [#17793]

18.9
-----
* [***] Reader Comments: Updated comment threads with a new design and some new capabilities. [#17659]
* [**] Block editor: Fix issue where editor doesn't auto-scroll so you can see what is being typed. [https://github.com/wordpress-mobile/gutenberg-mobile/pull/4299]
* [*] Block editor: Preformatted block: Fix an issue where the background color is not showing up for standard themes. [https://github.com/wordpress-mobile/gutenberg-mobile/pull/4292]
* [**] Block editor: Update Gallery Block to default to the new format and auto-convert old galleries to the new format. [https://github.com/wordpress-mobile/gutenberg-mobile/pull/4315]
* [***] Block editor: Highlight text: Enables color customization for specific text within a Paragraph block. [https://github.com/wordpress-mobile/gutenberg-mobile/pull/4175]
* [**] Reader post details: a Comments snippet is now displayed after the post content. [#17650]

18.8
-----
* [*] Added a new About screen, with links to rate the app, share it with others, visit our Twitter profile, view our other apps, and more. [https://github.com/orgs/wordpress-mobile/projects/107]
* [*] Editor: Show a compact notice when switching between HTML or Visual mode. [https://github.com/wordpress-mobile/WordPress-iOS/pull/17521]
* [*] Onboarding Improvements: Need a little help after login? We're here for you. We've made a few changes to the login flow that will make it easier for you to start managing your site or create a new one. [#17564]
* [***] Fixed crash where uploading image when offline crashes iOS app. [#17488]
* [***] Fixed crash that was sometimes triggered when deleting media. [#17559]
* [***] Fixes a crasher that was sometimes triggered when seeing the details for like notifications. [#17529]
* [**] Block editor: Add clipboard link suggestion to image block and button block. [https://github.com/WordPress/gutenberg/pull/35972]
* [*] Block editor: Embed block: Include link in block settings. [https://github.com/wordpress-mobile/gutenberg-mobile/pull/4189]
* [**] Block editor: Fix tab titles translation of inserter menu. [https://github.com/wordpress-mobile/gutenberg-mobile/pull/4248]
* [**] Block editor: Gallery block: When a gallery block is added, the media options are auto opened for v2 of the Gallery block. [https://github.com/wordpress-mobile/gutenberg-mobile/pull/4277]
* [*] Block editor: Media & Text block: Fix an issue where the text font size would be bigger than expected in some cases. [https://github.com/wordpress-mobile/gutenberg-mobile/pull/4252]

18.7
-----
* [*] Comment Reply: updated UI. [#17443, #17445]
* [***] Two-step Authentication notifications now require an unlocked device to approve or deny them.
* [***] Site Comments: Updated comment details with a fresh new look and capability to display rich contents. [#17466]
* [**] Block editor: Image block: Add ability to quickly link images to Media Files and Attachment Pages [https://github.com/wordpress-mobile/gutenberg-mobile/pull/3971]
* [**] Block editor: Fixed a crash that could occur when copying lists from Microsoft Word. [https://github.com/wordpress-mobile/gutenberg-mobile/pull/4174]
* [***] Fixed an issue where trying to upload an image while offline crashes the app. [#17488]

18.6
-----
* [**] Comments: Users can now follow conversation via notifications, in addition to emails. [#17363]
* [**] Block editor: Block inserter indicates newly available block types [https://github.com/wordpress-mobile/gutenberg-mobile/pull/4047]
* [*] Reader post comments: fixed an issue that prevented all comments from displaying. [#17373]
* [**] Stats: added Reader Discover nudge for sites with low traffic in order to increase it. [#17349, #17352, #17354, #17377]
* [**] Block editor: Search block - Text and background color support [https://github.com/wordpress-mobile/gutenberg-mobile/pull/4127]
* [*] Block editor: Fix Embed Block loading glitch with resolver resolution approach [https://github.com/wordpress-mobile/gutenberg-mobile/pull/4146]
* [*] Block editor: Fixed an issue where the Help screens may not respect an iOS device's notch. [https://github.com/wordpress-mobile/gutenberg-mobile/pull/4110]
* [**] Block editor: Block inserter indicates newly available block types [https://github.com/wordpress-mobile/gutenberg-mobile/pull/4047]
* [*] Block editor: Add support for the Mark HTML tag [https://github.com/wordpress-mobile/gutenberg-mobile/pull/4162]
* [*] Stats Insights: HTML tags no longer display in post titles. [#17380]

18.5
-----
* [**] Block editor: Embed block: Include Jetpack embed variants. [https://github.com/wordpress-mobile/gutenberg-mobile/pull/4008]
* [*] Fixed a minor visual glitch on the pre-publishing nudge bottom sheet. [https://github.com/wordpress-mobile/WordPress-iOS/pull/17300]
* [*] Improved support for larger text sizes when choosing a homepage layout or page layout. [#17325]
* [*] Site Comments: fixed an issue that caused the lists to not refresh. [#17303]
* [*] Block editor: Embed block: Fix inline preview cut-off when editing URL [https://github.com/wordpress-mobile/gutenberg-mobile/pull/4072]
* [*] Block editor: Embed block: Fix URL not editable after dismissing the edit URL bottom sheet with empty value [https://github.com/wordpress-mobile/gutenberg-mobile/pull/4094]
* [**] Block editor: Embed block: Detect when an embeddable URL is pasted into an empty paragraph. [https://github.com/wordpress-mobile/gutenberg-mobile/pull/4048]
* [**] Block editor: Pullquote block - Added support for text and background color customization [https://github.com/WordPress/gutenberg/pull/34451]
* [**] Block editor: Preformatted block - Added support for text and background color customization [https://github.com/wordpress-mobile/gutenberg-mobile/pull/4071]
* [**] Stats: added Publicize and Blogging Reminders nudges for sites with low traffic in order to increase it. [#17142, #17261, #17294, #17312, #17323]
* [**] Fixed an issue that made it impossible to log in when emails had an apostrophe. [#17334]

18.4
-----
* [*] Improves our user images download logic to avoid synchronization issues. [#17197]
* [*] Fixed an issue where images point to local URLs in the editor when saving a post with ongoing uploads. [#17157]
* [**] Embed block: Add the top 5 specific embed blocks to the Block inserter list. [https://github.com/wordpress-mobile/gutenberg-mobile/pull/3995]
* [*] Embed block: Fix URL update when edited after setting a bad URL of a provider. [https://github.com/wordpress-mobile/gutenberg-mobile/pull/4002]
* [**] Users can now contact support from inside the block editor screen. [https://github.com/wordpress-mobile/gutenberg-mobile/pull/3975]
* [**] Block editor: Help menu with guides about how to work with blocks [#17265]

18.3
-----
* [*] Fixed a bug on Reader that prevented Saved posts to be removed
* [*] Share Extension: Allow creation of Pages in addition to Posts. [#16084]
* [*] Updated the wording for the "Posts" and "Pages" entries in My Site screen [https://github.com/wordpress-mobile/WordPress-iOS/pull/17156]
* [**] Fixed a bug that prevented sharing images and videos out of your site's media library. [#17164]
* [*] Fixed an issue that caused `Follow conversation by email` to not appear on some post's comments. [#17159]
* [**] Block editor: Embed block: Enable WordPress embed preview [https://github.com/wordpress-mobile/gutenberg-mobile/pull/3853]
* [**] Block editor: Embed block: Add error bottom sheet with retry and convert to link actions. [https://github.com/wordpress-mobile/gutenberg-mobile/pull/3921]
* [**] Block editor: Embed block: Implemented the No Preview UI when an embed is successful, but we're unable to show an inline preview [https://github.com/wordpress-mobile/gutenberg-mobile/pull/3927]
* [*] Block editor: Embed block: Add device's locale to preview content [https://github.com/wordpress-mobile/gutenberg-mobile/pull/3788]
* [*] Block editor: Column block: Translate column width's control labels [https://github.com/wordpress-mobile/gutenberg-mobile/pull/3952]
* [**] Block editor: Embed block: Enable embed preview for Instagram and Vimeo providers. [https://github.com/wordpress-mobile/gutenberg-mobile/pull/3918]

18.2
-----
* [internal] Fixed an issue where source and platform tags were not added to a Zendesk ticket if the account has no blogs. [#17084]
* [*] Set the post formats to have 'Standard' first and then alphabetized the remaining items. [#17074]
* [*] Fixed wording of theme customization screen's menu bar by using "Activate" on inactive themes. [#17060]
* [*] Added pull-to-refresh to My Site. [#17089]
* [***] Weekly Roundup: users will receive a weekly notification that presents a summary of the activity on their most used sites [#17066, #17116]
* [**] Site Comments: when editing a Comment, the author's name, email address, and web address can now be changed. [#17111]
* [**] Block editor: Enable embed preview for a list of providers (for now only YouTube and Twitter) [https://github.com/WordPress/gutenberg/pull/34446]
* [***] Block editor: Add Inserter Block Search [https://github.com/WordPress/gutenberg/pull/33237]

18.1
-----
* [*] Reader: Fixes an issue where the top of an article could be cropped after rotating a device. [#17041]
* [*] Posts Settings: Removed deprecated Location feature. [#17052]
* [**] Added a time selection feature to Blogging Reminders: users can now choose at what time they will receive the reminders [#17024, #17033]
* [**] Block editor: Embed block: Add "Resize for smaller devices" setting. [https://github.com/wordpress-mobile/gutenberg-mobile/pull/3753]
* [**] Account Settings: added the ability to close user account.
* [*] Users can now share WordPress app with friends. Accessible from Me and About screen. [#16995]

18.0
-----
* [*] Fixed a bug that would make it impossible to scroll the plugins the first time the plugin section was opened.
* [*] Resolved an issue where authentication tokens weren't be regenerated when disabled on the server. [#16920]
* [*] Updated the header text sizes to better support large texts on Choose a Domain and Choose a Design flows. [#16923]
* [internal] Made a change to how Comment content is displayed. Should be no visible changes, but could cause regressions. [#16933]
* [internal] Converted Comment model properties to Swift. Should be no functional changes, but could cause regressions. [#16969, #16980]
* [internal] Updated GoogleSignIn to 6.0.1 through WordPressAuthenticator. Should be no visible changes, but could cause regression in Google sign in flow. [#16974]
* [internal] Converted Comment model properties to Swift. Should be no functional changes, but could cause regressions. [#16969]
* [*] Posts: Ampersands are correctly decoded in publishing notices instead of showing as HTML entites. [#16972]
* [***] Adjusted the image size of Theme Images for more optimal download speeds. [#16914]
* [*] Comments and Notifications list are now displayed with a unified design. [#16985]
* [*] Block editor: Add a "featured" banner and ability to set or remove an image as featured. [https://github.com/wordpress-mobile/gutenberg-mobile/pull/3449]

17.9
-----
* [internal] Redirect Terms and service to open the page in an external web view [#16907]
* [internal] Converted Comment model methods to Swift. Should be no functional changes, but could cause regressions. [#16898, #16905, #16908, #16913]
* [*] Enables Support for Global Style Colors with Full Site Editing Themes [#16823]
* [***] Block editor: New Block: Embed block. [https://github.com/wordpress-mobile/gutenberg-mobile/pull/3727]

17.8
-----
* [*] Authors and Contributors can now view a site's Comments via My Site > Comments. [#16783]
* [*] [Jetpack-only] Fix bugs when tapping to notifications
* [*] Fixed some refresh issues with the site follow buttons in the reader. [#16819]
* [*] Block editor: Update loading and failed screens for web version of the editor [https://github.com/wordpress-mobile/gutenberg-mobile/pull/3573]
* [*] Block editor: Handle floating keyboard case - Fix issue with the block selector on iPad. [https://github.com/wordpress-mobile/gutenberg-mobile/pull/3687]
* [**] Block editor: Added color/background customization for text blocks. [https://github.com/WordPress/gutenberg/pull/33250]

17.7
-----
* [***] Added blogging reminders. Choose which days you'd like to be reminded, and we'll send you a notification prompting you to post on your site
* [** Does not apply to Jetpack app] Self hosted sites that do not use Jetpack can now manage (install, uninstall, activate, and deactivate) their plugins [#16675]
* [*] Upgraded the Zendesk SDK to version 5.3.0
* [*] You can now subscribe to conversations by email from Reader lists and articles. [#16599]
* [*] Block editor: Tablet view fixes for inserter button. [https://github.com/wordpress-mobile/gutenberg-mobile/pull/3602]
* [*] Block editor: Tweaks to the badge component's styling, including change of background color and reduced padding. [https://github.com/wordpress-mobile/gutenberg-mobile/pull/3642]
* [***] Block editor: New block Layout grid. [https://github.com/wordpress-mobile/gutenberg-mobile/pull/3513]
* [*] Fixed an issue where the SignUp flow could not be dismissed sometimes. [#16824]

17.6
-----
* [**] Reader Post details: now shows a summary of Likes for the post. Tapping it displays the full list of Likes. [#16628]
* [*] Fix notice overlapping the ActionSheet that displays the Site Icon controls. [#16579]
* [*] Fix login error for WordPress.org sites to show inline. [#16614]
* [*] Disables the ability to open the editor for Post Pages [#16369]
* [*] Fixed an issue that could cause a crash when moderating Comments. [#16645]
* [*] Fix notice overlapping the ActionSheet that displays the QuickStart Removal. [#16609]
* [*] Site Pages: when setting a parent, placeholder text is now displayed for pages with blank titles. [#16661]
* [***] Block Editor: Audio block now available on WP.com sites on the free plan. [https://github.com/wordpress-mobile/gutenberg-mobile/pull/3523]
* [**] You can now create a Site Icon for your site using an emoji. [#16670]
* [*] Fix notice overlapping the ActionSheet that displays the More Actions in the Editor. [#16658]
* [*] The quick action buttons will be hidden when iOS is using a accessibility font sizes. [#16701]
* [*] Block Editor: Improve unsupported block message for reusable block. [https://github.com/wordpress-mobile/gutenberg-mobile/pull/3621]
* [**] Block Editor: Fix incorrect block insertion point after blurring the post title field. [https://github.com/wordpress-mobile/gutenberg-mobile/pull/3640]
* [*] Fixed a crash when sharing photos to WordPress [#16737]

17.5
-----
* [*] Fixed a crash when rendering the Noticons font in rich notification. [#16525]
* [**] Block Editor: Audio block: Add Insert from URL functionality. [https://github.com/wordpress-mobile/gutenberg-mobile/pull/3031]
* [***] Block Editor: Slash command to insert new blocks. [https://github.com/wordpress-mobile/gutenberg-mobile/pull/3250]
* [**] Like Notifications: now displays all users who liked a post or comment. [#15662]
* [*] Fixed a bug that was causing some fonts to become enormous when large text was enabled.
* [*] Fixed scrolling and item selection in the Plugins directory. [#16087]
* [*] Improved large text support in the blog details header in My Sites. [#16521]
* [***] Block Editor: New Block: Reusable block. [https://github.com/wordpress-mobile/gutenberg-mobile/pull/3490]
* [***] Block Editor: Add reusable blocks to the block inserter menu. [https://github.com/wordpress-mobile/gutenberg-mobile/pull/3054]
* [*] Fixed a bug where the web version of the editor did not load when using an account created before December 2018. [#16586]

17.4
-----
* [**] A new author can be chosen for Posts and Pages on multi-author sites. [#16281]
* [*] Fixed the Follow Sites Quick Start Tour so that Reader Search is highlighted. [#16391]
* [*] Enabled approving login authentication requests via push notification while the app is in the foreground. [#16075]
* [**] Added pull-to-refresh to the My Site screen when a user has no sites. [#16241]
* [***] Fixed a bug that was causing uploaded videos to not be viewable in other platforms. [#16548]

17.3
-----
* [**] Fix issue where deleting a post and selecting undo would sometimes convert the content to the classic editor. [#16342]
* [**] Fix issue where restoring a post left the restored post in the published list even though it has been converted to a draft. [#16358]
* [**] Fix issue where trashing a post converted it to Classic content. [#16367]
* [**] Fix issue where users could not leave the username selection screen due to styling issues. [#16380]
* [*] Comments can be filtered to show the most recent unreplied comments from other users. [#16215]
* [*] Fixed the background color of search fields. [#16365]
* [*] Fixed the navigation bar color in dark mode. [#16348]
* [*] Fix translation issues for templates fetched on the site creation design selection screen. [#16404]
* [*] Fix translation issues for templates fetched on the page creation design selection screen. [#16404]
* [*] Fix translation issue for the Choose button on the template preview in the site creation flow. [#16404]
* [***]  Block Editor: New Block: Search Block [#https://github.com/wordpress-mobile/gutenberg-mobile/pull/3210]
* [**]  Block Editor: The media upload options of the Image, Video and Gallery block automatically opens when the respective block is inserted. [https://github.com/wordpress-mobile/gutenberg-mobile/pull/2700]
* [**]  Block Editor: The media upload options of the File and Audio block automatically opens when the respective block is inserted. [https://github.com/wordpress-mobile/gutenberg-mobile/pull/3399]
* [*]  Block Editor: Remove visual feedback from non-interactive bottom-sheet cell sections [https://github.com/wordpress-mobile/gutenberg-mobile/pull/3404]
* [*]  Block Editor: Fixed an issue that was causing the featured image badge to be shown on images in an incorrect manner. [https://github.com/wordpress-mobile/gutenberg-mobile/pull/3494]


17.2
-----

* [**] Added transform block capability [https://github.com/wordpress-mobile/gutenberg-mobile/pull/3321]
* [*] Fixed an issue where some author display names weren't visible for self-hosted sites. [#16297]
* [***] Updated custom app icons. [#16261]
* [**] Removed Site Switcher in the Editor
* [*] a11y: Bug fix: Allow stepper cell to be selected by screenreader [https://github.com/wordpress-mobile/gutenberg-mobile/pull/3362]
* [*] Image block: Improve text entry for long alt text. [https://github.com/WordPress/gutenberg/pull/29670]
* [***] New Block: Jetpack contact info. [https://github.com/wordpress-mobile/gutenberg-mobile/pull/3340]

17.1
-----

* [*] Reordered categories in page layout picker [#16156]
* [*] Added preview device mode selector in the page layout previews [#16141]
* [***] Block Editor: Improved the accessibility of range and step-type block settings. [https://github.com/wordpress-mobile/gutenberg-mobile/pull/3255]
* [**] Block Editor: Added Contact Info block to sites on WPcom or with Jetpack version >= 8.5.
* [**] We updated the app's color scheme with a brighter new blue used throughout. [#16213, #16207]
* [**] We updated the login prologue with brand new content and graphics. [#16159, #16177, #16185, #16187, #16200, #16217, #16219, #16221, #16222]
* [**] We updated the app's color scheme with a brighter new blue used throughout. [#16213, #16207]
* [**] Updated the app icon to match the new color scheme within the app. [#16220]
* [*] Fixed an issue where some webview navigation bar controls weren't visible. [#16257]

17.0
-----
* [internal] Updated Zendesk to latest version. Should be no functional changes. [#16051]
* [*] Reader: fixed an issue that caused unfollowing external sites to fail. [#16060]
* [*] Stats: fixed an issue where an error was displayed for Latest Post Summary if the site had no posts. [#16074]
* [*] Fixed an issue where password text on Post Settings was showing as black in dark mode. [#15768]
* [*] Added a thumbnail device mode selector in the page layout, and use a default setting based on the current device. [#16019]
* [**] Comments can now be filtered by status (All, Pending, Approved, Trashed, or Spam). [#15955, #16110]
* [*] Notifications: Enabled the new view milestone notifications [#16144]
* [***] We updated the app's design, with fresh new headers throughout and a new site switcher in My Site. [#15750]

16.9
-----
* [*] Adds helper UI to Choose a Domain screen to provide a hint of what a domain is. [#15962]
* [**] Site Creation: Adds filterable categories to the site design picker when creating a WordPress.com site, and includes single-page site designs [#15933]
* [**] The classic editor will no longer be available for new posts soon, but this won’t affect editing any existing posts or pages. Users should consider switching over to the Block Editor now. [#16008]
* [**] Reader: Added related posts to the bottom of reader posts
* [*] Reader: We redesigned the recommended topics section of Discover
* [*] Reader: Added a way to discover new topics from the Manage Topics view
* [*] P2 users can create and share group invite links via the Invite Person screen under the People Management feature. [#16005]
* [*] Fixed an issue that prevented searching for plugins and the Popular Plugins section from appearing: [#16070]
* [**] Stories: Fixed a video playback issue when recording on iPhone 7, 8, and SE devices. [#16109]
* [*] Stories: Fixed a video playback issue when selecting an exported Story video from a site's library. [#16109]

16.8.1
-----

* [**] Stories: Fixed an issue which could remove content from a post when a new Story block was edited. [#16059]

16.8
-----
* [**] Prevent deleting published homepages which would have the effect of breaking a site. [#15797]
* [**] Prevent converting published homepage to a draft in the page list and settings which would have the effect of breaking a site. [#15797]
* [*] Fix app crash when device is offline and user visits Notification or Reader screens [#15916]
* [*] Under-the-hood improvements to the Reader Stream, People Management, and Sharing Buttons [#15849, #15861, #15862]
* [*] Block Editor: Fixed block mover title wording for better clarity from 'Move block position' to 'Change block position'. [https://github.com/wordpress-mobile/gutenberg-mobile/pull/3049]
* [**] Block Editor: Add support for setting Cover block focal point. [https://github.com/wordpress-mobile/gutenberg-mobile/pull/3028]
* [**] Prevent converting published homepage to a draft in the page list and editor's status settings which would have the effect of breaking a site. [#15797]
* [*] Prevent selection of unpublished homepages the homepage settings which would have the effect of breaking a site. [#15885]
* [*] Quick Start: Completing a step outside of a tour now automatically marks it as complete. [#15712]
* [internal] Site Comments: updated UI. Should be no functional changes. [#15944]
* [***] iOS 14 Widgets: new This Week Widgets to display This Week Stats in your home screen. [#15844]
* [***] Stories: There is now a new Story post type available to quickly and conveniently post images and videos to your blog.

16.7
-----
* [**] Site Creation: Adds the option to choose between mobile, tablet or desktop thumbnails and previews in the home page design picker when creating a WordPress.com site [https://github.com/wordpress-mobile/WordPress-iOS/pull/15688]
* [*] Block Editor: Fix issue with uploading media after exiting the editor multiple times [https://github.com/wordpress-mobile/WordPress-iOS/pull/15656].
* [**] Site Creation: Enables dot blog subdomains for each site design. [#15736]
* [**] Reader post card and post details: added ability to mark a followed post as seen/unseen. [#15638, #15645, #15676]
* [**] Reader site filter: show unseen post count. [#15581]
* [***] Block Editor: New Block: Audio [https://github.com/wordpress-mobile/gutenberg-mobile/pull/2854, https://github.com/wordpress-mobile/gutenberg-mobile/pull/3070]
* [**] Block Editor: Add support for setting heading anchors [https://github.com/wordpress-mobile/gutenberg-mobile/pull/2947]
* [**] Block Editor: Disable Unsupported Block Editor for Reusable blocks [https://github.com/wordpress-mobile/gutenberg-mobile/pull/3067]
* [**] Block Editor: Add proper handling for single use blocks such as the more block [https://github.com/wordpress-mobile/gutenberg-mobile/pull/3042]
* [*] Reader post options: fixed an issue where the options in post details did not match those on post cards. [#15778]
* [***] iOS 14 Widgets: new All Time Widgets to display All Time Stats in your home screen. [#15771, #15794]
* [***] Jetpack: Backup and Restore is now available, depending on your sites plan you can now restore your site to a point in time, or download a backup file. [https://github.com/wordpress-mobile/WordPress-iOS/issues/15191]
* [***] Jetpack: For sites that have Jetpack Scan enabled you will now see a new section that allows you to scan your site for threats, as well as fix or ignore them. [https://github.com/wordpress-mobile/WordPress-iOS/issues/15190]
* [**] Block Editor: Make inserter long-press options "add to beginning" and "add to end" always available. [https://github.com/wordpress-mobile/gutenberg-mobile/pull/3074]
* [*] Block Editor: Fix crash when Column block width attribute was empty. [https://github.com/WordPress/gutenberg/pull/29015]

16.6
-----
* [**] Activity Log: adds support for Date Range and Activity Type filters. [https://github.com/wordpress-mobile/WordPress-iOS/issues/15192]
* [*] Quick Start: Removed the Browse theme step and added guidance for reviewing pages and editing your Homepage. [#15680]
* [**] iOS 14 Widgets: new Today Widgets to display your Today Stats in your home screen.
* [*] Fixes an issue where the submit button was invisible during the domain registration flow.

16.5
-----

* [*] In the Pages screen, the options to delete posts are styled to reflect that they are destructive actions, and show confirmation alerts. [#15622]
* [*] In the Comments view, overly-large twemoji are sized the same as Apple's emoji. [#15503]
* [*] Reader 'P2s': added ability to filter by site. [#15484]
* [**] Choose a Domain will now return more options in the search results, sort the results to have exact matches first, and let you know if no exact matches were found. [#15482]
* [**] Page List: Adds duplicate page functionality [#15515]
* [*] Invite People: add link to user roles definition web page. [#15530]
* [***] Block Editor: Cross-post suggestions are now available by typing the + character (or long-pressing the toolbar button labelled with an @-symbol) in a post on a P2 site [#15139]
* [***] Block Editor: Full-width and wide alignment support for Columns (https://github.com/wordpress-mobile/gutenberg-mobile/pull/2919)
* [**] Block Editor: Image block - Add link picker to the block settings and enhance link settings with auto-hide options (https://github.com/wordpress-mobile/gutenberg-mobile/pull/2841)
* [*] Block Editor: Fix button link setting, rel link will not be overwritten if modified by the user (https://github.com/wordpress-mobile/gutenberg-mobile/pull/2894)
* [**] Block Editor: Added move to top/bottom when long pressing on respective block movers (https://github.com/wordpress-mobile/gutenberg-mobile/pull/2872)
* [**] Reader: Following now only shows non-P2 sites. [#15585]
* [**] Reader site filter: selected filters now persist while in app.[#15594]
* [**] Block Editor: Fix crash in text-based blocks with custom font size [https://github.com/WordPress/gutenberg/pull/28121]

16.4
-----

* [internal] Removed unused Reader files. Should be no functional changes. [#15414]
* [*] Adjusted the search box background color in dark mode on Choose a domain screen to be full width. [https://github.com/wordpress-mobile/WordPress-iOS/pull/15419]
* [**] Added shadow to thumbnail cells on Site Creation and Page Creation design pickers to add better contrast [https://github.com/wordpress-mobile/WordPress-iOS/pull/15418]
* [*] For DotCom and Jetpack sites, you can now subscribe to comments by tapping the "Follow conversation" button in the Comments view. [#15424]
* [**] Reader: Added 'P2s' stream. [#15442]
* [*] Add a new P2 default site icon to replace the generic default site icon. [#15430]
* [*] Block Editor: Fix Gallery block uploads when the editor is closed. [#15457]
* [*] Reader: Removes gray tint from site icons that contain transparency (located in Reader > Settings > Followed sites). [#15474]
* [*] Prologue: updates site address button to say "Enter your existing site address" to reduce confusion with site creation actions. [#15481]
* [**] Posts List: Adds duplicate post functionality [#15460]
* [***] Block Editor: New Block: File [https://github.com/wordpress-mobile/gutenberg-mobile/pull/2835]
* [*] Reader: Removes gray tint from site icons that contain transparency (located in Reader > Settings > Followed sites).
* [*] Block Editor: Remove popup informing user that they will be using the block editor by default [#15492]
* [**] Fixed an issue where the Prepublishing Nudges Publish button could be cut off smaller devices [#15525]

16.3
-----
* [***] Login: Updated to new iOS 14 pasteboard APIs for 2FA auto-fill. Pasteboard prompts should be less intrusive now! [#15454]
* [***] Site Creation: Adds an option to pick a home page design when creating a WordPress.com site. [multiple PRs](https://github.com/search?q=repo%3Awordpress-mobile%2FWordPress-iOS+++repo%3Awordpress-mobile%2FWordPress-iOS-Shared+repo%3Awordpress-mobile%2FWordPressUI-iOS+repo%3Awordpress-mobile%2FWordPressKit-iOS+repo%3Awordpress-mobile%2FAztecEditor-iOS+is%3Apr+closed%3A%3C2020-11-17+%22Home+Page+Picker%22&type=Issues)

* [**] Fixed a bug where @-mentions didn't work on WordPress.com sites with plugins enabled [#14844]
* [***] Site Creation: Adds an option to pick a home page design when creating a WordPress.com site. [multiple PRs](https://github.com/search?q=repo%3Awordpress-mobile%2FWordPress-iOS+++repo%3Awordpress-mobile%2FWordPress-iOS-Shared+repo%3Awordpress-mobile%2FWordPressUI-iOS+repo%3Awordpress-mobile%2FWordPressKit-iOS+repo%3Awordpress-mobile%2FAztecEditor-iOS+is%3Apr+closed%3A%3C2020-11-30+%22Home+Page+Picker%22&type=Issues)
* [*] Fixed an issue where `tel:` and `mailto:` links weren't launching actions in the webview found in Reader > post > more > Visit. [#15310]
* [*] Reader bug fix: tapping a telephone, sms or email link in a detail post in Reader will now respond with the correct action. [#15307]
* [**] Block Editor: Button block - Add link picker to the block settings [https://github.com/WordPress/gutenberg/pull/26206]
* [***] Block Editor: Adding support for selecting different unit of value in Cover and Columns blocks [https://github.com/WordPress/gutenberg/pull/26161]
* [*] Block Editor: Fix theme colors syncing with the editor [https://github.com/WordPress/gutenberg/pull/26821]
* [*] My Site > Settings > Start Over. Correcting a translation error in the detailed instructions on the Start Over view. [#15358]

16.2
-----
* [**] Support contact email: fixed issue that prevented non-alpha characters from being entered. [#15210]
* [*] Support contact information prompt: fixed issue that could cause the app to crash when entering email address. [#15210]
* [*] Fixed an issue where comments viewed in the Reader would always be italicized.
* [**] Jetpack Section - Added quick and easy access for all the Jetpack features (Stats, Activity Log, Jetpack and Settings) [#15287].
* [*] Fixed a display issue with the time picker when scheduling posts on iOS 14. [#15392]

16.1
-----
* [***] Block Editor: Adds new option to select from a variety of predefined page templates when creating a new page for a Gutenberg site.
* [*] Fixed an issue that was causing the refresh control to show up on top of the list of sites. [https://github.com/wordpress-mobile/WordPress-iOS/pull/15136]
* [***] The "Floating Action Button" now appears on the list of posts and pages for quick and convenient creation. [https://github.com/wordpress-mobile/WordPress-iOS/pull/15149l]

16.0
-----
* [***] Block Editor: Full-width and wide alignment support for Video, Latest-posts, Gallery, Media & text, and Pullquote block. [https://github.com/wordpress-mobile/gutenberg-mobile/pull/2605]
* [***] Block Editor: Fix unsupported block bottom sheet is triggered when device is rotated. [https://github.com/wordpress-mobile/gutenberg-mobile/pull/2710]
* [***] Block Editor: Unsupported Block Editor: Fixed issue when cannot view or interact with the classic block on Jetpack site. [https://github.com/wordpress-mobile/gutenberg-mobile/pull/2709]
* [**] Reader: Select interests is now displayed under the Discover tab. [#15097]
* [**] Reader: The reader now displays site recommendations in the Discover feed [#15116]
* [***] Reader: The new redesigned Reader detail shows your post as beautiful as ever. And if you add a featured image it would be twice as beautiful! [#15107]

15.9
-----
* [*] Fixed issue that caused duplicate views to be displayed when requesting a login link. [#14975]
* [internal] Modified feature flags that show unified Site Address, Google, Apple, WordPress views and iCloud keychain login. Could cause regressions. [#14954, #14969, #14970, #14971, #14972]
* [*] Fixed an issue that caused page editor to become an invisible overlay. [#15012]
* [**] Block Editor: Increase tap-target of primary action on unsupported blocks. [https://github.com/wordpress-mobile/gutenberg-mobile/pull/2608]
* [***] Block Editor: On Jetpack connected sites, Unsupported Block Editor can be enabled via enabling Jetpack SSO setting directly from within the missing block alert. [https://github.com/wordpress-mobile/gutenberg-mobile/pull/2610]
* [***] Block Editor: Add support for selecting user's post when configuring the link [https://github.com/wordpress-mobile/gutenberg-mobile/pull/2484]
* [*] Reader: Fixed an issue that resulted in no action when tapping a link with an anchor. [#15027]
* [***] Block Editor: Unsupported Block Editor: Fixed issue when cannot view or interact with the classic block on Jetpack sites [https://github.com/wordpress-mobile/gutenberg-mobile/issues/2695]

15.8
-----
* [*] Image Preview: Fixes an issue where an image would be incorrectly positioned after changing device orientation.
* [***] Block Editor: Full-width and wide alignment support for Group, Cover and Image block [https://github.com/wordpress-mobile/gutenberg-mobile/pull/2559]
* [**] Block Editor: Add support for rounded style in Image block [https://github.com/wordpress-mobile/gutenberg-mobile/pull/2591]
* [*] Fixed an issue where the username didn't display on the Signup Epilogue after signing up with Apple and hiding the email address. [#14882]
* [*] Login: display correct error message when the max number of failed login attempts is reached. [#14914]
* [**] Block Editor: Fixed a case where adding a block made the toolbar jump [https://github.com/WordPress/gutenberg/pull/24573]

15.7
-----
* [**] Updated UI when connecting a self-hosted site from Login Epilogue, My Sites, and Post Signup Interstitial. (#14742)
* [**] You can now follow conversations for P2 sites
* [**] Block Editor: Block settings now immediately reflect changes from menu sliders.
* [**] Simplified authentication and updated UI.(#14845, #14831, #14825, #14817).
       Now when an email address is entered, the app automatically determines the next step and directs the user accordingly. (i.e. signup or login with the appropriate login view).
* [**] Added iCloud Keychain login functionality. (#14770)
* [***] Reader: We’re introducing a new Reader experience that allows users to tailor their Discover feed to their chosen interests.
* [*] Media editing: Reduced memory usage when marking up an image, which could cause a crash.
* [**] Block Editor: Fixed Dark Mode transition for editor menus.

15.6
-----
* [***] Block Editor: Fixed empty text fields on RTL layout. Now they are selectable and placeholders are visible.
* [**] Block Editor: Add settings to allow changing column widths
* [**] Block Editor: Media editing support in Gallery block.
* [**] Updated UI when logging in with a Site Address.
* [**] Updated UI when logging in/signing up with Apple.
* [**] Updated UI when logging in/signing up with Google.
* [**] Simplified Google authentication. If signup is attempted with an existing WordPress account, automatically redirects to login. If login is attempted without a matching WordPress account, automatically redirects to signup.
* [**] Fixes issue where the stats were not updating when switching between sites in My Sites.
* [*] Block Editor: Improved logic for creating undo levels.
* [*] Social account login: Fixed an issue that could have inadvertently linked two social accounts.

15.5
-----
* [*] Reader: revamped UI for your site header.
* [***] Block Editor: New feature for WordPress.com and Jetpack sites: auto-complete username mentions. An auto-complete popup will show up when the user types the @ character in the block editor.
* [*] Block Editor: Media editing support in Cover block.
* [*] Block Editor: Fixed a bug on the Heading block, where a heading with a link and string formatting showed a white shadow in dark mode.

15.4
-----
 * [**] Fixes issue where the new page editor wouldn't always show when selected from the "My Site" page on iOS versions 12.4 and below.
 * [***] Block Editor: Media editing support in Media & Text block.
 * [***] Block Editor: New block: Social Icons
 * [*] Block Editor: Cover block placeholder is updated to allow users to start the block with a background color
 * [**] Improved support for the Classic block to give folks a smooth transition from the classic editor to the block editor

15.3
-----
* [***] Block Editor: Adds Copy, Cut, Paste, and Duplicate functionality to blocks
* [***] Block Editor: Users can now individually edit unsupported blocks found in posts or pages. Not available on selfhosted sites or sites defaulting to classic editor.
* [*] Block Editor: Improved editor loading experience with Ghost Effect.

15.2
----
* [*] Block editor: Display content metrics information (blocks, words, characters count).
* [*] Fixed a crash that results in navigating to the block editor quickly after logging out and immediately back in.
* [***] Reader content improved: a lot of fixes in how the content appears when you're reading a post.
* [**] A site's title can now be changed by tapping on the title in the site detail screen.
* [**] Added a new Quick Start task to set a title for a new site.
* [**] Block editor: Add support for customizing gradient type and angle in Buttons and Cover blocks.

-----

15.1
-----
* [**] Block Editor: Add support to upload videos to Cover Blocks after the editor has closed.
* [*] Block Editor: Display the animation of animated GIFs while editing image blocks.
* [**] Block editor: Adds support for theme colors and gradients.
* [*] App Settings: Added an app-level toggle for light or dark appearance.
* [*] Fix a bug where the Latest Post date on Insights Stats was being calculated incorrectly.
* Block editor: [*] Support for breaking out of captions/citation authors by pressing enter on the following blocks: image, video, gallery, quote, and pullquote.
* Block editor: [**] Adds editor support for theme defined colors and theme defined gradients on cover and button blocks.
* [*] Fixed a bug where "Follow another site" was using the wrong steps in the "Grow Your Audience" Quick Start tour.
* [*] Fix a bug where Quick Start completed tasks were not communicated to VoiceOver users.
* [**] Quick Start: added VoiceOver support to the Next Steps section.
* [*] Fixed a bug where the "Publish a post" Quick Start tour didn't reflect the app's new information architecture
* [***] Free GIFs can now be added to the media library, posts, and pages.
* [**] You can now set pages as your site's homepage or posts page directly from the Pages list.
* [**] Fixed a bug that prevented some logins via 'Continue with Apple'.
* [**] Reader: Fixed a bug where tapping on the more menu may not present the menu
* [*] Block editor: Fix 'Take a Photo' option failing after adding an image to gallery block

15.0
-----
* [**] Block editor: Fix media upload progress when there's no connection.
* [*] Fix a bug where taking a photo for your user gravatar got you blocked in the crop screen.
* Reader: Updated card design
* [internal] Logging in via 'Continue with Google' has changes that can cause regressions. See https://git.io/Jf2LF for full testing details.
* [***] Block Editor: New block: Verse
* [***] Block Editor: Trash icon that is used to remove blocks is moved to the new menu reachable via ellipsis button in the block toolbar
* [**] Block Editor: Add support for changing overlay color settings in Cover block
* [**] Block Editor: Add enter/exit animation in FloatingToolbar
* [**] Block Editor: Block toolbar can now collapse when the block width is smaller than the toolbar content
* [**] Block Editor: Tooltip for page template selection buttons
* [*] Block Editor: Fix merging of text blocks when text had active formatting (bold, italic, strike, link)
* [*] Block Editor: Fix button alignment in page templates and make strings consistent
* [*] Block Editor: Add support for displaying radial gradients in Buttons and Cover blocks
* [*] Block Editor: Fix a bug where it was not possible to add a second image after previewing a post
* [internal] Signing up via 'Continue with Google' has changes that can cause regressions. See https://git.io/JfwjX for full testing details.
* My Site: Add support for setting the Homepage and Posts Page for a site.

14.9
-----
* Streamlined navigation: now there are fewer and better organized tabs, posting shortcuts and more, so you can find what you need fast.
* My Site: the "Add Posts and Pages" features has been moved. There is a new "Floating Action Button" in "My Site" that lets you create a new post or page without having to navigate to another screen.
* My Site: the "Me" section has been moved. There is a new button on the top right of "My Site" that lets you access the "Me" section from there.
* Reader: revamped UI with a tab bar that lets you quickly switch between sections, and filtering and settings panes to easily access and manage your favorite content.
* [internal] the "Change Username" on the Signup Epilogue screen has navigation changes that can cause regressions. See https://git.io/JfGnv for testing details.
* [internal] the "3 button view" (WP.com email, Google, SIWA, Site Address) presented after pressing the "Log In" button has navigation changes that can cause regressions. See https://git.io/JfZUV for testing details.
* [**] Support the superscript and subscript HTML formatting on the Block Editor and Classic Editor.
* [**] Block editor: Support for the pullquote block.
* [**] Block editor: Fix the icons and buttons in Gallery, Paragraph, List and MediaText block on RTL mode.
* [**] Block editor: Update page templates to use new blocks.
* [**] Block editor: Fix a crash when uploading new videos on a video block.
* [**] Block Editor: Add support for changing background and text color in Buttons block
* [internal] the "enter your password" screen has navigation changes that can cause regressions. See https://git.io/Jfl1C for full testing details.
* Support the superscript and subscript HTML formatting on the Block Editor and Classic Editor.
* [***] You can now draw on images to annotate them using the Edit image feature in the post editor.
* [*] Fixed a bug on the editors where changing a featured image didn't trigger that the post/page changed.

14.8.1
-----
* Fix adding and removing of featured images to posts.

14.8
-----
* Block editor: Prefill caption for image blocks when available on the Media library
* Block editor: New block: Buttons. From now you’ll be able to add the individual Button block only inside the Buttons block
* Block editor: Fix bug where whitespaces at start of text blocks were being removed
* Block editor: Add support for upload options in Cover block
* Block editor: Floating toolbar, previously located above nested blocks, is now placed at the bottom of the screen
* Block editor: Fix the icons in FloatingToolbar on RTL mode
* Block editor: Fix Quote block so it visually reflects selected alignment
* Block editor: Fix bug where buttons in page templates were not rendering correctly on web
* Block editor: Remove Subscription Button from the Blog template since it didn't have an initial functionality and it is hard to configure for users.
* [internal] the "send magic link" screen has navigation changes that can cause regressions. See https://git.io/Jfqiz for testing details.
* Updated UI for Login and Signup epilogues.
* Fixes delayed split view resizing while rotating your device.

14.7
-----
* Classic Editor: Fixed action sheet position for additional Media sources picker on iPad
* [internal] the signup flow using email has code changes that can cause regressions. See https://git.io/JvALZ for testing details.
* [internal] Notifications tab should pop to the root of the navigation stack when tapping on the tab from within a notification detail screen. See https://git.io/Jvxka for testing details.
* Classic and Block editor: Prefill caption for image blocks when available on the Media library.
* [internal] the "login by email" flow and the self-hosted login flow have code changes that can cause regressions. See https://git.io/JfeFN for testing details.
* Block editor: Disable ripple effect in all BottomSheet's controls.
* Block editor: New block: Columns
* Block editor: New starter page template: Blog
* Block editor: Make Starter Page Template picker buttons visible only when the screen height is enough
* Block editor: Fix a bug which caused to show URL settings modal randomly when changing the device orientation multiple times during the time Starter Page Template Preview is open
* [internal] the login by email flow and the self-hosted login flow have code changes that can cause regressions. See https://git.io/JfeFN for testing details.
* Updated the appearance of the login and signup buttons to make signup more prominent.
* [internal] the navigation to the "login by site address" flow has code changes that can cause regressions. See https://git.io/JfvP9 for testing details.
* Updated site details screen title to My Site, to avoid duplicating the title of the current site which is displayed in the screen's header area.
* You can now schedule your post, add tags or change the visibility before hitting "Publish Now" — and you don't have to go to the Post Settings for this!

* Login Epilogue: fixed issue where account information never stopped loading for some self-hosted sites.
* Updated site details screen title to My Site, to avoid duplicating the title of the current site which is displayed in the screen's header area.

14.6
-----
* [internal] the login flow with 2-factor authentication enabled has code changes that can cause regressions. See https://git.io/Jvdil for testing details.
* [internal] the login and signup Magic Link flows have code changes that could cause regressions. See https://git.io/JvSD6 and https://git.io/Jvy4P for testing details.
* [internal] the login and signup Magic Link flows have code changes that can cause regressions. See https://git.io/Jvy4P for testing details.
* [internal] the login and signup Continue with Google flows have code changes that can cause regressions. See https://git.io/JvypB for testing details.
* Notifications: Fix layout on screens with a notch.
* Post Commenting: fixed issue that prevented selecting an @ mention suggestion.
* Fixed an issue that could have caused the app to crash when accessing Site Pages.
* Site Creation: faster site creation, removed intermediate steps. Just select what kind of site you'd like, enter the domain name and the site will be created.
* Post Preview: Increase Post and Page Preview size on iPads running iOS 13.
* Block editor: Added the Cover block
* Block editor: Removed the dimming effect on unselected blocks
* Block editor: Add alignment options for Heading block
* Block editor: Implemented dropdown toolbar for alignment toolbar in Heading, Paragraph, Image, MediaText blocks
* Block Editor: When editing link settings, tapping the keyboard return button now closes the settings panel as well as closing the keyboard.
* Fixed a crash when a blog's URL became `nil` from a Core Data operation.
* Added Share action to the more menu in the Posts list
* Period Stats: fix colors when switching between light and dark modes.
* Media uploads from "Other Apps": Fixed an issue where the Cancel button on the document picker/browser was not showing up in Light Mode.
* Fix a crash when accessing Blog Posts from the Quick Actions button on iPads running iOS 12 and below.
* Reader post detail: fix colors when switching between light and dark modes.
* Fixed an issue where Continue with Apple button wouldn't respond after Jetpack Setup > Sign up flow completed.


14.5
-----
* Block editor: New block: Latest Posts
* Block editor: Fix Quote block's left border not being visible in Dark Mode
* Block editor: Added Starter Page Templates: when you create a new page, we now show you a few templates to get started more quickly.
* Block editor: Fix crash when pasting HTML content with embeded images on paragraphs
* Post Settings: Fix issue where the status of a post showed "Scheduled" instead of "Published" after scheduling before the current date.
* Stats: Fix background color in Dark Mode on wider screen sizes.
* Post Settings: Fix issue where the calendar selection may not match the selected date when site timezone differs from device timezone.
* Dark Mode fixes:
  - Border color on Search bars.
  - Stats background color on wider screen sizes.
  - Media Picker action bar background color.
  - Login and Signup button colors.
  - Reader comments colors.
  - Jetpack install flow colors.
* Reader: Fix toolbar and search bar width on wider screen sizes.
* Updated the Signup and Login Magic Link confirmation screen advising the user to check their spam/junk folder.
* Updated appearance of Google login/signup button.
* Updated appearance of Apple login/signup button.

14.4.1
-----
* Block Editor: Fix crash when inserting a Button Block.

14.4
-----
* Post Settings: Fixes the displayed publish date of posts which are to be immediately published.

14.3
-----
* Aztec and Block Editor: Fix the presentation of ordered lists with large numbers.
* Added Quick Action buttons on the Site Details page to access the most frequently used parts of a site.
* Block editor: Add support for changing image sizes in Image blocks
* Block editor: Add support for upload options in Gallery block
* Block editor: Added the Button block
* Block editor: Added the Group block
* Block editor: Add scroll support inside block picker and block settings
* Block editor: Fix issue where adding emojis to the post title added strong HTML elements to the title of the post
* Block editor: Fix issue where alignment of paragraph blocks was not always being respected when splitting the paragraph or reading the post's html content.
* Block editor: We’ve introduced a new toolbar that floats above the block you’re editing, which makes navigating your blocks easier — especially complex ones.

* Block editor: Add support for upload options in Gallery block
* Aztec and Block Editor: Fix the presentation of ordered lists with large numbers.
* Added Quick Action buttons on the Site Details page to access the most frequently used parts of a site.
* Post Settings: Adjusts the weekday symbols in the calendar depending on Regional settings.


14.2
-----
* Comment Editing: Fixed a bug that could cause the text selection to be on the wrong line
* Comments: Fixed an bug that could cause HTML markup to be displayed in the comment content
* Media editing: You can now crop, zoom in/out and rotate images that are inserted or being inserted in a post.
* Post Preview: Added a new Desktop preview mode on iPhone and Mobile preview on iPad when previewing posts or pages.
* Post Preview: Added new navigation, "Open in Safari" and Share options when previewing posts or pages.
* Block editor: Long-press Inserter icon to show options to add before/after
* Block editor: Retry displaying image when connectivity restores
* Block editor: Show an "Edit" button overlay on selected image blocks
* Block editor: Add support for image size options in the gallery block
* Signup and Login: signup or login via magic link now supports multiple email clients.
                    Tapping on the "Open Email" button will present a list of installed email client to choose from.
* Posts: Fixed a bug that could disable comments on a draft post when previewing that post.
* Reader: Fixed an issue where a new comment may not appear.
* Reader: Added Post Reblogging feature. You can now reblog a post from the reader to your site(s). There is a new "reblog" button in the post action bar.
          Tapping on it allows to choose the site where to post, and opens the editor of your choice with pre-populated content from the original post.
* Fixed a bug that was causing the app to crash when the user tapped "Retry" on Post List

14.1
-----
* Fixes a bug that could cause some web page previews to remain unauthenticated even after logging in.
* Stats: added a This Week widget to display Views for the past week.
* Block Editor: Reduced padding around text on Rich Text based blocks.
* Block Editor: New block "Shortcode". You can now create and edit Shortcode blocks in the editor.
* Publicize: connecting with Facebook is working again.
* Web Views: the title and button colors in the header of web views was grey, and is now white.

14.0
-----
* Stats: Updated default cards for the Insights view.
* Fixed a bug that displayed incorrect time stamps for scheduled posts.
* Post Settings: Added a new Calendar picker to select a Post's publish date
* Fixed bugs with the "Save as Draft" action extension's navigation bar colors and iPad sizing in iOS 13.
* Fixes appearance issues with navigation bar colors when logged out of the app.
* Fixed a bug that was causing the App to crash when the user tapped on certain notifications.
* Block Editor: Hide image size selection options when image is a url
* Block Editor: Fix displaying placeholder for images
* Block Editor: Fix crash on undo
* Block Editor: Fix styling on navigation UI
* Block Editor: Fix a focus issue
* Fixed a bug that displayed incorrect time stamps for scheduled posts.
* Post Settings: Added a new Calendar picker to select a Post's publish date
* Comment: Add ability to comment in fullscreen
* Stats: fixed issue that could cause incorrect Stats to be displayed when viewing Stats from a widget.
* Stats Today widgets: large numbers are now abbreviated.
* Fixed a bug where files imported from other apps were being renamed to a random name.
* Fixes a crash that could happen in the notifications tab.

13.9
-----
* Stats: added a Today widget to display All-Time stats.
* Block Editor: New block "Gallery". You can now create image galleries using WordPress Media library.
* Block Editor: Fix crash dismissing bottom-sheet after device rotation.
* Block Editor: Add support for changing Settings in the List Block.
* Block Editor: Add support for Video block settings.
* Quick Start: fixed issue that caused 'Follow other sites' tour to not be marked complete.
* Fixed a bug that was causing the App to crash when the user tapped on certain notifications.

13.8
-----
* When a post has an autosave, the autosave version can be loaded into the editor.
* Support: Fix issue that caused 'Message failed to send' error.
* WebView: Fix iOS 13 crash with popover.
* Fixed an issue where the Me screen would sometimes be blank.
* Block editor: New Spacer block to create white space between two blocks.
* Block editor: Images from Image Block can now be previewed full screen by tapping on them.
* Fixed an issue that caused logging in with a 2FA Google account to fail.
* Sign in with Apple: now supports logging in with 2FA enabled on linked WordPress accounts.
* Stats: Fixed issue that caused incorrect data to be displayed.

13.7
-----
* Updated the mobile apps blog address to a non-retired blog.
* Block editor: Added option to insert images from "Free Photo Library".
* Block editor: Fix issue where the keyboard would not capitalize sentences correctly on some cases
* Block editor: Add alignment to paragraph blocks
* Fixed a bug that made comment moderation fail on the first attempt for self-hosted sites.
* Stats Refresh: Stats will reload when the application will move to foreground state.
* Stats: each Period and Post stat now loads independently.
* Block editor: Added support for the preformatted block.
* Stats Today widget: updated design and enabled expanding.

* Block editor: Added option to insert images from "Free Photo Library" and "Other Apps".

13.6
-----
* Fixed a bug that was not submiting posts for review
* Better support for creating or editing posts while offline. Posts can be saved while offline and they will be automatically uploaded (or published) when the device is back online.
* Support: fix issue where issues could be created via Help Center search without setting a contact email.

* Me view: fix issue where view was blank when logging in with a self-hosted site.
* Block Editor: Added support for image alignment options.

13.5
-----
* Block editor: Fix issue when "New Photo Post" shortcut won't add the selected photo to the post.
* Block editor: Add Link Target (Open in new tab) to Image Block settings.
* Block editor: DarkMode improvements.
* Block editor: New block "Media & Text".
* Block Editor: Fix issue where the block inserter layout wasn't correct after device rotation.
* Dark Mode: General improvements
* Stats: each Insight stat now loads independently.
* Stats: added ability to customize Insights.

13.4.1
-----
Post Settings: Fixed a crash with featured image.
Removed Giphy as a media source due to changes in their SDK.

13.4
-----
* Sign In With Apple: if the Apple ID has been disconnected from the WordPress app, log out the account.
* Sign In With Apple: if the Apple ID has been disconnected from the WordPress app, log out the account on app launch.
* Dark Mode: General improvements
* Share Extension: Fixed the text view content inset

* Universal links: Pass back to Safari if we can't handle a URL.
* Sign In With Apple: fixed issue with re-logging in on an existing WP account.
* Block editor: Fix a bug on iOS 13.0 were tapping on a link opens Safari
* Block editor: Fix a link editing issue, where trying to add a empty link at the start of another link would remove the existing link.

13.3
-----
* Block editor: Add rich text styling to video captions
* Block editor: Blocks that would be replaced are now hidden when add block bottom sheet displays
* Block editor: Tapping on empty editor area now always inserts new block at end of post
* Block editor: Fixed a performance issue that caused a freeze in the editor with long text content.
* Dark Mode: Fixed colors in rich notifications
* Reader: Fixed issue with links opening while scrolling in reader posts and comments.

13.2
-----
* When Log In is selected, all available options are displayed.
* Shows an alert instead of showing a new screen for facebook publicize error.

13.1
-----
* Moved Notification Settings from the Me tab to the Notifications tab.
* Account Settings: added the ability to change the username.
* Stats: added File Downloads to period stats.
* Stats Periods: Fixed an issue that made the Post stats title button unable.
* Adds a Publish Now action to posts in the posts list.
* Stats Periods: Fixed a bug that affected the header date when the site and the device timezones were different.
* My Sites: Fixed a problem where some sites would appear duplicated.

* Stats Periods: Fixed an issue that made the Post stats title button unable.
* Stats Periods: Fixed a bug that affected the header date when the site and the device timezones were different.
* Adds a Publish Now action to posts in the posts list.
* My Sites: Fixed a problem where some sites would appear duplicated.

13.0
-----
* Stats: now use site timezone instead of device.
* Improved color scheme consistency.
* Post Stats: date bar no longer goes prior to earliest date available.
* Block editor: Adding a block from the post title now shows the add block here indicator.
* Block editor: Deselect post title any time a block is added
* Block editor: Auto-enabled upon first open of a block post, unless opted out in v12.9.
* Block editor: You can now enable and disable the block editor on a per-site basis.

12.9
-----
* Offline support: Create Post is now available from empty results view in offline mode.
* Post Preview: Displaying preview generation status in navigation bar instead of a
                blocking spinner.
* Block editor: Tapping on an empty editor area will create a new paragraph block
* Block editor: Fix content loss issue when loading unsupported blocks containing inner blocks.
* Block editor: Adding a block from the Post Title now inserts the block at the top of the Post.
* Stats Insights: Fixed issue that prevented some stats from showing for low volume sites.

12.8
-----
* Stats Insights: New two-column layout for Follower Totals stats.
* Stats Periods: Countries Map added in countries section.
* Updated copy for preview unavailable screen
* Stats Insights: New two-column layout for This Year stats.
* Stats Insights: added details option for This Year stats.
* Stats Insights: New two-column layout for Most Popular Time stats.
* Stats: modified appearance of empty charts.
* Stats Insights: Fixed issue where refreshing would sometimes clear the stats.
* Stats overview chart: Fixed issue with legend location on iOS 11.
* Stats Periods: Fixed crash when the Countries map displayed one country only
* Added a selection of user customizable app icons. Change it via Me > App Settings > App Icon.
* Update the app's colors using the Muriel color palette.
* Stats Periods detail views: Fixed an issue where rotation would truncate data.
* Stats Periods: Fixed an issue when a period interval was selected.

12.7
-----
* Block Editor: Video, Quote and More blocks are available now.
* Post Settings: Setting a Featured Image on a Post/Site should now work better in poor network conditions.
* Offline Improvements: Posts that failed to upload due to connectivity issues will be auto-uploaded.
* Block Editor: Copy/Paste of text with attributes( bold, italic, ...) will be respected on the editor.
* Block Editor: Updated color scheme.
* Block Editor: Nested lists are now available on the toolbar.
* Post Settings: Setting a Featured Image on a Post/Site should now work better in poor netowrk conditions.
* Stats Insights: New two-column layout for All-Time stats.
* Stats Insights: New two-column layout for Today stats.
* Post preview: Fixed issue with preview for self hosted sites not working.

12.6
-----
* Block Editor: Added UI to display a warning when a block has invalid content.
* Block Editor: Fixed issue with link settings where “Open in New Tab” was always OFF on open.
* Removed the limit of number of photos that can be shared from other apps.
* Account Settings Primary Site now shows the site domain if the site has no name.
* The app now launches a bit more quickly.
* Added a list of third-party library acknowledgements.
* Updated messaging experience for a reply upload result.
* Stats: Fixed an issue where chart axes may be formatted incorrectly in some locales.

12.5
-----
* Fixed Notices sometimes showing behind the keyboard
* Implemented Domain Credit feature
* Implemented auto saving a post on preview
* The app now launches a bit more quickly.
* Fixed broken images in posts created by the share extension.
* Deprecated local previews

12.4.1
------
* Copy/Paste from post contents to other apps is working again.

12.4
-----
* You can now mark notifications as unread with just a swipe.
* Fixed crash when searching Free Photo Library.
* Better URL validation when logging in with a self hosted site.
* Account Settings Primary Site now shows the site URL if the site has no name.
* Implemented incremental improvements to accessibility experience across the app.
* Updated error message when tag loading failed.

12.3
-----
* Images are now imported from TextBundle and TextPack files shared from other apps
* Added support for importing Markdown files shared from other apps
* Resolved a crash that might occur during the new Site Creation flow.
* Improved connectivity errors messaging in sharing screen.
* Quotes in Reader are now easier to read, thanks to a vertical bar on the left making them more visually distinct
* Fixed an issue where some text in Activity Log would show up in a wrong language
* Jetpack Remote Install: enabled the native feature to install and activate Jetpack on a self-hosted site

12.2
-----
* Draft preview now shows the remote version of the post.
* Initial support for importing TextBundle and TextPack from other apps.
* Support for lists in Gutenberg posts.
* Several UI details were polished in the Site Creation flow.

12.1
-----
* Improve messages when updates to user account details fail because of server logic, for exanple email being used for another account.
* Improved text import from other apps, such as Bear or Ulysses 🥰
* Added support on the editor for video elements that use the source elements. For example:
```<video alt="Another video with bunnies">
<source src="https://videos.files.wordpress.com/kUJmAcSf/bbb_sunflower_1080p_30fps_normal.mp4" type="video/mp4">
</video>```
* Block editor now supports the creation of posts with pre-inserted photos and the the 3touch action of starting a post with photo.

12.1
-----
* Improve messages when updates to user account details fail because of server logic, for exanple email being used for another account.
* Improved text import from other apps, such as Bear or Ulysses 🥰
* Reader: fixed issue where empty state buttons were not functional.

12.0
-----
* Redesigned Notices
* Changed offline error messages to be less disruptive.
* Resolved a defect in the new Site Creation flow where the site preview address bar could be edited.
* Made it easier to find a domain for your new site, by moving the best match to the top of the search results.

11.9
------
* Quick Start v2: After creating a new site with WordPress.com there are more tutorials available, now including tips to improve growth.
* Quick Start will also be suggested less often, but when it's more likely to be helpful.
* Added connection error alert in Sharing screen.
* Increased padding at the bottom of the share extension's editor, to make typing a longer post a bit more comfortable.
* Removes the white background color applied to the site icon on the site details screen.
* Updated No Results View illustration and copy displayed on connectivity issue.
* Enhanced Site Creation flow for smarter, more personalized sites.<|MERGE_RESOLUTION|>--- conflicted
+++ resolved
@@ -4,12 +4,8 @@
 * [*] The "aspect ratio" mode on the Site Media screen is now also available on iPhone via the new title menu [#22096]
 * [**] Update the classic editor to use the new Photos and Site Media pickers [#22060]
 * [**] [internal] Remove WPMediaPicker dependency [#22103]
-<<<<<<< HEAD
-* [*] [internal] Remove WPMediaPicker dependency from Tenor and Stock Photos pickers [#22066, #22074]
-* [*] [internal] Remove MediaThumbnailService [#22106]
-=======
 * [*] [internal] Rework Tenor (Free GIF) and Stock Photos (Free Photos) pickers [#22066, #22074]
->>>>>>> 9f6925ec
+* [*] [internal] Remove MediaThumbnailService and reduce the size of the large thumbnails, reducing disk usage [#22106]
 
 23.8
 -----
