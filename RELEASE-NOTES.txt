17.9
-----
<<<<<<< HEAD
* [internal] Converted part of Comment model to Swift. Should be no functional changes. [#16898]
=======
* [*] Enables Support for Global Style Colors with Full Site Editing Themes [#16823]
>>>>>>> e04cac9d

17.8
-----
* [*] Authors and Contributors can now view a site's Comments via My Site > Comments. [#16783]
* [*] [Jetpack-only] Fix bugs when tapping to notifications
* [*] Fixed some refresh issues with the site follow buttons in the reader. [#16819]
* [*] Block editor: Update loading and failed screens for web version of the editor [https://github.com/wordpress-mobile/gutenberg-mobile/pull/3573]
* [*] Block editor: Handle floating keyboard case - Fix issue with the block selector on iPad. [https://github.com/wordpress-mobile/gutenberg-mobile/pull/3687]
* [**] Block editor: Added color/background customization for text blocks. [https://github.com/WordPress/gutenberg/pull/33250]

17.7
-----
* [***] Added blogging reminders. Choose which days you'd like to be reminded, and we'll send you a notification prompting you to post on your site
* [** Does not apply to Jetpack app] Self hosted sites that do not use Jetpack can now manage (install, uninstall, activate, and deactivate) their plugins [#16675]
* [*] Upgraded the Zendesk SDK to version 5.3.0
* [*] You can now subscribe to conversations by email from Reader lists and articles. [#16599]
* [*] Block editor: Tablet view fixes for inserter button. [https://github.com/wordpress-mobile/gutenberg-mobile/pull/3602]
* [*] Block editor: Tweaks to the badge component's styling, including change of background color and reduced padding. [https://github.com/wordpress-mobile/gutenberg-mobile/pull/3642]
* [***] Block editor: New block Layout grid. [https://github.com/wordpress-mobile/gutenberg-mobile/pull/3513]
* [*] Fixed an issue where the SignUp flow could not be dismissed sometimes. [#16824]

17.6
-----
* [**] Reader Post details: now shows a summary of Likes for the post. Tapping it displays the full list of Likes. [#16628]
* [*] Fix notice overlapping the ActionSheet that displays the Site Icon controls. [#16579]
* [*] Fix login error for WordPress.org sites to show inline. [#16614]
* [*] Disables the ability to open the editor for Post Pages [#16369]
* [*] Fixed an issue that could cause a crash when moderating Comments. [#16645]
* [*] Fix notice overlapping the ActionSheet that displays the QuickStart Removal. [#16609]
* [*] Site Pages: when setting a parent, placeholder text is now displayed for pages with blank titles. [#16661]
* [***] Block Editor: Audio block now available on WP.com sites on the free plan. [https://github.com/wordpress-mobile/gutenberg-mobile/pull/3523]
* [**] You can now create a Site Icon for your site using an emoji. [#16670]
* [*] Fix notice overlapping the ActionSheet that displays the More Actions in the Editor. [#16658]
* [*] The quick action buttons will be hidden when iOS is using a accessibility font sizes. [#16701]
* [*] Block Editor: Improve unsupported block message for reusable block. [https://github.com/wordpress-mobile/gutenberg-mobile/pull/3621]
* [**] Block Editor: Fix incorrect block insertion point after blurring the post title field. [https://github.com/wordpress-mobile/gutenberg-mobile/pull/3640]
* [*] Fixed a crash when sharing photos to WordPress [#16737]

17.5
-----
* [*] Fixed a crash when rendering the Noticons font in rich notification. [#16525]
* [**] Block Editor: Audio block: Add Insert from URL functionality. [https://github.com/wordpress-mobile/gutenberg-mobile/pull/3031]
* [***] Block Editor: Slash command to insert new blocks. [https://github.com/wordpress-mobile/gutenberg-mobile/pull/3250]
* [**] Like Notifications: now displays all users who liked a post or comment. [#15662]
* [*] Fixed a bug that was causing some fonts to become enormous when large text was enabled.
* [*] Fixed scrolling and item selection in the Plugins directory. [#16087]
* [*] Improved large text support in the blog details header in My Sites. [#16521]
* [***] Block Editor: New Block: Reusable block. [https://github.com/wordpress-mobile/gutenberg-mobile/pull/3490]
* [***] Block Editor: Add reusable blocks to the block inserter menu. [https://github.com/wordpress-mobile/gutenberg-mobile/pull/3054]
* [*] Fixed a bug where the web version of the editor did not load when using an account created before December 2018. [#16586]

17.4
-----
* [**] A new author can be chosen for Posts and Pages on multi-author sites. [#16281]
* [*] Fixed the Follow Sites Quick Start Tour so that Reader Search is highlighted. [#16391]
* [*] Enabled approving login authentication requests via push notification while the app is in the foreground. [#16075]
* [**] Added pull-to-refresh to the My Site screen when a user has no sites. [#16241]
* [***] Fixed a bug that was causing uploaded videos to not be viewable in other platforms. [#16548]

17.3
-----
* [**] Fix issue where deleting a post and selecting undo would sometimes convert the content to the classic editor. [#16342]
* [**] Fix issue where restoring a post left the restored post in the published list even though it has been converted to a draft. [#16358]
* [**] Fix issue where trashing a post converted it to Classic content. [#16367]
* [**] Fix issue where users could not leave the username selection screen due to styling issues. [#16380]
* [*] Comments can be filtered to show the most recent unreplied comments from other users. [#16215]
* [*] Fixed the background color of search fields. [#16365]
* [*] Fixed the navigation bar color in dark mode. [#16348]
* [*] Fix translation issues for templates fetched on the site creation design selection screen. [#16404]
* [*] Fix translation issues for templates fetched on the page creation design selection screen. [#16404]
* [*] Fix translation issue for the Choose button on the template preview in the site creation flow. [#16404]
* [***]  Block Editor: New Block: Search Block [#https://github.com/wordpress-mobile/gutenberg-mobile/pull/3210]
* [**]  Block Editor: The media upload options of the Image, Video and Gallery block automatically opens when the respective block is inserted. [https://github.com/wordpress-mobile/gutenberg-mobile/pull/2700]
* [**]  Block Editor: The media upload options of the File and Audio block automatically opens when the respective block is inserted. [https://github.com/wordpress-mobile/gutenberg-mobile/pull/3399]
* [*]  Block Editor: Remove visual feedback from non-interactive bottom-sheet cell sections [https://github.com/wordpress-mobile/gutenberg-mobile/pull/3404]
* [*]  Block Editor: Fixed an issue that was causing the featured image badge to be shown on images in an incorrect manner. [https://github.com/wordpress-mobile/gutenberg-mobile/pull/3494]


17.2
-----

* [**] Added transform block capability [https://github.com/wordpress-mobile/gutenberg-mobile/pull/3321]
* [*] Fixed an issue where some author display names weren't visible for self-hosted sites. [#16297]
* [***] Updated custom app icons. [#16261]
* [**] Removed Site Switcher in the Editor
* [*] a11y: Bug fix: Allow stepper cell to be selected by screenreader [https://github.com/wordpress-mobile/gutenberg-mobile/pull/3362]
* [*] Image block: Improve text entry for long alt text. [https://github.com/WordPress/gutenberg/pull/29670]
* [***] New Block: Jetpack contact info. [https://github.com/wordpress-mobile/gutenberg-mobile/pull/3340]

17.1
-----

* [*] Reordered categories in page layout picker [#16156]
* [*] Added preview device mode selector in the page layout previews [#16141]
* [***] Block Editor: Improved the accessibility of range and step-type block settings. [https://github.com/wordpress-mobile/gutenberg-mobile/pull/3255]
* [**] Block Editor: Added Contact Info block to sites on WPcom or with Jetpack version >= 8.5.
* [**] We updated the app's color scheme with a brighter new blue used throughout. [#16213, #16207]
* [**] We updated the login prologue with brand new content and graphics. [#16159, #16177, #16185, #16187, #16200, #16217, #16219, #16221, #16222]
* [**] We updated the app's color scheme with a brighter new blue used throughout. [#16213, #16207]
* [**] Updated the app icon to match the new color scheme within the app. [#16220]
* [*] Fixed an issue where some webview navigation bar controls weren't visible. [#16257]

17.0
-----
* [internal] Updated Zendesk to latest version. Should be no functional changes. [#16051]
* [*] Reader: fixed an issue that caused unfollowing external sites to fail. [#16060]
* [*] Stats: fixed an issue where an error was displayed for Latest Post Summary if the site had no posts. [#16074]
* [*] Fixed an issue where password text on Post Settings was showing as black in dark mode. [#15768]
* [*] Added a thumbnail device mode selector in the page layout, and use a default setting based on the current device. [#16019]
* [**] Comments can now be filtered by status (All, Pending, Approved, Trashed, or Spam). [#15955, #16110]
* [*] Notifications: Enabled the new view milestone notifications [#16144]
* [***] We updated the app's design, with fresh new headers throughout and a new site switcher in My Site. [#15750]

16.9
-----
* [*] Adds helper UI to Choose a Domain screen to provide a hint of what a domain is. [#15962]
* [**] Site Creation: Adds filterable categories to the site design picker when creating a WordPress.com site, and includes single-page site designs [#15933]
* [**] The classic editor will no longer be available for new posts soon, but this won’t affect editing any existing posts or pages. Users should consider switching over to the Block Editor now. [#16008]
* [**] Reader: Added related posts to the bottom of reader posts
* [*] Reader: We redesigned the recommended topics section of Discover
* [*] Reader: Added a way to discover new topics from the Manage Topics view
* [*] P2 users can create and share group invite links via the Invite Person screen under the People Management feature. [#16005]
* [*] Fixed an issue that prevented searching for plugins and the Popular Plugins section from appearing: [#16070]
* [**] Stories: Fixed a video playback issue when recording on iPhone 7, 8, and SE devices. [#16109]
* [*] Stories: Fixed a video playback issue when selecting an exported Story video from a site's library. [#16109]

16.8.1
-----

* [**] Stories: Fixed an issue which could remove content from a post when a new Story block was edited. [#16059]

16.8
-----
* [**] Prevent deleting published homepages which would have the effect of breaking a site. [#15797]
* [**] Prevent converting published homepage to a draft in the page list and settings which would have the effect of breaking a site. [#15797]
* [*] Fix app crash when device is offline and user visits Notification or Reader screens [#15916]
* [*] Under-the-hood improvements to the Reader Stream, People Management, and Sharing Buttons [#15849, #15861, #15862]
* [*] Block Editor: Fixed block mover title wording for better clarity from 'Move block position' to 'Change block position'. [https://github.com/wordpress-mobile/gutenberg-mobile/pull/3049]
* [**] Block Editor: Add support for setting Cover block focal point. [https://github.com/wordpress-mobile/gutenberg-mobile/pull/3028]
* [**] Prevent converting published homepage to a draft in the page list and editor's status settings which would have the effect of breaking a site. [#15797]
* [*] Prevent selection of unpublished homepages the homepage settings which would have the effect of breaking a site. [#15885]
* [*] Quick Start: Completing a step outside of a tour now automatically marks it as complete. [#15712]
* [internal] Site Comments: updated UI. Should be no functional changes. [#15944]
* [***] iOS 14 Widgets: new This Week Widgets to display This Week Stats in your home screen. [#15844]
* [***] Stories: There is now a new Story post type available to quickly and conveniently post images and videos to your blog.

16.7
-----
* [**] Site Creation: Adds the option to choose between mobile, tablet or desktop thumbnails and previews in the home page design picker when creating a WordPress.com site [https://github.com/wordpress-mobile/WordPress-iOS/pull/15688]
* [*] Block Editor: Fix issue with uploading media after exiting the editor multiple times [https://github.com/wordpress-mobile/WordPress-iOS/pull/15656].
* [**] Site Creation: Enables dot blog subdomains for each site design. [#15736]
* [**] Reader post card and post details: added ability to mark a followed post as seen/unseen. [#15638, #15645, #15676]
* [**] Reader site filter: show unseen post count. [#15581]
* [***] Block Editor: New Block: Audio [https://github.com/wordpress-mobile/gutenberg-mobile/pull/2854, https://github.com/wordpress-mobile/gutenberg-mobile/pull/3070]
* [**] Block Editor: Add support for setting heading anchors [https://github.com/wordpress-mobile/gutenberg-mobile/pull/2947]
* [**] Block Editor: Disable Unsupported Block Editor for Reusable blocks [https://github.com/wordpress-mobile/gutenberg-mobile/pull/3067]
* [**] Block Editor: Add proper handling for single use blocks such as the more block [https://github.com/wordpress-mobile/gutenberg-mobile/pull/3042]
* [*] Reader post options: fixed an issue where the options in post details did not match those on post cards. [#15778]
* [***] iOS 14 Widgets: new All Time Widgets to display All Time Stats in your home screen. [#15771, #15794]
* [***] Jetpack: Backup and Restore is now available, depending on your sites plan you can now restore your site to a point in time, or download a backup file. [https://github.com/wordpress-mobile/WordPress-iOS/issues/15191]
* [***] Jetpack: For sites that have Jetpack Scan enabled you will now see a new section that allows you to scan your site for threats, as well as fix or ignore them. [https://github.com/wordpress-mobile/WordPress-iOS/issues/15190]
* [**] Block Editor: Make inserter long-press options "add to beginning" and "add to end" always available. [https://github.com/wordpress-mobile/gutenberg-mobile/pull/3074]
* [*] Block Editor: Fix crash when Column block width attribute was empty. [https://github.com/WordPress/gutenberg/pull/29015]

16.6
-----
* [**] Activity Log: adds support for Date Range and Activity Type filters. [https://github.com/wordpress-mobile/WordPress-iOS/issues/15192]
* [*] Quick Start: Removed the Browse theme step and added guidance for reviewing pages and editing your Homepage. [#15680]
* [**] iOS 14 Widgets: new Today Widgets to display your Today Stats in your home screen.
* [*] Fixes an issue where the submit button was invisible during the domain registration flow.

16.5
-----

* [*] In the Pages screen, the options to delete posts are styled to reflect that they are destructive actions, and show confirmation alerts. [#15622]
* [*] In the Comments view, overly-large twemoji are sized the same as Apple's emoji. [#15503]
* [*] Reader 'P2s': added ability to filter by site. [#15484]
* [**] Choose a Domain will now return more options in the search results, sort the results to have exact matches first, and let you know if no exact matches were found. [#15482]
* [**] Page List: Adds duplicate page functionality [#15515]
* [*] Invite People: add link to user roles definition web page. [#15530]
* [***] Block Editor: Cross-post suggestions are now available by typing the + character (or long-pressing the toolbar button labelled with an @-symbol) in a post on a P2 site [#15139]
* [***] Block Editor: Full-width and wide alignment support for Columns (https://github.com/wordpress-mobile/gutenberg-mobile/pull/2919)
* [**] Block Editor: Image block - Add link picker to the block settings and enhance link settings with auto-hide options (https://github.com/wordpress-mobile/gutenberg-mobile/pull/2841)
* [*] Block Editor: Fix button link setting, rel link will not be overwritten if modified by the user (https://github.com/wordpress-mobile/gutenberg-mobile/pull/2894)
* [**] Block Editor: Added move to top/bottom when long pressing on respective block movers (https://github.com/wordpress-mobile/gutenberg-mobile/pull/2872)
* [**] Reader: Following now only shows non-P2 sites. [#15585]
* [**] Reader site filter: selected filters now persist while in app.[#15594]
* [**] Block Editor: Fix crash in text-based blocks with custom font size [https://github.com/WordPress/gutenberg/pull/28121]

16.4
-----

* [internal] Removed unused Reader files. Should be no functional changes. [#15414]
* [*] Adjusted the search box background color in dark mode on Choose a domain screen to be full width. [https://github.com/wordpress-mobile/WordPress-iOS/pull/15419]
* [**] Added shadow to thumbnail cells on Site Creation and Page Creation design pickers to add better contrast [https://github.com/wordpress-mobile/WordPress-iOS/pull/15418]
* [*] For DotCom and Jetpack sites, you can now subscribe to comments by tapping the "Follow conversation" button in the Comments view. [#15424]
* [**] Reader: Added 'P2s' stream. [#15442]
* [*] Add a new P2 default site icon to replace the generic default site icon. [#15430]
* [*] Block Editor: Fix Gallery block uploads when the editor is closed. [#15457]
* [*] Reader: Removes gray tint from site icons that contain transparency (located in Reader > Settings > Followed sites). [#15474]
* [*] Prologue: updates site address button to say "Enter your existing site address" to reduce confusion with site creation actions. [#15481]
* [**] Posts List: Adds duplicate post functionality [#15460]
* [***] Block Editor: New Block: File [https://github.com/wordpress-mobile/gutenberg-mobile/pull/2835]
* [*] Reader: Removes gray tint from site icons that contain transparency (located in Reader > Settings > Followed sites).
* [*] Block Editor: Remove popup informing user that they will be using the block editor by default [#15492]
* [**] Fixed an issue where the Prepublishing Nudges Publish button could be cut off smaller devices [#15525]

16.3
-----
* [***] Login: Updated to new iOS 14 pasteboard APIs for 2FA auto-fill. Pasteboard prompts should be less intrusive now! [#15454]
* [***] Site Creation: Adds an option to pick a home page design when creating a WordPress.com site. [multiple PRs](https://github.com/search?q=repo%3Awordpress-mobile%2FWordPress-iOS+++repo%3Awordpress-mobile%2FWordPress-iOS-Shared+repo%3Awordpress-mobile%2FWordPressUI-iOS+repo%3Awordpress-mobile%2FWordPressKit-iOS+repo%3Awordpress-mobile%2FAztecEditor-iOS+is%3Apr+closed%3A%3C2020-11-17+%22Home+Page+Picker%22&type=Issues)

* [**] Fixed a bug where @-mentions didn't work on WordPress.com sites with plugins enabled [#14844]
* [***] Site Creation: Adds an option to pick a home page design when creating a WordPress.com site. [multiple PRs](https://github.com/search?q=repo%3Awordpress-mobile%2FWordPress-iOS+++repo%3Awordpress-mobile%2FWordPress-iOS-Shared+repo%3Awordpress-mobile%2FWordPressUI-iOS+repo%3Awordpress-mobile%2FWordPressKit-iOS+repo%3Awordpress-mobile%2FAztecEditor-iOS+is%3Apr+closed%3A%3C2020-11-30+%22Home+Page+Picker%22&type=Issues)
* [*] Fixed an issue where `tel:` and `mailto:` links weren't launching actions in the webview found in Reader > post > more > Visit. [#15310]
* [*] Reader bug fix: tapping a telephone, sms or email link in a detail post in Reader will now respond with the correct action. [#15307]
* [**] Block Editor: Button block - Add link picker to the block settings [https://github.com/WordPress/gutenberg/pull/26206]
* [***] Block Editor: Adding support for selecting different unit of value in Cover and Columns blocks [https://github.com/WordPress/gutenberg/pull/26161]
* [*] Block Editor: Fix theme colors syncing with the editor [https://github.com/WordPress/gutenberg/pull/26821]
* [*] My Site > Settings > Start Over. Correcting a translation error in the detailed instructions on the Start Over view. [#15358]

16.2
-----
* [**] Support contact email: fixed issue that prevented non-alpha characters from being entered. [#15210]
* [*] Support contact information prompt: fixed issue that could cause the app to crash when entering email address. [#15210]
* [*] Fixed an issue where comments viewed in the Reader would always be italicized.
* [**] Jetpack Section - Added quick and easy access for all the Jetpack features (Stats, Activity Log, Jetpack and Settings) [#15287].
* [*] Fixed a display issue with the time picker when scheduling posts on iOS 14. [#15392]

16.1
-----
* [***] Block Editor: Adds new option to select from a variety of predefined page templates when creating a new page for a Gutenberg site.
* [*] Fixed an issue that was causing the refresh control to show up on top of the list of sites. [https://github.com/wordpress-mobile/WordPress-iOS/pull/15136]
* [***] The "Floating Action Button" now appears on the list of posts and pages for quick and convenient creation. [https://github.com/wordpress-mobile/WordPress-iOS/pull/15149l]

16.0
-----
* [***] Block Editor: Full-width and wide alignment support for Video, Latest-posts, Gallery, Media & text, and Pullquote block. [https://github.com/wordpress-mobile/gutenberg-mobile/pull/2605]
* [***] Block Editor: Fix unsupported block bottom sheet is triggered when device is rotated. [https://github.com/wordpress-mobile/gutenberg-mobile/pull/2710]
* [***] Block Editor: Unsupported Block Editor: Fixed issue when cannot view or interact with the classic block on Jetpack site. [https://github.com/wordpress-mobile/gutenberg-mobile/pull/2709]
* [**] Reader: Select interests is now displayed under the Discover tab. [#15097]
* [**] Reader: The reader now displays site recommendations in the Discover feed [#15116]
* [***] Reader: The new redesigned Reader detail shows your post as beautiful as ever. And if you add a featured image it would be twice as beautiful! [#15107]

15.9
-----
* [*] Fixed issue that caused duplicate views to be displayed when requesting a login link. [#14975]
* [internal] Modified feature flags that show unified Site Address, Google, Apple, WordPress views and iCloud keychain login. Could cause regressions. [#14954, #14969, #14970, #14971, #14972]
* [*] Fixed an issue that caused page editor to become an invisible overlay. [#15012]
* [**] Block Editor: Increase tap-target of primary action on unsupported blocks. [https://github.com/wordpress-mobile/gutenberg-mobile/pull/2608]
* [***] Block Editor: On Jetpack connected sites, Unsupported Block Editor can be enabled via enabling Jetpack SSO setting directly from within the missing block alert. [https://github.com/wordpress-mobile/gutenberg-mobile/pull/2610]
* [***] Block Editor: Add support for selecting user's post when configuring the link [https://github.com/wordpress-mobile/gutenberg-mobile/pull/2484]
* [*] Reader: Fixed an issue that resulted in no action when tapping a link with an anchor. [#15027]
* [***] Block Editor: Unsupported Block Editor: Fixed issue when cannot view or interact with the classic block on Jetpack sites [https://github.com/wordpress-mobile/gutenberg-mobile/issues/2695]

15.8
-----
* [*] Image Preview: Fixes an issue where an image would be incorrectly positioned after changing device orientation.
* [***] Block Editor: Full-width and wide alignment support for Group, Cover and Image block [https://github.com/wordpress-mobile/gutenberg-mobile/pull/2559]
* [**] Block Editor: Add support for rounded style in Image block [https://github.com/wordpress-mobile/gutenberg-mobile/pull/2591]
* [*] Fixed an issue where the username didn't display on the Signup Epilogue after signing up with Apple and hiding the email address. [#14882]
* [*] Login: display correct error message when the max number of failed login attempts is reached. [#14914]
* [**] Block Editor: Fixed a case where adding a block made the toolbar jump [https://github.com/WordPress/gutenberg/pull/24573]

15.7
-----
* [**] Updated UI when connecting a self-hosted site from Login Epilogue, My Sites, and Post Signup Interstitial. (#14742)
* [**] You can now follow conversations for P2 sites
* [**] Block Editor: Block settings now immediately reflect changes from menu sliders.
* [**] Simplified authentication and updated UI.(#14845, #14831, #14825, #14817).
       Now when an email address is entered, the app automatically determines the next step and directs the user accordingly. (i.e. signup or login with the appropriate login view).
* [**] Added iCloud Keychain login functionality. (#14770)
* [***] Reader: We’re introducing a new Reader experience that allows users to tailor their Discover feed to their chosen interests.
* [*] Media editing: Reduced memory usage when marking up an image, which could cause a crash.
* [**] Block Editor: Fixed Dark Mode transition for editor menus.

15.6
-----
* [***] Block Editor: Fixed empty text fields on RTL layout. Now they are selectable and placeholders are visible.
* [**] Block Editor: Add settings to allow changing column widths
* [**] Block Editor: Media editing support in Gallery block.
* [**] Updated UI when logging in with a Site Address.
* [**] Updated UI when logging in/signing up with Apple.
* [**] Updated UI when logging in/signing up with Google.
* [**] Simplified Google authentication. If signup is attempted with an existing WordPress account, automatically redirects to login. If login is attempted without a matching WordPress account, automatically redirects to signup.
* [**] Fixes issue where the stats were not updating when switching between sites in My Sites.
* [*] Block Editor: Improved logic for creating undo levels.
* [*] Social account login: Fixed an issue that could have inadvertently linked two social accounts.

15.5
-----
* [*] Reader: revamped UI for your site header.
* [***] Block Editor: New feature for WordPress.com and Jetpack sites: auto-complete username mentions. An auto-complete popup will show up when the user types the @ character in the block editor.
* [*] Block Editor: Media editing support in Cover block.
* [*] Block Editor: Fixed a bug on the Heading block, where a heading with a link and string formatting showed a white shadow in dark mode.

15.4
-----
 * [**] Fixes issue where the new page editor wouldn't always show when selected from the "My Site" page on iOS versions 12.4 and below.
 * [***] Block Editor: Media editing support in Media & Text block.
 * [***] Block Editor: New block: Social Icons
 * [*] Block Editor: Cover block placeholder is updated to allow users to start the block with a background color
 * [**] Improved support for the Classic block to give folks a smooth transition from the classic editor to the block editor

15.3
-----
* [***] Block Editor: Adds Copy, Cut, Paste, and Duplicate functionality to blocks
* [***] Block Editor: Users can now individually edit unsupported blocks found in posts or pages. Not available on selfhosted sites or sites defaulting to classic editor.
* [*] Block Editor: Improved editor loading experience with Ghost Effect.

15.2
----
* [*] Block editor: Display content metrics information (blocks, words, characters count).
* [*] Fixed a crash that results in navigating to the block editor quickly after logging out and immediately back in.
* [***] Reader content improved: a lot of fixes in how the content appears when you're reading a post.
* [**] A site's title can now be changed by tapping on the title in the site detail screen.
* [**] Added a new Quick Start task to set a title for a new site.
* [**] Block editor: Add support for customizing gradient type and angle in Buttons and Cover blocks.

-----

15.1
-----
* [**] Block Editor: Add support to upload videos to Cover Blocks after the editor has closed.
* [*] Block Editor: Display the animation of animated GIFs while editing image blocks.
* [**] Block editor: Adds support for theme colors and gradients.
* [*] App Settings: Added an app-level toggle for light or dark appearance.
* [*] Fix a bug where the Latest Post date on Insights Stats was being calculated incorrectly.
* Block editor: [*] Support for breaking out of captions/citation authors by pressing enter on the following blocks: image, video, gallery, quote, and pullquote.
* Block editor: [**] Adds editor support for theme defined colors and theme defined gradients on cover and button blocks.
* [*] Fixed a bug where "Follow another site" was using the wrong steps in the "Grow Your Audience" Quick Start tour.
* [*] Fix a bug where Quick Start completed tasks were not communicated to VoiceOver users.
* [**] Quick Start: added VoiceOver support to the Next Steps section.
* [*] Fixed a bug where the "Publish a post" Quick Start tour didn't reflect the app's new information architecture
* [***] Free GIFs can now be added to the media library, posts, and pages.
* [**] You can now set pages as your site's homepage or posts page directly from the Pages list.
* [**] Fixed a bug that prevented some logins via 'Continue with Apple'.
* [**] Reader: Fixed a bug where tapping on the more menu may not present the menu
* [*] Block editor: Fix 'Take a Photo' option failing after adding an image to gallery block

15.0
-----
* [**] Block editor: Fix media upload progress when there's no connection.
* [*] Fix a bug where taking a photo for your user gravatar got you blocked in the crop screen.
* Reader: Updated card design
* [internal] Logging in via 'Continue with Google' has changes that can cause regressions. See https://git.io/Jf2LF for full testing details.
* [***] Block Editor: New block: Verse
* [***] Block Editor: Trash icon that is used to remove blocks is moved to the new menu reachable via ellipsis button in the block toolbar
* [**] Block Editor: Add support for changing overlay color settings in Cover block
* [**] Block Editor: Add enter/exit animation in FloatingToolbar
* [**] Block Editor: Block toolbar can now collapse when the block width is smaller than the toolbar content
* [**] Block Editor: Tooltip for page template selection buttons
* [*] Block Editor: Fix merging of text blocks when text had active formatting (bold, italic, strike, link)
* [*] Block Editor: Fix button alignment in page templates and make strings consistent
* [*] Block Editor: Add support for displaying radial gradients in Buttons and Cover blocks
* [*] Block Editor: Fix a bug where it was not possible to add a second image after previewing a post
* [internal] Signing up via 'Continue with Google' has changes that can cause regressions. See https://git.io/JfwjX for full testing details.
* My Site: Add support for setting the Homepage and Posts Page for a site.

14.9
-----
* Streamlined navigation: now there are fewer and better organized tabs, posting shortcuts and more, so you can find what you need fast.
* My Site: the "Add Posts and Pages" features has been moved. There is a new "Floating Action Button" in "My Site" that lets you create a new post or page without having to navigate to another screen.
* My Site: the "Me" section has been moved. There is a new button on the top right of "My Site" that lets you access the "Me" section from there.
* Reader: revamped UI with a tab bar that lets you quickly switch between sections, and filtering and settings panes to easily access and manage your favorite content.
* [internal] the "Change Username" on the Signup Epilogue screen has navigation changes that can cause regressions. See https://git.io/JfGnv for testing details.
* [internal] the "3 button view" (WP.com email, Google, SIWA, Site Address) presented after pressing the "Log In" button has navigation changes that can cause regressions. See https://git.io/JfZUV for testing details.
* [**] Support the superscript and subscript HTML formatting on the Block Editor and Classic Editor.
* [**] Block editor: Support for the pullquote block.
* [**] Block editor: Fix the icons and buttons in Gallery, Paragraph, List and MediaText block on RTL mode.
* [**] Block editor: Update page templates to use new blocks.
* [**] Block editor: Fix a crash when uploading new videos on a video block.
* [**] Block Editor: Add support for changing background and text color in Buttons block
* [internal] the "enter your password" screen has navigation changes that can cause regressions. See https://git.io/Jfl1C for full testing details.
* Support the superscript and subscript HTML formatting on the Block Editor and Classic Editor.
* [***] You can now draw on images to annotate them using the Edit image feature in the post editor.
* [*] Fixed a bug on the editors where changing a featured image didn't trigger that the post/page changed.

14.8.1
-----
* Fix adding and removing of featured images to posts.

14.8
-----
* Block editor: Prefill caption for image blocks when available on the Media library
* Block editor: New block: Buttons. From now you’ll be able to add the individual Button block only inside the Buttons block
* Block editor: Fix bug where whitespaces at start of text blocks were being removed
* Block editor: Add support for upload options in Cover block
* Block editor: Floating toolbar, previously located above nested blocks, is now placed at the bottom of the screen
* Block editor: Fix the icons in FloatingToolbar on RTL mode
* Block editor: Fix Quote block so it visually reflects selected alignment
* Block editor: Fix bug where buttons in page templates were not rendering correctly on web
* Block editor: Remove Subscription Button from the Blog template since it didn't have an initial functionality and it is hard to configure for users.
* [internal] the "send magic link" screen has navigation changes that can cause regressions. See https://git.io/Jfqiz for testing details.
* Updated UI for Login and Signup epilogues.
* Fixes delayed split view resizing while rotating your device.

14.7
-----
* Classic Editor: Fixed action sheet position for additional Media sources picker on iPad
* [internal] the signup flow using email has code changes that can cause regressions. See https://git.io/JvALZ for testing details.
* [internal] Notifications tab should pop to the root of the navigation stack when tapping on the tab from within a notification detail screen. See https://git.io/Jvxka for testing details.
* Classic and Block editor: Prefill caption for image blocks when available on the Media library.
* [internal] the "login by email" flow and the self-hosted login flow have code changes that can cause regressions. See https://git.io/JfeFN for testing details.
* Block editor: Disable ripple effect in all BottomSheet's controls.
* Block editor: New block: Columns
* Block editor: New starter page template: Blog
* Block editor: Make Starter Page Template picker buttons visible only when the screen height is enough
* Block editor: Fix a bug which caused to show URL settings modal randomly when changing the device orientation multiple times during the time Starter Page Template Preview is open
* [internal] the login by email flow and the self-hosted login flow have code changes that can cause regressions. See https://git.io/JfeFN for testing details.
* Updated the appearance of the login and signup buttons to make signup more prominent.
* [internal] the navigation to the "login by site address" flow has code changes that can cause regressions. See https://git.io/JfvP9 for testing details.
* Updated site details screen title to My Site, to avoid duplicating the title of the current site which is displayed in the screen's header area.
* You can now schedule your post, add tags or change the visibility before hitting "Publish Now" — and you don't have to go to the Post Settings for this!

* Login Epilogue: fixed issue where account information never stopped loading for some self-hosted sites.
* Updated site details screen title to My Site, to avoid duplicating the title of the current site which is displayed in the screen's header area.

14.6
-----
* [internal] the login flow with 2-factor authentication enabled has code changes that can cause regressions. See https://git.io/Jvdil for testing details.
* [internal] the login and signup Magic Link flows have code changes that could cause regressions. See https://git.io/JvSD6 and https://git.io/Jvy4P for testing details.
* [internal] the login and signup Magic Link flows have code changes that can cause regressions. See https://git.io/Jvy4P for testing details.
* [internal] the login and signup Continue with Google flows have code changes that can cause regressions. See https://git.io/JvypB for testing details.
* Notifications: Fix layout on screens with a notch.
* Post Commenting: fixed issue that prevented selecting an @ mention suggestion.
* Fixed an issue that could have caused the app to crash when accessing Site Pages.
* Site Creation: faster site creation, removed intermediate steps. Just select what kind of site you'd like, enter the domain name and the site will be created.
* Post Preview: Increase Post and Page Preview size on iPads running iOS 13.
* Block editor: Added the Cover block
* Block editor: Removed the dimming effect on unselected blocks
* Block editor: Add alignment options for Heading block
* Block editor: Implemented dropdown toolbar for alignment toolbar in Heading, Paragraph, Image, MediaText blocks
* Block Editor: When editing link settings, tapping the keyboard return button now closes the settings panel as well as closing the keyboard.
* Fixed a crash when a blog's URL became `nil` from a Core Data operation.
* Added Share action to the more menu in the Posts list
* Period Stats: fix colors when switching between light and dark modes.
* Media uploads from "Other Apps": Fixed an issue where the Cancel button on the document picker/browser was not showing up in Light Mode.
* Fix a crash when accessing Blog Posts from the Quick Actions button on iPads running iOS 12 and below.
* Reader post detail: fix colors when switching between light and dark modes.
* Fixed an issue where Continue with Apple button wouldn't respond after Jetpack Setup > Sign up flow completed.


14.5
-----
* Block editor: New block: Latest Posts
* Block editor: Fix Quote block's left border not being visible in Dark Mode
* Block editor: Added Starter Page Templates: when you create a new page, we now show you a few templates to get started more quickly.
* Block editor: Fix crash when pasting HTML content with embeded images on paragraphs
* Post Settings: Fix issue where the status of a post showed "Scheduled" instead of "Published" after scheduling before the current date.
* Stats: Fix background color in Dark Mode on wider screen sizes.
* Post Settings: Fix issue where the calendar selection may not match the selected date when site timezone differs from device timezone.
* Dark Mode fixes:
  - Border color on Search bars.
  - Stats background color on wider screen sizes.
  - Media Picker action bar background color.
  - Login and Signup button colors.
  - Reader comments colors.
  - Jetpack install flow colors.
* Reader: Fix toolbar and search bar width on wider screen sizes.
* Updated the Signup and Login Magic Link confirmation screen advising the user to check their spam/junk folder.
* Updated appearance of Google login/signup button.
* Updated appearance of Apple login/signup button.

14.4.1
-----
* Block Editor: Fix crash when inserting a Button Block.

14.4
-----
* Post Settings: Fixes the displayed publish date of posts which are to be immediately published.

14.3
-----
* Aztec and Block Editor: Fix the presentation of ordered lists with large numbers.
* Added Quick Action buttons on the Site Details page to access the most frequently used parts of a site.
* Block editor: Add support for changing image sizes in Image blocks
* Block editor: Add support for upload options in Gallery block
* Block editor: Added the Button block
* Block editor: Added the Group block
* Block editor: Add scroll support inside block picker and block settings
* Block editor: Fix issue where adding emojis to the post title added strong HTML elements to the title of the post
* Block editor: Fix issue where alignment of paragraph blocks was not always being respected when splitting the paragraph or reading the post's html content.
* Block editor: We’ve introduced a new toolbar that floats above the block you’re editing, which makes navigating your blocks easier — especially complex ones.

* Block editor: Add support for upload options in Gallery block
* Aztec and Block Editor: Fix the presentation of ordered lists with large numbers.
* Added Quick Action buttons on the Site Details page to access the most frequently used parts of a site.
* Post Settings: Adjusts the weekday symbols in the calendar depending on Regional settings.


14.2
-----
* Comment Editing: Fixed a bug that could cause the text selection to be on the wrong line
* Comments: Fixed an bug that could cause HTML markup to be displayed in the comment content
* Media editing: You can now crop, zoom in/out and rotate images that are inserted or being inserted in a post.
* Post Preview: Added a new Desktop preview mode on iPhone and Mobile preview on iPad when previewing posts or pages.
* Post Preview: Added new navigation, "Open in Safari" and Share options when previewing posts or pages.
* Block editor: Long-press Inserter icon to show options to add before/after
* Block editor: Retry displaying image when connectivity restores
* Block editor: Show an "Edit" button overlay on selected image blocks
* Block editor: Add support for image size options in the gallery block
* Signup and Login: signup or login via magic link now supports multiple email clients.
                    Tapping on the "Open Email" button will present a list of installed email client to choose from.
* Posts: Fixed a bug that could disable comments on a draft post when previewing that post.
* Reader: Fixed an issue where a new comment may not appear.
* Reader: Added Post Reblogging feature. You can now reblog a post from the reader to your site(s). There is a new "reblog" button in the post action bar.
          Tapping on it allows to choose the site where to post, and opens the editor of your choice with pre-populated content from the original post.
* Fixed a bug that was causing the app to crash when the user tapped "Retry" on Post List

14.1
-----
* Fixes a bug that could cause some web page previews to remain unauthenticated even after logging in.
* Stats: added a This Week widget to display Views for the past week.
* Block Editor: Reduced padding around text on Rich Text based blocks.
* Block Editor: New block "Shortcode". You can now create and edit Shortcode blocks in the editor.
* Publicize: connecting with Facebook is working again.
* Web Views: the title and button colors in the header of web views was grey, and is now white.

14.0
-----
* Stats: Updated default cards for the Insights view.
* Fixed a bug that displayed incorrect time stamps for scheduled posts.
* Post Settings: Added a new Calendar picker to select a Post's publish date
* Fixed bugs with the "Save as Draft" action extension's navigation bar colors and iPad sizing in iOS 13.
* Fixes appearance issues with navigation bar colors when logged out of the app.
* Fixed a bug that was causing the App to crash when the user tapped on certain notifications.
* Block Editor: Hide image size selection options when image is a url
* Block Editor: Fix displaying placeholder for images
* Block Editor: Fix crash on undo
* Block Editor: Fix styling on navigation UI
* Block Editor: Fix a focus issue
* Fixed a bug that displayed incorrect time stamps for scheduled posts.
* Post Settings: Added a new Calendar picker to select a Post's publish date
* Comment: Add ability to comment in fullscreen
* Stats: fixed issue that could cause incorrect Stats to be displayed when viewing Stats from a widget.
* Stats Today widgets: large numbers are now abbreviated.
* Fixed a bug where files imported from other apps were being renamed to a random name.
* Fixes a crash that could happen in the notifications tab.

13.9
-----
* Stats: added a Today widget to display All-Time stats.
* Block Editor: New block "Gallery". You can now create image galleries using WordPress Media library.
* Block Editor: Fix crash dismissing bottom-sheet after device rotation.
* Block Editor: Add support for changing Settings in the List Block.
* Block Editor: Add support for Video block settings.
* Quick Start: fixed issue that caused 'Follow other sites' tour to not be marked complete.
* Fixed a bug that was causing the App to crash when the user tapped on certain notifications.

13.8
-----
* When a post has an autosave, the autosave version can be loaded into the editor.
* Support: Fix issue that caused 'Message failed to send' error.
* WebView: Fix iOS 13 crash with popover.
* Fixed an issue where the Me screen would sometimes be blank.
* Block editor: New Spacer block to create white space between two blocks.
* Block editor: Images from Image Block can now be previewed full screen by tapping on them.
* Fixed an issue that caused logging in with a 2FA Google account to fail.
* Sign in with Apple: now supports logging in with 2FA enabled on linked WordPress accounts.
* Stats: Fixed issue that caused incorrect data to be displayed.

13.7
-----
* Updated the mobile apps blog address to a non-retired blog.
* Block editor: Added option to insert images from "Free Photo Library".
* Block editor: Fix issue where the keyboard would not capitalize sentences correctly on some cases
* Block editor: Add alignment to paragraph blocks
* Fixed a bug that made comment moderation fail on the first attempt for self-hosted sites.
* Stats Refresh: Stats will reload when the application will move to foreground state.
* Stats: each Period and Post stat now loads independently.
* Block editor: Added support for the preformatted block.
* Stats Today widget: updated design and enabled expanding.

* Block editor: Added option to insert images from "Free Photo Library" and "Other Apps".

13.6
-----
* Fixed a bug that was not submiting posts for review
* Better support for creating or editing posts while offline. Posts can be saved while offline and they will be automatically uploaded (or published) when the device is back online.
* Support: fix issue where issues could be created via Help Center search without setting a contact email.

* Me view: fix issue where view was blank when logging in with a self-hosted site.
* Block Editor: Added support for image alignment options.

13.5
-----
* Block editor: Fix issue when "New Photo Post" shortcut won't add the selected photo to the post.
* Block editor: Add Link Target (Open in new tab) to Image Block settings.
* Block editor: DarkMode improvements.
* Block editor: New block "Media & Text".
* Block Editor: Fix issue where the block inserter layout wasn't correct after device rotation.
* Dark Mode: General improvements
* Stats: each Insight stat now loads independently.
* Stats: added ability to customize Insights.

13.4.1
-----
Post Settings: Fixed a crash with featured image.
Removed Giphy as a media source due to changes in their SDK.

13.4
-----
* Sign In With Apple: if the Apple ID has been disconnected from the WordPress app, log out the account.
* Sign In With Apple: if the Apple ID has been disconnected from the WordPress app, log out the account on app launch.
* Dark Mode: General improvements
* Share Extension: Fixed the text view content inset

* Universal links: Pass back to Safari if we can't handle a URL.
* Sign In With Apple: fixed issue with re-logging in on an existing WP account.
* Block editor: Fix a bug on iOS 13.0 were tapping on a link opens Safari
* Block editor: Fix a link editing issue, where trying to add a empty link at the start of another link would remove the existing link.

13.3
-----
* Block editor: Add rich text styling to video captions
* Block editor: Blocks that would be replaced are now hidden when add block bottom sheet displays
* Block editor: Tapping on empty editor area now always inserts new block at end of post
* Block editor: Fixed a performance issue that caused a freeze in the editor with long text content.
* Dark Mode: Fixed colors in rich notifications
* Reader: Fixed issue with links opening while scrolling in reader posts and comments.

13.2
-----
* When Log In is selected, all available options are displayed.
* Shows an alert instead of showing a new screen for facebook publicize error.

13.1
-----
* Moved Notification Settings from the Me tab to the Notifications tab.
* Account Settings: added the ability to change the username.
* Stats: added File Downloads to period stats.
* Stats Periods: Fixed an issue that made the Post stats title button unable.
* Adds a Publish Now action to posts in the posts list.
* Stats Periods: Fixed a bug that affected the header date when the site and the device timezones were different.
* My Sites: Fixed a problem where some sites would appear duplicated.

* Stats Periods: Fixed an issue that made the Post stats title button unable.
* Stats Periods: Fixed a bug that affected the header date when the site and the device timezones were different.
* Adds a Publish Now action to posts in the posts list.
* My Sites: Fixed a problem where some sites would appear duplicated.

13.0
-----
* Stats: now use site timezone instead of device.
* Improved color scheme consistency.
* Post Stats: date bar no longer goes prior to earliest date available.
* Block editor: Adding a block from the post title now shows the add block here indicator.
* Block editor: Deselect post title any time a block is added
* Block editor: Auto-enabled upon first open of a block post, unless opted out in v12.9.
* Block editor: You can now enable and disable the block editor on a per-site basis.

12.9
-----
* Offline support: Create Post is now available from empty results view in offline mode.
* Post Preview: Displaying preview generation status in navigation bar instead of a
                blocking spinner.
* Block editor: Tapping on an empty editor area will create a new paragraph block
* Block editor: Fix content loss issue when loading unsupported blocks containing inner blocks.
* Block editor: Adding a block from the Post Title now inserts the block at the top of the Post.
* Stats Insights: Fixed issue that prevented some stats from showing for low volume sites.

12.8
-----
* Stats Insights: New two-column layout for Follower Totals stats.
* Stats Periods: Countries Map added in countries section.
* Updated copy for preview unavailable screen
* Stats Insights: New two-column layout for This Year stats.
* Stats Insights: added details option for This Year stats.
* Stats Insights: New two-column layout for Most Popular Time stats.
* Stats: modified appearance of empty charts.
* Stats Insights: Fixed issue where refreshing would sometimes clear the stats.
* Stats overview chart: Fixed issue with legend location on iOS 11.
* Stats Periods: Fixed crash when the Countries map displayed one country only
* Added a selection of user customizable app icons. Change it via Me > App Settings > App Icon.
* Update the app's colors using the Muriel color palette.
* Stats Periods detail views: Fixed an issue where rotation would truncate data.
* Stats Periods: Fixed an issue when a period interval was selected.

12.7
-----
* Block Editor: Video, Quote and More blocks are available now.
* Post Settings: Setting a Featured Image on a Post/Site should now work better in poor network conditions.
* Offline Improvements: Posts that failed to upload due to connectivity issues will be auto-uploaded.
* Block Editor: Copy/Paste of text with attributes( bold, italic, ...) will be respected on the editor.
* Block Editor: Updated color scheme.
* Block Editor: Nested lists are now available on the toolbar.
* Post Settings: Setting a Featured Image on a Post/Site should now work better in poor netowrk conditions.
* Stats Insights: New two-column layout for All-Time stats.
* Stats Insights: New two-column layout for Today stats.
* Post preview: Fixed issue with preview for self hosted sites not working.

12.6
-----
* Block Editor: Added UI to display a warning when a block has invalid content.
* Block Editor: Fixed issue with link settings where “Open in New Tab” was always OFF on open.
* Removed the limit of number of photos that can be shared from other apps.
* Account Settings Primary Site now shows the site domain if the site has no name.
* The app now launches a bit more quickly.
* Added a list of third-party library acknowledgements.
* Updated messaging experience for a reply upload result.
* Stats: Fixed an issue where chart axes may be formatted incorrectly in some locales.

12.5
-----
* Fixed Notices sometimes showing behind the keyboard
* Implemented Domain Credit feature
* Implemented auto saving a post on preview
* The app now launches a bit more quickly.
* Fixed broken images in posts created by the share extension.
* Deprecated local previews

12.4.1
------
* Copy/Paste from post contents to other apps is working again.

12.4
-----
* You can now mark notifications as unread with just a swipe.
* Fixed crash when searching Free Photo Library.
* Better URL validation when logging in with a self hosted site.
* Account Settings Primary Site now shows the site URL if the site has no name.
* Implemented incremental improvements to accessibility experience across the app.
* Updated error message when tag loading failed.

12.3
-----
* Images are now imported from TextBundle and TextPack files shared from other apps
* Added support for importing Markdown files shared from other apps
* Resolved a crash that might occur during the new Site Creation flow.
* Improved connectivity errors messaging in sharing screen.
* Quotes in Reader are now easier to read, thanks to a vertical bar on the left making them more visually distinct
* Fixed an issue where some text in Activity Log would show up in a wrong language
* Jetpack Remote Install: enabled the native feature to install and activate Jetpack on a self-hosted site

12.2
-----
* Draft preview now shows the remote version of the post.
* Initial support for importing TextBundle and TextPack from other apps.
* Support for lists in Gutenberg posts.
* Several UI details were polished in the Site Creation flow.

12.1
-----
* Improve messages when updates to user account details fail because of server logic, for exanple email being used for another account.
* Improved text import from other apps, such as Bear or Ulysses 🥰
* Added support on the editor for video elements that use the source elements. For example:
```<video alt="Another video with bunnies">
<source src="https://videos.files.wordpress.com/kUJmAcSf/bbb_sunflower_1080p_30fps_normal.mp4" type="video/mp4">
</video>```
* Block editor now supports the creation of posts with pre-inserted photos and the the 3touch action of starting a post with photo.

12.1
-----
* Improve messages when updates to user account details fail because of server logic, for exanple email being used for another account.
* Improved text import from other apps, such as Bear or Ulysses 🥰
* Reader: fixed issue where empty state buttons were not functional.

12.0
-----
* Redesigned Notices
* Changed offline error messages to be less disruptive.
* Resolved a defect in the new Site Creation flow where the site preview address bar could be edited.
* Made it easier to find a domain for your new site, by moving the best match to the top of the search results.

11.9
------
* Quick Start v2: After creating a new site with WordPress.com there are more tutorials available, now including tips to improve growth.
* Quick Start will also be suggested less often, but when it's more likely to be helpful.
* Added connection error alert in Sharing screen.
* Increased padding at the bottom of the share extension's editor, to make typing a longer post a bit more comfortable.
* Removes the white background color applied to the site icon on the site details screen.
* Updated No Results View illustration and copy displayed on connectivity issue.
* Enhanced Site Creation flow for smarter, more personalized sites.<|MERGE_RESOLUTION|>--- conflicted
+++ resolved
@@ -1,10 +1,7 @@
 17.9
 -----
-<<<<<<< HEAD
 * [internal] Converted part of Comment model to Swift. Should be no functional changes. [#16898]
-=======
 * [*] Enables Support for Global Style Colors with Full Site Editing Themes [#16823]
->>>>>>> e04cac9d
 
 17.8
 -----
