--- conflicted
+++ resolved
@@ -1,11 +1,8 @@
 20.2
 -----
-<<<<<<< HEAD
 * [*] Block Editor: Image block copies the alt text from the media library when selecting an item [https://github.com/wordpress-mobile/WordPress-iOS/pull/18919]
-=======
 * [*] Preview: Post preview now resizes to account for device orientation change. [#18921]
 * [***] [Jetpack-only] Enables QR Code Login scanning from the Me menu. [#18904]
->>>>>>> fc6241a3
 
 20.1
 -----
