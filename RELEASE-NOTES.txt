23.9
-----
* [**] Add media fitlers to the Site Media screen [#22096]
* [*] The "aspect ratio" mode on the Site Media screen is now also available on iPhone via the new title menu [#22096]
* [**] Update the classic editor to use the new Photos and Site Media pickers [#22060]
* [**] [internal] Remove WPMediaPicker dependency [#22103]
* [*] [internal] Rework Tenor (Free GIF) and Stock Photos (Free Photos) pickers [#22066, #22074]
* [*] [internal] Remove MediaThumbnailService and reduce the size of the large thumbnails, reducing disk usage [#22106]
<<<<<<< HEAD
* [*] Fix an issue where the Compliance Popover breaks other screens presentation. [#22085]
=======
* [*] [Jetpack-only] Fix an occassional crash when logging out after interacting with Reader [#22147]
>>>>>>> da17f4e6

23.8
-----
* [**] Add Optimize Images setting for image uploads and enable it by default [#21981]
* [*] Fix the media item details screen layout on iPad [#22042]
* [*] Improve the performance of loading thumbnails and original images in the Site Media screen [#22043]
* [*] Integrate native photos picker (`PHPickerViewController`) in Story Editor [#22059]
* [*] Fix an issue [#21959] where WordPress → Jetpack migration was not working for accounts with no sites. These users are now presented with a shortened migration flow. The "Uninstall WordPress" prompt will now also appear only as a card on the Dashboard. [#22064]
* [*] Add Select and Deselect button to previews in Site Media picker [#22078]
* [*] [internal] Fix an issue with scheduling of posts not working on iOS 17 with Xcode 15 [#22012]
* [*] [internal] Remove SDWebImage dependency from the app and improve cache cost calculation for GIFs [#21285]
* [*] Stats: Fix an issue where sites for clicked URLs do not open [#22061]
* [*] Improve pages list performance when there are hundreds of pages in the site [#22070]
* [*] Fix an issue with local thumbnails for GIFs inserted to Site Media not being animated [#22083]
* [*] [internal] Make Reader web views inspectable on iOS 16.4 and higher [#22077]
* [*] [internal] Add workarounds for large emoji on P2. [#22080]
* [*] [Jetpack-only] Block Editor: Ensure text is always visible within Contact Info block [https://github.com/Automattic/jetpack/pull/33873]
* [*] Block Editor: Ensure uploaded audio is always visible within Audio block [https://github.com/WordPress/gutenberg/pull/55627]
* [*] Block Editor: In the deeply nested block warning, only display the ungroup option for blocks that support it [https://github.com/WordPress/gutenberg/pull/56445]
* [**] Refactor deleting media [#21748]
* [*] [Jetpack-only] Add a dashboard card for Bloganuary. [https://github.com/wordpress-mobile/WordPress-iOS/pull/22136]
* [*] Fix an issue where the Compliance Popover breaks other screens presentation. [#22085]

23.7
-----
* [**] Posts & Pages: Redesigned the posts and pages screen. We’ve consolidated the “default” and “compact” display options (#21804, #21842)
* [*] Posts & Pages: Moved actions to a context menu and added new actions such as “Comments”, “Settings”, and “Set as regular page”. Made the context menu available via long-press (#21886, #21965, #21963, #21967)
* [*] Posts & Pages: Added swipe actions - left to view, right to share and/or delete (#21917)
* [***] Posts & Pages: Added paging, full-text search, and searching via “author” / “tag” filters (#21789)
* [*] Posts & Pages: Search now works across all authors unless you explicitly add the author filter (#21966)
* [*] Posts & Pages: Fix an issue with the Pages list not refreshing when the pages are added or modified
* [*] Posts & Pages: Fix an issue where “View” action was available for Trashed posts (#21958)
* [*] Posts & Pages: Fix rare crashes in Posts & Pages (#21298)
* [***] Site Media: Update the design of the Site Media screen with an improved selection mode, updated context menus, a way to share more than one item at a time, better support for animated GIFs, fix a couple of visual issues with state views and search, and more [#21457]
* [**] Site Media: Improve performance by moving the work to the background, reducing memory usage, prefetching images, decompressing jpegs in the background, canceling unneeded requests, and more [#21470], [#21615], [#21664]
* [**] Site Media: Add support for selecting site media with a pan gesture [#21702]
* [*] Site Media: Add storage quota shown proactively in the context menu when adding media [#22013]
* [*] Site Media: Add aspect ratio mode to Site Media on iPad, which is a new default [#22009]
* [**] Site Media: Update the design of the Site Media details view that now allows swiping between photos, makes it easier to modify metadata, and delete items [#22008]
* [*] Site Media: Fix an issue with blank image placeholders on the Site Media screen [#21457]
* [*] Site Media: Fix an issue with 'you have no media' appears just before the media does [#9922] [#21457]
* [*] Site Media: Fix an issue with media occasionally flashing white on the Site Media screen
* [*] Site Media: Fix rare crashes in the Site Media screen and media picker [#21572]
* [*] Site Media: Fix an issue with sharing PDF and other documents [#22021]
* [*] Bug fix: Reader now scrolls to the top when tapping the status bar. [#21914]
* [*] Fix an issue with incorrect description for "Hidden" post privacy status [#21955]
* [*] [internal] Refactor sending the API requests for searching posts and pages. [#21976]
* [*] Fix an issue in Menu screen where it fails to create default menu items. [#21949]
* [*] [internal] Refactor how site's pages are loaded in Site Settings -> Homepage Settings. [#21974]
* [*] Block Editor: Fix error when pasting deeply nested structure content [https://github.com/WordPress/gutenberg/pull/55613]
* [*] Block Editor: Fix crash related to accessing undefined value in `TextColorEdit` [https://github.com/WordPress/gutenberg/pull/55664]
* [***] [Jetpack-only] Added the All Domains screen enabling the users to manage their domains from within the app [#22033]

23.6
-----
* [***] Added support for logging in with security keys [#22001]
* [***] [Jetpack-only] Added paid domain selection, plan selection, and checkout screens in site creation flow [#21688]
* [**] When moving a post to trash, show a toast message with undo action instead of an inline undo row. [#21724]
* [*] Site Domains: Fixed an issue where the message shared while adding a domain was inaccurate. [#21827]
* [*] Fix an issue where login with site address is blocked after failing the first attempt. [#21848]
* [*] Fix an issue with an issue [#16999] with HTML not being stripped from post titles [#21846]
* [*] Fix an issue that leads to an ambiguous error message when an incorrect SMS 2FA code is submitted. [#21863]
* [*] Fix an issue where two 2FA controllers were being opened at the same time when logging in. [#21865]
* [*] Block Editor Social Icons: Fix visibility of inactive icons when used with block based themes in dark mode [https://github.com/WordPress/gutenberg/pull/55398]
* [*] Block Editor Classic block: Add option to convert to blocks [https://github.com/WordPress/gutenberg/pull/55461]
* [*] Block Editor Synced Patterns: Fix visibility of heading section when used with block based themes in dark mode [https://github.com/WordPress/gutenberg/pull/55399]

23.5
-----
* [*] Fix a crash when the blog's blogging prompt settings contain invalid JSON [#21677]
* [*] [WordPress-only] Fixes an issue where users would land on the Reader after signup while it should not be accessible. [#21751]
* [*] Block Editor: Split formatted text on triple Enter [https://github.com/WordPress/gutenberg/pull/53354]
* [*] Block Editor: Quote block: Ensure border is visible with block-based themes in dark [https://github.com/WordPress/gutenberg/pull/54964]
* [*] (Internal) Remove .nativePhotoPicker feature flag and the disabled code [#21681](https://github.com/wordpress-mobile/WordPress-iOS/pull/21681)
* [*] [WordPress-only] fixes an issue where users attempting to create a .com site in the post-sign-up flow are presented with two consecutive overlays. [#21752]
* [**] [Jetpack-only] Reader: Improvement of core UI elements, including feed cards, tag and site headers, buttons and recommendation sections. [#21772]

23.4
-----
* [*] Resolve the unresponsiveness of the compliance popover on iPhone SE devices when large fonts are enabled. [#21609]
* [*] Fix an issue with a New Page action visible for Contributors [https://github.com/wordpress-mobile/WordPress-iOS/pull/21659]
* [*] Block Editor: Prevent crash from invalid media URLs [https://github.com/WordPress/gutenberg/pull/54834]
* [*] Fix an issue with contributors seeing pre-publishing popup and a wrong confirmation message after submitting a post for review [https://github.com/wordpress-mobile/WordPress-iOS/pull/21658]
* [*] Block Editor: Limit inner blocks nesting depth to avoid call stack size exceeded crash [https://github.com/WordPress/gutenberg/pull/54382]
* [*] Fix an issue with non-admins being able to see the plugin menu on the Atomic sites [https://github.com/wordpress-mobile/WordPress-iOS/pull/21657]
* [**] Block Editor: Fallback to Twitter provider when embedding X URLs [https://github.com/WordPress/gutenberg/pull/54876]

23.3.1
-----
* [*] Resolve the unresponsiveness of the compliance popover on iPhone SE devices when large fonts are enabled. [#21609]

23.3
-----
* [***] [Jetpack-only] Lock Screen Widgets are now available on Jetpack. Quickly view your site stats without unlocking your phone. [#21535]
* [*] Block editor: Fix the obscurred "Insert from URL" input for media blocks when using a device in landscape orientation. [https://github.com/wordpress-mobile/gutenberg-mobile/pull/6143]
* [**] Block editor: Updated placeholder text colors for block-based themes [https://github.com/wordpress-mobile/gutenberg-mobile/pull/6182]
* [**] Update the main site navigation on the My Site screen, making it easier to access the common site sections. The new shortcuts can be modified using the Personalize Home Tab screen. [21502](https://github.com/wordpress-mobile/WordPress-iOS/pull/21502)
* [**] [internal] Refactor fetching one single media item. [#21567]
* [**] [internal] Refactored how the total number of WordPress Media is fetched. [#21568]
* [**] [internal] Refactor fetching metadata of VideoPress videos. [#21569]

23.2
-----
* [**] Integrate the native media picker (`PHPickerViewController`), which is familiar to all Apple Photos users. It has a powerful search; you can filter by favorites, zoom in, filter by different media types, and more. And it doesn't require any access permissions or dialogs to work and handles large Photos libaries with ease. [#21190](https://github.com/wordpress-mobile/WordPress-iOS/issues/21190).
* [*] Remove the "New Photo Post" app quick action [#21369](https://github.com/wordpress-mobile/WordPress-iOS/pull/21369)
* [*] (Internal) Fix unbounded growth of number media observers in Post Editor (performance issue) [#21352](https://github.com/wordpress-mobile/WordPress-iOS/pull/21352)
* [**] [internal] Fix a crash when disconnecting the app from the "Connected Applications" on WordPress.com. [#21375]
* [*] Fix an issue where the "Take Photo" flow was not working without the "All Photos" access [#21398](https://github.com/wordpress-mobile/WordPress-iOS/pull/21398)
* [*] Fix a couple of small issues with media uploads error handling [#21411](https://github.com/wordpress-mobile/WordPress-iOS/pull/21411)
* [*] [internal] Change how a post is fetched when selecting a post in Spotlight search result. [#21439]
* [*] [internal] Change how a post's revision is fetched from the post history screen. [#21440]
* [**] [internal] Replace the progress indicator implementation in uploading featured image from "Post Settings" [#21438]
* [**] [Jetpack-only] Block Editor: Add basic support to view, relocate, and remove the Jetpack Paywall block. [https://github.com/wordpress-mobile/gutenberg-mobile/pull/6076]
* [*] Block Editor: Columns block - Fix transforming into a Group block crash [https://github.com/wordpress-mobile/gutenberg-mobile/pull/6129]
* [**] Block Editor: Add block outline to all Social Link blocks when selected [https://github.com/WordPress/gutenberg/pull/54011]
* [***] [Jetpack-only] Contact Support: Add a new chat-based support channel where users can get answers from a bot trained to help app users. Users can still create a support ticket to talk to a Happiness Engineer if they don't find the answer they're looking for [#21467]
* [*] Fix a crash on the pages list when the authentication token is invalid. [#21471]
* [**] Me tab: move Me to the bottom tab bar [https://github.com/wordpress-mobile/WordPress-iOS/pull/21348]
* [*] Fix Stats menu option not visible for self-hosted sites without a Jetpack connection. [#21548]

23.0.1
-----
 * [**] Fix Voice Over and assistive keyboards [https://github.com/WordPress/gutenberg/pull/53895]

23.1
-----
* [*] Block editor: Hide undo/redo buttons when using the HTML editor [#21253]
* [*] Block editor: Display custom color value in mobile Cover Block color picker [https://github.com/WordPress/gutenberg/pull/51414]
* [**] Block editor: Display outline around selected Social Link block [https://github.com/WordPress/gutenberg/pull/53377]
* [**] Block editor: Fix font customization not getting updated. [https://github.com/WordPress/gutenberg/pull/53391]
* [*] [internal] Fix Core Data multithreaded access exception in Blogging Reminders [#21232]
* [*] [internal] Remove one of the image loading subsystems for avatars and consolidate the cache [#21259]
* [*] Fixed a crash that could occur when following sites in Reader. [#21341]
* [**] [Jetpack-only] Add a "Domain Focus" Card to the Dashboard that opens a screen that allows tranfer of Google Domains. This card can also be hidden across all sites of the account by accesing the More button. [#21368]
* [**] Fix Voice Over and assistive keyboards [https://github.com/WordPress/gutenberg/pull/53895]
* [*] Fix an issue with widget data sometimes showing zeros [https://github.com/wordpress-mobile/WordPress-iOS/pull/21430]

23.0
-----
* [***] [Jetpack-only] Jetpack Social: UI improvements to access and control your social sharing from more locations throughout the app [#21258]
* [**] [Jetpack-only] Blaze Manage Campaigns: Added a dashboard card that displays the most recent campaign, a campaigns list screen, and a campaign details screen. [#20821, #20977, #20950]
* [**] [Jetpack-only] Made significant performance improvements for Total Likes stats card. [#21168]
* [**] [internal] Upgrade React Native to 0.71.11 [#20956]
* [*] Fix incorrect WordPress Media images count in Media Picker. [#21181]
* [*] [Jetpack-only] Fix app hangs on the Stats screen [#21067]
* [*] Fix an issue with the size of the thumbnails in the media picker so it now loads faster and uses less memory [#21204]
* [*] Fix an issue with unstable order of assets on the media screen [#21210]
* [*] Fix an issue with media screen flashing when opened [#21211]
* [*] Block editor: Remove visual gap in mobile toolbar when a Gallery block is selected [https://github.com/WordPress/gutenberg/pull/52966]
* [*] Block editor: Remove Gallery caption button on mobile [https://github.com/WordPress/gutenberg/pull/53010]
* [*] Block editor: Fix Gallery block selection when adding media [https://github.com/WordPress/gutenberg/pull/53127]
* [*] [internal] Fix an issue with some media pickers not deallocating after selection in post editor [#21225]
* [*] Fix occasional crashes when updating Notification, Posts, and Reader content [#21250]
* [*] Fix an issue in Reader topics cleanup that could cause the app to crash. [#21243]
* [*] [internal] Fix incorrectly terminated background task [#21254]
* [**] [internal] Refactor how image is downloaded in Gutenberg Editor and Aztec Editor. [#21227]
* [**] Fixed an occassional crash when reloading Media picker. [#21337]

22.9
-----
* [*] [internal] Fix multiple memory leaks after logging in and logging out. [#21047, #21092]
* [**] Block editor: Move undo/redo buttons to the navigation bar. [#20930]
* [*] Fixed an issue that caused the UI to be briefly unresponsive in certain case when opening the app. [#21065]
* [**] Blogging Prompts: Fixed a crash in Reader after tapping on a blogging prompt multiple times. [#21112]
* [*] [internal] Update calls to use UserDefaults singleton. [#21088]
* [*] Fix memory leaks in setting up Jetpack connection. [#21052]
* [*] Fix a memory leak caused by the theme customization web view. [#21051]
* [**] [internal] Updated the code that enables Gutenberg editor in all blogs when the user is in the Gutenberg rollout group. [#21146]
* [**] [internal] Fix a few potential Core Data issues in Blogging Prompts & Reminders. [#21016]
* [*] [Jetpack-only] Made performance improvements for Posting Activity stats. [#21136]
* [*] Fixed a crash that could occur when following sites in Reader. [#21140]
* [*] Fix an issue with avatars not loading in mentions [#21169]
* [*] [Jetpack-only] Fixed a crash that could occur when the user deletes the WordPress app upon a successful migration. [#21167]
* [*] Fixed a crash that occurs in Weekly Roundup Background task due to a Core Data Concurrency violation. [#21076]
* [***] Block editor: Editor UX improvements with new icons, colors and additional design enhancements. [https://github.com/wordpress-mobile/gutenberg-mobile/pull/5985]
* [**] Fixed an occassional crash when opening Media picker. [#21231]

22.8
-----
* [*] Blogging Reminders: Disabled prompt for self-hosted sites not connected to Jetpack. [#20970]
* [**] [internal] Do not save synced blogs if the app has signed out. [#20959]
* [**] [internal] Make sure synced posts are saved before calling completion block. [#20960]
* [**] [internal] Fix observing Quick Start notifications. [#20997]
* [**] [internal] Fixed an issue that was causing a memory leak in the domain selection flow. [#20813]
* [*] [Jetpack-only] Block editor: Rename "Reusable blocks" to "Synced patterns", aligning with the web editor. [https://github.com/wordpress-mobile/gutenberg-mobile/pull/5885]
* [**] [internal] Block editor: Fix a crash related to Reanimated when closing the editor [https://github.com/wordpress-mobile/gutenberg-mobile/pull/5938]

22.7
-----
* [**] [internal] Blaze: Switch to using new canBlaze property to determine Blaze eligiblity. [#20916]
* [**] Fixed crash issue when accessing drafts that are mid-upload from the Home 'Work on a Draft Post' card. [#20872]
* [**] [internal] Make sure media-related features function correctly. [#20889], [20887]
* [*] [internal] Posts list: Disable action bar/menu button when a post is being uploaded [#20885]
* [*] Block editor: Image block - Fix issue where in some cases the image doesn't display the right aspect ratio [https://github.com/wordpress-mobile/gutenberg-mobile/pull/5869]
* [*] Block editor: Fix cursor positioning when dictating text on iOS [https://github.com/WordPress/gutenberg/issues/51227]

22.6
-----
* [**] [internal] Check required WordPress version to set "galleryWithImageBlocks" flag [#20736]
* [**] [Jetpack-only] Add a "Personalize Home Tab" button to the bottom of the My Site Dashboard that opens a new screen where you can customize which dashboard cards are visible. You can now also hide any of the dashboard cards directly from My Site Dashboard using the "more" menu. [#20296]
* [*] [Jetpack-only] Domains selection: Show error message when selecting unsupported domains. [#20786]
* [***] [Jetpack-only] Plans: Bringing WPCOM plans to Jetpack app. [#20822]
* [**] Block editor: [iOS] Fix dictation regression, in which typing/dictating at the same time caused content loss. [https://github.com/WordPress/gutenberg/pull/49452]
* [*] Block editor: Display lock icon in disabled state of `Cell` component [https://github.com/wordpress-mobile/gutenberg-mobile/pull/5798]
* [*] Block editor: Show "No title"/"No description" placeholder for not belonged videos in VideoPress block [https://github.com/wordpress-mobile/gutenberg-mobile/pull/5840]

22.5.1
-----
* [*] Resolve an issue that was causing the app crash when `CrashLogging.logError` is called from a background thread. [#20846]
* [**] [internal] Make sure a database tidy-up task (null blog property sanitizer) is completed before any other Core Data queries. [#20867]

22.5
-----
* [*] [Jetpack-only] Reader: Fix the display of the followed topics in the filter sheet when they're written in non-latin languages. [#20702]
* [*] [Jetpack-only] Reader: Fixed an issue that was causing the Report and Block actions to be missing from Post Menu actions sheet. [#20705]
* [***] Enables editing of the site homepage for sites using block-based themes directly from the pages list. [#20713]
* [*] Block editor: Add disabled style to `Cell` component [https://github.com/WordPress/gutenberg/pull/50665]
* [**] Block editor: Fix undo/redo history when inserting a link configured to open in a new tab [https://github.com/WordPress/gutenberg/pull/50460]
* [**] [Jetpack-only] Block editor: Disable details settings for not belonged VideoPress videos [https://github.com/wordpress-mobile/gutenberg-mobile/pull/5782]
* [*] Block editor: [List block] Fix an issue when merging a list item into a Paragraph would remove its nested list items [https://github.com/wordpress-mobile/gutenberg-mobile/pull/5785]
* [**] Block editor: Tapping any type of nested block moves focus to the nested block directly, rather than requiring multiple taps to navigate down each nesting levels. [https://github.com/wordpress-mobile/gutenberg-mobile/pull/5781]

22.4
-----
* [*] [internal] [Jetpack-only] Domains Dashboard Card: Immediately opening domains search after tapping the card. [#20638]
* [**] [Jetpack-only] Adds a dashboard card for viewing activity log. [#20569]
* [**] [Jetpack-only] Adds a dashboard card for viewing pages. [#20524]
* [*] [Jetpack-only] Block editor: Fix crash when trying to convert to regular blocks an undefined/deleted reusable block [https://github.com/WordPress/gutenberg/pull/50475]
* [**] Block editor: Tapping on a nested block now gets focus directly instead of having to tap multiple times depending on the nesting levels. [https://github.com/WordPress/gutenberg/pull/50108]
* [*] [Jetpack-only] Block editor: Use host app namespace in reusable block message [https://github.com/WordPress/gutenberg/pull/50478]
* [*] [internal] [Jetpack-only] Enables domain purchases in site creation A/B experiment. [#20670]
* [*] Classic Block: Fixes a crash that happens when attempting to add media to a classic block while the library permissions are missing. [#20666]

22.3
-----
* [*] [internal] Allow updating specific fields when updating media details. [#20606]
* [**] Block Editor: Enable VideoPress block (only on Simple WPCOM sites) [#20580]
* [**] [internal] Attempt to fix an image loading crash in post editor. [#20633]

22.2
-----
* [**] [Jetpack-only] Added a dashboard card for purchasing domains. [#20424]
* [*] [internal] [Jetpack-only] Redesigned the migration success card. [#20515]
* [**] [internal] Refactored Google SignIn implementation to not use the Google SDK [#20128]
* [***] Block Editor: Resolved scroll-jump issues and enhanced caret focus management [https://github.com/WordPress/gutenberg/pull/48791]
* [**] [Jetpack-only] Blogging Prompts: adds the ability to view other users' responses to a prompt. [#20540]

22.1
-----
* [**] [internal] Refactor updating account related Core Data operations, which ususally happens during log in and out of the app. [#20394]
* [***] [internal] Refactor uploading photos (from the device photo, the Free Photo library, and other sources) to the WordPress Media Library. Affected areas are where you can choose a photo and upload, including the "Media" screen, adding images to a post, updating site icon, etc. [#20322]
* [**] [WordPress-only] Warns user about sites with only individual plugins not supporting core app features and offers the option to switch to the Jetpack app. [#20408]
* [*] [Reader] Fix an issue that was causing the app to crash when tapping the More or Share buttons in Reader Detail screen. [#20490]
* [*] Block editor: Avoid empty Gallery block error [https://github.com/WordPress/gutenberg/pull/49557]

22.0
-----
* [*] Remove large title in Reader and Notifications tabs. [#20271]
* [*] Reader: Change the following button cog icon. [#20274]
* [*] [Jetpack-only] Change the dark background color of toolbars and top tabs across the whole app. [#20278]
* [*] Change the Reader's navigation bar background color to match other screens. [#20278]
* [*] Tweak My Site Dashboard Cards UI. [#20303]
* [*] [Jetpack-only] Change My Sites tab bar icon. [#20310]
* [*] [internal] Refactored the Core Data operations (saving the site data) after a new site is created. [#20270]
* [*] [internal] Refactored updating user role in the "People" screen on the "My Sites" tab. [#20244]
* [*] [internal] Refactor managing social connections and social buttons in the "Sharing" screen. [#20265]
* [*] [internal] Refactor uploading media assets. [#20294]
* [*] Block editor: Allow new block transforms for most blocks. [https://github.com/WordPress/gutenberg/pull/48792]
* [*] Visual improvements were made to the in-app survey along with updated text to differentiate between the WordPress and Jetpack apps. [#20276]
* [*] Reader: Resolve an issue that could cause the app to crash when blocking a post author. [#20421]

21.9
-----
* [*] [internal] Refactored fetching posts in the Reader tab, including post related operations (i.e. like/unlike, save for later, etc.) [#20197]
* [**] Reader: Add a button in the post menu to block an author and stop seeing their posts. [#20193]
* [**] [Jetpack-only] Jetpack individual plugin support: Warns user about sites with only individual plugins not supporting all features of the app yet and gives the ability to install the full Jetpack plugin. [#20223]
* [**] [Jetpack-only] Help: Display the Jetpack app FAQ card on Help screen when switching from the WordPress app to the Jetpack app is complete. [#20232]
* [***] [Jetpack-only] Blaze: We added support for Blaze in the app. The user can now promote a post or page from the app to reach new audiences. [#20253]

21.8.1
-----
* [**] [internal] Fixes a crash that happens in the background when the weekly roundup notification is being processed. [#20275]

21.8
-----
* [*] [WordPress-only] We have redesigned and simplified the landing screen. [#20061]
* [*] [internal] Refactored account related operations (i.e. log in and out of the app). [#19893]
* [*] [internal] Refactored comment related operations (i.e. like a comment, reply to a post or comment).
* [*] [internal] Refactored how reader topics are fetched from the database. [#20129]
* [*] [internal] Refactored blog related operations (i.e. loading blogs of the logged in account, updating blog settings). [#20047]
* [*] Reader: Add ability to block a followed site. [#20053]
* [*] Reader: Add ability to report a post's author. [#20064]
* [*] [internal] Refactored the topic related features in the Reader tab (i.e. following, unfollowing, and search). [#20150]
* [*] Fix inaccessible block settings within the unsupported block editor [https://github.com/WordPress/gutenberg/pull/48435]

21.7
-----
* [*] [Jetpack-only] Fixed an issue where stats were not displaying latest data when the system date rolls over to the next day while the app is in background. [#19989]
* [*] [Jetpack-only] Hide Scan Login Code when logged into an account with 2FA. [#19567]
* [**] [Jetpack-only] Blogging Prompts: add the ability to answer previous prompts, disable prompts, and other minor enhancements. [#20055]

21.6
-----
* [*] Fix a layout issue impacting the "No media matching your search" empty state message of the Media Picker screen.  [#19820]
* [**] [internal] Refactor saving changes in the "Account Settings" page. [#19910]
* [*] The Migration flow doesn't complete automatically if the user interrupts the migration mid flow. [#19888]
* [**] [internal] Refactored fetching blog editor settings. [#19915]
* [*] [Jetpack-only] The Migration flow doesn't complete automatically if the user interrupts the migration mid flow. [#19888]
* [***] [Jetpack-only] Stats Insights Update. Helps you understand how your content is performing and what’s resonating with your audience. [#19909]
* [***] [internal] Delete all the activity logs after logging out. [#19930]
* [*] [Jetpack-only] Fixed an issue where Stats Followers details did not update on Pull-to-refresh in the Stats Followers Details screen [#19935]
* [**] Refactored loading WP.com plans. [#19949]
* [*] Resolve an edge case that was causing the user to be stuck in the "Onboading Questions" screen. [#19791]
* [*] [Jetpack-only] Tweak Migration Screens UI when fonts are enlarged. [#19944]

21.5.1
-----
* [*] [Jetpack-only] Fixed a bug where the Login flow was restarting every time the app enters the foreground. [#19961]

21.5
-----
* [***] [internal] A significant refactor to the app’s architecture was made to allow for the new simplified UI. Regression testing on the app’s main flows is needed. [#19817]
* [**] [internal] Disable Story posts when Jetpack features are removed [#19823]
* [*] [internal] Editor: Only register core blocks when `onlyCoreBlocks` capability is enabled [https://github.com/wordpress-mobile/gutenberg-mobile/pull/5293]
* [**] [internal] Disable StockPhoto and Tenor media sources when Jetpack features are removed [#19826]
* [*] [Jetpack-only] Fixed a bug where analytics calls weren't synced to the user account. [#19926]

21.4
-----
* [*] Fixed an issue where publishing Posts and Pages could fail under certain conditions. [#19717]
* [*] Share extension navigation bar is no longer transparent [#19700]
* [***] [Jetpack-only] Adds a smooth, opt-in transition to the Jetpack app for users migrating from the WordPress app. [#19759]
* [***] You can now migrate your site content to the Jetpack app without a hitch. [#19759]
* [**] [internal] Upgrade React Native from 0.66.2 to 0.69.4 [https://github.com/wordpress-mobile/gutenberg-mobile/pull/5193]
* [*] [internal] When a user migrates to the Jetpack app and allows notifications, WordPress app notifications are disabled. [#19616, #19611, #19590]
* [*] Reader now scrolls to the top if the tab bar button is tapped. [#19769]
* [*] [Internal] Update WordPressShared, WordPressKit, and WordPressAuthenticator to their latest versions. [#19643]

21.3
-----
* [*] Fixed a minor UI issue where the segmented control under My SIte was being clipped when "Home" is selected. [#19595]
* [*] Fixed an issue where the site wasn't removed and the app wasn't refreshed after disconnecting the site from WordPress.com. [#19634]
* [*] [internal] Fixed an issue where Jetpack extensions were conflicting with WordPress extensions. [#19665]

21.2
-----
* [*] [internal] Refactored fetching posts in the Reader tab. [#19539]
* [*] Fixed an issue where the message "No media matching your search" for the media picker is not visible [#19555]

21.1
-----
* [**] [Jetpack-only] We added a new landing screen with a cool animation that responds to device motion! [#19251, #19264, #19277, #19381, #19404, #19410, #19432, #19434, #19442, #19443, #19468, #19469]
* [*] [internal] Database access change: the 'new Core Data context structure' feature flag is turned on by default. [#19433]
* [***] [Jetpack-only] Widgets are now on Jetpack. Find Today, This Week, and All Time Widgets to display your Stats on your home screen. [#19479]
* [*] Block Editor: Fixed iOS Voice Control support within Image block captions. [https://github.com/WordPress/gutenberg/pull/44850]
* [***] Dropped support for iOS 13. Now supporting iOS 14.0 and above. [#19509]

21.0
-----
* [*] Fixed an issue where the cached notifications are retained after logging out of WordPress.com account [#19360]
* [**] [Jetpack-only] Added a share extension. Now users can share content to Jetpack through iOS's share sheet. This was previously only available on the WordPress app. [#19383]
* [*] Update launch screen. [#19341]
* [*] [Jetpack-only] Add ability to set custom app icon for Jetpack app. [#19378]
* [**] [Jetpack-only] Added a "Save as Draft" extension. Now users can save content to Jetpack through iOS's share sheet. This was previously only available on the WordPress app. [#19414]
* [**] [Jetpack-only] Enables Rich Notifications for the Jetpack app. Now we display more details on most of the push notifications. This was previously only available on the WordPress app. [#19415]
* [*] Reader: Comment Details have been redesigned. [#19387]
* [*] [internal] A refactor in weekly roundup notification scheduler. [#19422]
* [*] [internal] A low level database refactor around fetching cards in the Reader tab. [#19427]
* [*] Stories: Fixed an issue where the keyboard would overlap with the publish dialog in landscape. [#19350]
* [*] [internal] A refactor in fetch Reader posts and their comments. [#19458]
* [*] Fixed an issue where the navigation bar becomes invisible when swiping back to Login Prologue screen.  [#19461]

20.9
-----
* [*] Login Flow: Provide ability for user to cancel login WP.com flow when already logged in to a self-hosted site [#19349]
* [*] [WordPress-only] Powered by Jetpack banner: Fixed an edge case where some scroll views could momentarily become unresponsive to touch. [#19369]
* [*] [Jetpack-only] Weekly roundup: Adds support for weekly roundup notifications to the Jetpack app. [#19364]
* [*] Fixed an issue where the push notifications prompt button would overlap on iPad. [#19304]
* [*] Story Post: Fixed an issue where deleting one image in a story draft would cause the following image not to load. [#16966]
* [*] Fixed an issue where the no result label on the side menu is oversize on iPad. [#19305]
* [*] [internal] Various low level database refactors around posts, pages, and comments. [#19353, #19363, #19386]

20.8
-----
* [*] User Mention: When replying to a post or a comment, sort user-mentions suggestions by prefix first then alphabetically. [#19218]
* [*] User Mention: Fixed an issue where the user-mentions suggestions were disappearing after expanding/collapsing the reply field. [#19248]
* [***] [internal] Update Sentry, our crash monitoring tool, to its latest major version [#19315]

20.7
-----
* [*] [Jetpack-only] Block Editor: Update link colors in action sheets from green to blue [https://github.com/WordPress/gutenberg/pull/42996]
* [*] Jetpack Social: Rebrand Publicize to Jetpack Social [https://github.com/wordpress-mobile/WordPress-iOS/pull/19262]

20.6
-----
* [*] [Jetpack-only] Recommend App: you can now share the Jetpack app with your friends. [#19174]
* [*] [Jetpack-only] Feature Announcements: new features are highlighted via the What's New modals. [#19176]
* [**] [Jetpack-only] Self-hosted sites: enables logging in via a self-hosted site / adding a self-hosted site [#19194]
* [*] Pages List: Fixed an issue where the app would freeze when opening the pages list if one of the featured images is a GIF. [#19184]
* [*] Stats: Fixed an issue where File Downloads section was being displayed for Jetpack sites even though it's not supported. [#19200]

20.5
-----
* [*] [Jetpack-only] Block Editor: Makes some small changes to the editor's accent colours for consistency. [#19113]
* [*] User Mention: Split the suggestions list into a prominent section and a regular section. [#19064]
* [*] Use larger thumbnail previews for recommended themes during site creation [https://github.com/wordpress-mobile/WordPress-iOS/pull/18972]
* [***] [internal] Block Editor: List block: Adds support for V2 behind a feature flag [https://github.com/WordPress/gutenberg/pull/42702]
* [**] Fix for Referrers Card Not Showing Search Engine Details [https://github.com/wordpress-mobile/WordPress-iOS/pull/19158]
* [*] WeeklyRoundupBackgroundTask - format notification body [https://github.com/wordpress-mobile/WordPress-iOS/pull/19144]

20.4
-----
* [*] Site Creation: Fixed a bug in the design picker where the horizontal position of designs could be reset. [#19020]
* [*] [internal] Block Editor: Add React Native FastImage [https://github.com/WordPress/gutenberg/pull/42009]
* [*] Block Editor: Inserter displays block collections [https://github.com/WordPress/gutenberg/pull/42405]
* [*] Block Editor: Fix incorrect spacing within Image alt text footnote [https://github.com/WordPress/gutenberg/pull/42504]
* [***] Block Editor: Gallery and Image block - Performance improvements [https://github.com/WordPress/gutenberg/pull/42178]
* [**] [WP.com and Jetpack sites with VideoPress] Prevent validation error when viewing VideoPress markup within app [https://github.com/Automattic/jetpack/pull/24548]
* [*] [internal] Add Jetpack branding elements (badges and banners) [#19007, #19040, #19049, #19059, #19062, #19065, #19071, #19073, #19103, #19074, #19085, #19094, #19102, #19104]

20.3
-----
* [*] Stories: Fixed a crash that could occur when adding multiple items to a Story post. [#18967]
* [*] User Mention: When replying to a post or a comment, the post author or comment author shows up at the top of the suggestions list. [#18979]
* [*] Block Editor: Fixed an issue where the media picker search query was being retained after dismissing the picker and opening it again. [#18980]
* [*] Block Editor: Add 'Insert from URL' option to Video block [https://github.com/WordPress/gutenberg/pull/41493]
* [*] Block Editor: Image block copies the alt text from the media library when selecting an item [https://github.com/WordPress/gutenberg/pull/41839]
* [*] Block Editor: Introduce "block recovery" option for invalid blocks [https://github.com/WordPress/gutenberg/pull/41988]

20.2
-----
* [*] Preview: Post preview now resizes to account for device orientation change. [#18921]
* [***] [Jetpack-only] Enables QR Code Login scanning from the Me menu. [#18904]
* [*] Reverted the app icon back to Cool Blue. Users can reselect last month's icon in Me > App Settings > App Icon if they'd like. [#18934]

20.1
-----
* [*] Notifications: Fixed an issue where the first notification opened in landscape mode was not scrollable. [#18823]
* [*] Site Creation: Enhances the design selection screen with recommended designs. [#18740]
* [***] [Jetpack-only] Introducing blogging prompts. Build a writing habit and support creativity with a periodic prompt for inspiration. [#18860]
* [**] Follow Conversation: A tooltip has been added to highlight the follow conversation feature. [#18848]
* [*] [internal] Block Editor: Bump react-native-gesture-handler to version 2.3.2. [#18742]
* [*] People Management: Fixed a crash that can occur when loading the People view. [#18907]

20.0
-----
* [*] Quick Start: The "Get to know the WordPress app" card has a fresh new look [#18688, #18747]
* [*] Block Editor: A11y: Improve text read by screen readers for BottomSheetSelectControl [https://github.com/WordPress/gutenberg/pull/41036]
* [*] Block Editor: Add 'Insert from URL' option to Image block [https://github.com/WordPress/gutenberg/pull/40334]
* [*] App Settings: refreshed the UI with updated colors for Media Cache Size controls, Clear Spot Index row button, and Clear Siri Shortcut Suggestions row button. From destructive (red color) to standard and brand colors. [#18636]
* [*] [internal] Quick Start: Fixed an issue where the Quick Start modal was not displayed after login if the user's default tab is Home. [#18721]
* [*] Quick Start: The Next Steps modal has a fresh new look [#18711]
* [*] [internal] Quick Start: Fixed a couple of layout issues with the Quick Start notices when rotating the device. [#18758]

19.9
-----
* [*] Site Settings: we fixed an issue that prevented the site title to be updated when it changed in Site Settings [#18543]
* [*] Media Picker: Fixed an issue where the empty state view was being displayed incorrectly. [#18471]
* [*] Quick Start: We are now showing a different set of Quick Start tasks for existing sites and new sites. The existing sites checklist includes new tours such as: "Check your notifications" and "Upload photos or videos".  [#18395, #18412, #18443, #18471]
* [*] Site Creation: we fixed an issue where the navigation buttons were not scaling when large fonts were selected on the device [#18559]
* [**] Block Editor: Cover Block: Improve color contrast between background and text [https://github.com/wordpress-mobile/gutenberg-mobile/pull/4808]
* [***] Block Editor: Add drag & drop blocks feature [https://github.com/wordpress-mobile/gutenberg-mobile/pull/4832]
* [*] Block Editor: Gallery block: Fix broken "Link To" settings and add "Image Size" settings [https://github.com/wordpress-mobile/gutenberg-mobile/pull/4841]
* [*] Block Editor: Unsupported Block Editor: Prevent WordPress.com tour banner from displaying. [https://github.com/wordpress-mobile/gutenberg-mobile/pull/4820]
* [*] Widgets: we fixed an issue where text appeared flipped in rtl languages [#18567]
* [*] Stats: we fixed a crash that occurred sometimes in Stats [#18613]
* [*] Posts list: we fixed an issue where the create button was not shown on iPad in split screen [#18609]

19.8
-----
* [**] Self hosted sites are not restricted by video length during media uploads [https://github.com/wordpress-mobile/WordPress-iOS/pull/18414]
* [*] [internal] My Site Dashboard: Made some changes to the code architecture of the dashboard. The majority of the changes are related to the posts cards. It should have no visible changes but could cause regressions. Please test it by creating/trashing drafts and scheduled posts and testing that they appear correctly on the dashboard. [#18405]
* [*] Quick Start: Updated the Stats tour. The tour can now be accessed from either the dashboard or the menu tab. [#18413]
* [*] Quick Start: Updated the Reader tour. The tour now highlights the Discover tab and guides users to follow topics via the Settings screen. [#18450]
* [*] [internal] Quick Start: Deleted the Edit your homepage tour. [#18469]
* [*] [internal] Quick Start: Refactored some code related to the tasks displayed in the Quick Start Card and the Quick Start modal. It should have no visible changes but could cause regressions. [#18395]
* [**] Follow Conversation flow now enables in-app notifications by default. They were updated to be opt-out rather than opt-in. [#18449]
* [*] Block Editor: Latest Posts block: Add featured image settings [https://github.com/WordPress/gutenberg/pull/39257]
* [*] Block Editor: Prevent incorrect notices displaying when switching between HTML-Visual mode quickly [https://github.com/WordPress/gutenberg/pull/40415]
* [*] Block Editor: Embed block: Fix inline preview cut-off when editing URL [https://github.com/WordPress/gutenberg/pull/35326]
* [*] Block Editor: Prevent gaps shown around floating toolbar when using external keyboard [https://github.com/WordPress/gutenberg/pull/40266]
* [**] We'll now ask users logging in which area of the app they'd like to focus on to build towards a more personalized experience. [#18385]

19.7
-----
* [*] a11y: VoiceOver has been improved on the Menus view and now announces changes to ordering. [#18155]
* [*] Notifications list: remove comment Trash swipe action. [#18349]
* [*] Web previews now abide by safe areas when a toolbar is shown [#18127]
* [*] Site creation: Adds a new screen asking the user the intent of the site [#18367]
* [**] Block Editor: Quote block: Adds support for V2 behind a feature flag [https://github.com/WordPress/gutenberg/pull/40133]
* [**] Block Editor: Update "add block" button's style in default editor view [https://github.com/WordPress/gutenberg/pull/39726]
* [*] Block Editor: Remove banner error notification on upload failure [https://github.com/WordPress/gutenberg/pull/39694]
* [*] My Site: display site name in My Site screen nav title [#18373]
* [*] [internal] Site creation: Adds a new screen asking the user the name of the site [#18280]

19.6
-----
* [*] Enhances the exit animation of notices. [#18182]
* [*] Media Permissions: display error message when using camera to capture photos and media permission not given [https://github.com/wordpress-mobile/WordPress-iOS/pull/18139]
* [***] My Site: your My Site screen now has two tabs, "Menu" and "Home". Under "Home", you'll find contextual cards with some highlights of whats going on with your site. Check your drafts or scheduled posts, your today's stats or go directly to another section of the app. [#18240]
* [*] [internal] Site creation: Adds a new screen asking the user the intent of the site [#18270]

19.5
-----
* [*] Improves the error message shown when trying to create a new site with non-English characters in the domain name [https://github.com/wordpress-mobile/WordPress-iOS/pull/17985]
* [*] Quick Start: updated the design for the Quick Start cell on My Site [#18095]
* [*] Reader: Fixed a bug where comment replies are misplaced after its parent comment is moderated [#18094]
* [*] Bug fix: Allow keyboard to be dismissed when the password field is focused during WP.com account creation.
* [*] iPad: Fixed a bug where the current displayed section wasn't selected on the menu [#18118]
* [**] Comment Notifications: updated UI and functionality to match My Site Comments. [#18141]
* [*] Block Editor: Add GIF badge for animated GIFs uploaded to Image blocks [https://github.com/WordPress/gutenberg/pull/38996]
* [*] Block Editor: Small refinement to media upload errors, including centering and tweaking copy. [https://github.com/wordpress-mobile/gutenberg-mobile/pull/4597]
* [*] Block Editor: Fix issue with list's starting index and the order [https://github.com/WordPress/gutenberg/pull/39354]
* [*] Quick Start: Fixed a bug where a user creating a new site is displayed a quick start tour containing data from their presviously active site.

19.4
-----
* [*] Site Creation: Fixed layout of domain input field for RTL languages. [#18006]
* [*] [internal] The FAB (blue button to create posts/stories/pages) creation/life cycle was changed [#18026]
* [*] Stats: we fixed a variety of performance issues in the Insight screen. [#17926, #17936, #18017]
* [*] Stats: we re-organized the default view in Insights, presenting more interesting data at a glance [#18072]
* [*] Push notifications will now display rich media when long pressed. [#18048]
* [*] Weekly Roundup: We made some further changes to try and ensure that Weekly Roundup notifications are showing up for everybody who's enabled them [#18029]
* [*] Block editor: Autocorrected Headings no longer apply bold formatting if they weren't already bold. [#17844]
* [***] Block editor: Support for multiple color palettes [https://github.com/wordpress-mobile/gutenberg-mobile/pull/4588]
* [**] User profiles: Fixed issue where the app wasn't displaying any of the device photos which the user had granted the app access to.

19.3
-----
* [*] Site previews: Reduced visual flickering when previewing sites and templates. [#17861]
* [*] Stats: Scroll to new Insights card when added. [#17894]
* [*] Add "Copy Link" functionality to Posts List and Pages List [#17911]
* [*] [Jetpack-only] Enables the ability to use and create WordPress.com sites, and enables the Reader tab. [#17914, #17948]
* [*] Block editor: Additional error messages for media upload failures. [#17971]
* [**] Adds animated Gif support in notifications and comments [#17981]

19.2
-----
* [*] Site creation: Fixed bug where sites created within the app were not given the correct time zone, leading to post scheduling issues. [#17821]
* [*] Block editor: Replacing the media for an image set as featured prompts to update the featured image [https://github.com/wordpress-mobile/gutenberg-mobile/pull/3930]
* [***] Block editor: Font size and line-height support for text-based blocks used in block-based themes [https://github.com/wordpress-mobile/gutenberg-mobile/pull/4519]
* [**] Some of the screens of the app has a new, fresh and more modern visual, including the initial one: My Site. [#17812]
* [**] Notifications: added a button to mark all notifications in the selected filter as read. [#17840]
* [**] People: you can now manage Email Followers on the People section! [#17854]
* [*] Stats: fix navigation between Stats tab. [#17856]
* [*] Quick Start: Fixed a bug where a user logging in via a self-hosted site not connected to Jetpack would see Quick Start when selecting "No thanks" on the Quick Start prompt. [#17855]
* [**] Threaded comments: comments can now be moderated via a drop-down menu on each comment. [#17888]
* [*] Stats: Users can now add a new Insights card from the navigation bar. [#17867]
* [*] Site creation: The checkbox that appears when choosing a design no longer flickers when toggled. [#17868]

19.1
-----
* [*] Signup: Fixed bug where username selection screen could be pushed twice. [#17624]
* [**] Reader post details Comments snippet: added ability to manage conversation subscription and notifications. [#17749]
* [**] Accessibility: VoiceOver and Dynamic Type improvements on Activity Log and Schedule Post calendars [#17756, #17761, #17780]
* [*] Weekly Roundup: Fix a crash which was preventing weekly roundup notifications from appearing [#17765]
* [*] Self-hosted login: Improved error messages. [#17724]
* [*] Share Sheet from Photos: Fix an issue where certain filenames would not upload or render in Post [#16773]
* [*] Block editor: Fixed an issue where video thumbnails could show when selecting images, and vice versa. [#17670]
* [**] Media: If a user has only enabled limited device media access, we now show a prompt to allow the user to change their selection. [#17795]
* [**] Block editor: Fix content justification attribute in Buttons block [https://github.com/wordpress-mobile/gutenberg-mobile/pull/4451]
* [*] Block editor: Hide help button from Unsupported Block Editor. [https://github.com/wordpress-mobile/gutenberg-mobile/pull/4352]
* [*] Block editor: Add contrast checker to text-based blocks [https://github.com/wordpress-mobile/gutenberg-mobile/pull/4357]
* [*] Block editor: Fix missing translations of color settings [https://github.com/wordpress-mobile/gutenberg-mobile/pull/4479]
* [*] Block editor: Highlight text: fix applying formatting for non-selected text [https://github.com/wordpress-mobile/gutenberg-mobile/pull/4471]
* [***] Self-hosted sites: Fixed a crash when saving media and no Internet connection was available. [#17759]
* [*] Publicize: Fixed an issue where a successful login was not automatically detected when connecting a Facebook account to Publicize. [#17803]

19.0
-----
* [**] Video uploads: video upload is now limited to 5 minutes per video on free plans. [#17689]
* [*] Block editor: Give multi-line block names central alignment in inserter [https://github.com/wordpress-mobile/gutenberg-mobile/pull/4343]
* [**] Block editor: Fix missing translations by refactoring the editor initialization code [https://github.com/wordpress-mobile/gutenberg-mobile/pull/4332]
* [**] Block editor: Add Jetpack and Layout Grid translations [https://github.com/wordpress-mobile/gutenberg-mobile/pull/4359]
* [**] Block editor: Fix text formatting mode lost after backspace is used [https://github.com/wordpress-mobile/gutenberg-mobile/pull/4423]
* [*] Block editor: Add missing translations of unsupported block editor modal [https://github.com/wordpress-mobile/gutenberg-mobile/pull/4410]
* [**] Time zone suggester: we have a new time zone selection screen that suggests the time zone based on the device, and improves search. [#17699]
* [*] Added the "Share WordPress with a friend" row back to the Me screen. [#17748]
* [***] Updated default app icon. [#17793]

18.9
-----
* [***] Reader Comments: Updated comment threads with a new design and some new capabilities. [#17659]
* [**] Block editor: Fix issue where editor doesn't auto-scroll so you can see what is being typed. [https://github.com/wordpress-mobile/gutenberg-mobile/pull/4299]
* [*] Block editor: Preformatted block: Fix an issue where the background color is not showing up for standard themes. [https://github.com/wordpress-mobile/gutenberg-mobile/pull/4292]
* [**] Block editor: Update Gallery Block to default to the new format and auto-convert old galleries to the new format. [https://github.com/wordpress-mobile/gutenberg-mobile/pull/4315]
* [***] Block editor: Highlight text: Enables color customization for specific text within a Paragraph block. [https://github.com/wordpress-mobile/gutenberg-mobile/pull/4175]
* [**] Reader post details: a Comments snippet is now displayed after the post content. [#17650]

18.8
-----
* [*] Added a new About screen, with links to rate the app, share it with others, visit our Twitter profile, view our other apps, and more. [https://github.com/orgs/wordpress-mobile/projects/107]
* [*] Editor: Show a compact notice when switching between HTML or Visual mode. [https://github.com/wordpress-mobile/WordPress-iOS/pull/17521]
* [*] Onboarding Improvements: Need a little help after login? We're here for you. We've made a few changes to the login flow that will make it easier for you to start managing your site or create a new one. [#17564]
* [***] Fixed crash where uploading image when offline crashes iOS app. [#17488]
* [***] Fixed crash that was sometimes triggered when deleting media. [#17559]
* [***] Fixes a crasher that was sometimes triggered when seeing the details for like notifications. [#17529]
* [**] Block editor: Add clipboard link suggestion to image block and button block. [https://github.com/WordPress/gutenberg/pull/35972]
* [*] Block editor: Embed block: Include link in block settings. [https://github.com/wordpress-mobile/gutenberg-mobile/pull/4189]
* [**] Block editor: Fix tab titles translation of inserter menu. [https://github.com/wordpress-mobile/gutenberg-mobile/pull/4248]
* [**] Block editor: Gallery block: When a gallery block is added, the media options are auto opened for v2 of the Gallery block. [https://github.com/wordpress-mobile/gutenberg-mobile/pull/4277]
* [*] Block editor: Media & Text block: Fix an issue where the text font size would be bigger than expected in some cases. [https://github.com/wordpress-mobile/gutenberg-mobile/pull/4252]

18.7
-----
* [*] Comment Reply: updated UI. [#17443, #17445]
* [***] Two-step Authentication notifications now require an unlocked device to approve or deny them.
* [***] Site Comments: Updated comment details with a fresh new look and capability to display rich contents. [#17466]
* [**] Block editor: Image block: Add ability to quickly link images to Media Files and Attachment Pages [https://github.com/wordpress-mobile/gutenberg-mobile/pull/3971]
* [**] Block editor: Fixed a crash that could occur when copying lists from Microsoft Word. [https://github.com/wordpress-mobile/gutenberg-mobile/pull/4174]
* [***] Fixed an issue where trying to upload an image while offline crashes the app. [#17488]

18.6
-----
* [**] Comments: Users can now follow conversation via notifications, in addition to emails. [#17363]
* [**] Block editor: Block inserter indicates newly available block types [https://github.com/wordpress-mobile/gutenberg-mobile/pull/4047]
* [*] Reader post comments: fixed an issue that prevented all comments from displaying. [#17373]
* [**] Stats: added Reader Discover nudge for sites with low traffic in order to increase it. [#17349, #17352, #17354, #17377]
* [**] Block editor: Search block - Text and background color support [https://github.com/wordpress-mobile/gutenberg-mobile/pull/4127]
* [*] Block editor: Fix Embed Block loading glitch with resolver resolution approach [https://github.com/wordpress-mobile/gutenberg-mobile/pull/4146]
* [*] Block editor: Fixed an issue where the Help screens may not respect an iOS device's notch. [https://github.com/wordpress-mobile/gutenberg-mobile/pull/4110]
* [**] Block editor: Block inserter indicates newly available block types [https://github.com/wordpress-mobile/gutenberg-mobile/pull/4047]
* [*] Block editor: Add support for the Mark HTML tag [https://github.com/wordpress-mobile/gutenberg-mobile/pull/4162]
* [*] Stats Insights: HTML tags no longer display in post titles. [#17380]

18.5
-----
* [**] Block editor: Embed block: Include Jetpack embed variants. [https://github.com/wordpress-mobile/gutenberg-mobile/pull/4008]
* [*] Fixed a minor visual glitch on the pre-publishing nudge bottom sheet. [https://github.com/wordpress-mobile/WordPress-iOS/pull/17300]
* [*] Improved support for larger text sizes when choosing a homepage layout or page layout. [#17325]
* [*] Site Comments: fixed an issue that caused the lists to not refresh. [#17303]
* [*] Block editor: Embed block: Fix inline preview cut-off when editing URL [https://github.com/wordpress-mobile/gutenberg-mobile/pull/4072]
* [*] Block editor: Embed block: Fix URL not editable after dismissing the edit URL bottom sheet with empty value [https://github.com/wordpress-mobile/gutenberg-mobile/pull/4094]
* [**] Block editor: Embed block: Detect when an embeddable URL is pasted into an empty paragraph. [https://github.com/wordpress-mobile/gutenberg-mobile/pull/4048]
* [**] Block editor: Pullquote block - Added support for text and background color customization [https://github.com/WordPress/gutenberg/pull/34451]
* [**] Block editor: Preformatted block - Added support for text and background color customization [https://github.com/wordpress-mobile/gutenberg-mobile/pull/4071]
* [**] Stats: added Publicize and Blogging Reminders nudges for sites with low traffic in order to increase it. [#17142, #17261, #17294, #17312, #17323]
* [**] Fixed an issue that made it impossible to log in when emails had an apostrophe. [#17334]

18.4
-----
* [*] Improves our user images download logic to avoid synchronization issues. [#17197]
* [*] Fixed an issue where images point to local URLs in the editor when saving a post with ongoing uploads. [#17157]
* [**] Embed block: Add the top 5 specific embed blocks to the Block inserter list. [https://github.com/wordpress-mobile/gutenberg-mobile/pull/3995]
* [*] Embed block: Fix URL update when edited after setting a bad URL of a provider. [https://github.com/wordpress-mobile/gutenberg-mobile/pull/4002]
* [**] Users can now contact support from inside the block editor screen. [https://github.com/wordpress-mobile/gutenberg-mobile/pull/3975]
* [**] Block editor: Help menu with guides about how to work with blocks [#17265]

18.3
-----
* [*] Fixed a bug on Reader that prevented Saved posts to be removed
* [*] Share Extension: Allow creation of Pages in addition to Posts. [#16084]
* [*] Updated the wording for the "Posts" and "Pages" entries in My Site screen [https://github.com/wordpress-mobile/WordPress-iOS/pull/17156]
* [**] Fixed a bug that prevented sharing images and videos out of your site's media library. [#17164]
* [*] Fixed an issue that caused `Follow conversation by email` to not appear on some post's comments. [#17159]
* [**] Block editor: Embed block: Enable WordPress embed preview [https://github.com/wordpress-mobile/gutenberg-mobile/pull/3853]
* [**] Block editor: Embed block: Add error bottom sheet with retry and convert to link actions. [https://github.com/wordpress-mobile/gutenberg-mobile/pull/3921]
* [**] Block editor: Embed block: Implemented the No Preview UI when an embed is successful, but we're unable to show an inline preview [https://github.com/wordpress-mobile/gutenberg-mobile/pull/3927]
* [*] Block editor: Embed block: Add device's locale to preview content [https://github.com/wordpress-mobile/gutenberg-mobile/pull/3788]
* [*] Block editor: Column block: Translate column width's control labels [https://github.com/wordpress-mobile/gutenberg-mobile/pull/3952]
* [**] Block editor: Embed block: Enable embed preview for Instagram and Vimeo providers. [https://github.com/wordpress-mobile/gutenberg-mobile/pull/3918]

18.2
-----
* [internal] Fixed an issue where source and platform tags were not added to a Zendesk ticket if the account has no blogs. [#17084]
* [*] Set the post formats to have 'Standard' first and then alphabetized the remaining items. [#17074]
* [*] Fixed wording of theme customization screen's menu bar by using "Activate" on inactive themes. [#17060]
* [*] Added pull-to-refresh to My Site. [#17089]
* [***] Weekly Roundup: users will receive a weekly notification that presents a summary of the activity on their most used sites [#17066, #17116]
* [**] Site Comments: when editing a Comment, the author's name, email address, and web address can now be changed. [#17111]
* [**] Block editor: Enable embed preview for a list of providers (for now only YouTube and Twitter) [https://github.com/WordPress/gutenberg/pull/34446]
* [***] Block editor: Add Inserter Block Search [https://github.com/WordPress/gutenberg/pull/33237]

18.1
-----
* [*] Reader: Fixes an issue where the top of an article could be cropped after rotating a device. [#17041]
* [*] Posts Settings: Removed deprecated Location feature. [#17052]
* [**] Added a time selection feature to Blogging Reminders: users can now choose at what time they will receive the reminders [#17024, #17033]
* [**] Block editor: Embed block: Add "Resize for smaller devices" setting. [https://github.com/wordpress-mobile/gutenberg-mobile/pull/3753]
* [**] Account Settings: added the ability to close user account.
* [*] Users can now share WordPress app with friends. Accessible from Me and About screen. [#16995]

18.0
-----
* [*] Fixed a bug that would make it impossible to scroll the plugins the first time the plugin section was opened.
* [*] Resolved an issue where authentication tokens weren't be regenerated when disabled on the server. [#16920]
* [*] Updated the header text sizes to better support large texts on Choose a Domain and Choose a Design flows. [#16923]
* [internal] Made a change to how Comment content is displayed. Should be no visible changes, but could cause regressions. [#16933]
* [internal] Converted Comment model properties to Swift. Should be no functional changes, but could cause regressions. [#16969, #16980]
* [internal] Updated GoogleSignIn to 6.0.1 through WordPressAuthenticator. Should be no visible changes, but could cause regression in Google sign in flow. [#16974]
* [internal] Converted Comment model properties to Swift. Should be no functional changes, but could cause regressions. [#16969]
* [*] Posts: Ampersands are correctly decoded in publishing notices instead of showing as HTML entites. [#16972]
* [***] Adjusted the image size of Theme Images for more optimal download speeds. [#16914]
* [*] Comments and Notifications list are now displayed with a unified design. [#16985]
* [*] Block editor: Add a "featured" banner and ability to set or remove an image as featured. [https://github.com/wordpress-mobile/gutenberg-mobile/pull/3449]

17.9
-----
* [internal] Redirect Terms and service to open the page in an external web view [#16907]
* [internal] Converted Comment model methods to Swift. Should be no functional changes, but could cause regressions. [#16898, #16905, #16908, #16913]
* [*] Enables Support for Global Style Colors with Full Site Editing Themes [#16823]
* [***] Block editor: New Block: Embed block. [https://github.com/wordpress-mobile/gutenberg-mobile/pull/3727]

17.8
-----
* [*] Authors and Contributors can now view a site's Comments via My Site > Comments. [#16783]
* [*] [Jetpack-only] Fix bugs when tapping to notifications
* [*] Fixed some refresh issues with the site follow buttons in the reader. [#16819]
* [*] Block editor: Update loading and failed screens for web version of the editor [https://github.com/wordpress-mobile/gutenberg-mobile/pull/3573]
* [*] Block editor: Handle floating keyboard case - Fix issue with the block selector on iPad. [https://github.com/wordpress-mobile/gutenberg-mobile/pull/3687]
* [**] Block editor: Added color/background customization for text blocks. [https://github.com/WordPress/gutenberg/pull/33250]

17.7
-----
* [***] Added blogging reminders. Choose which days you'd like to be reminded, and we'll send you a notification prompting you to post on your site
* [** Does not apply to Jetpack app] Self hosted sites that do not use Jetpack can now manage (install, uninstall, activate, and deactivate) their plugins [#16675]
* [*] Upgraded the Zendesk SDK to version 5.3.0
* [*] You can now subscribe to conversations by email from Reader lists and articles. [#16599]
* [*] Block editor: Tablet view fixes for inserter button. [https://github.com/wordpress-mobile/gutenberg-mobile/pull/3602]
* [*] Block editor: Tweaks to the badge component's styling, including change of background color and reduced padding. [https://github.com/wordpress-mobile/gutenberg-mobile/pull/3642]
* [***] Block editor: New block Layout grid. [https://github.com/wordpress-mobile/gutenberg-mobile/pull/3513]
* [*] Fixed an issue where the SignUp flow could not be dismissed sometimes. [#16824]

17.6
-----
* [**] Reader Post details: now shows a summary of Likes for the post. Tapping it displays the full list of Likes. [#16628]
* [*] Fix notice overlapping the ActionSheet that displays the Site Icon controls. [#16579]
* [*] Fix login error for WordPress.org sites to show inline. [#16614]
* [*] Disables the ability to open the editor for Post Pages [#16369]
* [*] Fixed an issue that could cause a crash when moderating Comments. [#16645]
* [*] Fix notice overlapping the ActionSheet that displays the QuickStart Removal. [#16609]
* [*] Site Pages: when setting a parent, placeholder text is now displayed for pages with blank titles. [#16661]
* [***] Block Editor: Audio block now available on WP.com sites on the free plan. [https://github.com/wordpress-mobile/gutenberg-mobile/pull/3523]
* [**] You can now create a Site Icon for your site using an emoji. [#16670]
* [*] Fix notice overlapping the ActionSheet that displays the More Actions in the Editor. [#16658]
* [*] The quick action buttons will be hidden when iOS is using a accessibility font sizes. [#16701]
* [*] Block Editor: Improve unsupported block message for reusable block. [https://github.com/wordpress-mobile/gutenberg-mobile/pull/3621]
* [**] Block Editor: Fix incorrect block insertion point after blurring the post title field. [https://github.com/wordpress-mobile/gutenberg-mobile/pull/3640]
* [*] Fixed a crash when sharing photos to WordPress [#16737]

17.5
-----
* [*] Fixed a crash when rendering the Noticons font in rich notification. [#16525]
* [**] Block Editor: Audio block: Add Insert from URL functionality. [https://github.com/wordpress-mobile/gutenberg-mobile/pull/3031]
* [***] Block Editor: Slash command to insert new blocks. [https://github.com/wordpress-mobile/gutenberg-mobile/pull/3250]
* [**] Like Notifications: now displays all users who liked a post or comment. [#15662]
* [*] Fixed a bug that was causing some fonts to become enormous when large text was enabled.
* [*] Fixed scrolling and item selection in the Plugins directory. [#16087]
* [*] Improved large text support in the blog details header in My Sites. [#16521]
* [***] Block Editor: New Block: Reusable block. [https://github.com/wordpress-mobile/gutenberg-mobile/pull/3490]
* [***] Block Editor: Add reusable blocks to the block inserter menu. [https://github.com/wordpress-mobile/gutenberg-mobile/pull/3054]
* [*] Fixed a bug where the web version of the editor did not load when using an account created before December 2018. [#16586]

17.4
-----
* [**] A new author can be chosen for Posts and Pages on multi-author sites. [#16281]
* [*] Fixed the Follow Sites Quick Start Tour so that Reader Search is highlighted. [#16391]
* [*] Enabled approving login authentication requests via push notification while the app is in the foreground. [#16075]
* [**] Added pull-to-refresh to the My Site screen when a user has no sites. [#16241]
* [***] Fixed a bug that was causing uploaded videos to not be viewable in other platforms. [#16548]

17.3
-----
* [**] Fix issue where deleting a post and selecting undo would sometimes convert the content to the classic editor. [#16342]
* [**] Fix issue where restoring a post left the restored post in the published list even though it has been converted to a draft. [#16358]
* [**] Fix issue where trashing a post converted it to Classic content. [#16367]
* [**] Fix issue where users could not leave the username selection screen due to styling issues. [#16380]
* [*] Comments can be filtered to show the most recent unreplied comments from other users. [#16215]
* [*] Fixed the background color of search fields. [#16365]
* [*] Fixed the navigation bar color in dark mode. [#16348]
* [*] Fix translation issues for templates fetched on the site creation design selection screen. [#16404]
* [*] Fix translation issues for templates fetched on the page creation design selection screen. [#16404]
* [*] Fix translation issue for the Choose button on the template preview in the site creation flow. [#16404]
* [***]  Block Editor: New Block: Search Block [#https://github.com/wordpress-mobile/gutenberg-mobile/pull/3210]
* [**]  Block Editor: The media upload options of the Image, Video and Gallery block automatically opens when the respective block is inserted. [https://github.com/wordpress-mobile/gutenberg-mobile/pull/2700]
* [**]  Block Editor: The media upload options of the File and Audio block automatically opens when the respective block is inserted. [https://github.com/wordpress-mobile/gutenberg-mobile/pull/3399]
* [*]  Block Editor: Remove visual feedback from non-interactive bottom-sheet cell sections [https://github.com/wordpress-mobile/gutenberg-mobile/pull/3404]
* [*]  Block Editor: Fixed an issue that was causing the featured image badge to be shown on images in an incorrect manner. [https://github.com/wordpress-mobile/gutenberg-mobile/pull/3494]


17.2
-----

* [**] Added transform block capability [https://github.com/wordpress-mobile/gutenberg-mobile/pull/3321]
* [*] Fixed an issue where some author display names weren't visible for self-hosted sites. [#16297]
* [***] Updated custom app icons. [#16261]
* [**] Removed Site Switcher in the Editor
* [*] a11y: Bug fix: Allow stepper cell to be selected by screenreader [https://github.com/wordpress-mobile/gutenberg-mobile/pull/3362]
* [*] Image block: Improve text entry for long alt text. [https://github.com/WordPress/gutenberg/pull/29670]
* [***] New Block: Jetpack contact info. [https://github.com/wordpress-mobile/gutenberg-mobile/pull/3340]

17.1
-----

* [*] Reordered categories in page layout picker [#16156]
* [*] Added preview device mode selector in the page layout previews [#16141]
* [***] Block Editor: Improved the accessibility of range and step-type block settings. [https://github.com/wordpress-mobile/gutenberg-mobile/pull/3255]
* [**] Block Editor: Added Contact Info block to sites on WPcom or with Jetpack version >= 8.5.
* [**] We updated the app's color scheme with a brighter new blue used throughout. [#16213, #16207]
* [**] We updated the login prologue with brand new content and graphics. [#16159, #16177, #16185, #16187, #16200, #16217, #16219, #16221, #16222]
* [**] We updated the app's color scheme with a brighter new blue used throughout. [#16213, #16207]
* [**] Updated the app icon to match the new color scheme within the app. [#16220]
* [*] Fixed an issue where some webview navigation bar controls weren't visible. [#16257]

17.0
-----
* [internal] Updated Zendesk to latest version. Should be no functional changes. [#16051]
* [*] Reader: fixed an issue that caused unfollowing external sites to fail. [#16060]
* [*] Stats: fixed an issue where an error was displayed for Latest Post Summary if the site had no posts. [#16074]
* [*] Fixed an issue where password text on Post Settings was showing as black in dark mode. [#15768]
* [*] Added a thumbnail device mode selector in the page layout, and use a default setting based on the current device. [#16019]
* [**] Comments can now be filtered by status (All, Pending, Approved, Trashed, or Spam). [#15955, #16110]
* [*] Notifications: Enabled the new view milestone notifications [#16144]
* [***] We updated the app's design, with fresh new headers throughout and a new site switcher in My Site. [#15750]

16.9
-----
* [*] Adds helper UI to Choose a Domain screen to provide a hint of what a domain is. [#15962]
* [**] Site Creation: Adds filterable categories to the site design picker when creating a WordPress.com site, and includes single-page site designs [#15933]
* [**] The classic editor will no longer be available for new posts soon, but this won’t affect editing any existing posts or pages. Users should consider switching over to the Block Editor now. [#16008]
* [**] Reader: Added related posts to the bottom of reader posts
* [*] Reader: We redesigned the recommended topics section of Discover
* [*] Reader: Added a way to discover new topics from the Manage Topics view
* [*] P2 users can create and share group invite links via the Invite Person screen under the People Management feature. [#16005]
* [*] Fixed an issue that prevented searching for plugins and the Popular Plugins section from appearing: [#16070]
* [**] Stories: Fixed a video playback issue when recording on iPhone 7, 8, and SE devices. [#16109]
* [*] Stories: Fixed a video playback issue when selecting an exported Story video from a site's library. [#16109]

16.8.1
-----

* [**] Stories: Fixed an issue which could remove content from a post when a new Story block was edited. [#16059]

16.8
-----
* [**] Prevent deleting published homepages which would have the effect of breaking a site. [#15797]
* [**] Prevent converting published homepage to a draft in the page list and settings which would have the effect of breaking a site. [#15797]
* [*] Fix app crash when device is offline and user visits Notification or Reader screens [#15916]
* [*] Under-the-hood improvements to the Reader Stream, People Management, and Sharing Buttons [#15849, #15861, #15862]
* [*] Block Editor: Fixed block mover title wording for better clarity from 'Move block position' to 'Change block position'. [https://github.com/wordpress-mobile/gutenberg-mobile/pull/3049]
* [**] Block Editor: Add support for setting Cover block focal point. [https://github.com/wordpress-mobile/gutenberg-mobile/pull/3028]
* [**] Prevent converting published homepage to a draft in the page list and editor's status settings which would have the effect of breaking a site. [#15797]
* [*] Prevent selection of unpublished homepages the homepage settings which would have the effect of breaking a site. [#15885]
* [*] Quick Start: Completing a step outside of a tour now automatically marks it as complete. [#15712]
* [internal] Site Comments: updated UI. Should be no functional changes. [#15944]
* [***] iOS 14 Widgets: new This Week Widgets to display This Week Stats in your home screen. [#15844]
* [***] Stories: There is now a new Story post type available to quickly and conveniently post images and videos to your blog.

16.7
-----
* [**] Site Creation: Adds the option to choose between mobile, tablet or desktop thumbnails and previews in the home page design picker when creating a WordPress.com site [https://github.com/wordpress-mobile/WordPress-iOS/pull/15688]
* [*] Block Editor: Fix issue with uploading media after exiting the editor multiple times [https://github.com/wordpress-mobile/WordPress-iOS/pull/15656].
* [**] Site Creation: Enables dot blog subdomains for each site design. [#15736]
* [**] Reader post card and post details: added ability to mark a followed post as seen/unseen. [#15638, #15645, #15676]
* [**] Reader site filter: show unseen post count. [#15581]
* [***] Block Editor: New Block: Audio [https://github.com/wordpress-mobile/gutenberg-mobile/pull/2854, https://github.com/wordpress-mobile/gutenberg-mobile/pull/3070]
* [**] Block Editor: Add support for setting heading anchors [https://github.com/wordpress-mobile/gutenberg-mobile/pull/2947]
* [**] Block Editor: Disable Unsupported Block Editor for Reusable blocks [https://github.com/wordpress-mobile/gutenberg-mobile/pull/3067]
* [**] Block Editor: Add proper handling for single use blocks such as the more block [https://github.com/wordpress-mobile/gutenberg-mobile/pull/3042]
* [*] Reader post options: fixed an issue where the options in post details did not match those on post cards. [#15778]
* [***] iOS 14 Widgets: new All Time Widgets to display All Time Stats in your home screen. [#15771, #15794]
* [***] Jetpack: Backup and Restore is now available, depending on your sites plan you can now restore your site to a point in time, or download a backup file. [https://github.com/wordpress-mobile/WordPress-iOS/issues/15191]
* [***] Jetpack: For sites that have Jetpack Scan enabled you will now see a new section that allows you to scan your site for threats, as well as fix or ignore them. [https://github.com/wordpress-mobile/WordPress-iOS/issues/15190]
* [**] Block Editor: Make inserter long-press options "add to beginning" and "add to end" always available. [https://github.com/wordpress-mobile/gutenberg-mobile/pull/3074]
* [*] Block Editor: Fix crash when Column block width attribute was empty. [https://github.com/WordPress/gutenberg/pull/29015]

16.6
-----
* [**] Activity Log: adds support for Date Range and Activity Type filters. [https://github.com/wordpress-mobile/WordPress-iOS/issues/15192]
* [*] Quick Start: Removed the Browse theme step and added guidance for reviewing pages and editing your Homepage. [#15680]
* [**] iOS 14 Widgets: new Today Widgets to display your Today Stats in your home screen.
* [*] Fixes an issue where the submit button was invisible during the domain registration flow.

16.5
-----

* [*] In the Pages screen, the options to delete posts are styled to reflect that they are destructive actions, and show confirmation alerts. [#15622]
* [*] In the Comments view, overly-large twemoji are sized the same as Apple's emoji. [#15503]
* [*] Reader 'P2s': added ability to filter by site. [#15484]
* [**] Choose a Domain will now return more options in the search results, sort the results to have exact matches first, and let you know if no exact matches were found. [#15482]
* [**] Page List: Adds duplicate page functionality [#15515]
* [*] Invite People: add link to user roles definition web page. [#15530]
* [***] Block Editor: Cross-post suggestions are now available by typing the + character (or long-pressing the toolbar button labelled with an @-symbol) in a post on a P2 site [#15139]
* [***] Block Editor: Full-width and wide alignment support for Columns (https://github.com/wordpress-mobile/gutenberg-mobile/pull/2919)
* [**] Block Editor: Image block - Add link picker to the block settings and enhance link settings with auto-hide options (https://github.com/wordpress-mobile/gutenberg-mobile/pull/2841)
* [*] Block Editor: Fix button link setting, rel link will not be overwritten if modified by the user (https://github.com/wordpress-mobile/gutenberg-mobile/pull/2894)
* [**] Block Editor: Added move to top/bottom when long pressing on respective block movers (https://github.com/wordpress-mobile/gutenberg-mobile/pull/2872)
* [**] Reader: Following now only shows non-P2 sites. [#15585]
* [**] Reader site filter: selected filters now persist while in app.[#15594]
* [**] Block Editor: Fix crash in text-based blocks with custom font size [https://github.com/WordPress/gutenberg/pull/28121]

16.4
-----

* [internal] Removed unused Reader files. Should be no functional changes. [#15414]
* [*] Adjusted the search box background color in dark mode on Choose a domain screen to be full width. [https://github.com/wordpress-mobile/WordPress-iOS/pull/15419]
* [**] Added shadow to thumbnail cells on Site Creation and Page Creation design pickers to add better contrast [https://github.com/wordpress-mobile/WordPress-iOS/pull/15418]
* [*] For DotCom and Jetpack sites, you can now subscribe to comments by tapping the "Follow conversation" button in the Comments view. [#15424]
* [**] Reader: Added 'P2s' stream. [#15442]
* [*] Add a new P2 default site icon to replace the generic default site icon. [#15430]
* [*] Block Editor: Fix Gallery block uploads when the editor is closed. [#15457]
* [*] Reader: Removes gray tint from site icons that contain transparency (located in Reader > Settings > Followed sites). [#15474]
* [*] Prologue: updates site address button to say "Enter your existing site address" to reduce confusion with site creation actions. [#15481]
* [**] Posts List: Adds duplicate post functionality [#15460]
* [***] Block Editor: New Block: File [https://github.com/wordpress-mobile/gutenberg-mobile/pull/2835]
* [*] Reader: Removes gray tint from site icons that contain transparency (located in Reader > Settings > Followed sites).
* [*] Block Editor: Remove popup informing user that they will be using the block editor by default [#15492]
* [**] Fixed an issue where the Prepublishing Nudges Publish button could be cut off smaller devices [#15525]

16.3
-----
* [***] Login: Updated to new iOS 14 pasteboard APIs for 2FA auto-fill. Pasteboard prompts should be less intrusive now! [#15454]
* [***] Site Creation: Adds an option to pick a home page design when creating a WordPress.com site. [multiple PRs](https://github.com/search?q=repo%3Awordpress-mobile%2FWordPress-iOS+++repo%3Awordpress-mobile%2FWordPress-iOS-Shared+repo%3Awordpress-mobile%2FWordPressUI-iOS+repo%3Awordpress-mobile%2FWordPressKit-iOS+repo%3Awordpress-mobile%2FAztecEditor-iOS+is%3Apr+closed%3A%3C2020-11-17+%22Home+Page+Picker%22&type=Issues)

* [**] Fixed a bug where @-mentions didn't work on WordPress.com sites with plugins enabled [#14844]
* [***] Site Creation: Adds an option to pick a home page design when creating a WordPress.com site. [multiple PRs](https://github.com/search?q=repo%3Awordpress-mobile%2FWordPress-iOS+++repo%3Awordpress-mobile%2FWordPress-iOS-Shared+repo%3Awordpress-mobile%2FWordPressUI-iOS+repo%3Awordpress-mobile%2FWordPressKit-iOS+repo%3Awordpress-mobile%2FAztecEditor-iOS+is%3Apr+closed%3A%3C2020-11-30+%22Home+Page+Picker%22&type=Issues)
* [*] Fixed an issue where `tel:` and `mailto:` links weren't launching actions in the webview found in Reader > post > more > Visit. [#15310]
* [*] Reader bug fix: tapping a telephone, sms or email link in a detail post in Reader will now respond with the correct action. [#15307]
* [**] Block Editor: Button block - Add link picker to the block settings [https://github.com/WordPress/gutenberg/pull/26206]
* [***] Block Editor: Adding support for selecting different unit of value in Cover and Columns blocks [https://github.com/WordPress/gutenberg/pull/26161]
* [*] Block Editor: Fix theme colors syncing with the editor [https://github.com/WordPress/gutenberg/pull/26821]
* [*] My Site > Settings > Start Over. Correcting a translation error in the detailed instructions on the Start Over view. [#15358]

16.2
-----
* [**] Support contact email: fixed issue that prevented non-alpha characters from being entered. [#15210]
* [*] Support contact information prompt: fixed issue that could cause the app to crash when entering email address. [#15210]
* [*] Fixed an issue where comments viewed in the Reader would always be italicized.
* [**] Jetpack Section - Added quick and easy access for all the Jetpack features (Stats, Activity Log, Jetpack and Settings) [#15287].
* [*] Fixed a display issue with the time picker when scheduling posts on iOS 14. [#15392]

16.1
-----
* [***] Block Editor: Adds new option to select from a variety of predefined page templates when creating a new page for a Gutenberg site.
* [*] Fixed an issue that was causing the refresh control to show up on top of the list of sites. [https://github.com/wordpress-mobile/WordPress-iOS/pull/15136]
* [***] The "Floating Action Button" now appears on the list of posts and pages for quick and convenient creation. [https://github.com/wordpress-mobile/WordPress-iOS/pull/15149l]

16.0
-----
* [***] Block Editor: Full-width and wide alignment support for Video, Latest-posts, Gallery, Media & text, and Pullquote block. [https://github.com/wordpress-mobile/gutenberg-mobile/pull/2605]
* [***] Block Editor: Fix unsupported block bottom sheet is triggered when device is rotated. [https://github.com/wordpress-mobile/gutenberg-mobile/pull/2710]
* [***] Block Editor: Unsupported Block Editor: Fixed issue when cannot view or interact with the classic block on Jetpack site. [https://github.com/wordpress-mobile/gutenberg-mobile/pull/2709]
* [**] Reader: Select interests is now displayed under the Discover tab. [#15097]
* [**] Reader: The reader now displays site recommendations in the Discover feed [#15116]
* [***] Reader: The new redesigned Reader detail shows your post as beautiful as ever. And if you add a featured image it would be twice as beautiful! [#15107]

15.9
-----
* [*] Fixed issue that caused duplicate views to be displayed when requesting a login link. [#14975]
* [internal] Modified feature flags that show unified Site Address, Google, Apple, WordPress views and iCloud keychain login. Could cause regressions. [#14954, #14969, #14970, #14971, #14972]
* [*] Fixed an issue that caused page editor to become an invisible overlay. [#15012]
* [**] Block Editor: Increase tap-target of primary action on unsupported blocks. [https://github.com/wordpress-mobile/gutenberg-mobile/pull/2608]
* [***] Block Editor: On Jetpack connected sites, Unsupported Block Editor can be enabled via enabling Jetpack SSO setting directly from within the missing block alert. [https://github.com/wordpress-mobile/gutenberg-mobile/pull/2610]
* [***] Block Editor: Add support for selecting user's post when configuring the link [https://github.com/wordpress-mobile/gutenberg-mobile/pull/2484]
* [*] Reader: Fixed an issue that resulted in no action when tapping a link with an anchor. [#15027]
* [***] Block Editor: Unsupported Block Editor: Fixed issue when cannot view or interact with the classic block on Jetpack sites [https://github.com/wordpress-mobile/gutenberg-mobile/issues/2695]

15.8
-----
* [*] Image Preview: Fixes an issue where an image would be incorrectly positioned after changing device orientation.
* [***] Block Editor: Full-width and wide alignment support for Group, Cover and Image block [https://github.com/wordpress-mobile/gutenberg-mobile/pull/2559]
* [**] Block Editor: Add support for rounded style in Image block [https://github.com/wordpress-mobile/gutenberg-mobile/pull/2591]
* [*] Fixed an issue where the username didn't display on the Signup Epilogue after signing up with Apple and hiding the email address. [#14882]
* [*] Login: display correct error message when the max number of failed login attempts is reached. [#14914]
* [**] Block Editor: Fixed a case where adding a block made the toolbar jump [https://github.com/WordPress/gutenberg/pull/24573]

15.7
-----
* [**] Updated UI when connecting a self-hosted site from Login Epilogue, My Sites, and Post Signup Interstitial. (#14742)
* [**] You can now follow conversations for P2 sites
* [**] Block Editor: Block settings now immediately reflect changes from menu sliders.
* [**] Simplified authentication and updated UI.(#14845, #14831, #14825, #14817).
       Now when an email address is entered, the app automatically determines the next step and directs the user accordingly. (i.e. signup or login with the appropriate login view).
* [**] Added iCloud Keychain login functionality. (#14770)
* [***] Reader: We’re introducing a new Reader experience that allows users to tailor their Discover feed to their chosen interests.
* [*] Media editing: Reduced memory usage when marking up an image, which could cause a crash.
* [**] Block Editor: Fixed Dark Mode transition for editor menus.

15.6
-----
* [***] Block Editor: Fixed empty text fields on RTL layout. Now they are selectable and placeholders are visible.
* [**] Block Editor: Add settings to allow changing column widths
* [**] Block Editor: Media editing support in Gallery block.
* [**] Updated UI when logging in with a Site Address.
* [**] Updated UI when logging in/signing up with Apple.
* [**] Updated UI when logging in/signing up with Google.
* [**] Simplified Google authentication. If signup is attempted with an existing WordPress account, automatically redirects to login. If login is attempted without a matching WordPress account, automatically redirects to signup.
* [**] Fixes issue where the stats were not updating when switching between sites in My Sites.
* [*] Block Editor: Improved logic for creating undo levels.
* [*] Social account login: Fixed an issue that could have inadvertently linked two social accounts.

15.5
-----
* [*] Reader: revamped UI for your site header.
* [***] Block Editor: New feature for WordPress.com and Jetpack sites: auto-complete username mentions. An auto-complete popup will show up when the user types the @ character in the block editor.
* [*] Block Editor: Media editing support in Cover block.
* [*] Block Editor: Fixed a bug on the Heading block, where a heading with a link and string formatting showed a white shadow in dark mode.

15.4
-----
 * [**] Fixes issue where the new page editor wouldn't always show when selected from the "My Site" page on iOS versions 12.4 and below.
 * [***] Block Editor: Media editing support in Media & Text block.
 * [***] Block Editor: New block: Social Icons
 * [*] Block Editor: Cover block placeholder is updated to allow users to start the block with a background color
 * [**] Improved support for the Classic block to give folks a smooth transition from the classic editor to the block editor

15.3
-----
* [***] Block Editor: Adds Copy, Cut, Paste, and Duplicate functionality to blocks
* [***] Block Editor: Users can now individually edit unsupported blocks found in posts or pages. Not available on selfhosted sites or sites defaulting to classic editor.
* [*] Block Editor: Improved editor loading experience with Ghost Effect.

15.2
----
* [*] Block editor: Display content metrics information (blocks, words, characters count).
* [*] Fixed a crash that results in navigating to the block editor quickly after logging out and immediately back in.
* [***] Reader content improved: a lot of fixes in how the content appears when you're reading a post.
* [**] A site's title can now be changed by tapping on the title in the site detail screen.
* [**] Added a new Quick Start task to set a title for a new site.
* [**] Block editor: Add support for customizing gradient type and angle in Buttons and Cover blocks.

-----

15.1
-----
* [**] Block Editor: Add support to upload videos to Cover Blocks after the editor has closed.
* [*] Block Editor: Display the animation of animated GIFs while editing image blocks.
* [**] Block editor: Adds support for theme colors and gradients.
* [*] App Settings: Added an app-level toggle for light or dark appearance.
* [*] Fix a bug where the Latest Post date on Insights Stats was being calculated incorrectly.
* Block editor: [*] Support for breaking out of captions/citation authors by pressing enter on the following blocks: image, video, gallery, quote, and pullquote.
* Block editor: [**] Adds editor support for theme defined colors and theme defined gradients on cover and button blocks.
* [*] Fixed a bug where "Follow another site" was using the wrong steps in the "Grow Your Audience" Quick Start tour.
* [*] Fix a bug where Quick Start completed tasks were not communicated to VoiceOver users.
* [**] Quick Start: added VoiceOver support to the Next Steps section.
* [*] Fixed a bug where the "Publish a post" Quick Start tour didn't reflect the app's new information architecture
* [***] Free GIFs can now be added to the media library, posts, and pages.
* [**] You can now set pages as your site's homepage or posts page directly from the Pages list.
* [**] Fixed a bug that prevented some logins via 'Continue with Apple'.
* [**] Reader: Fixed a bug where tapping on the more menu may not present the menu
* [*] Block editor: Fix 'Take a Photo' option failing after adding an image to gallery block

15.0
-----
* [**] Block editor: Fix media upload progress when there's no connection.
* [*] Fix a bug where taking a photo for your user gravatar got you blocked in the crop screen.
* Reader: Updated card design
* [internal] Logging in via 'Continue with Google' has changes that can cause regressions. See https://git.io/Jf2LF for full testing details.
* [***] Block Editor: New block: Verse
* [***] Block Editor: Trash icon that is used to remove blocks is moved to the new menu reachable via ellipsis button in the block toolbar
* [**] Block Editor: Add support for changing overlay color settings in Cover block
* [**] Block Editor: Add enter/exit animation in FloatingToolbar
* [**] Block Editor: Block toolbar can now collapse when the block width is smaller than the toolbar content
* [**] Block Editor: Tooltip for page template selection buttons
* [*] Block Editor: Fix merging of text blocks when text had active formatting (bold, italic, strike, link)
* [*] Block Editor: Fix button alignment in page templates and make strings consistent
* [*] Block Editor: Add support for displaying radial gradients in Buttons and Cover blocks
* [*] Block Editor: Fix a bug where it was not possible to add a second image after previewing a post
* [internal] Signing up via 'Continue with Google' has changes that can cause regressions. See https://git.io/JfwjX for full testing details.
* My Site: Add support for setting the Homepage and Posts Page for a site.

14.9
-----
* Streamlined navigation: now there are fewer and better organized tabs, posting shortcuts and more, so you can find what you need fast.
* My Site: the "Add Posts and Pages" features has been moved. There is a new "Floating Action Button" in "My Site" that lets you create a new post or page without having to navigate to another screen.
* My Site: the "Me" section has been moved. There is a new button on the top right of "My Site" that lets you access the "Me" section from there.
* Reader: revamped UI with a tab bar that lets you quickly switch between sections, and filtering and settings panes to easily access and manage your favorite content.
* [internal] the "Change Username" on the Signup Epilogue screen has navigation changes that can cause regressions. See https://git.io/JfGnv for testing details.
* [internal] the "3 button view" (WP.com email, Google, SIWA, Site Address) presented after pressing the "Log In" button has navigation changes that can cause regressions. See https://git.io/JfZUV for testing details.
* [**] Support the superscript and subscript HTML formatting on the Block Editor and Classic Editor.
* [**] Block editor: Support for the pullquote block.
* [**] Block editor: Fix the icons and buttons in Gallery, Paragraph, List and MediaText block on RTL mode.
* [**] Block editor: Update page templates to use new blocks.
* [**] Block editor: Fix a crash when uploading new videos on a video block.
* [**] Block Editor: Add support for changing background and text color in Buttons block
* [internal] the "enter your password" screen has navigation changes that can cause regressions. See https://git.io/Jfl1C for full testing details.
* Support the superscript and subscript HTML formatting on the Block Editor and Classic Editor.
* [***] You can now draw on images to annotate them using the Edit image feature in the post editor.
* [*] Fixed a bug on the editors where changing a featured image didn't trigger that the post/page changed.

14.8.1
-----
* Fix adding and removing of featured images to posts.

14.8
-----
* Block editor: Prefill caption for image blocks when available on the Media library
* Block editor: New block: Buttons. From now you’ll be able to add the individual Button block only inside the Buttons block
* Block editor: Fix bug where whitespaces at start of text blocks were being removed
* Block editor: Add support for upload options in Cover block
* Block editor: Floating toolbar, previously located above nested blocks, is now placed at the bottom of the screen
* Block editor: Fix the icons in FloatingToolbar on RTL mode
* Block editor: Fix Quote block so it visually reflects selected alignment
* Block editor: Fix bug where buttons in page templates were not rendering correctly on web
* Block editor: Remove Subscription Button from the Blog template since it didn't have an initial functionality and it is hard to configure for users.
* [internal] the "send magic link" screen has navigation changes that can cause regressions. See https://git.io/Jfqiz for testing details.
* Updated UI for Login and Signup epilogues.
* Fixes delayed split view resizing while rotating your device.

14.7
-----
* Classic Editor: Fixed action sheet position for additional Media sources picker on iPad
* [internal] the signup flow using email has code changes that can cause regressions. See https://git.io/JvALZ for testing details.
* [internal] Notifications tab should pop to the root of the navigation stack when tapping on the tab from within a notification detail screen. See https://git.io/Jvxka for testing details.
* Classic and Block editor: Prefill caption for image blocks when available on the Media library.
* [internal] the "login by email" flow and the self-hosted login flow have code changes that can cause regressions. See https://git.io/JfeFN for testing details.
* Block editor: Disable ripple effect in all BottomSheet's controls.
* Block editor: New block: Columns
* Block editor: New starter page template: Blog
* Block editor: Make Starter Page Template picker buttons visible only when the screen height is enough
* Block editor: Fix a bug which caused to show URL settings modal randomly when changing the device orientation multiple times during the time Starter Page Template Preview is open
* [internal] the login by email flow and the self-hosted login flow have code changes that can cause regressions. See https://git.io/JfeFN for testing details.
* Updated the appearance of the login and signup buttons to make signup more prominent.
* [internal] the navigation to the "login by site address" flow has code changes that can cause regressions. See https://git.io/JfvP9 for testing details.
* Updated site details screen title to My Site, to avoid duplicating the title of the current site which is displayed in the screen's header area.
* You can now schedule your post, add tags or change the visibility before hitting "Publish Now" — and you don't have to go to the Post Settings for this!

* Login Epilogue: fixed issue where account information never stopped loading for some self-hosted sites.
* Updated site details screen title to My Site, to avoid duplicating the title of the current site which is displayed in the screen's header area.

14.6
-----
* [internal] the login flow with 2-factor authentication enabled has code changes that can cause regressions. See https://git.io/Jvdil for testing details.
* [internal] the login and signup Magic Link flows have code changes that could cause regressions. See https://git.io/JvSD6 and https://git.io/Jvy4P for testing details.
* [internal] the login and signup Magic Link flows have code changes that can cause regressions. See https://git.io/Jvy4P for testing details.
* [internal] the login and signup Continue with Google flows have code changes that can cause regressions. See https://git.io/JvypB for testing details.
* Notifications: Fix layout on screens with a notch.
* Post Commenting: fixed issue that prevented selecting an @ mention suggestion.
* Fixed an issue that could have caused the app to crash when accessing Site Pages.
* Site Creation: faster site creation, removed intermediate steps. Just select what kind of site you'd like, enter the domain name and the site will be created.
* Post Preview: Increase Post and Page Preview size on iPads running iOS 13.
* Block editor: Added the Cover block
* Block editor: Removed the dimming effect on unselected blocks
* Block editor: Add alignment options for Heading block
* Block editor: Implemented dropdown toolbar for alignment toolbar in Heading, Paragraph, Image, MediaText blocks
* Block Editor: When editing link settings, tapping the keyboard return button now closes the settings panel as well as closing the keyboard.
* Fixed a crash when a blog's URL became `nil` from a Core Data operation.
* Added Share action to the more menu in the Posts list
* Period Stats: fix colors when switching between light and dark modes.
* Media uploads from "Other Apps": Fixed an issue where the Cancel button on the document picker/browser was not showing up in Light Mode.
* Fix a crash when accessing Blog Posts from the Quick Actions button on iPads running iOS 12 and below.
* Reader post detail: fix colors when switching between light and dark modes.
* Fixed an issue where Continue with Apple button wouldn't respond after Jetpack Setup > Sign up flow completed.


14.5
-----
* Block editor: New block: Latest Posts
* Block editor: Fix Quote block's left border not being visible in Dark Mode
* Block editor: Added Starter Page Templates: when you create a new page, we now show you a few templates to get started more quickly.
* Block editor: Fix crash when pasting HTML content with embeded images on paragraphs
* Post Settings: Fix issue where the status of a post showed "Scheduled" instead of "Published" after scheduling before the current date.
* Stats: Fix background color in Dark Mode on wider screen sizes.
* Post Settings: Fix issue where the calendar selection may not match the selected date when site timezone differs from device timezone.
* Dark Mode fixes:
  - Border color on Search bars.
  - Stats background color on wider screen sizes.
  - Media Picker action bar background color.
  - Login and Signup button colors.
  - Reader comments colors.
  - Jetpack install flow colors.
* Reader: Fix toolbar and search bar width on wider screen sizes.
* Updated the Signup and Login Magic Link confirmation screen advising the user to check their spam/junk folder.
* Updated appearance of Google login/signup button.
* Updated appearance of Apple login/signup button.

14.4.1
-----
* Block Editor: Fix crash when inserting a Button Block.

14.4
-----
* Post Settings: Fixes the displayed publish date of posts which are to be immediately published.

14.3
-----
* Aztec and Block Editor: Fix the presentation of ordered lists with large numbers.
* Added Quick Action buttons on the Site Details page to access the most frequently used parts of a site.
* Block editor: Add support for changing image sizes in Image blocks
* Block editor: Add support for upload options in Gallery block
* Block editor: Added the Button block
* Block editor: Added the Group block
* Block editor: Add scroll support inside block picker and block settings
* Block editor: Fix issue where adding emojis to the post title added strong HTML elements to the title of the post
* Block editor: Fix issue where alignment of paragraph blocks was not always being respected when splitting the paragraph or reading the post's html content.
* Block editor: We’ve introduced a new toolbar that floats above the block you’re editing, which makes navigating your blocks easier — especially complex ones.

* Block editor: Add support for upload options in Gallery block
* Aztec and Block Editor: Fix the presentation of ordered lists with large numbers.
* Added Quick Action buttons on the Site Details page to access the most frequently used parts of a site.
* Post Settings: Adjusts the weekday symbols in the calendar depending on Regional settings.


14.2
-----
* Comment Editing: Fixed a bug that could cause the text selection to be on the wrong line
* Comments: Fixed an bug that could cause HTML markup to be displayed in the comment content
* Media editing: You can now crop, zoom in/out and rotate images that are inserted or being inserted in a post.
* Post Preview: Added a new Desktop preview mode on iPhone and Mobile preview on iPad when previewing posts or pages.
* Post Preview: Added new navigation, "Open in Safari" and Share options when previewing posts or pages.
* Block editor: Long-press Inserter icon to show options to add before/after
* Block editor: Retry displaying image when connectivity restores
* Block editor: Show an "Edit" button overlay on selected image blocks
* Block editor: Add support for image size options in the gallery block
* Signup and Login: signup or login via magic link now supports multiple email clients.
                    Tapping on the "Open Email" button will present a list of installed email client to choose from.
* Posts: Fixed a bug that could disable comments on a draft post when previewing that post.
* Reader: Fixed an issue where a new comment may not appear.
* Reader: Added Post Reblogging feature. You can now reblog a post from the reader to your site(s). There is a new "reblog" button in the post action bar.
          Tapping on it allows to choose the site where to post, and opens the editor of your choice with pre-populated content from the original post.
* Fixed a bug that was causing the app to crash when the user tapped "Retry" on Post List

14.1
-----
* Fixes a bug that could cause some web page previews to remain unauthenticated even after logging in.
* Stats: added a This Week widget to display Views for the past week.
* Block Editor: Reduced padding around text on Rich Text based blocks.
* Block Editor: New block "Shortcode". You can now create and edit Shortcode blocks in the editor.
* Publicize: connecting with Facebook is working again.
* Web Views: the title and button colors in the header of web views was grey, and is now white.

14.0
-----
* Stats: Updated default cards for the Insights view.
* Fixed a bug that displayed incorrect time stamps for scheduled posts.
* Post Settings: Added a new Calendar picker to select a Post's publish date
* Fixed bugs with the "Save as Draft" action extension's navigation bar colors and iPad sizing in iOS 13.
* Fixes appearance issues with navigation bar colors when logged out of the app.
* Fixed a bug that was causing the App to crash when the user tapped on certain notifications.
* Block Editor: Hide image size selection options when image is a url
* Block Editor: Fix displaying placeholder for images
* Block Editor: Fix crash on undo
* Block Editor: Fix styling on navigation UI
* Block Editor: Fix a focus issue
* Fixed a bug that displayed incorrect time stamps for scheduled posts.
* Post Settings: Added a new Calendar picker to select a Post's publish date
* Comment: Add ability to comment in fullscreen
* Stats: fixed issue that could cause incorrect Stats to be displayed when viewing Stats from a widget.
* Stats Today widgets: large numbers are now abbreviated.
* Fixed a bug where files imported from other apps were being renamed to a random name.
* Fixes a crash that could happen in the notifications tab.

13.9
-----
* Stats: added a Today widget to display All-Time stats.
* Block Editor: New block "Gallery". You can now create image galleries using WordPress Media library.
* Block Editor: Fix crash dismissing bottom-sheet after device rotation.
* Block Editor: Add support for changing Settings in the List Block.
* Block Editor: Add support for Video block settings.
* Quick Start: fixed issue that caused 'Follow other sites' tour to not be marked complete.
* Fixed a bug that was causing the App to crash when the user tapped on certain notifications.

13.8
-----
* When a post has an autosave, the autosave version can be loaded into the editor.
* Support: Fix issue that caused 'Message failed to send' error.
* WebView: Fix iOS 13 crash with popover.
* Fixed an issue where the Me screen would sometimes be blank.
* Block editor: New Spacer block to create white space between two blocks.
* Block editor: Images from Image Block can now be previewed full screen by tapping on them.
* Fixed an issue that caused logging in with a 2FA Google account to fail.
* Sign in with Apple: now supports logging in with 2FA enabled on linked WordPress accounts.
* Stats: Fixed issue that caused incorrect data to be displayed.

13.7
-----
* Updated the mobile apps blog address to a non-retired blog.
* Block editor: Added option to insert images from "Free Photo Library".
* Block editor: Fix issue where the keyboard would not capitalize sentences correctly on some cases
* Block editor: Add alignment to paragraph blocks
* Fixed a bug that made comment moderation fail on the first attempt for self-hosted sites.
* Stats Refresh: Stats will reload when the application will move to foreground state.
* Stats: each Period and Post stat now loads independently.
* Block editor: Added support for the preformatted block.
* Stats Today widget: updated design and enabled expanding.

* Block editor: Added option to insert images from "Free Photo Library" and "Other Apps".

13.6
-----
* Fixed a bug that was not submiting posts for review
* Better support for creating or editing posts while offline. Posts can be saved while offline and they will be automatically uploaded (or published) when the device is back online.
* Support: fix issue where issues could be created via Help Center search without setting a contact email.

* Me view: fix issue where view was blank when logging in with a self-hosted site.
* Block Editor: Added support for image alignment options.

13.5
-----
* Block editor: Fix issue when "New Photo Post" shortcut won't add the selected photo to the post.
* Block editor: Add Link Target (Open in new tab) to Image Block settings.
* Block editor: DarkMode improvements.
* Block editor: New block "Media & Text".
* Block Editor: Fix issue where the block inserter layout wasn't correct after device rotation.
* Dark Mode: General improvements
* Stats: each Insight stat now loads independently.
* Stats: added ability to customize Insights.

13.4.1
-----
Post Settings: Fixed a crash with featured image.
Removed Giphy as a media source due to changes in their SDK.

13.4
-----
* Sign In With Apple: if the Apple ID has been disconnected from the WordPress app, log out the account.
* Sign In With Apple: if the Apple ID has been disconnected from the WordPress app, log out the account on app launch.
* Dark Mode: General improvements
* Share Extension: Fixed the text view content inset

* Universal links: Pass back to Safari if we can't handle a URL.
* Sign In With Apple: fixed issue with re-logging in on an existing WP account.
* Block editor: Fix a bug on iOS 13.0 were tapping on a link opens Safari
* Block editor: Fix a link editing issue, where trying to add a empty link at the start of another link would remove the existing link.

13.3
-----
* Block editor: Add rich text styling to video captions
* Block editor: Blocks that would be replaced are now hidden when add block bottom sheet displays
* Block editor: Tapping on empty editor area now always inserts new block at end of post
* Block editor: Fixed a performance issue that caused a freeze in the editor with long text content.
* Dark Mode: Fixed colors in rich notifications
* Reader: Fixed issue with links opening while scrolling in reader posts and comments.

13.2
-----
* When Log In is selected, all available options are displayed.
* Shows an alert instead of showing a new screen for facebook publicize error.

13.1
-----
* Moved Notification Settings from the Me tab to the Notifications tab.
* Account Settings: added the ability to change the username.
* Stats: added File Downloads to period stats.
* Stats Periods: Fixed an issue that made the Post stats title button unable.
* Adds a Publish Now action to posts in the posts list.
* Stats Periods: Fixed a bug that affected the header date when the site and the device timezones were different.
* My Sites: Fixed a problem where some sites would appear duplicated.

* Stats Periods: Fixed an issue that made the Post stats title button unable.
* Stats Periods: Fixed a bug that affected the header date when the site and the device timezones were different.
* Adds a Publish Now action to posts in the posts list.
* My Sites: Fixed a problem where some sites would appear duplicated.

13.0
-----
* Stats: now use site timezone instead of device.
* Improved color scheme consistency.
* Post Stats: date bar no longer goes prior to earliest date available.
* Block editor: Adding a block from the post title now shows the add block here indicator.
* Block editor: Deselect post title any time a block is added
* Block editor: Auto-enabled upon first open of a block post, unless opted out in v12.9.
* Block editor: You can now enable and disable the block editor on a per-site basis.

12.9
-----
* Offline support: Create Post is now available from empty results view in offline mode.
* Post Preview: Displaying preview generation status in navigation bar instead of a
                blocking spinner.
* Block editor: Tapping on an empty editor area will create a new paragraph block
* Block editor: Fix content loss issue when loading unsupported blocks containing inner blocks.
* Block editor: Adding a block from the Post Title now inserts the block at the top of the Post.
* Stats Insights: Fixed issue that prevented some stats from showing for low volume sites.

12.8
-----
* Stats Insights: New two-column layout for Follower Totals stats.
* Stats Periods: Countries Map added in countries section.
* Updated copy for preview unavailable screen
* Stats Insights: New two-column layout for This Year stats.
* Stats Insights: added details option for This Year stats.
* Stats Insights: New two-column layout for Most Popular Time stats.
* Stats: modified appearance of empty charts.
* Stats Insights: Fixed issue where refreshing would sometimes clear the stats.
* Stats overview chart: Fixed issue with legend location on iOS 11.
* Stats Periods: Fixed crash when the Countries map displayed one country only
* Added a selection of user customizable app icons. Change it via Me > App Settings > App Icon.
* Update the app's colors using the Muriel color palette.
* Stats Periods detail views: Fixed an issue where rotation would truncate data.
* Stats Periods: Fixed an issue when a period interval was selected.

12.7
-----
* Block Editor: Video, Quote and More blocks are available now.
* Post Settings: Setting a Featured Image on a Post/Site should now work better in poor network conditions.
* Offline Improvements: Posts that failed to upload due to connectivity issues will be auto-uploaded.
* Block Editor: Copy/Paste of text with attributes( bold, italic, ...) will be respected on the editor.
* Block Editor: Updated color scheme.
* Block Editor: Nested lists are now available on the toolbar.
* Post Settings: Setting a Featured Image on a Post/Site should now work better in poor netowrk conditions.
* Stats Insights: New two-column layout for All-Time stats.
* Stats Insights: New two-column layout for Today stats.
* Post preview: Fixed issue with preview for self hosted sites not working.

12.6
-----
* Block Editor: Added UI to display a warning when a block has invalid content.
* Block Editor: Fixed issue with link settings where “Open in New Tab” was always OFF on open.
* Removed the limit of number of photos that can be shared from other apps.
* Account Settings Primary Site now shows the site domain if the site has no name.
* The app now launches a bit more quickly.
* Added a list of third-party library acknowledgements.
* Updated messaging experience for a reply upload result.
* Stats: Fixed an issue where chart axes may be formatted incorrectly in some locales.

12.5
-----
* Fixed Notices sometimes showing behind the keyboard
* Implemented Domain Credit feature
* Implemented auto saving a post on preview
* The app now launches a bit more quickly.
* Fixed broken images in posts created by the share extension.
* Deprecated local previews

12.4.1
------
* Copy/Paste from post contents to other apps is working again.

12.4
-----
* You can now mark notifications as unread with just a swipe.
* Fixed crash when searching Free Photo Library.
* Better URL validation when logging in with a self hosted site.
* Account Settings Primary Site now shows the site URL if the site has no name.
* Implemented incremental improvements to accessibility experience across the app.
* Updated error message when tag loading failed.

12.3
-----
* Images are now imported from TextBundle and TextPack files shared from other apps
* Added support for importing Markdown files shared from other apps
* Resolved a crash that might occur during the new Site Creation flow.
* Improved connectivity errors messaging in sharing screen.
* Quotes in Reader are now easier to read, thanks to a vertical bar on the left making them more visually distinct
* Fixed an issue where some text in Activity Log would show up in a wrong language
* Jetpack Remote Install: enabled the native feature to install and activate Jetpack on a self-hosted site

12.2
-----
* Draft preview now shows the remote version of the post.
* Initial support for importing TextBundle and TextPack from other apps.
* Support for lists in Gutenberg posts.
* Several UI details were polished in the Site Creation flow.

12.1
-----
* Improve messages when updates to user account details fail because of server logic, for exanple email being used for another account.
* Improved text import from other apps, such as Bear or Ulysses 🥰
* Added support on the editor for video elements that use the source elements. For example:
```<video alt="Another video with bunnies">
<source src="https://videos.files.wordpress.com/kUJmAcSf/bbb_sunflower_1080p_30fps_normal.mp4" type="video/mp4">
</video>```
* Block editor now supports the creation of posts with pre-inserted photos and the the 3touch action of starting a post with photo.

12.1
-----
* Improve messages when updates to user account details fail because of server logic, for exanple email being used for another account.
* Improved text import from other apps, such as Bear or Ulysses 🥰
* Reader: fixed issue where empty state buttons were not functional.

12.0
-----
* Redesigned Notices
* Changed offline error messages to be less disruptive.
* Resolved a defect in the new Site Creation flow where the site preview address bar could be edited.
* Made it easier to find a domain for your new site, by moving the best match to the top of the search results.

11.9
------
* Quick Start v2: After creating a new site with WordPress.com there are more tutorials available, now including tips to improve growth.
* Quick Start will also be suggested less often, but when it's more likely to be helpful.
* Added connection error alert in Sharing screen.
* Increased padding at the bottom of the share extension's editor, to make typing a longer post a bit more comfortable.
* Removes the white background color applied to the site icon on the site details screen.
* Updated No Results View illustration and copy displayed on connectivity issue.
* Enhanced Site Creation flow for smarter, more personalized sites.<|MERGE_RESOLUTION|>--- conflicted
+++ resolved
@@ -6,11 +6,8 @@
 * [**] [internal] Remove WPMediaPicker dependency [#22103]
 * [*] [internal] Rework Tenor (Free GIF) and Stock Photos (Free Photos) pickers [#22066, #22074]
 * [*] [internal] Remove MediaThumbnailService and reduce the size of the large thumbnails, reducing disk usage [#22106]
-<<<<<<< HEAD
 * [*] Fix an issue where the Compliance Popover breaks other screens presentation. [#22085]
-=======
 * [*] [Jetpack-only] Fix an occassional crash when logging out after interacting with Reader [#22147]
->>>>>>> da17f4e6
 
 23.8
 -----
