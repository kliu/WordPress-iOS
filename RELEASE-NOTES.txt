--- conflicted
+++ resolved
@@ -1,10 +1,6 @@
 21.1
 -----
-<<<<<<< HEAD
 * [*] [internal] Database access change: the 'new Core Data context structure' feature flag is turned on by default. [#19433]
-=======
-
->>>>>>> 04e6ab5c
 
 21.0
 -----
