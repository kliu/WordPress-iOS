24.0
-----
* [**] [internal] A minor refactor in authentication flow, including but not limited to social sign-in and two factor authentication. [#22086]
<<<<<<< HEAD
* [**] Tapping a block with a failed media upload now retries all failed uploads in the post instead of only the one media tapped. [#22240]
=======
* [***] [Jetpack-only] Plans: Upgrade to a WPCOM plan from domains dashboard in Jetpack app. [#22261]
* [**] [internal] Refactor domain selection flows to use the same domain selection UI. [22254]
* [**] Re-enable the support for using Security Keys as a second factor during login [#22258]
* [*] Fix crash in editor that sometimes happens after modifying tags or categories [#22265]
>>>>>>> 117ca943

23.9
-----
* [**] Updates the My Site header to show site actions in a context menu [#22151]
* [**] Add media fitlers to the Site Media screen [#22096]
* [*] The "aspect ratio" mode on the Site Media screen is now also available on iPhone via the new title menu [#22096]
* [**] Update the classic editor to use the new Photos and Site Media pickers [#22060]
* [**] [internal] Remove WPMediaPicker dependency [#22103]
* [*] [internal] Rework Tenor (Free GIF) and Stock Photos (Free Photos) pickers [#22066, #22074]
* [*] [internal] Remove MediaThumbnailService and reduce the size of the large thumbnails, reducing disk usage [#22106]
* [*] [Jetpack-only] Fix an occasional crash when changing Reader comment status [#22155]
* [*] [Jetpack-only] Fix an occasional crash when logging out after interacting with Reader [#22147]
* [*] Fix an issue where the Compliance Popover breaks other screens presentation. [#22085]

23.8
-----
* [**] Add Optimize Images setting for image uploads and enable it by default [#21981]
* [*] Fix the media item details screen layout on iPad [#22042]
* [*] Improve the performance of loading thumbnails and original images in the Site Media screen [#22043]
* [*] Integrate native photos picker (`PHPickerViewController`) in Story Editor [#22059]
* [*] Fix an issue [#21959] where WordPress → Jetpack migration was not working for accounts with no sites. These users are now presented with a shortened migration flow. The "Uninstall WordPress" prompt will now also appear only as a card on the Dashboard. [#22064]
* [*] Add Select and Deselect button to previews in Site Media picker [#22078]
* [*] [internal] Fix an issue with scheduling of posts not working on iOS 17 with Xcode 15 [#22012]
* [*] [internal] Remove SDWebImage dependency from the app and improve cache cost calculation for GIFs [#21285]
* [*] Stats: Fix an issue where sites for clicked URLs do not open [#22061]
* [*] Improve pages list performance when there are hundreds of pages in the site [#22070]
* [*] Fix an issue with local thumbnails for GIFs inserted to Site Media not being animated [#22083]
* [*] [internal] Make Reader web views inspectable on iOS 16.4 and higher [#22077]
* [*] [internal] Add workarounds for large emoji on P2. [#22080]
* [*] [Jetpack-only] Block Editor: Ensure text is always visible within Contact Info block [https://github.com/Automattic/jetpack/pull/33873]
* [*] Block Editor: Ensure uploaded audio is always visible within Audio block [https://github.com/WordPress/gutenberg/pull/55627]
* [*] Block Editor: In the deeply nested block warning, only display the ungroup option for blocks that support it [https://github.com/WordPress/gutenberg/pull/56445]
* [**] Refactor deleting media [#21748]
* [*] [Jetpack-only] Add a dashboard card for Bloganuary. [https://github.com/wordpress-mobile/WordPress-iOS/pull/22136]
* [*] Fix an issue where the Compliance Popover breaks other screens presentation. [#22085]

23.7
-----
* [**] Posts & Pages: Redesigned the posts and pages screen. We’ve consolidated the “default” and “compact” display options (#21804, #21842)
* [*] Posts & Pages: Moved actions to a context menu and added new actions such as “Comments”, “Settings”, and “Set as regular page”. Made the context menu available via long-press (#21886, #21965, #21963, #21967)
* [*] Posts & Pages: Added swipe actions - left to view, right to share and/or delete (#21917)
* [***] Posts & Pages: Added paging, full-text search, and searching via “author” / “tag” filters (#21789)
* [*] Posts & Pages: Search now works across all authors unless you explicitly add the author filter (#21966)
* [*] Posts & Pages: Fix an issue with the Pages list not refreshing when the pages are added or modified
* [*] Posts & Pages: Fix an issue where “View” action was available for Trashed posts (#21958)
* [*] Posts & Pages: Fix rare crashes in Posts & Pages (#21298)
* [***] Site Media: Update the design of the Site Media screen with an improved selection mode, updated context menus, a way to share more than one item at a time, better support for animated GIFs, fix a couple of visual issues with state views and search, and more [#21457]
* [**] Site Media: Improve performance by moving the work to the background, reducing memory usage, prefetching images, decompressing jpegs in the background, canceling unneeded requests, and more [#21470], [#21615], [#21664]
* [**] Site Media: Add support for selecting site media with a pan gesture [#21702]
* [*] Site Media: Add storage quota shown proactively in the context menu when adding media [#22013]
* [*] Site Media: Add aspect ratio mode to Site Media on iPad, which is a new default [#22009]
* [**] Site Media: Update the design of the Site Media details view that now allows swiping between photos, makes it easier to modify metadata, and delete items [#22008]
* [*] Site Media: Fix an issue with blank image placeholders on the Site Media screen [#21457]
* [*] Site Media: Fix an issue with 'you have no media' appears just before the media does [#9922] [#21457]
* [*] Site Media: Fix an issue with media occasionally flashing white on the Site Media screen
* [*] Site Media: Fix rare crashes in the Site Media screen and media picker [#21572]
* [*] Site Media: Fix an issue with sharing PDF and other documents [#22021]
* [*] Bug fix: Reader now scrolls to the top when tapping the status bar. [#21914]
* [*] Fix an issue with incorrect description for "Hidden" post privacy status [#21955]
* [*] [internal] Refactor sending the API requests for searching posts and pages. [#21976]
* [*] Fix an issue in Menu screen where it fails to create default menu items. [#21949]
* [*] [internal] Refactor how site's pages are loaded in Site Settings -> Homepage Settings. [#21974]
* [*] Block Editor: Fix error when pasting deeply nested structure content [https://github.com/WordPress/gutenberg/pull/55613]
* [*] Block Editor: Fix crash related to accessing undefined value in `TextColorEdit` [https://github.com/WordPress/gutenberg/pull/55664]
* [***] [Jetpack-only] Added the All Domains screen enabling the users to manage their domains from within the app [#22033]

23.6
-----
* [***] Added support for logging in with security keys [#22001]
* [***] [Jetpack-only] Added paid domain selection, plan selection, and checkout screens in site creation flow [#21688]
* [**] When moving a post to trash, show a toast message with undo action instead of an inline undo row. [#21724]
* [*] Site Domains: Fixed an issue where the message shared while adding a domain was inaccurate. [#21827]
* [*] Fix an issue where login with site address is blocked after failing the first attempt. [#21848]
* [*] Fix an issue with an issue [#16999] with HTML not being stripped from post titles [#21846]
* [*] Fix an issue that leads to an ambiguous error message when an incorrect SMS 2FA code is submitted. [#21863]
* [*] Fix an issue where two 2FA controllers were being opened at the same time when logging in. [#21865]
* [*] Block Editor Social Icons: Fix visibility of inactive icons when used with block based themes in dark mode [https://github.com/WordPress/gutenberg/pull/55398]
* [*] Block Editor Classic block: Add option to convert to blocks [https://github.com/WordPress/gutenberg/pull/55461]
* [*] Block Editor Synced Patterns: Fix visibility of heading section when used with block based themes in dark mode [https://github.com/WordPress/gutenberg/pull/55399]

23.5
-----
* [*] Fix a crash when the blog's blogging prompt settings contain invalid JSON [#21677]
* [*] [WordPress-only] Fixes an issue where users would land on the Reader after signup while it should not be accessible. [#21751]
* [*] Block Editor: Split formatted text on triple Enter [https://github.com/WordPress/gutenberg/pull/53354]
* [*] Block Editor: Quote block: Ensure border is visible with block-based themes in dark [https://github.com/WordPress/gutenberg/pull/54964]
* [*] (Internal) Remove .nativePhotoPicker feature flag and the disabled code [#21681](https://github.com/wordpress-mobile/WordPress-iOS/pull/21681)
* [*] [WordPress-only] fixes an issue where users attempting to create a .com site in the post-sign-up flow are presented with two consecutive overlays. [#21752]
* [**] [Jetpack-only] Reader: Improvement of core UI elements, including feed cards, tag and site headers, buttons and recommendation sections. [#21772]

23.4
-----
* [*] Resolve the unresponsiveness of the compliance popover on iPhone SE devices when large fonts are enabled. [#21609]
* [*] Fix an issue with a New Page action visible for Contributors [https://github.com/wordpress-mobile/WordPress-iOS/pull/21659]
* [*] Block Editor: Prevent crash from invalid media URLs [https://github.com/WordPress/gutenberg/pull/54834]
* [*] Fix an issue with contributors seeing pre-publishing popup and a wrong confirmation message after submitting a post for review [https://github.com/wordpress-mobile/WordPress-iOS/pull/21658]
* [*] Block Editor: Limit inner blocks nesting depth to avoid call stack size exceeded crash [https://github.com/WordPress/gutenberg/pull/54382]
* [*] Fix an issue with non-admins being able to see the plugin menu on the Atomic sites [https://github.com/wordpress-mobile/WordPress-iOS/pull/21657]
* [**] Block Editor: Fallback to Twitter provider when embedding X URLs [https://github.com/WordPress/gutenberg/pull/54876]

23.3.1
-----
* [*] Resolve the unresponsiveness of the compliance popover on iPhone SE devices when large fonts are enabled. [#21609]

23.3
-----
* [***] [Jetpack-only] Lock Screen Widgets are now available on Jetpack. Quickly view your site stats without unlocking your phone. [#21535]
* [*] Block editor: Fix the obscurred "Insert from URL" input for media blocks when using a device in landscape orientation. [https://github.com/wordpress-mobile/gutenberg-mobile/pull/6143]
* [**] Block editor: Updated placeholder text colors for block-based themes [https://github.com/wordpress-mobile/gutenberg-mobile/pull/6182]
* [**] Update the main site navigation on the My Site screen, making it easier to access the common site sections. The new shortcuts can be modified using the Personalize Home Tab screen. [21502](https://github.com/wordpress-mobile/WordPress-iOS/pull/21502)
* [**] [internal] Refactor fetching one single media item. [#21567]
* [**] [internal] Refactored how the total number of WordPress Media is fetched. [#21568]
* [**] [internal] Refactor fetching metadata of VideoPress videos. [#21569]

23.2
-----
* [**] Integrate the native media picker (`PHPickerViewController`), which is familiar to all Apple Photos users. It has a powerful search; you can filter by favorites, zoom in, filter by different media types, and more. And it doesn't require any access permissions or dialogs to work and handles large Photos libaries with ease. [#21190](https://github.com/wordpress-mobile/WordPress-iOS/issues/21190).
* [*] Remove the "New Photo Post" app quick action [#21369](https://github.com/wordpress-mobile/WordPress-iOS/pull/21369)
* [*] (Internal) Fix unbounded growth of number media observers in Post Editor (performance issue) [#21352](https://github.com/wordpress-mobile/WordPress-iOS/pull/21352)
* [**] [internal] Fix a crash when disconnecting the app from the "Connected Applications" on WordPress.com. [#21375]
* [*] Fix an issue where the "Take Photo" flow was not working without the "All Photos" access [#21398](https://github.com/wordpress-mobile/WordPress-iOS/pull/21398)
* [*] Fix a couple of small issues with media uploads error handling [#21411](https://github.com/wordpress-mobile/WordPress-iOS/pull/21411)
* [*] [internal] Change how a post is fetched when selecting a post in Spotlight search result. [#21439]
* [*] [internal] Change how a post's revision is fetched from the post history screen. [#21440]
* [**] [internal] Replace the progress indicator implementation in uploading featured image from "Post Settings" [#21438]
* [**] [Jetpack-only] Block Editor: Add basic support to view, relocate, and remove the Jetpack Paywall block. [https://github.com/wordpress-mobile/gutenberg-mobile/pull/6076]
* [*] Block Editor: Columns block - Fix transforming into a Group block crash [https://github.com/wordpress-mobile/gutenberg-mobile/pull/6129]
* [**] Block Editor: Add block outline to all Social Link blocks when selected [https://github.com/WordPress/gutenberg/pull/54011]
* [***] [Jetpack-only] Contact Support: Add a new chat-based support channel where users can get answers from a bot trained to help app users. Users can still create a support ticket to talk to a Happiness Engineer if they don't find the answer they're looking for [#21467]
* [*] Fix a crash on the pages list when the authentication token is invalid. [#21471]
* [**] Me tab: move Me to the bottom tab bar [https://github.com/wordpress-mobile/WordPress-iOS/pull/21348]
* [*] Fix Stats menu option not visible for self-hosted sites without a Jetpack connection. [#21548]

23.0.1
-----
 * [**] Fix Voice Over and assistive keyboards [https://github.com/WordPress/gutenberg/pull/53895]

23.1
-----
* [*] Block editor: Hide undo/redo buttons when using the HTML editor [#21253]
* [*] Block editor: Display custom color value in mobile Cover Block color picker [https://github.com/WordPress/gutenberg/pull/51414]
* [**] Block editor: Display outline around selected Social Link block [https://github.com/WordPress/gutenberg/pull/53377]
* [**] Block editor: Fix font customization not getting updated. [https://github.com/WordPress/gutenberg/pull/53391]
* [*] [internal] Fix Core Data multithreaded access exception in Blogging Reminders [#21232]
* [*] [internal] Remove one of the image loading subsystems for avatars and consolidate the cache [#21259]
* [*] Fixed a crash that could occur when following sites in Reader. [#21341]
* [**] [Jetpack-only] Add a "Domain Focus" Card to the Dashboard that opens a screen that allows tranfer of Google Domains. This card can also be hidden across all sites of the account by accesing the More button. [#21368]
* [**] Fix Voice Over and assistive keyboards [https://github.com/WordPress/gutenberg/pull/53895]
* [*] Fix an issue with widget data sometimes showing zeros [https://github.com/wordpress-mobile/WordPress-iOS/pull/21430]

23.0
-----
* [***] [Jetpack-only] Jetpack Social: UI improvements to access and control your social sharing from more locations throughout the app [#21258]
* [**] [Jetpack-only] Blaze Manage Campaigns: Added a dashboard card that displays the most recent campaign, a campaigns list screen, and a campaign details screen. [#20821, #20977, #20950]
* [**] [Jetpack-only] Made significant performance improvements for Total Likes stats card. [#21168]
* [**] [internal] Upgrade React Native to 0.71.11 [#20956]
* [*] Fix incorrect WordPress Media images count in Media Picker. [#21181]
* [*] [Jetpack-only] Fix app hangs on the Stats screen [#21067]
* [*] Fix an issue with the size of the thumbnails in the media picker so it now loads faster and uses less memory [#21204]
* [*] Fix an issue with unstable order of assets on the media screen [#21210]
* [*] Fix an issue with media screen flashing when opened [#21211]
* [*] Block editor: Remove visual gap in mobile toolbar when a Gallery block is selected [https://github.com/WordPress/gutenberg/pull/52966]
* [*] Block editor: Remove Gallery caption button on mobile [https://github.com/WordPress/gutenberg/pull/53010]
* [*] Block editor: Fix Gallery block selection when adding media [https://github.com/WordPress/gutenberg/pull/53127]
* [*] [internal] Fix an issue with some media pickers not deallocating after selection in post editor [#21225]
* [*] Fix occasional crashes when updating Notification, Posts, and Reader content [#21250]
* [*] Fix an issue in Reader topics cleanup that could cause the app to crash. [#21243]
* [*] [internal] Fix incorrectly terminated background task [#21254]
* [**] [internal] Refactor how image is downloaded in Gutenberg Editor and Aztec Editor. [#21227]
* [**] Fixed an occassional crash when reloading Media picker. [#21337]

22.9
-----
* [*] [internal] Fix multiple memory leaks after logging in and logging out. [#21047, #21092]
* [**] Block editor: Move undo/redo buttons to the navigation bar. [#20930]
* [*] Fixed an issue that caused the UI to be briefly unresponsive in certain case when opening the app. [#21065]
* [**] Blogging Prompts: Fixed a crash in Reader after tapping on a blogging prompt multiple times. [#21112]
* [*] [internal] Update calls to use UserDefaults singleton. [#21088]
* [*] Fix memory leaks in setting up Jetpack connection. [#21052]
* [*] Fix a memory leak caused by the theme customization web view. [#21051]
* [**] [internal] Updated the code that enables Gutenberg editor in all blogs when the user is in the Gutenberg rollout group. [#21146]
* [**] [internal] Fix a few potential Core Data issues in Blogging Prompts & Reminders. [#21016]
* [*] [Jetpack-only] Made performance improvements for Posting Activity stats. [#21136]
* [*] Fixed a crash that could occur when following sites in Reader. [#21140]
* [*] Fix an issue with avatars not loading in mentions [#21169]
* [*] [Jetpack-only] Fixed a crash that could occur when the user deletes the WordPress app upon a successful migration. [#21167]
* [*] Fixed a crash that occurs in Weekly Roundup Background task due to a Core Data Concurrency violation. [#21076]
* [***] Block editor: Editor UX improvements with new icons, colors and additional design enhancements. [https://github.com/wordpress-mobile/gutenberg-mobile/pull/5985]
* [**] Fixed an occassional crash when opening Media picker. [#21231]

22.8
-----
* [*] Blogging Reminders: Disabled prompt for self-hosted sites not connected to Jetpack. [#20970]
* [**] [internal] Do not save synced blogs if the app has signed out. [#20959]
* [**] [internal] Make sure synced posts are saved before calling completion block. [#20960]
* [**] [internal] Fix observing Quick Start notifications. [#20997]
* [**] [internal] Fixed an issue that was causing a memory leak in the domain selection flow. [#20813]
* [*] [Jetpack-only] Block editor: Rename "Reusable blocks" to "Synced patterns", aligning with the web editor. [https://github.com/wordpress-mobile/gutenberg-mobile/pull/5885]
* [**] [internal] Block editor: Fix a crash related to Reanimated when closing the editor [https://github.com/wordpress-mobile/gutenberg-mobile/pull/5938]

22.7
-----
* [**] [internal] Blaze: Switch to using new canBlaze property to determine Blaze eligiblity. [#20916]
* [**] Fixed crash issue when accessing drafts that are mid-upload from the Home 'Work on a Draft Post' card. [#20872]
* [**] [internal] Make sure media-related features function correctly. [#20889], [20887]
* [*] [internal] Posts list: Disable action bar/menu button when a post is being uploaded [#20885]
* [*] Block editor: Image block - Fix issue where in some cases the image doesn't display the right aspect ratio [https://github.com/wordpress-mobile/gutenberg-mobile/pull/5869]
* [*] Block editor: Fix cursor positioning when dictating text on iOS [https://github.com/WordPress/gutenberg/issues/51227]

22.6
-----
* [**] [internal] Check required WordPress version to set "galleryWithImageBlocks" flag [#20736]
* [**] [Jetpack-only] Add a "Personalize Home Tab" button to the bottom of the My Site Dashboard that opens a new screen where you can customize which dashboard cards are visible. You can now also hide any of the dashboard cards directly from My Site Dashboard using the "more" menu. [#20296]
* [*] [Jetpack-only] Domains selection: Show error message when selecting unsupported domains. [#20786]
* [***] [Jetpack-only] Plans: Bringing WPCOM plans to Jetpack app. [#20822]
* [**] Block editor: [iOS] Fix dictation regression, in which typing/dictating at the same time caused content loss. [https://github.com/WordPress/gutenberg/pull/49452]
* [*] Block editor: Display lock icon in disabled state of `Cell` component [https://github.com/wordpress-mobile/gutenberg-mobile/pull/5798]
* [*] Block editor: Show "No title"/"No description" placeholder for not belonged videos in VideoPress block [https://github.com/wordpress-mobile/gutenberg-mobile/pull/5840]

22.5.1
-----
* [*] Resolve an issue that was causing the app crash when `CrashLogging.logError` is called from a background thread. [#20846]
* [**] [internal] Make sure a database tidy-up task (null blog property sanitizer) is completed before any other Core Data queries. [#20867]

22.5
-----
* [*] [Jetpack-only] Reader: Fix the display of the followed topics in the filter sheet when they're written in non-latin languages. [#20702]
* [*] [Jetpack-only] Reader: Fixed an issue that was causing the Report and Block actions to be missing from Post Menu actions sheet. [#20705]
* [***] Enables editing of the site homepage for sites using block-based themes directly from the pages list. [#20713]
* [*] Block editor: Add disabled style to `Cell` component [https://github.com/WordPress/gutenberg/pull/50665]
* [**] Block editor: Fix undo/redo history when inserting a link configured to open in a new tab [https://github.com/WordPress/gutenberg/pull/50460]
* [**] [Jetpack-only] Block editor: Disable details settings for not belonged VideoPress videos [https://github.com/wordpress-mobile/gutenberg-mobile/pull/5782]
* [*] Block editor: [List block] Fix an issue when merging a list item into a Paragraph would remove its nested list items [https://github.com/wordpress-mobile/gutenberg-mobile/pull/5785]
* [**] Block editor: Tapping any type of nested block moves focus to the nested block directly, rather than requiring multiple taps to navigate down each nesting levels. [https://github.com/wordpress-mobile/gutenberg-mobile/pull/5781]

22.4
-----
* [*] [internal] [Jetpack-only] Domains Dashboard Card: Immediately opening domains search after tapping the card. [#20638]
* [**] [Jetpack-only] Adds a dashboard card for viewing activity log. [#20569]
* [**] [Jetpack-only] Adds a dashboard card for viewing pages. [#20524]
* [*] [Jetpack-only] Block editor: Fix crash when trying to convert to regular blocks an undefined/deleted reusable block [https://github.com/WordPress/gutenberg/pull/50475]
* [**] Block editor: Tapping on a nested block now gets focus directly instead of having to tap multiple times depending on the nesting levels. [https://github.com/WordPress/gutenberg/pull/50108]
* [*] [Jetpack-only] Block editor: Use host app namespace in reusable block message [https://github.com/WordPress/gutenberg/pull/50478]
* [*] [internal] [Jetpack-only] Enables domain purchases in site creation A/B experiment. [#20670]
* [*] Classic Block: Fixes a crash that happens when attempting to add media to a classic block while the library permissions are missing. [#20666]

22.3
-----
* [*] [internal] Allow updating specific fields when updating media details. [#20606]
* [**] Block Editor: Enable VideoPress block (only on Simple WPCOM sites) [#20580]
* [**] [internal] Attempt to fix an image loading crash in post editor. [#20633]

22.2
-----
* [**] [Jetpack-only] Added a dashboard card for purchasing domains. [#20424]
* [*] [internal] [Jetpack-only] Redesigned the migration success card. [#20515]
* [**] [internal] Refactored Google SignIn implementation to not use the Google SDK [#20128]
* [***] Block Editor: Resolved scroll-jump issues and enhanced caret focus management [https://github.com/WordPress/gutenberg/pull/48791]
* [**] [Jetpack-only] Blogging Prompts: adds the ability to view other users' responses to a prompt. [#20540]

22.1
-----
* [**] [internal] Refactor updating account related Core Data operations, which ususally happens during log in and out of the app. [#20394]
* [***] [internal] Refactor uploading photos (from the device photo, the Free Photo library, and other sources) to the WordPress Media Library. Affected areas are where you can choose a photo and upload, including the "Media" screen, adding images to a post, updating site icon, etc. [#20322]
* [**] [WordPress-only] Warns user about sites with only individual plugins not supporting core app features and offers the option to switch to the Jetpack app. [#20408]
* [*] [Reader] Fix an issue that was causing the app to crash when tapping the More or Share buttons in Reader Detail screen. [#20490]
* [*] Block editor: Avoid empty Gallery block error [https://github.com/WordPress/gutenberg/pull/49557]

22.0
-----
* [*] Remove large title in Reader and Notifications tabs. [#20271]
* [*] Reader: Change the following button cog icon. [#20274]
* [*] [Jetpack-only] Change the dark background color of toolbars and top tabs across the whole app. [#20278]
* [*] Change the Reader's navigation bar background color to match other screens. [#20278]
* [*] Tweak My Site Dashboard Cards UI. [#20303]
* [*] [Jetpack-only] Change My Sites tab bar icon. [#20310]
* [*] [internal] Refactored the Core Data operations (saving the site data) after a new site is created. [#20270]
* [*] [internal] Refactored updating user role in the "People" screen on the "My Sites" tab. [#20244]
* [*] [internal] Refactor managing social connections and social buttons in the "Sharing" screen. [#20265]
* [*] [internal] Refactor uploading media assets. [#20294]
* [*] Block editor: Allow new block transforms for most blocks. [https://github.com/WordPress/gutenberg/pull/48792]
* [*] Visual improvements were made to the in-app survey along with updated text to differentiate between the WordPress and Jetpack apps. [#20276]
* [*] Reader: Resolve an issue that could cause the app to crash when blocking a post author. [#20421]

21.9
-----
* [*] [internal] Refactored fetching posts in the Reader tab, including post related operations (i.e. like/unlike, save for later, etc.) [#20197]
* [**] Reader: Add a button in the post menu to block an author and stop seeing their posts. [#20193]
* [**] [Jetpack-only] Jetpack individual plugin support: Warns user about sites with only individual plugins not supporting all features of the app yet and gives the ability to install the full Jetpack plugin. [#20223]
* [**] [Jetpack-only] Help: Display the Jetpack app FAQ card on Help screen when switching from the WordPress app to the Jetpack app is complete. [#20232]
* [***] [Jetpack-only] Blaze: We added support for Blaze in the app. The user can now promote a post or page from the app to reach new audiences. [#20253]

21.8.1
-----
* [**] [internal] Fixes a crash that happens in the background when the weekly roundup notification is being processed. [#20275]

21.8
-----
* [*] [WordPress-only] We have redesigned and simplified the landing screen. [#20061]
* [*] [internal] Refactored account related operations (i.e. log in and out of the app). [#19893]
* [*] [internal] Refactored comment related operations (i.e. like a comment, reply to a post or comment).
* [*] [internal] Refactored how reader topics are fetched from the database. [#20129]
* [*] [internal] Refactored blog related operations (i.e. loading blogs of the logged in account, updating blog settings). [#20047]
* [*] Reader: Add ability to block a followed site. [#20053]
* [*] Reader: Add ability to report a post's author. [#20064]
* [*] [internal] Refactored the topic related features in the Reader tab (i.e. following, unfollowing, and search). [#20150]
* [*] Fix inaccessible block settings within the unsupported block editor [https://github.com/WordPress/gutenberg/pull/48435]

21.7
-----
* [*] [Jetpack-only] Fixed an issue where stats were not displaying latest data when the system date rolls over to the next day while the app is in background. [#19989]
* [*] [Jetpack-only] Hide Scan Login Code when logged into an account with 2FA. [#19567]
* [**] [Jetpack-only] Blogging Prompts: add the ability to answer previous prompts, disable prompts, and other minor enhancements. [#20055]

21.6
-----
* [*] Fix a layout issue impacting the "No media matching your search" empty state message of the Media Picker screen.  [#19820]
* [**] [internal] Refactor saving changes in the "Account Settings" page. [#19910]
* [*] The Migration flow doesn't complete automatically if the user interrupts the migration mid flow. [#19888]
* [**] [internal] Refactored fetching blog editor settings. [#19915]
* [*] [Jetpack-only] The Migration flow doesn't complete automatically if the user interrupts the migration mid flow. [#19888]
* [***] [Jetpack-only] Stats Insights Update. Helps you understand how your content is performing and what’s resonating with your audience. [#19909]
* [***] [internal] Delete all the activity logs after logging out. [#19930]
* [*] [Jetpack-only] Fixed an issue where Stats Followers details did not update on Pull-to-refresh in the Stats Followers Details screen [#19935]
* [**] Refactored loading WP.com plans. [#19949]
* [*] Resolve an edge case that was causing the user to be stuck in the "Onboading Questions" screen. [#19791]
* [*] [Jetpack-only] Tweak Migration Screens UI when fonts are enlarged. [#19944]

21.5.1
-----
* [*] [Jetpack-only] Fixed a bug where the Login flow was restarting every time the app enters the foreground. [#19961]

21.5
-----
* [***] [internal] A significant refactor to the app’s architecture was made to allow for the new simplified UI. Regression testing on the app’s main flows is needed. [#19817]
* [**] [internal] Disable Story posts when Jetpack features are removed [#19823]
* [*] [internal] Editor: Only register core blocks when `onlyCoreBlocks` capability is enabled [https://github.com/wordpress-mobile/gutenberg-mobile/pull/5293]
* [**] [internal] Disable StockPhoto and Tenor media sources when Jetpack features are removed [#19826]
* [*] [Jetpack-only] Fixed a bug where analytics calls weren't synced to the user account. [#19926]

21.4
-----
* [*] Fixed an issue where publishing Posts and Pages could fail under certain conditions. [#19717]
* [*] Share extension navigation bar is no longer transparent [#19700]
* [***] [Jetpack-only] Adds a smooth, opt-in transition to the Jetpack app for users migrating from the WordPress app. [#19759]
* [***] You can now migrate your site content to the Jetpack app without a hitch. [#19759]
* [**] [internal] Upgrade React Native from 0.66.2 to 0.69.4 [https://github.com/wordpress-mobile/gutenberg-mobile/pull/5193]
* [*] [internal] When a user migrates to the Jetpack app and allows notifications, WordPress app notifications are disabled. [#19616, #19611, #19590]
* [*] Reader now scrolls to the top if the tab bar button is tapped. [#19769]
* [*] [Internal] Update WordPressShared, WordPressKit, and WordPressAuthenticator to their latest versions. [#19643]

21.3
-----
* [*] Fixed a minor UI issue where the segmented control under My SIte was being clipped when "Home" is selected. [#19595]
* [*] Fixed an issue where the site wasn't removed and the app wasn't refreshed after disconnecting the site from WordPress.com. [#19634]
* [*] [internal] Fixed an issue where Jetpack extensions were conflicting with WordPress extensions. [#19665]

21.2
-----
* [*] [internal] Refactored fetching posts in the Reader tab. [#19539]
* [*] Fixed an issue where the message "No media matching your search" for the media picker is not visible [#19555]

21.1
-----
* [**] [Jetpack-only] We added a new landing screen with a cool animation that responds to device motion! [#19251, #19264, #19277, #19381, #19404, #19410, #19432, #19434, #19442, #19443, #19468, #19469]
* [*] [internal] Database access change: the 'new Core Data context structure' feature flag is turned on by default. [#19433]
* [***] [Jetpack-only] Widgets are now on Jetpack. Find Today, This Week, and All Time Widgets to display your Stats on your home screen. [#19479]
* [*] Block Editor: Fixed iOS Voice Control support within Image block captions. [https://github.com/WordPress/gutenberg/pull/44850]
* [***] Dropped support for iOS 13. Now supporting iOS 14.0 and above. [#19509]

21.0
-----
* [*] Fixed an issue where the cached notifications are retained after logging out of WordPress.com account [#19360]
* [**] [Jetpack-only] Added a share extension. Now users can share content to Jetpack through iOS's share sheet. This was previously only available on the WordPress app. [#19383]
* [*] Update launch screen. [#19341]
* [*] [Jetpack-only] Add ability to set custom app icon for Jetpack app. [#19378]
* [**] [Jetpack-only] Added a "Save as Draft" extension. Now users can save content to Jetpack through iOS's share sheet. This was previously only available on the WordPress app. [#19414]
* [**] [Jetpack-only] Enables Rich Notifications for the Jetpack app. Now we display more details on most of the push notifications. This was previously only available on the WordPress app. [#19415]
* [*] Reader: Comment Details have been redesigned. [#19387]
* [*] [internal] A refactor in weekly roundup notification scheduler. [#19422]
* [*] [internal] A low level database refactor around fetching cards in the Reader tab. [#19427]
* [*] Stories: Fixed an issue where the keyboard would overlap with the publish dialog in landscape. [#19350]
* [*] [internal] A refactor in fetch Reader posts and their comments. [#19458]
* [*] Fixed an issue where the navigation bar becomes invisible when swiping back to Login Prologue screen.  [#19461]

20.9
-----
* [*] Login Flow: Provide ability for user to cancel login WP.com flow when already logged in to a self-hosted site [#19349]
* [*] [WordPress-only] Powered by Jetpack banner: Fixed an edge case where some scroll views could momentarily become unresponsive to touch. [#19369]
* [*] [Jetpack-only] Weekly roundup: Adds support for weekly roundup notifications to the Jetpack app. [#19364]
* [*] Fixed an issue where the push notifications prompt button would overlap on iPad. [#19304]
* [*] Story Post: Fixed an issue where deleting one image in a story draft would cause the following image not to load. [#16966]
* [*] Fixed an issue where the no result label on the side menu is oversize on iPad. [#19305]
* [*] [internal] Various low level database refactors around posts, pages, and comments. [#19353, #19363, #19386]

20.8
-----
* [*] User Mention: When replying to a post or a comment, sort user-mentions suggestions by prefix first then alphabetically. [#19218]
* [*] User Mention: Fixed an issue where the user-mentions suggestions were disappearing after expanding/collapsing the reply field. [#19248]
* [***] [internal] Update Sentry, our crash monitoring tool, to its latest major version [#19315]

20.7
-----
* [*] [Jetpack-only] Block Editor: Update link colors in action sheets from green to blue [https://github.com/WordPress/gutenberg/pull/42996]
* [*] Jetpack Social: Rebrand Publicize to Jetpack Social [https://github.com/wordpress-mobile/WordPress-iOS/pull/19262]

20.6
-----
* [*] [Jetpack-only] Recommend App: you can now share the Jetpack app with your friends. [#19174]
* [*] [Jetpack-only] Feature Announcements: new features are highlighted via the What's New modals. [#19176]
* [**] [Jetpack-only] Self-hosted sites: enables logging in via a self-hosted site / adding a self-hosted site [#19194]
* [*] Pages List: Fixed an issue where the app would freeze when opening the pages list if one of the featured images is a GIF. [#19184]
* [*] Stats: Fixed an issue where File Downloads section was being displayed for Jetpack sites even though it's not supported. [#19200]

20.5
-----
* [*] [Jetpack-only] Block Editor: Makes some small changes to the editor's accent colours for consistency. [#19113]
* [*] User Mention: Split the suggestions list into a prominent section and a regular section. [#19064]
* [*] Use larger thumbnail previews for recommended themes during site creation [https://github.com/wordpress-mobile/WordPress-iOS/pull/18972]
* [***] [internal] Block Editor: List block: Adds support for V2 behind a feature flag [https://github.com/WordPress/gutenberg/pull/42702]
* [**] Fix for Referrers Card Not Showing Search Engine Details [https://github.com/wordpress-mobile/WordPress-iOS/pull/19158]
* [*] WeeklyRoundupBackgroundTask - format notification body [https://github.com/wordpress-mobile/WordPress-iOS/pull/19144]

20.4
-----
* [*] Site Creation: Fixed a bug in the design picker where the horizontal position of designs could be reset. [#19020]
* [*] [internal] Block Editor: Add React Native FastImage [https://github.com/WordPress/gutenberg/pull/42009]
* [*] Block Editor: Inserter displays block collections [https://github.com/WordPress/gutenberg/pull/42405]
* [*] Block Editor: Fix incorrect spacing within Image alt text footnote [https://github.com/WordPress/gutenberg/pull/42504]
* [***] Block Editor: Gallery and Image block - Performance improvements [https://github.com/WordPress/gutenberg/pull/42178]
* [**] [WP.com and Jetpack sites with VideoPress] Prevent validation error when viewing VideoPress markup within app [https://github.com/Automattic/jetpack/pull/24548]
* [*] [internal] Add Jetpack branding elements (badges and banners) [#19007, #19040, #19049, #19059, #19062, #19065, #19071, #19073, #19103, #19074, #19085, #19094, #19102, #19104]

20.3
-----
* [*] Stories: Fixed a crash that could occur when adding multiple items to a Story post. [#18967]
* [*] User Mention: When replying to a post or a comment, the post author or comment author shows up at the top of the suggestions list. [#18979]
* [*] Block Editor: Fixed an issue where the media picker search query was being retained after dismissing the picker and opening it again. [#18980]
* [*] Block Editor: Add 'Insert from URL' option to Video block [https://github.com/WordPress/gutenberg/pull/41493]
* [*] Block Editor: Image block copies the alt text from the media library when selecting an item [https://github.com/WordPress/gutenberg/pull/41839]
* [*] Block Editor: Introduce "block recovery" option for invalid blocks [https://github.com/WordPress/gutenberg/pull/41988]

20.2
-----
* [*] Preview: Post preview now resizes to account for device orientation change. [#18921]
* [***] [Jetpack-only] Enables QR Code Login scanning from the Me menu. [#18904]
* [*] Reverted the app icon back to Cool Blue. Users can reselect last month's icon in Me > App Settings > App Icon if they'd like. [#18934]

20.1
-----
* [*] Notifications: Fixed an issue where the first notification opened in landscape mode was not scrollable. [#18823]
* [*] Site Creation: Enhances the design selection screen with recommended designs. [#18740]
* [***] [Jetpack-only] Introducing blogging prompts. Build a writing habit and support creativity with a periodic prompt for inspiration. [#18860]
* [**] Follow Conversation: A tooltip has been added to highlight the follow conversation feature. [#18848]
* [*] [internal] Block Editor: Bump react-native-gesture-handler to version 2.3.2. [#18742]
* [*] People Management: Fixed a crash that can occur when loading the People view. [#18907]

20.0
-----
* [*] Quick Start: The "Get to know the WordPress app" card has a fresh new look [#18688, #18747]
* [*] Block Editor: A11y: Improve text read by screen readers for BottomSheetSelectControl [https://github.com/WordPress/gutenberg/pull/41036]
* [*] Block Editor: Add 'Insert from URL' option to Image block [https://github.com/WordPress/gutenberg/pull/40334]
* [*] App Settings: refreshed the UI with updated colors for Media Cache Size controls, Clear Spot Index row button, and Clear Siri Shortcut Suggestions row button. From destructive (red color) to standard and brand colors. [#18636]
* [*] [internal] Quick Start: Fixed an issue where the Quick Start modal was not displayed after login if the user's default tab is Home. [#18721]
* [*] Quick Start: The Next Steps modal has a fresh new look [#18711]
* [*] [internal] Quick Start: Fixed a couple of layout issues with the Quick Start notices when rotating the device. [#18758]

19.9
-----
* [*] Site Settings: we fixed an issue that prevented the site title to be updated when it changed in Site Settings [#18543]
* [*] Media Picker: Fixed an issue where the empty state view was being displayed incorrectly. [#18471]
* [*] Quick Start: We are now showing a different set of Quick Start tasks for existing sites and new sites. The existing sites checklist includes new tours such as: "Check your notifications" and "Upload photos or videos".  [#18395, #18412, #18443, #18471]
* [*] Site Creation: we fixed an issue where the navigation buttons were not scaling when large fonts were selected on the device [#18559]
* [**] Block Editor: Cover Block: Improve color contrast between background and text [https://github.com/wordpress-mobile/gutenberg-mobile/pull/4808]
* [***] Block Editor: Add drag & drop blocks feature [https://github.com/wordpress-mobile/gutenberg-mobile/pull/4832]
* [*] Block Editor: Gallery block: Fix broken "Link To" settings and add "Image Size" settings [https://github.com/wordpress-mobile/gutenberg-mobile/pull/4841]
* [*] Block Editor: Unsupported Block Editor: Prevent WordPress.com tour banner from displaying. [https://github.com/wordpress-mobile/gutenberg-mobile/pull/4820]
* [*] Widgets: we fixed an issue where text appeared flipped in rtl languages [#18567]
* [*] Stats: we fixed a crash that occurred sometimes in Stats [#18613]
* [*] Posts list: we fixed an issue where the create button was not shown on iPad in split screen [#18609]

19.8
-----
* [**] Self hosted sites are not restricted by video length during media uploads [https://github.com/wordpress-mobile/WordPress-iOS/pull/18414]
* [*] [internal] My Site Dashboard: Made some changes to the code architecture of the dashboard. The majority of the changes are related to the posts cards. It should have no visible changes but could cause regressions. Please test it by creating/trashing drafts and scheduled posts and testing that they appear correctly on the dashboard. [#18405]
* [*] Quick Start: Updated the Stats tour. The tour can now be accessed from either the dashboard or the menu tab. [#18413]
* [*] Quick Start: Updated the Reader tour. The tour now highlights the Discover tab and guides users to follow topics via the Settings screen. [#18450]
* [*] [internal] Quick Start: Deleted the Edit your homepage tour. [#18469]
* [*] [internal] Quick Start: Refactored some code related to the tasks displayed in the Quick Start Card and the Quick Start modal. It should have no visible changes but could cause regressions. [#18395]
* [**] Follow Conversation flow now enables in-app notifications by default. They were updated to be opt-out rather than opt-in. [#18449]
* [*] Block Editor: Latest Posts block: Add featured image settings [https://github.com/WordPress/gutenberg/pull/39257]
* [*] Block Editor: Prevent incorrect notices displaying when switching between HTML-Visual mode quickly [https://github.com/WordPress/gutenberg/pull/40415]
* [*] Block Editor: Embed block: Fix inline preview cut-off when editing URL [https://github.com/WordPress/gutenberg/pull/35326]
* [*] Block Editor: Prevent gaps shown around floating toolbar when using external keyboard [https://github.com/WordPress/gutenberg/pull/40266]
* [**] We'll now ask users logging in which area of the app they'd like to focus on to build towards a more personalized experience. [#18385]

19.7
-----
* [*] a11y: VoiceOver has been improved on the Menus view and now announces changes to ordering. [#18155]
* [*] Notifications list: remove comment Trash swipe action. [#18349]
* [*] Web previews now abide by safe areas when a toolbar is shown [#18127]
* [*] Site creation: Adds a new screen asking the user the intent of the site [#18367]
* [**] Block Editor: Quote block: Adds support for V2 behind a feature flag [https://github.com/WordPress/gutenberg/pull/40133]
* [**] Block Editor: Update "add block" button's style in default editor view [https://github.com/WordPress/gutenberg/pull/39726]
* [*] Block Editor: Remove banner error notification on upload failure [https://github.com/WordPress/gutenberg/pull/39694]
* [*] My Site: display site name in My Site screen nav title [#18373]
* [*] [internal] Site creation: Adds a new screen asking the user the name of the site [#18280]

19.6
-----
* [*] Enhances the exit animation of notices. [#18182]
* [*] Media Permissions: display error message when using camera to capture photos and media permission not given [https://github.com/wordpress-mobile/WordPress-iOS/pull/18139]
* [***] My Site: your My Site screen now has two tabs, "Menu" and "Home". Under "Home", you'll find contextual cards with some highlights of whats going on with your site. Check your drafts or scheduled posts, your today's stats or go directly to another section of the app. [#18240]
* [*] [internal] Site creation: Adds a new screen asking the user the intent of the site [#18270]

19.5
-----
* [*] Improves the error message shown when trying to create a new site with non-English characters in the domain name [https://github.com/wordpress-mobile/WordPress-iOS/pull/17985]
* [*] Quick Start: updated the design for the Quick Start cell on My Site [#18095]
* [*] Reader: Fixed a bug where comment replies are misplaced after its parent comment is moderated [#18094]
* [*] Bug fix: Allow keyboard to be dismissed when the password field is focused during WP.com account creation.
* [*] iPad: Fixed a bug where the current displayed section wasn't selected on the menu [#18118]
* [**] Comment Notifications: updated UI and functionality to match My Site Comments. [#18141]
* [*] Block Editor: Add GIF badge for animated GIFs uploaded to Image blocks [https://github.com/WordPress/gutenberg/pull/38996]
* [*] Block Editor: Small refinement to media upload errors, including centering and tweaking copy. [https://github.com/wordpress-mobile/gutenberg-mobile/pull/4597]
* [*] Block Editor: Fix issue with list's starting index and the order [https://github.com/WordPress/gutenberg/pull/39354]
* [*] Quick Start: Fixed a bug where a user creating a new site is displayed a quick start tour containing data from their presviously active site.

19.4
-----
* [*] Site Creation: Fixed layout of domain input field for RTL languages. [#18006]
* [*] [internal] The FAB (blue button to create posts/stories/pages) creation/life cycle was changed [#18026]
* [*] Stats: we fixed a variety of performance issues in the Insight screen. [#17926, #17936, #18017]
* [*] Stats: we re-organized the default view in Insights, presenting more interesting data at a glance [#18072]
* [*] Push notifications will now display rich media when long pressed. [#18048]
* [*] Weekly Roundup: We made some further changes to try and ensure that Weekly Roundup notifications are showing up for everybody who's enabled them [#18029]
* [*] Block editor: Autocorrected Headings no longer apply bold formatting if they weren't already bold. [#17844]
* [***] Block editor: Support for multiple color palettes [https://github.com/wordpress-mobile/gutenberg-mobile/pull/4588]
* [**] User profiles: Fixed issue where the app wasn't displaying any of the device photos which the user had granted the app access to.

19.3
-----
* [*] Site previews: Reduced visual flickering when previewing sites and templates. [#17861]
* [*] Stats: Scroll to new Insights card when added. [#17894]
* [*] Add "Copy Link" functionality to Posts List and Pages List [#17911]
* [*] [Jetpack-only] Enables the ability to use and create WordPress.com sites, and enables the Reader tab. [#17914, #17948]
* [*] Block editor: Additional error messages for media upload failures. [#17971]
* [**] Adds animated Gif support in notifications and comments [#17981]

19.2
-----
* [*] Site creation: Fixed bug where sites created within the app were not given the correct time zone, leading to post scheduling issues. [#17821]
* [*] Block editor: Replacing the media for an image set as featured prompts to update the featured image [https://github.com/wordpress-mobile/gutenberg-mobile/pull/3930]
* [***] Block editor: Font size and line-height support for text-based blocks used in block-based themes [https://github.com/wordpress-mobile/gutenberg-mobile/pull/4519]
* [**] Some of the screens of the app has a new, fresh and more modern visual, including the initial one: My Site. [#17812]
* [**] Notifications: added a button to mark all notifications in the selected filter as read. [#17840]
* [**] People: you can now manage Email Followers on the People section! [#17854]
* [*] Stats: fix navigation between Stats tab. [#17856]
* [*] Quick Start: Fixed a bug where a user logging in via a self-hosted site not connected to Jetpack would see Quick Start when selecting "No thanks" on the Quick Start prompt. [#17855]
* [**] Threaded comments: comments can now be moderated via a drop-down menu on each comment. [#17888]
* [*] Stats: Users can now add a new Insights card from the navigation bar. [#17867]
* [*] Site creation: The checkbox that appears when choosing a design no longer flickers when toggled. [#17868]

19.1
-----
* [*] Signup: Fixed bug where username selection screen could be pushed twice. [#17624]
* [**] Reader post details Comments snippet: added ability to manage conversation subscription and notifications. [#17749]
* [**] Accessibility: VoiceOver and Dynamic Type improvements on Activity Log and Schedule Post calendars [#17756, #17761, #17780]
* [*] Weekly Roundup: Fix a crash which was preventing weekly roundup notifications from appearing [#17765]
* [*] Self-hosted login: Improved error messages. [#17724]
* [*] Share Sheet from Photos: Fix an issue where certain filenames would not upload or render in Post [#16773]
* [*] Block editor: Fixed an issue where video thumbnails could show when selecting images, and vice versa. [#17670]
* [**] Media: If a user has only enabled limited device media access, we now show a prompt to allow the user to change their selection. [#17795]
* [**] Block editor: Fix content justification attribute in Buttons block [https://github.com/wordpress-mobile/gutenberg-mobile/pull/4451]
* [*] Block editor: Hide help button from Unsupported Block Editor. [https://github.com/wordpress-mobile/gutenberg-mobile/pull/4352]
* [*] Block editor: Add contrast checker to text-based blocks [https://github.com/wordpress-mobile/gutenberg-mobile/pull/4357]
* [*] Block editor: Fix missing translations of color settings [https://github.com/wordpress-mobile/gutenberg-mobile/pull/4479]
* [*] Block editor: Highlight text: fix applying formatting for non-selected text [https://github.com/wordpress-mobile/gutenberg-mobile/pull/4471]
* [***] Self-hosted sites: Fixed a crash when saving media and no Internet connection was available. [#17759]
* [*] Publicize: Fixed an issue where a successful login was not automatically detected when connecting a Facebook account to Publicize. [#17803]

19.0
-----
* [**] Video uploads: video upload is now limited to 5 minutes per video on free plans. [#17689]
* [*] Block editor: Give multi-line block names central alignment in inserter [https://github.com/wordpress-mobile/gutenberg-mobile/pull/4343]
* [**] Block editor: Fix missing translations by refactoring the editor initialization code [https://github.com/wordpress-mobile/gutenberg-mobile/pull/4332]
* [**] Block editor: Add Jetpack and Layout Grid translations [https://github.com/wordpress-mobile/gutenberg-mobile/pull/4359]
* [**] Block editor: Fix text formatting mode lost after backspace is used [https://github.com/wordpress-mobile/gutenberg-mobile/pull/4423]
* [*] Block editor: Add missing translations of unsupported block editor modal [https://github.com/wordpress-mobile/gutenberg-mobile/pull/4410]
* [**] Time zone suggester: we have a new time zone selection screen that suggests the time zone based on the device, and improves search. [#17699]
* [*] Added the "Share WordPress with a friend" row back to the Me screen. [#17748]
* [***] Updated default app icon. [#17793]

18.9
-----
* [***] Reader Comments: Updated comment threads with a new design and some new capabilities. [#17659]
* [**] Block editor: Fix issue where editor doesn't auto-scroll so you can see what is being typed. [https://github.com/wordpress-mobile/gutenberg-mobile/pull/4299]
* [*] Block editor: Preformatted block: Fix an issue where the background color is not showing up for standard themes. [https://github.com/wordpress-mobile/gutenberg-mobile/pull/4292]
* [**] Block editor: Update Gallery Block to default to the new format and auto-convert old galleries to the new format. [https://github.com/wordpress-mobile/gutenberg-mobile/pull/4315]
* [***] Block editor: Highlight text: Enables color customization for specific text within a Paragraph block. [https://github.com/wordpress-mobile/gutenberg-mobile/pull/4175]
* [**] Reader post details: a Comments snippet is now displayed after the post content. [#17650]

18.8
-----
* [*] Added a new About screen, with links to rate the app, share it with others, visit our Twitter profile, view our other apps, and more. [https://github.com/orgs/wordpress-mobile/projects/107]
* [*] Editor: Show a compact notice when switching between HTML or Visual mode. [https://github.com/wordpress-mobile/WordPress-iOS/pull/17521]
* [*] Onboarding Improvements: Need a little help after login? We're here for you. We've made a few changes to the login flow that will make it easier for you to start managing your site or create a new one. [#17564]
* [***] Fixed crash where uploading image when offline crashes iOS app. [#17488]
* [***] Fixed crash that was sometimes triggered when deleting media. [#17559]
* [***] Fixes a crasher that was sometimes triggered when seeing the details for like notifications. [#17529]
* [**] Block editor: Add clipboard link suggestion to image block and button block. [https://github.com/WordPress/gutenberg/pull/35972]
* [*] Block editor: Embed block: Include link in block settings. [https://github.com/wordpress-mobile/gutenberg-mobile/pull/4189]
* [**] Block editor: Fix tab titles translation of inserter menu. [https://github.com/wordpress-mobile/gutenberg-mobile/pull/4248]
* [**] Block editor: Gallery block: When a gallery block is added, the media options are auto opened for v2 of the Gallery block. [https://github.com/wordpress-mobile/gutenberg-mobile/pull/4277]
* [*] Block editor: Media & Text block: Fix an issue where the text font size would be bigger than expected in some cases. [https://github.com/wordpress-mobile/gutenberg-mobile/pull/4252]

18.7
-----
* [*] Comment Reply: updated UI. [#17443, #17445]
* [***] Two-step Authentication notifications now require an unlocked device to approve or deny them.
* [***] Site Comments: Updated comment details with a fresh new look and capability to display rich contents. [#17466]
* [**] Block editor: Image block: Add ability to quickly link images to Media Files and Attachment Pages [https://github.com/wordpress-mobile/gutenberg-mobile/pull/3971]
* [**] Block editor: Fixed a crash that could occur when copying lists from Microsoft Word. [https://github.com/wordpress-mobile/gutenberg-mobile/pull/4174]
* [***] Fixed an issue where trying to upload an image while offline crashes the app. [#17488]

18.6
-----
* [**] Comments: Users can now follow conversation via notifications, in addition to emails. [#17363]
* [**] Block editor: Block inserter indicates newly available block types [https://github.com/wordpress-mobile/gutenberg-mobile/pull/4047]
* [*] Reader post comments: fixed an issue that prevented all comments from displaying. [#17373]
* [**] Stats: added Reader Discover nudge for sites with low traffic in order to increase it. [#17349, #17352, #17354, #17377]
* [**] Block editor: Search block - Text and background color support [https://github.com/wordpress-mobile/gutenberg-mobile/pull/4127]
* [*] Block editor: Fix Embed Block loading glitch with resolver resolution approach [https://github.com/wordpress-mobile/gutenberg-mobile/pull/4146]
* [*] Block editor: Fixed an issue where the Help screens may not respect an iOS device's notch. [https://github.com/wordpress-mobile/gutenberg-mobile/pull/4110]
* [**] Block editor: Block inserter indicates newly available block types [https://github.com/wordpress-mobile/gutenberg-mobile/pull/4047]
* [*] Block editor: Add support for the Mark HTML tag [https://github.com/wordpress-mobile/gutenberg-mobile/pull/4162]
* [*] Stats Insights: HTML tags no longer display in post titles. [#17380]

18.5
-----
* [**] Block editor: Embed block: Include Jetpack embed variants. [https://github.com/wordpress-mobile/gutenberg-mobile/pull/4008]
* [*] Fixed a minor visual glitch on the pre-publishing nudge bottom sheet. [https://github.com/wordpress-mobile/WordPress-iOS/pull/17300]
* [*] Improved support for larger text sizes when choosing a homepage layout or page layout. [#17325]
* [*] Site Comments: fixed an issue that caused the lists to not refresh. [#17303]
* [*] Block editor: Embed block: Fix inline preview cut-off when editing URL [https://github.com/wordpress-mobile/gutenberg-mobile/pull/4072]
* [*] Block editor: Embed block: Fix URL not editable after dismissing the edit URL bottom sheet with empty value [https://github.com/wordpress-mobile/gutenberg-mobile/pull/4094]
* [**] Block editor: Embed block: Detect when an embeddable URL is pasted into an empty paragraph. [https://github.com/wordpress-mobile/gutenberg-mobile/pull/4048]
* [**] Block editor: Pullquote block - Added support for text and background color customization [https://github.com/WordPress/gutenberg/pull/34451]
* [**] Block editor: Preformatted block - Added support for text and background color customization [https://github.com/wordpress-mobile/gutenberg-mobile/pull/4071]
* [**] Stats: added Publicize and Blogging Reminders nudges for sites with low traffic in order to increase it. [#17142, #17261, #17294, #17312, #17323]
* [**] Fixed an issue that made it impossible to log in when emails had an apostrophe. [#17334]

18.4
-----
* [*] Improves our user images download logic to avoid synchronization issues. [#17197]
* [*] Fixed an issue where images point to local URLs in the editor when saving a post with ongoing uploads. [#17157]
* [**] Embed block: Add the top 5 specific embed blocks to the Block inserter list. [https://github.com/wordpress-mobile/gutenberg-mobile/pull/3995]
* [*] Embed block: Fix URL update when edited after setting a bad URL of a provider. [https://github.com/wordpress-mobile/gutenberg-mobile/pull/4002]
* [**] Users can now contact support from inside the block editor screen. [https://github.com/wordpress-mobile/gutenberg-mobile/pull/3975]
* [**] Block editor: Help menu with guides about how to work with blocks [#17265]

18.3
-----
* [*] Fixed a bug on Reader that prevented Saved posts to be removed
* [*] Share Extension: Allow creation of Pages in addition to Posts. [#16084]
* [*] Updated the wording for the "Posts" and "Pages" entries in My Site screen [https://github.com/wordpress-mobile/WordPress-iOS/pull/17156]
* [**] Fixed a bug that prevented sharing images and videos out of your site's media library. [#17164]
* [*] Fixed an issue that caused `Follow conversation by email` to not appear on some post's comments. [#17159]
* [**] Block editor: Embed block: Enable WordPress embed preview [https://github.com/wordpress-mobile/gutenberg-mobile/pull/3853]
* [**] Block editor: Embed block: Add error bottom sheet with retry and convert to link actions. [https://github.com/wordpress-mobile/gutenberg-mobile/pull/3921]
* [**] Block editor: Embed block: Implemented the No Preview UI when an embed is successful, but we're unable to show an inline preview [https://github.com/wordpress-mobile/gutenberg-mobile/pull/3927]
* [*] Block editor: Embed block: Add device's locale to preview content [https://github.com/wordpress-mobile/gutenberg-mobile/pull/3788]
* [*] Block editor: Column block: Translate column width's control labels [https://github.com/wordpress-mobile/gutenberg-mobile/pull/3952]
* [**] Block editor: Embed block: Enable embed preview for Instagram and Vimeo providers. [https://github.com/wordpress-mobile/gutenberg-mobile/pull/3918]

18.2
-----
* [internal] Fixed an issue where source and platform tags were not added to a Zendesk ticket if the account has no blogs. [#17084]
* [*] Set the post formats to have 'Standard' first and then alphabetized the remaining items. [#17074]
* [*] Fixed wording of theme customization screen's menu bar by using "Activate" on inactive themes. [#17060]
* [*] Added pull-to-refresh to My Site. [#17089]
* [***] Weekly Roundup: users will receive a weekly notification that presents a summary of the activity on their most used sites [#17066, #17116]
* [**] Site Comments: when editing a Comment, the author's name, email address, and web address can now be changed. [#17111]
* [**] Block editor: Enable embed preview for a list of providers (for now only YouTube and Twitter) [https://github.com/WordPress/gutenberg/pull/34446]
* [***] Block editor: Add Inserter Block Search [https://github.com/WordPress/gutenberg/pull/33237]

18.1
-----
* [*] Reader: Fixes an issue where the top of an article could be cropped after rotating a device. [#17041]
* [*] Posts Settings: Removed deprecated Location feature. [#17052]
* [**] Added a time selection feature to Blogging Reminders: users can now choose at what time they will receive the reminders [#17024, #17033]
* [**] Block editor: Embed block: Add "Resize for smaller devices" setting. [https://github.com/wordpress-mobile/gutenberg-mobile/pull/3753]
* [**] Account Settings: added the ability to close user account.
* [*] Users can now share WordPress app with friends. Accessible from Me and About screen. [#16995]

18.0
-----
* [*] Fixed a bug that would make it impossible to scroll the plugins the first time the plugin section was opened.
* [*] Resolved an issue where authentication tokens weren't be regenerated when disabled on the server. [#16920]
* [*] Updated the header text sizes to better support large texts on Choose a Domain and Choose a Design flows. [#16923]
* [internal] Made a change to how Comment content is displayed. Should be no visible changes, but could cause regressions. [#16933]
* [internal] Converted Comment model properties to Swift. Should be no functional changes, but could cause regressions. [#16969, #16980]
* [internal] Updated GoogleSignIn to 6.0.1 through WordPressAuthenticator. Should be no visible changes, but could cause regression in Google sign in flow. [#16974]
* [internal] Converted Comment model properties to Swift. Should be no functional changes, but could cause regressions. [#16969]
* [*] Posts: Ampersands are correctly decoded in publishing notices instead of showing as HTML entites. [#16972]
* [***] Adjusted the image size of Theme Images for more optimal download speeds. [#16914]
* [*] Comments and Notifications list are now displayed with a unified design. [#16985]
* [*] Block editor: Add a "featured" banner and ability to set or remove an image as featured. [https://github.com/wordpress-mobile/gutenberg-mobile/pull/3449]

17.9
-----
* [internal] Redirect Terms and service to open the page in an external web view [#16907]
* [internal] Converted Comment model methods to Swift. Should be no functional changes, but could cause regressions. [#16898, #16905, #16908, #16913]
* [*] Enables Support for Global Style Colors with Full Site Editing Themes [#16823]
* [***] Block editor: New Block: Embed block. [https://github.com/wordpress-mobile/gutenberg-mobile/pull/3727]

17.8
-----
* [*] Authors and Contributors can now view a site's Comments via My Site > Comments. [#16783]
* [*] [Jetpack-only] Fix bugs when tapping to notifications
* [*] Fixed some refresh issues with the site follow buttons in the reader. [#16819]
* [*] Block editor: Update loading and failed screens for web version of the editor [https://github.com/wordpress-mobile/gutenberg-mobile/pull/3573]
* [*] Block editor: Handle floating keyboard case - Fix issue with the block selector on iPad. [https://github.com/wordpress-mobile/gutenberg-mobile/pull/3687]
* [**] Block editor: Added color/background customization for text blocks. [https://github.com/WordPress/gutenberg/pull/33250]

17.7
-----
* [***] Added blogging reminders. Choose which days you'd like to be reminded, and we'll send you a notification prompting you to post on your site
* [** Does not apply to Jetpack app] Self hosted sites that do not use Jetpack can now manage (install, uninstall, activate, and deactivate) their plugins [#16675]
* [*] Upgraded the Zendesk SDK to version 5.3.0
* [*] You can now subscribe to conversations by email from Reader lists and articles. [#16599]
* [*] Block editor: Tablet view fixes for inserter button. [https://github.com/wordpress-mobile/gutenberg-mobile/pull/3602]
* [*] Block editor: Tweaks to the badge component's styling, including change of background color and reduced padding. [https://github.com/wordpress-mobile/gutenberg-mobile/pull/3642]
* [***] Block editor: New block Layout grid. [https://github.com/wordpress-mobile/gutenberg-mobile/pull/3513]
* [*] Fixed an issue where the SignUp flow could not be dismissed sometimes. [#16824]

17.6
-----
* [**] Reader Post details: now shows a summary of Likes for the post. Tapping it displays the full list of Likes. [#16628]
* [*] Fix notice overlapping the ActionSheet that displays the Site Icon controls. [#16579]
* [*] Fix login error for WordPress.org sites to show inline. [#16614]
* [*] Disables the ability to open the editor for Post Pages [#16369]
* [*] Fixed an issue that could cause a crash when moderating Comments. [#16645]
* [*] Fix notice overlapping the ActionSheet that displays the QuickStart Removal. [#16609]
* [*] Site Pages: when setting a parent, placeholder text is now displayed for pages with blank titles. [#16661]
* [***] Block Editor: Audio block now available on WP.com sites on the free plan. [https://github.com/wordpress-mobile/gutenberg-mobile/pull/3523]
* [**] You can now create a Site Icon for your site using an emoji. [#16670]
* [*] Fix notice overlapping the ActionSheet that displays the More Actions in the Editor. [#16658]
* [*] The quick action buttons will be hidden when iOS is using a accessibility font sizes. [#16701]
* [*] Block Editor: Improve unsupported block message for reusable block. [https://github.com/wordpress-mobile/gutenberg-mobile/pull/3621]
* [**] Block Editor: Fix incorrect block insertion point after blurring the post title field. [https://github.com/wordpress-mobile/gutenberg-mobile/pull/3640]
* [*] Fixed a crash when sharing photos to WordPress [#16737]

17.5
-----
* [*] Fixed a crash when rendering the Noticons font in rich notification. [#16525]
* [**] Block Editor: Audio block: Add Insert from URL functionality. [https://github.com/wordpress-mobile/gutenberg-mobile/pull/3031]
* [***] Block Editor: Slash command to insert new blocks. [https://github.com/wordpress-mobile/gutenberg-mobile/pull/3250]
* [**] Like Notifications: now displays all users who liked a post or comment. [#15662]
* [*] Fixed a bug that was causing some fonts to become enormous when large text was enabled.
* [*] Fixed scrolling and item selection in the Plugins directory. [#16087]
* [*] Improved large text support in the blog details header in My Sites. [#16521]
* [***] Block Editor: New Block: Reusable block. [https://github.com/wordpress-mobile/gutenberg-mobile/pull/3490]
* [***] Block Editor: Add reusable blocks to the block inserter menu. [https://github.com/wordpress-mobile/gutenberg-mobile/pull/3054]
* [*] Fixed a bug where the web version of the editor did not load when using an account created before December 2018. [#16586]

17.4
-----
* [**] A new author can be chosen for Posts and Pages on multi-author sites. [#16281]
* [*] Fixed the Follow Sites Quick Start Tour so that Reader Search is highlighted. [#16391]
* [*] Enabled approving login authentication requests via push notification while the app is in the foreground. [#16075]
* [**] Added pull-to-refresh to the My Site screen when a user has no sites. [#16241]
* [***] Fixed a bug that was causing uploaded videos to not be viewable in other platforms. [#16548]

17.3
-----
* [**] Fix issue where deleting a post and selecting undo would sometimes convert the content to the classic editor. [#16342]
* [**] Fix issue where restoring a post left the restored post in the published list even though it has been converted to a draft. [#16358]
* [**] Fix issue where trashing a post converted it to Classic content. [#16367]
* [**] Fix issue where users could not leave the username selection screen due to styling issues. [#16380]
* [*] Comments can be filtered to show the most recent unreplied comments from other users. [#16215]
* [*] Fixed the background color of search fields. [#16365]
* [*] Fixed the navigation bar color in dark mode. [#16348]
* [*] Fix translation issues for templates fetched on the site creation design selection screen. [#16404]
* [*] Fix translation issues for templates fetched on the page creation design selection screen. [#16404]
* [*] Fix translation issue for the Choose button on the template preview in the site creation flow. [#16404]
* [***]  Block Editor: New Block: Search Block [#https://github.com/wordpress-mobile/gutenberg-mobile/pull/3210]
* [**]  Block Editor: The media upload options of the Image, Video and Gallery block automatically opens when the respective block is inserted. [https://github.com/wordpress-mobile/gutenberg-mobile/pull/2700]
* [**]  Block Editor: The media upload options of the File and Audio block automatically opens when the respective block is inserted. [https://github.com/wordpress-mobile/gutenberg-mobile/pull/3399]
* [*]  Block Editor: Remove visual feedback from non-interactive bottom-sheet cell sections [https://github.com/wordpress-mobile/gutenberg-mobile/pull/3404]
* [*]  Block Editor: Fixed an issue that was causing the featured image badge to be shown on images in an incorrect manner. [https://github.com/wordpress-mobile/gutenberg-mobile/pull/3494]


17.2
-----

* [**] Added transform block capability [https://github.com/wordpress-mobile/gutenberg-mobile/pull/3321]
* [*] Fixed an issue where some author display names weren't visible for self-hosted sites. [#16297]
* [***] Updated custom app icons. [#16261]
* [**] Removed Site Switcher in the Editor
* [*] a11y: Bug fix: Allow stepper cell to be selected by screenreader [https://github.com/wordpress-mobile/gutenberg-mobile/pull/3362]
* [*] Image block: Improve text entry for long alt text. [https://github.com/WordPress/gutenberg/pull/29670]
* [***] New Block: Jetpack contact info. [https://github.com/wordpress-mobile/gutenberg-mobile/pull/3340]

17.1
-----

* [*] Reordered categories in page layout picker [#16156]
* [*] Added preview device mode selector in the page layout previews [#16141]
* [***] Block Editor: Improved the accessibility of range and step-type block settings. [https://github.com/wordpress-mobile/gutenberg-mobile/pull/3255]
* [**] Block Editor: Added Contact Info block to sites on WPcom or with Jetpack version >= 8.5.
* [**] We updated the app's color scheme with a brighter new blue used throughout. [#16213, #16207]
* [**] We updated the login prologue with brand new content and graphics. [#16159, #16177, #16185, #16187, #16200, #16217, #16219, #16221, #16222]
* [**] We updated the app's color scheme with a brighter new blue used throughout. [#16213, #16207]
* [**] Updated the app icon to match the new color scheme within the app. [#16220]
* [*] Fixed an issue where some webview navigation bar controls weren't visible. [#16257]

17.0
-----
* [internal] Updated Zendesk to latest version. Should be no functional changes. [#16051]
* [*] Reader: fixed an issue that caused unfollowing external sites to fail. [#16060]
* [*] Stats: fixed an issue where an error was displayed for Latest Post Summary if the site had no posts. [#16074]
* [*] Fixed an issue where password text on Post Settings was showing as black in dark mode. [#15768]
* [*] Added a thumbnail device mode selector in the page layout, and use a default setting based on the current device. [#16019]
* [**] Comments can now be filtered by status (All, Pending, Approved, Trashed, or Spam). [#15955, #16110]
* [*] Notifications: Enabled the new view milestone notifications [#16144]
* [***] We updated the app's design, with fresh new headers throughout and a new site switcher in My Site. [#15750]

16.9
-----
* [*] Adds helper UI to Choose a Domain screen to provide a hint of what a domain is. [#15962]
* [**] Site Creation: Adds filterable categories to the site design picker when creating a WordPress.com site, and includes single-page site designs [#15933]
* [**] The classic editor will no longer be available for new posts soon, but this won’t affect editing any existing posts or pages. Users should consider switching over to the Block Editor now. [#16008]
* [**] Reader: Added related posts to the bottom of reader posts
* [*] Reader: We redesigned the recommended topics section of Discover
* [*] Reader: Added a way to discover new topics from the Manage Topics view
* [*] P2 users can create and share group invite links via the Invite Person screen under the People Management feature. [#16005]
* [*] Fixed an issue that prevented searching for plugins and the Popular Plugins section from appearing: [#16070]
* [**] Stories: Fixed a video playback issue when recording on iPhone 7, 8, and SE devices. [#16109]
* [*] Stories: Fixed a video playback issue when selecting an exported Story video from a site's library. [#16109]

16.8.1
-----

* [**] Stories: Fixed an issue which could remove content from a post when a new Story block was edited. [#16059]

16.8
-----
* [**] Prevent deleting published homepages which would have the effect of breaking a site. [#15797]
* [**] Prevent converting published homepage to a draft in the page list and settings which would have the effect of breaking a site. [#15797]
* [*] Fix app crash when device is offline and user visits Notification or Reader screens [#15916]
* [*] Under-the-hood improvements to the Reader Stream, People Management, and Sharing Buttons [#15849, #15861, #15862]
* [*] Block Editor: Fixed block mover title wording for better clarity from 'Move block position' to 'Change block position'. [https://github.com/wordpress-mobile/gutenberg-mobile/pull/3049]
* [**] Block Editor: Add support for setting Cover block focal point. [https://github.com/wordpress-mobile/gutenberg-mobile/pull/3028]
* [**] Prevent converting published homepage to a draft in the page list and editor's status settings which would have the effect of breaking a site. [#15797]
* [*] Prevent selection of unpublished homepages the homepage settings which would have the effect of breaking a site. [#15885]
* [*] Quick Start: Completing a step outside of a tour now automatically marks it as complete. [#15712]
* [internal] Site Comments: updated UI. Should be no functional changes. [#15944]
* [***] iOS 14 Widgets: new This Week Widgets to display This Week Stats in your home screen. [#15844]
* [***] Stories: There is now a new Story post type available to quickly and conveniently post images and videos to your blog.

16.7
-----
* [**] Site Creation: Adds the option to choose between mobile, tablet or desktop thumbnails and previews in the home page design picker when creating a WordPress.com site [https://github.com/wordpress-mobile/WordPress-iOS/pull/15688]
* [*] Block Editor: Fix issue with uploading media after exiting the editor multiple times [https://github.com/wordpress-mobile/WordPress-iOS/pull/15656].
* [**] Site Creation: Enables dot blog subdomains for each site design. [#15736]
* [**] Reader post card and post details: added ability to mark a followed post as seen/unseen. [#15638, #15645, #15676]
* [**] Reader site filter: show unseen post count. [#15581]
* [***] Block Editor: New Block: Audio [https://github.com/wordpress-mobile/gutenberg-mobile/pull/2854, https://github.com/wordpress-mobile/gutenberg-mobile/pull/3070]
* [**] Block Editor: Add support for setting heading anchors [https://github.com/wordpress-mobile/gutenberg-mobile/pull/2947]
* [**] Block Editor: Disable Unsupported Block Editor for Reusable blocks [https://github.com/wordpress-mobile/gutenberg-mobile/pull/3067]
* [**] Block Editor: Add proper handling for single use blocks such as the more block [https://github.com/wordpress-mobile/gutenberg-mobile/pull/3042]
* [*] Reader post options: fixed an issue where the options in post details did not match those on post cards. [#15778]
* [***] iOS 14 Widgets: new All Time Widgets to display All Time Stats in your home screen. [#15771, #15794]
* [***] Jetpack: Backup and Restore is now available, depending on your sites plan you can now restore your site to a point in time, or download a backup file. [https://github.com/wordpress-mobile/WordPress-iOS/issues/15191]
* [***] Jetpack: For sites that have Jetpack Scan enabled you will now see a new section that allows you to scan your site for threats, as well as fix or ignore them. [https://github.com/wordpress-mobile/WordPress-iOS/issues/15190]
* [**] Block Editor: Make inserter long-press options "add to beginning" and "add to end" always available. [https://github.com/wordpress-mobile/gutenberg-mobile/pull/3074]
* [*] Block Editor: Fix crash when Column block width attribute was empty. [https://github.com/WordPress/gutenberg/pull/29015]

16.6
-----
* [**] Activity Log: adds support for Date Range and Activity Type filters. [https://github.com/wordpress-mobile/WordPress-iOS/issues/15192]
* [*] Quick Start: Removed the Browse theme step and added guidance for reviewing pages and editing your Homepage. [#15680]
* [**] iOS 14 Widgets: new Today Widgets to display your Today Stats in your home screen.
* [*] Fixes an issue where the submit button was invisible during the domain registration flow.

16.5
-----

* [*] In the Pages screen, the options to delete posts are styled to reflect that they are destructive actions, and show confirmation alerts. [#15622]
* [*] In the Comments view, overly-large twemoji are sized the same as Apple's emoji. [#15503]
* [*] Reader 'P2s': added ability to filter by site. [#15484]
* [**] Choose a Domain will now return more options in the search results, sort the results to have exact matches first, and let you know if no exact matches were found. [#15482]
* [**] Page List: Adds duplicate page functionality [#15515]
* [*] Invite People: add link to user roles definition web page. [#15530]
* [***] Block Editor: Cross-post suggestions are now available by typing the + character (or long-pressing the toolbar button labelled with an @-symbol) in a post on a P2 site [#15139]
* [***] Block Editor: Full-width and wide alignment support for Columns (https://github.com/wordpress-mobile/gutenberg-mobile/pull/2919)
* [**] Block Editor: Image block - Add link picker to the block settings and enhance link settings with auto-hide options (https://github.com/wordpress-mobile/gutenberg-mobile/pull/2841)
* [*] Block Editor: Fix button link setting, rel link will not be overwritten if modified by the user (https://github.com/wordpress-mobile/gutenberg-mobile/pull/2894)
* [**] Block Editor: Added move to top/bottom when long pressing on respective block movers (https://github.com/wordpress-mobile/gutenberg-mobile/pull/2872)
* [**] Reader: Following now only shows non-P2 sites. [#15585]
* [**] Reader site filter: selected filters now persist while in app.[#15594]
* [**] Block Editor: Fix crash in text-based blocks with custom font size [https://github.com/WordPress/gutenberg/pull/28121]

16.4
-----

* [internal] Removed unused Reader files. Should be no functional changes. [#15414]
* [*] Adjusted the search box background color in dark mode on Choose a domain screen to be full width. [https://github.com/wordpress-mobile/WordPress-iOS/pull/15419]
* [**] Added shadow to thumbnail cells on Site Creation and Page Creation design pickers to add better contrast [https://github.com/wordpress-mobile/WordPress-iOS/pull/15418]
* [*] For DotCom and Jetpack sites, you can now subscribe to comments by tapping the "Follow conversation" button in the Comments view. [#15424]
* [**] Reader: Added 'P2s' stream. [#15442]
* [*] Add a new P2 default site icon to replace the generic default site icon. [#15430]
* [*] Block Editor: Fix Gallery block uploads when the editor is closed. [#15457]
* [*] Reader: Removes gray tint from site icons that contain transparency (located in Reader > Settings > Followed sites). [#15474]
* [*] Prologue: updates site address button to say "Enter your existing site address" to reduce confusion with site creation actions. [#15481]
* [**] Posts List: Adds duplicate post functionality [#15460]
* [***] Block Editor: New Block: File [https://github.com/wordpress-mobile/gutenberg-mobile/pull/2835]
* [*] Reader: Removes gray tint from site icons that contain transparency (located in Reader > Settings > Followed sites).
* [*] Block Editor: Remove popup informing user that they will be using the block editor by default [#15492]
* [**] Fixed an issue where the Prepublishing Nudges Publish button could be cut off smaller devices [#15525]

16.3
-----
* [***] Login: Updated to new iOS 14 pasteboard APIs for 2FA auto-fill. Pasteboard prompts should be less intrusive now! [#15454]
* [***] Site Creation: Adds an option to pick a home page design when creating a WordPress.com site. [multiple PRs](https://github.com/search?q=repo%3Awordpress-mobile%2FWordPress-iOS+++repo%3Awordpress-mobile%2FWordPress-iOS-Shared+repo%3Awordpress-mobile%2FWordPressUI-iOS+repo%3Awordpress-mobile%2FWordPressKit-iOS+repo%3Awordpress-mobile%2FAztecEditor-iOS+is%3Apr+closed%3A%3C2020-11-17+%22Home+Page+Picker%22&type=Issues)

* [**] Fixed a bug where @-mentions didn't work on WordPress.com sites with plugins enabled [#14844]
* [***] Site Creation: Adds an option to pick a home page design when creating a WordPress.com site. [multiple PRs](https://github.com/search?q=repo%3Awordpress-mobile%2FWordPress-iOS+++repo%3Awordpress-mobile%2FWordPress-iOS-Shared+repo%3Awordpress-mobile%2FWordPressUI-iOS+repo%3Awordpress-mobile%2FWordPressKit-iOS+repo%3Awordpress-mobile%2FAztecEditor-iOS+is%3Apr+closed%3A%3C2020-11-30+%22Home+Page+Picker%22&type=Issues)
* [*] Fixed an issue where `tel:` and `mailto:` links weren't launching actions in the webview found in Reader > post > more > Visit. [#15310]
* [*] Reader bug fix: tapping a telephone, sms or email link in a detail post in Reader will now respond with the correct action. [#15307]
* [**] Block Editor: Button block - Add link picker to the block settings [https://github.com/WordPress/gutenberg/pull/26206]
* [***] Block Editor: Adding support for selecting different unit of value in Cover and Columns blocks [https://github.com/WordPress/gutenberg/pull/26161]
* [*] Block Editor: Fix theme colors syncing with the editor [https://github.com/WordPress/gutenberg/pull/26821]
* [*] My Site > Settings > Start Over. Correcting a translation error in the detailed instructions on the Start Over view. [#15358]

16.2
-----
* [**] Support contact email: fixed issue that prevented non-alpha characters from being entered. [#15210]
* [*] Support contact information prompt: fixed issue that could cause the app to crash when entering email address. [#15210]
* [*] Fixed an issue where comments viewed in the Reader would always be italicized.
* [**] Jetpack Section - Added quick and easy access for all the Jetpack features (Stats, Activity Log, Jetpack and Settings) [#15287].
* [*] Fixed a display issue with the time picker when scheduling posts on iOS 14. [#15392]

16.1
-----
* [***] Block Editor: Adds new option to select from a variety of predefined page templates when creating a new page for a Gutenberg site.
* [*] Fixed an issue that was causing the refresh control to show up on top of the list of sites. [https://github.com/wordpress-mobile/WordPress-iOS/pull/15136]
* [***] The "Floating Action Button" now appears on the list of posts and pages for quick and convenient creation. [https://github.com/wordpress-mobile/WordPress-iOS/pull/15149l]

16.0
-----
* [***] Block Editor: Full-width and wide alignment support for Video, Latest-posts, Gallery, Media & text, and Pullquote block. [https://github.com/wordpress-mobile/gutenberg-mobile/pull/2605]
* [***] Block Editor: Fix unsupported block bottom sheet is triggered when device is rotated. [https://github.com/wordpress-mobile/gutenberg-mobile/pull/2710]
* [***] Block Editor: Unsupported Block Editor: Fixed issue when cannot view or interact with the classic block on Jetpack site. [https://github.com/wordpress-mobile/gutenberg-mobile/pull/2709]
* [**] Reader: Select interests is now displayed under the Discover tab. [#15097]
* [**] Reader: The reader now displays site recommendations in the Discover feed [#15116]
* [***] Reader: The new redesigned Reader detail shows your post as beautiful as ever. And if you add a featured image it would be twice as beautiful! [#15107]

15.9
-----
* [*] Fixed issue that caused duplicate views to be displayed when requesting a login link. [#14975]
* [internal] Modified feature flags that show unified Site Address, Google, Apple, WordPress views and iCloud keychain login. Could cause regressions. [#14954, #14969, #14970, #14971, #14972]
* [*] Fixed an issue that caused page editor to become an invisible overlay. [#15012]
* [**] Block Editor: Increase tap-target of primary action on unsupported blocks. [https://github.com/wordpress-mobile/gutenberg-mobile/pull/2608]
* [***] Block Editor: On Jetpack connected sites, Unsupported Block Editor can be enabled via enabling Jetpack SSO setting directly from within the missing block alert. [https://github.com/wordpress-mobile/gutenberg-mobile/pull/2610]
* [***] Block Editor: Add support for selecting user's post when configuring the link [https://github.com/wordpress-mobile/gutenberg-mobile/pull/2484]
* [*] Reader: Fixed an issue that resulted in no action when tapping a link with an anchor. [#15027]
* [***] Block Editor: Unsupported Block Editor: Fixed issue when cannot view or interact with the classic block on Jetpack sites [https://github.com/wordpress-mobile/gutenberg-mobile/issues/2695]

15.8
-----
* [*] Image Preview: Fixes an issue where an image would be incorrectly positioned after changing device orientation.
* [***] Block Editor: Full-width and wide alignment support for Group, Cover and Image block [https://github.com/wordpress-mobile/gutenberg-mobile/pull/2559]
* [**] Block Editor: Add support for rounded style in Image block [https://github.com/wordpress-mobile/gutenberg-mobile/pull/2591]
* [*] Fixed an issue where the username didn't display on the Signup Epilogue after signing up with Apple and hiding the email address. [#14882]
* [*] Login: display correct error message when the max number of failed login attempts is reached. [#14914]
* [**] Block Editor: Fixed a case where adding a block made the toolbar jump [https://github.com/WordPress/gutenberg/pull/24573]

15.7
-----
* [**] Updated UI when connecting a self-hosted site from Login Epilogue, My Sites, and Post Signup Interstitial. (#14742)
* [**] You can now follow conversations for P2 sites
* [**] Block Editor: Block settings now immediately reflect changes from menu sliders.
* [**] Simplified authentication and updated UI.(#14845, #14831, #14825, #14817).
       Now when an email address is entered, the app automatically determines the next step and directs the user accordingly. (i.e. signup or login with the appropriate login view).
* [**] Added iCloud Keychain login functionality. (#14770)
* [***] Reader: We’re introducing a new Reader experience that allows users to tailor their Discover feed to their chosen interests.
* [*] Media editing: Reduced memory usage when marking up an image, which could cause a crash.
* [**] Block Editor: Fixed Dark Mode transition for editor menus.

15.6
-----
* [***] Block Editor: Fixed empty text fields on RTL layout. Now they are selectable and placeholders are visible.
* [**] Block Editor: Add settings to allow changing column widths
* [**] Block Editor: Media editing support in Gallery block.
* [**] Updated UI when logging in with a Site Address.
* [**] Updated UI when logging in/signing up with Apple.
* [**] Updated UI when logging in/signing up with Google.
* [**] Simplified Google authentication. If signup is attempted with an existing WordPress account, automatically redirects to login. If login is attempted without a matching WordPress account, automatically redirects to signup.
* [**] Fixes issue where the stats were not updating when switching between sites in My Sites.
* [*] Block Editor: Improved logic for creating undo levels.
* [*] Social account login: Fixed an issue that could have inadvertently linked two social accounts.

15.5
-----
* [*] Reader: revamped UI for your site header.
* [***] Block Editor: New feature for WordPress.com and Jetpack sites: auto-complete username mentions. An auto-complete popup will show up when the user types the @ character in the block editor.
* [*] Block Editor: Media editing support in Cover block.
* [*] Block Editor: Fixed a bug on the Heading block, where a heading with a link and string formatting showed a white shadow in dark mode.

15.4
-----
 * [**] Fixes issue where the new page editor wouldn't always show when selected from the "My Site" page on iOS versions 12.4 and below.
 * [***] Block Editor: Media editing support in Media & Text block.
 * [***] Block Editor: New block: Social Icons
 * [*] Block Editor: Cover block placeholder is updated to allow users to start the block with a background color
 * [**] Improved support for the Classic block to give folks a smooth transition from the classic editor to the block editor

15.3
-----
* [***] Block Editor: Adds Copy, Cut, Paste, and Duplicate functionality to blocks
* [***] Block Editor: Users can now individually edit unsupported blocks found in posts or pages. Not available on selfhosted sites or sites defaulting to classic editor.
* [*] Block Editor: Improved editor loading experience with Ghost Effect.

15.2
----
* [*] Block editor: Display content metrics information (blocks, words, characters count).
* [*] Fixed a crash that results in navigating to the block editor quickly after logging out and immediately back in.
* [***] Reader content improved: a lot of fixes in how the content appears when you're reading a post.
* [**] A site's title can now be changed by tapping on the title in the site detail screen.
* [**] Added a new Quick Start task to set a title for a new site.
* [**] Block editor: Add support for customizing gradient type and angle in Buttons and Cover blocks.

-----

15.1
-----
* [**] Block Editor: Add support to upload videos to Cover Blocks after the editor has closed.
* [*] Block Editor: Display the animation of animated GIFs while editing image blocks.
* [**] Block editor: Adds support for theme colors and gradients.
* [*] App Settings: Added an app-level toggle for light or dark appearance.
* [*] Fix a bug where the Latest Post date on Insights Stats was being calculated incorrectly.
* Block editor: [*] Support for breaking out of captions/citation authors by pressing enter on the following blocks: image, video, gallery, quote, and pullquote.
* Block editor: [**] Adds editor support for theme defined colors and theme defined gradients on cover and button blocks.
* [*] Fixed a bug where "Follow another site" was using the wrong steps in the "Grow Your Audience" Quick Start tour.
* [*] Fix a bug where Quick Start completed tasks were not communicated to VoiceOver users.
* [**] Quick Start: added VoiceOver support to the Next Steps section.
* [*] Fixed a bug where the "Publish a post" Quick Start tour didn't reflect the app's new information architecture
* [***] Free GIFs can now be added to the media library, posts, and pages.
* [**] You can now set pages as your site's homepage or posts page directly from the Pages list.
* [**] Fixed a bug that prevented some logins via 'Continue with Apple'.
* [**] Reader: Fixed a bug where tapping on the more menu may not present the menu
* [*] Block editor: Fix 'Take a Photo' option failing after adding an image to gallery block

15.0
-----
* [**] Block editor: Fix media upload progress when there's no connection.
* [*] Fix a bug where taking a photo for your user gravatar got you blocked in the crop screen.
* Reader: Updated card design
* [internal] Logging in via 'Continue with Google' has changes that can cause regressions. See https://git.io/Jf2LF for full testing details.
* [***] Block Editor: New block: Verse
* [***] Block Editor: Trash icon that is used to remove blocks is moved to the new menu reachable via ellipsis button in the block toolbar
* [**] Block Editor: Add support for changing overlay color settings in Cover block
* [**] Block Editor: Add enter/exit animation in FloatingToolbar
* [**] Block Editor: Block toolbar can now collapse when the block width is smaller than the toolbar content
* [**] Block Editor: Tooltip for page template selection buttons
* [*] Block Editor: Fix merging of text blocks when text had active formatting (bold, italic, strike, link)
* [*] Block Editor: Fix button alignment in page templates and make strings consistent
* [*] Block Editor: Add support for displaying radial gradients in Buttons and Cover blocks
* [*] Block Editor: Fix a bug where it was not possible to add a second image after previewing a post
* [internal] Signing up via 'Continue with Google' has changes that can cause regressions. See https://git.io/JfwjX for full testing details.
* My Site: Add support for setting the Homepage and Posts Page for a site.

14.9
-----
* Streamlined navigation: now there are fewer and better organized tabs, posting shortcuts and more, so you can find what you need fast.
* My Site: the "Add Posts and Pages" features has been moved. There is a new "Floating Action Button" in "My Site" that lets you create a new post or page without having to navigate to another screen.
* My Site: the "Me" section has been moved. There is a new button on the top right of "My Site" that lets you access the "Me" section from there.
* Reader: revamped UI with a tab bar that lets you quickly switch between sections, and filtering and settings panes to easily access and manage your favorite content.
* [internal] the "Change Username" on the Signup Epilogue screen has navigation changes that can cause regressions. See https://git.io/JfGnv for testing details.
* [internal] the "3 button view" (WP.com email, Google, SIWA, Site Address) presented after pressing the "Log In" button has navigation changes that can cause regressions. See https://git.io/JfZUV for testing details.
* [**] Support the superscript and subscript HTML formatting on the Block Editor and Classic Editor.
* [**] Block editor: Support for the pullquote block.
* [**] Block editor: Fix the icons and buttons in Gallery, Paragraph, List and MediaText block on RTL mode.
* [**] Block editor: Update page templates to use new blocks.
* [**] Block editor: Fix a crash when uploading new videos on a video block.
* [**] Block Editor: Add support for changing background and text color in Buttons block
* [internal] the "enter your password" screen has navigation changes that can cause regressions. See https://git.io/Jfl1C for full testing details.
* Support the superscript and subscript HTML formatting on the Block Editor and Classic Editor.
* [***] You can now draw on images to annotate them using the Edit image feature in the post editor.
* [*] Fixed a bug on the editors where changing a featured image didn't trigger that the post/page changed.

14.8.1
-----
* Fix adding and removing of featured images to posts.

14.8
-----
* Block editor: Prefill caption for image blocks when available on the Media library
* Block editor: New block: Buttons. From now you’ll be able to add the individual Button block only inside the Buttons block
* Block editor: Fix bug where whitespaces at start of text blocks were being removed
* Block editor: Add support for upload options in Cover block
* Block editor: Floating toolbar, previously located above nested blocks, is now placed at the bottom of the screen
* Block editor: Fix the icons in FloatingToolbar on RTL mode
* Block editor: Fix Quote block so it visually reflects selected alignment
* Block editor: Fix bug where buttons in page templates were not rendering correctly on web
* Block editor: Remove Subscription Button from the Blog template since it didn't have an initial functionality and it is hard to configure for users.
* [internal] the "send magic link" screen has navigation changes that can cause regressions. See https://git.io/Jfqiz for testing details.
* Updated UI for Login and Signup epilogues.
* Fixes delayed split view resizing while rotating your device.

14.7
-----
* Classic Editor: Fixed action sheet position for additional Media sources picker on iPad
* [internal] the signup flow using email has code changes that can cause regressions. See https://git.io/JvALZ for testing details.
* [internal] Notifications tab should pop to the root of the navigation stack when tapping on the tab from within a notification detail screen. See https://git.io/Jvxka for testing details.
* Classic and Block editor: Prefill caption for image blocks when available on the Media library.
* [internal] the "login by email" flow and the self-hosted login flow have code changes that can cause regressions. See https://git.io/JfeFN for testing details.
* Block editor: Disable ripple effect in all BottomSheet's controls.
* Block editor: New block: Columns
* Block editor: New starter page template: Blog
* Block editor: Make Starter Page Template picker buttons visible only when the screen height is enough
* Block editor: Fix a bug which caused to show URL settings modal randomly when changing the device orientation multiple times during the time Starter Page Template Preview is open
* [internal] the login by email flow and the self-hosted login flow have code changes that can cause regressions. See https://git.io/JfeFN for testing details.
* Updated the appearance of the login and signup buttons to make signup more prominent.
* [internal] the navigation to the "login by site address" flow has code changes that can cause regressions. See https://git.io/JfvP9 for testing details.
* Updated site details screen title to My Site, to avoid duplicating the title of the current site which is displayed in the screen's header area.
* You can now schedule your post, add tags or change the visibility before hitting "Publish Now" — and you don't have to go to the Post Settings for this!

* Login Epilogue: fixed issue where account information never stopped loading for some self-hosted sites.
* Updated site details screen title to My Site, to avoid duplicating the title of the current site which is displayed in the screen's header area.

14.6
-----
* [internal] the login flow with 2-factor authentication enabled has code changes that can cause regressions. See https://git.io/Jvdil for testing details.
* [internal] the login and signup Magic Link flows have code changes that could cause regressions. See https://git.io/JvSD6 and https://git.io/Jvy4P for testing details.
* [internal] the login and signup Magic Link flows have code changes that can cause regressions. See https://git.io/Jvy4P for testing details.
* [internal] the login and signup Continue with Google flows have code changes that can cause regressions. See https://git.io/JvypB for testing details.
* Notifications: Fix layout on screens with a notch.
* Post Commenting: fixed issue that prevented selecting an @ mention suggestion.
* Fixed an issue that could have caused the app to crash when accessing Site Pages.
* Site Creation: faster site creation, removed intermediate steps. Just select what kind of site you'd like, enter the domain name and the site will be created.
* Post Preview: Increase Post and Page Preview size on iPads running iOS 13.
* Block editor: Added the Cover block
* Block editor: Removed the dimming effect on unselected blocks
* Block editor: Add alignment options for Heading block
* Block editor: Implemented dropdown toolbar for alignment toolbar in Heading, Paragraph, Image, MediaText blocks
* Block Editor: When editing link settings, tapping the keyboard return button now closes the settings panel as well as closing the keyboard.
* Fixed a crash when a blog's URL became `nil` from a Core Data operation.
* Added Share action to the more menu in the Posts list
* Period Stats: fix colors when switching between light and dark modes.
* Media uploads from "Other Apps": Fixed an issue where the Cancel button on the document picker/browser was not showing up in Light Mode.
* Fix a crash when accessing Blog Posts from the Quick Actions button on iPads running iOS 12 and below.
* Reader post detail: fix colors when switching between light and dark modes.
* Fixed an issue where Continue with Apple button wouldn't respond after Jetpack Setup > Sign up flow completed.


14.5
-----
* Block editor: New block: Latest Posts
* Block editor: Fix Quote block's left border not being visible in Dark Mode
* Block editor: Added Starter Page Templates: when you create a new page, we now show you a few templates to get started more quickly.
* Block editor: Fix crash when pasting HTML content with embeded images on paragraphs
* Post Settings: Fix issue where the status of a post showed "Scheduled" instead of "Published" after scheduling before the current date.
* Stats: Fix background color in Dark Mode on wider screen sizes.
* Post Settings: Fix issue where the calendar selection may not match the selected date when site timezone differs from device timezone.
* Dark Mode fixes:
  - Border color on Search bars.
  - Stats background color on wider screen sizes.
  - Media Picker action bar background color.
  - Login and Signup button colors.
  - Reader comments colors.
  - Jetpack install flow colors.
* Reader: Fix toolbar and search bar width on wider screen sizes.
* Updated the Signup and Login Magic Link confirmation screen advising the user to check their spam/junk folder.
* Updated appearance of Google login/signup button.
* Updated appearance of Apple login/signup button.

14.4.1
-----
* Block Editor: Fix crash when inserting a Button Block.

14.4
-----
* Post Settings: Fixes the displayed publish date of posts which are to be immediately published.

14.3
-----
* Aztec and Block Editor: Fix the presentation of ordered lists with large numbers.
* Added Quick Action buttons on the Site Details page to access the most frequently used parts of a site.
* Block editor: Add support for changing image sizes in Image blocks
* Block editor: Add support for upload options in Gallery block
* Block editor: Added the Button block
* Block editor: Added the Group block
* Block editor: Add scroll support inside block picker and block settings
* Block editor: Fix issue where adding emojis to the post title added strong HTML elements to the title of the post
* Block editor: Fix issue where alignment of paragraph blocks was not always being respected when splitting the paragraph or reading the post's html content.
* Block editor: We’ve introduced a new toolbar that floats above the block you’re editing, which makes navigating your blocks easier — especially complex ones.

* Block editor: Add support for upload options in Gallery block
* Aztec and Block Editor: Fix the presentation of ordered lists with large numbers.
* Added Quick Action buttons on the Site Details page to access the most frequently used parts of a site.
* Post Settings: Adjusts the weekday symbols in the calendar depending on Regional settings.


14.2
-----
* Comment Editing: Fixed a bug that could cause the text selection to be on the wrong line
* Comments: Fixed an bug that could cause HTML markup to be displayed in the comment content
* Media editing: You can now crop, zoom in/out and rotate images that are inserted or being inserted in a post.
* Post Preview: Added a new Desktop preview mode on iPhone and Mobile preview on iPad when previewing posts or pages.
* Post Preview: Added new navigation, "Open in Safari" and Share options when previewing posts or pages.
* Block editor: Long-press Inserter icon to show options to add before/after
* Block editor: Retry displaying image when connectivity restores
* Block editor: Show an "Edit" button overlay on selected image blocks
* Block editor: Add support for image size options in the gallery block
* Signup and Login: signup or login via magic link now supports multiple email clients.
                    Tapping on the "Open Email" button will present a list of installed email client to choose from.
* Posts: Fixed a bug that could disable comments on a draft post when previewing that post.
* Reader: Fixed an issue where a new comment may not appear.
* Reader: Added Post Reblogging feature. You can now reblog a post from the reader to your site(s). There is a new "reblog" button in the post action bar.
          Tapping on it allows to choose the site where to post, and opens the editor of your choice with pre-populated content from the original post.
* Fixed a bug that was causing the app to crash when the user tapped "Retry" on Post List

14.1
-----
* Fixes a bug that could cause some web page previews to remain unauthenticated even after logging in.
* Stats: added a This Week widget to display Views for the past week.
* Block Editor: Reduced padding around text on Rich Text based blocks.
* Block Editor: New block "Shortcode". You can now create and edit Shortcode blocks in the editor.
* Publicize: connecting with Facebook is working again.
* Web Views: the title and button colors in the header of web views was grey, and is now white.

14.0
-----
* Stats: Updated default cards for the Insights view.
* Fixed a bug that displayed incorrect time stamps for scheduled posts.
* Post Settings: Added a new Calendar picker to select a Post's publish date
* Fixed bugs with the "Save as Draft" action extension's navigation bar colors and iPad sizing in iOS 13.
* Fixes appearance issues with navigation bar colors when logged out of the app.
* Fixed a bug that was causing the App to crash when the user tapped on certain notifications.
* Block Editor: Hide image size selection options when image is a url
* Block Editor: Fix displaying placeholder for images
* Block Editor: Fix crash on undo
* Block Editor: Fix styling on navigation UI
* Block Editor: Fix a focus issue
* Fixed a bug that displayed incorrect time stamps for scheduled posts.
* Post Settings: Added a new Calendar picker to select a Post's publish date
* Comment: Add ability to comment in fullscreen
* Stats: fixed issue that could cause incorrect Stats to be displayed when viewing Stats from a widget.
* Stats Today widgets: large numbers are now abbreviated.
* Fixed a bug where files imported from other apps were being renamed to a random name.
* Fixes a crash that could happen in the notifications tab.

13.9
-----
* Stats: added a Today widget to display All-Time stats.
* Block Editor: New block "Gallery". You can now create image galleries using WordPress Media library.
* Block Editor: Fix crash dismissing bottom-sheet after device rotation.
* Block Editor: Add support for changing Settings in the List Block.
* Block Editor: Add support for Video block settings.
* Quick Start: fixed issue that caused 'Follow other sites' tour to not be marked complete.
* Fixed a bug that was causing the App to crash when the user tapped on certain notifications.

13.8
-----
* When a post has an autosave, the autosave version can be loaded into the editor.
* Support: Fix issue that caused 'Message failed to send' error.
* WebView: Fix iOS 13 crash with popover.
* Fixed an issue where the Me screen would sometimes be blank.
* Block editor: New Spacer block to create white space between two blocks.
* Block editor: Images from Image Block can now be previewed full screen by tapping on them.
* Fixed an issue that caused logging in with a 2FA Google account to fail.
* Sign in with Apple: now supports logging in with 2FA enabled on linked WordPress accounts.
* Stats: Fixed issue that caused incorrect data to be displayed.

13.7
-----
* Updated the mobile apps blog address to a non-retired blog.
* Block editor: Added option to insert images from "Free Photo Library".
* Block editor: Fix issue where the keyboard would not capitalize sentences correctly on some cases
* Block editor: Add alignment to paragraph blocks
* Fixed a bug that made comment moderation fail on the first attempt for self-hosted sites.
* Stats Refresh: Stats will reload when the application will move to foreground state.
* Stats: each Period and Post stat now loads independently.
* Block editor: Added support for the preformatted block.
* Stats Today widget: updated design and enabled expanding.

* Block editor: Added option to insert images from "Free Photo Library" and "Other Apps".

13.6
-----
* Fixed a bug that was not submiting posts for review
* Better support for creating or editing posts while offline. Posts can be saved while offline and they will be automatically uploaded (or published) when the device is back online.
* Support: fix issue where issues could be created via Help Center search without setting a contact email.

* Me view: fix issue where view was blank when logging in with a self-hosted site.
* Block Editor: Added support for image alignment options.

13.5
-----
* Block editor: Fix issue when "New Photo Post" shortcut won't add the selected photo to the post.
* Block editor: Add Link Target (Open in new tab) to Image Block settings.
* Block editor: DarkMode improvements.
* Block editor: New block "Media & Text".
* Block Editor: Fix issue where the block inserter layout wasn't correct after device rotation.
* Dark Mode: General improvements
* Stats: each Insight stat now loads independently.
* Stats: added ability to customize Insights.

13.4.1
-----
Post Settings: Fixed a crash with featured image.
Removed Giphy as a media source due to changes in their SDK.

13.4
-----
* Sign In With Apple: if the Apple ID has been disconnected from the WordPress app, log out the account.
* Sign In With Apple: if the Apple ID has been disconnected from the WordPress app, log out the account on app launch.
* Dark Mode: General improvements
* Share Extension: Fixed the text view content inset

* Universal links: Pass back to Safari if we can't handle a URL.
* Sign In With Apple: fixed issue with re-logging in on an existing WP account.
* Block editor: Fix a bug on iOS 13.0 were tapping on a link opens Safari
* Block editor: Fix a link editing issue, where trying to add a empty link at the start of another link would remove the existing link.

13.3
-----
* Block editor: Add rich text styling to video captions
* Block editor: Blocks that would be replaced are now hidden when add block bottom sheet displays
* Block editor: Tapping on empty editor area now always inserts new block at end of post
* Block editor: Fixed a performance issue that caused a freeze in the editor with long text content.
* Dark Mode: Fixed colors in rich notifications
* Reader: Fixed issue with links opening while scrolling in reader posts and comments.

13.2
-----
* When Log In is selected, all available options are displayed.
* Shows an alert instead of showing a new screen for facebook publicize error.

13.1
-----
* Moved Notification Settings from the Me tab to the Notifications tab.
* Account Settings: added the ability to change the username.
* Stats: added File Downloads to period stats.
* Stats Periods: Fixed an issue that made the Post stats title button unable.
* Adds a Publish Now action to posts in the posts list.
* Stats Periods: Fixed a bug that affected the header date when the site and the device timezones were different.
* My Sites: Fixed a problem where some sites would appear duplicated.

* Stats Periods: Fixed an issue that made the Post stats title button unable.
* Stats Periods: Fixed a bug that affected the header date when the site and the device timezones were different.
* Adds a Publish Now action to posts in the posts list.
* My Sites: Fixed a problem where some sites would appear duplicated.

13.0
-----
* Stats: now use site timezone instead of device.
* Improved color scheme consistency.
* Post Stats: date bar no longer goes prior to earliest date available.
* Block editor: Adding a block from the post title now shows the add block here indicator.
* Block editor: Deselect post title any time a block is added
* Block editor: Auto-enabled upon first open of a block post, unless opted out in v12.9.
* Block editor: You can now enable and disable the block editor on a per-site basis.

12.9
-----
* Offline support: Create Post is now available from empty results view in offline mode.
* Post Preview: Displaying preview generation status in navigation bar instead of a
                blocking spinner.
* Block editor: Tapping on an empty editor area will create a new paragraph block
* Block editor: Fix content loss issue when loading unsupported blocks containing inner blocks.
* Block editor: Adding a block from the Post Title now inserts the block at the top of the Post.
* Stats Insights: Fixed issue that prevented some stats from showing for low volume sites.

12.8
-----
* Stats Insights: New two-column layout for Follower Totals stats.
* Stats Periods: Countries Map added in countries section.
* Updated copy for preview unavailable screen
* Stats Insights: New two-column layout for This Year stats.
* Stats Insights: added details option for This Year stats.
* Stats Insights: New two-column layout for Most Popular Time stats.
* Stats: modified appearance of empty charts.
* Stats Insights: Fixed issue where refreshing would sometimes clear the stats.
* Stats overview chart: Fixed issue with legend location on iOS 11.
* Stats Periods: Fixed crash when the Countries map displayed one country only
* Added a selection of user customizable app icons. Change it via Me > App Settings > App Icon.
* Update the app's colors using the Muriel color palette.
* Stats Periods detail views: Fixed an issue where rotation would truncate data.
* Stats Periods: Fixed an issue when a period interval was selected.

12.7
-----
* Block Editor: Video, Quote and More blocks are available now.
* Post Settings: Setting a Featured Image on a Post/Site should now work better in poor network conditions.
* Offline Improvements: Posts that failed to upload due to connectivity issues will be auto-uploaded.
* Block Editor: Copy/Paste of text with attributes( bold, italic, ...) will be respected on the editor.
* Block Editor: Updated color scheme.
* Block Editor: Nested lists are now available on the toolbar.
* Post Settings: Setting a Featured Image on a Post/Site should now work better in poor netowrk conditions.
* Stats Insights: New two-column layout for All-Time stats.
* Stats Insights: New two-column layout for Today stats.
* Post preview: Fixed issue with preview for self hosted sites not working.

12.6
-----
* Block Editor: Added UI to display a warning when a block has invalid content.
* Block Editor: Fixed issue with link settings where “Open in New Tab” was always OFF on open.
* Removed the limit of number of photos that can be shared from other apps.
* Account Settings Primary Site now shows the site domain if the site has no name.
* The app now launches a bit more quickly.
* Added a list of third-party library acknowledgements.
* Updated messaging experience for a reply upload result.
* Stats: Fixed an issue where chart axes may be formatted incorrectly in some locales.

12.5
-----
* Fixed Notices sometimes showing behind the keyboard
* Implemented Domain Credit feature
* Implemented auto saving a post on preview
* The app now launches a bit more quickly.
* Fixed broken images in posts created by the share extension.
* Deprecated local previews

12.4.1
------
* Copy/Paste from post contents to other apps is working again.

12.4
-----
* You can now mark notifications as unread with just a swipe.
* Fixed crash when searching Free Photo Library.
* Better URL validation when logging in with a self hosted site.
* Account Settings Primary Site now shows the site URL if the site has no name.
* Implemented incremental improvements to accessibility experience across the app.
* Updated error message when tag loading failed.

12.3
-----
* Images are now imported from TextBundle and TextPack files shared from other apps
* Added support for importing Markdown files shared from other apps
* Resolved a crash that might occur during the new Site Creation flow.
* Improved connectivity errors messaging in sharing screen.
* Quotes in Reader are now easier to read, thanks to a vertical bar on the left making them more visually distinct
* Fixed an issue where some text in Activity Log would show up in a wrong language
* Jetpack Remote Install: enabled the native feature to install and activate Jetpack on a self-hosted site

12.2
-----
* Draft preview now shows the remote version of the post.
* Initial support for importing TextBundle and TextPack from other apps.
* Support for lists in Gutenberg posts.
* Several UI details were polished in the Site Creation flow.

12.1
-----
* Improve messages when updates to user account details fail because of server logic, for exanple email being used for another account.
* Improved text import from other apps, such as Bear or Ulysses 🥰
* Added support on the editor for video elements that use the source elements. For example:
```<video alt="Another video with bunnies">
<source src="https://videos.files.wordpress.com/kUJmAcSf/bbb_sunflower_1080p_30fps_normal.mp4" type="video/mp4">
</video>```
* Block editor now supports the creation of posts with pre-inserted photos and the the 3touch action of starting a post with photo.

12.1
-----
* Improve messages when updates to user account details fail because of server logic, for exanple email being used for another account.
* Improved text import from other apps, such as Bear or Ulysses 🥰
* Reader: fixed issue where empty state buttons were not functional.

12.0
-----
* Redesigned Notices
* Changed offline error messages to be less disruptive.
* Resolved a defect in the new Site Creation flow where the site preview address bar could be edited.
* Made it easier to find a domain for your new site, by moving the best match to the top of the search results.

11.9
------
* Quick Start v2: After creating a new site with WordPress.com there are more tutorials available, now including tips to improve growth.
* Quick Start will also be suggested less often, but when it's more likely to be helpful.
* Added connection error alert in Sharing screen.
* Increased padding at the bottom of the share extension's editor, to make typing a longer post a bit more comfortable.
* Removes the white background color applied to the site icon on the site details screen.
* Updated No Results View illustration and copy displayed on connectivity issue.
* Enhanced Site Creation flow for smarter, more personalized sites.<|MERGE_RESOLUTION|>--- conflicted
+++ resolved
@@ -1,14 +1,10 @@
 24.0
 -----
 * [**] [internal] A minor refactor in authentication flow, including but not limited to social sign-in and two factor authentication. [#22086]
-<<<<<<< HEAD
-* [**] Tapping a block with a failed media upload now retries all failed uploads in the post instead of only the one media tapped. [#22240]
-=======
 * [***] [Jetpack-only] Plans: Upgrade to a WPCOM plan from domains dashboard in Jetpack app. [#22261]
 * [**] [internal] Refactor domain selection flows to use the same domain selection UI. [22254]
 * [**] Re-enable the support for using Security Keys as a second factor during login [#22258]
 * [*] Fix crash in editor that sometimes happens after modifying tags or categories [#22265]
->>>>>>> 117ca943
 
 23.9
 -----
