21.0
-----
<<<<<<< HEAD
* [*] Stories: Fixed an issue where the keyboard would overlap with the publish dialog in landscape. [#19350]
=======
* [*] Fixed an issue where the cached notifications are retained after logging out of WordPress.com account [#19360]
>>>>>>> 3020277f

20.9
-----
* [*] Login Flow: Provide ability for user to cancel login WP.com flow when already logged in to a self-hosted site [#19349]
* [*] [WordPress-only] Powered by Jetpack banner: Fixed an edge case where some scroll views could momentarily become unresponsive to touch. [#19369]
* [*] [Jetpack-only] Weekly roundup: Adds support for weekly roundup notifications to the Jetpack app. [#19364]
* [*] Fixed an issue where the push notifications prompt button would overlap on iPad. [#19304]
* [*] Story Post: Fixed an issue where deleting one image in a story draft would cause the following image not to load. [#16966]
* [*] Fixed an issue where the no result label on the side menu is oversize on iPad. [#19305]
* [*] [internal] Various low level database refactors around posts, pages, and comments. [#19353, #19363, #19386]

20.8
-----
* [*] User Mention: When replying to a post or a comment, sort user-mentions suggestions by prefix first then alphabetically. [#19218]
* [*] User Mention: Fixed an issue where the user-mentions suggestions were disappearing after expanding/collapsing the reply field. [#19248]
* [***] [internal] Update Sentry, our crash monitoring tool, to its latest major version [#19315]

20.7
-----
* [*] [Jetpack-only] Block Editor: Update link colors in action sheets from green to blue [https://github.com/WordPress/gutenberg/pull/42996]
* [*] Jetpack Social: Rebrand Publicize to Jetpack Social [https://github.com/wordpress-mobile/WordPress-iOS/pull/19262]

20.6
-----
* [*] [Jetpack-only] Recommend App: you can now share the Jetpack app with your friends. [#19174]
* [*] [Jetpack-only] Feature Announcements: new features are highlighted via the What's New modals. [#19176]
* [**] [Jetpack-only] Self-hosted sites: enables logging in via a self-hosted site / adding a self-hosted site [#19194]
* [*] Pages List: Fixed an issue where the app would freeze when opening the pages list if one of the featured images is a GIF. [#19184]
* [*] Stats: Fixed an issue where File Downloads section was being displayed for Jetpack sites even though it's not supported. [#19200]

20.5
-----
* [*] [Jetpack-only] Block Editor: Makes some small changes to the editor's accent colours for consistency. [#19113]
* [*] User Mention: Split the suggestions list into a prominent section and a regular section. [#19064]
* [*] Use larger thumbnail previews for recommended themes during site creation [https://github.com/wordpress-mobile/WordPress-iOS/pull/18972]
* [***] [internal] Block Editor: List block: Adds support for V2 behind a feature flag [https://github.com/WordPress/gutenberg/pull/42702]
* [**] Fix for Referrers Card Not Showing Search Engine Details [https://github.com/wordpress-mobile/WordPress-iOS/pull/19158]
* [*] WeeklyRoundupBackgroundTask - format notification body [https://github.com/wordpress-mobile/WordPress-iOS/pull/19144]

20.4
-----
* [*] Site Creation: Fixed a bug in the design picker where the horizontal position of designs could be reset. [#19020]
* [*] [internal] Block Editor: Add React Native FastImage [https://github.com/WordPress/gutenberg/pull/42009]
* [*] Block Editor: Inserter displays block collections [https://github.com/WordPress/gutenberg/pull/42405]
* [*] Block Editor: Fix incorrect spacing within Image alt text footnote [https://github.com/WordPress/gutenberg/pull/42504]
* [***] Block Editor: Gallery and Image block - Performance improvements [https://github.com/WordPress/gutenberg/pull/42178]
* [**] [WP.com and Jetpack sites with VideoPress] Prevent validation error when viewing VideoPress markup within app [https://github.com/Automattic/jetpack/pull/24548]
* [*] [internal] Add Jetpack branding elements (badges and banners) [#19007, #19040, #19049, #19059, #19062, #19065, #19071, #19073, #19103, #19074, #19085, #19094, #19102, #19104]

20.3
-----
* [*] Stories: Fixed a crash that could occur when adding multiple items to a Story post. [#18967]
* [*] User Mention: When replying to a post or a comment, the post author or comment author shows up at the top of the suggestions list. [#18979]
* [*] Block Editor: Fixed an issue where the media picker search query was being retained after dismissing the picker and opening it again. [#18980]
* [*] Block Editor: Add 'Insert from URL' option to Video block [https://github.com/WordPress/gutenberg/pull/41493]
* [*] Block Editor: Image block copies the alt text from the media library when selecting an item [https://github.com/WordPress/gutenberg/pull/41839]
* [*] Block Editor: Introduce "block recovery" option for invalid blocks [https://github.com/WordPress/gutenberg/pull/41988]

20.2
-----
* [*] Preview: Post preview now resizes to account for device orientation change. [#18921]
* [***] [Jetpack-only] Enables QR Code Login scanning from the Me menu. [#18904]
* [*] Reverted the app icon back to Cool Blue. Users can reselect last month's icon in Me > App Settings > App Icon if they'd like. [#18934]

20.1
-----
* [*] Notifications: Fixed an issue where the first notification opened in landscape mode was not scrollable. [#18823]
* [*] Site Creation: Enhances the design selection screen with recommended designs. [#18740]
* [***] [Jetpack-only] Introducing blogging prompts. Build a writing habit and support creativity with a periodic prompt for inspiration. [#18860]
* [**] Follow Conversation: A tooltip has been added to highlight the follow conversation feature. [#18848]
* [*] [internal] Block Editor: Bump react-native-gesture-handler to version 2.3.2. [#18742]
* [*] People Management: Fixed a crash that can occur when loading the People view. [#18907]

20.0
-----
* [*] Quick Start: The "Get to know the WordPress app" card has a fresh new look [#18688, #18747]
* [*] Block Editor: A11y: Improve text read by screen readers for BottomSheetSelectControl [https://github.com/WordPress/gutenberg/pull/41036]
* [*] Block Editor: Add 'Insert from URL' option to Image block [https://github.com/WordPress/gutenberg/pull/40334]
* [*] App Settings: refreshed the UI with updated colors for Media Cache Size controls, Clear Spot Index row button, and Clear Siri Shortcut Suggestions row button. From destructive (red color) to standard and brand colors. [#18636]
* [*] [internal] Quick Start: Fixed an issue where the Quick Start modal was not displayed after login if the user's default tab is Home. [#18721]
* [*] Quick Start: The Next Steps modal has a fresh new look [#18711]
* [*] [internal] Quick Start: Fixed a couple of layout issues with the Quick Start notices when rotating the device. [#18758]

19.9
-----
* [*] Site Settings: we fixed an issue that prevented the site title to be updated when it changed in Site Settings [#18543]
* [*] Media Picker: Fixed an issue where the empty state view was being displayed incorrectly. [#18471]
* [*] Quick Start: We are now showing a different set of Quick Start tasks for existing sites and new sites. The existing sites checklist includes new tours such as: "Check your notifications" and "Upload photos or videos".  [#18395, #18412, #18443, #18471]
* [*] Site Creation: we fixed an issue where the navigation buttons were not scaling when large fonts were selected on the device [#18559]
* [**] Block Editor: Cover Block: Improve color contrast between background and text [https://github.com/wordpress-mobile/gutenberg-mobile/pull/4808]
* [***] Block Editor: Add drag & drop blocks feature [https://github.com/wordpress-mobile/gutenberg-mobile/pull/4832]
* [*] Block Editor: Gallery block: Fix broken "Link To" settings and add "Image Size" settings [https://github.com/wordpress-mobile/gutenberg-mobile/pull/4841]
* [*] Block Editor: Unsupported Block Editor: Prevent WordPress.com tour banner from displaying. [https://github.com/wordpress-mobile/gutenberg-mobile/pull/4820]
* [*] Widgets: we fixed an issue where text appeared flipped in rtl languages [#18567]
* [*] Stats: we fixed a crash that occurred sometimes in Stats [#18613]
* [*] Posts list: we fixed an issue where the create button was not shown on iPad in split screen [#18609]

19.8
-----
* [**] Self hosted sites are not restricted by video length during media uploads [https://github.com/wordpress-mobile/WordPress-iOS/pull/18414]
* [*] [internal] My Site Dashboard: Made some changes to the code architecture of the dashboard. The majority of the changes are related to the posts cards. It should have no visible changes but could cause regressions. Please test it by creating/trashing drafts and scheduled posts and testing that they appear correctly on the dashboard. [#18405]
* [*] Quick Start: Updated the Stats tour. The tour can now be accessed from either the dashboard or the menu tab. [#18413]
* [*] Quick Start: Updated the Reader tour. The tour now highlights the Discover tab and guides users to follow topics via the Settings screen. [#18450]
* [*] [internal] Quick Start: Deleted the Edit your homepage tour. [#18469]
* [*] [internal] Quick Start: Refactored some code related to the tasks displayed in the Quick Start Card and the Quick Start modal. It should have no visible changes but could cause regressions. [#18395]
* [**] Follow Conversation flow now enables in-app notifications by default. They were updated to be opt-out rather than opt-in. [#18449]
* [*] Block Editor: Latest Posts block: Add featured image settings [https://github.com/WordPress/gutenberg/pull/39257]
* [*] Block Editor: Prevent incorrect notices displaying when switching between HTML-Visual mode quickly [https://github.com/WordPress/gutenberg/pull/40415]
* [*] Block Editor: Embed block: Fix inline preview cut-off when editing URL [https://github.com/WordPress/gutenberg/pull/35326]
* [*] Block Editor: Prevent gaps shown around floating toolbar when using external keyboard [https://github.com/WordPress/gutenberg/pull/40266]
* [**] We'll now ask users logging in which area of the app they'd like to focus on to build towards a more personalized experience. [#18385]

19.7
-----
* [*] a11y: VoiceOver has been improved on the Menus view and now announces changes to ordering. [#18155]
* [*] Notifications list: remove comment Trash swipe action. [#18349]
* [*] Web previews now abide by safe areas when a toolbar is shown [#18127]
* [*] Site creation: Adds a new screen asking the user the intent of the site [#18367]
* [**] Block Editor: Quote block: Adds support for V2 behind a feature flag [https://github.com/WordPress/gutenberg/pull/40133]
* [**] Block Editor: Update "add block" button's style in default editor view [https://github.com/WordPress/gutenberg/pull/39726]
* [*] Block Editor: Remove banner error notification on upload failure [https://github.com/WordPress/gutenberg/pull/39694]
* [*] My Site: display site name in My Site screen nav title [#18373]
* [*] [internal] Site creation: Adds a new screen asking the user the name of the site [#18280]

19.6
-----
* [*] Enhances the exit animation of notices. [#18182]
* [*] Media Permissions: display error message when using camera to capture photos and media permission not given [https://github.com/wordpress-mobile/WordPress-iOS/pull/18139]
* [***] My Site: your My Site screen now has two tabs, "Menu" and "Home". Under "Home", you'll find contextual cards with some highlights of whats going on with your site. Check your drafts or scheduled posts, your today's stats or go directly to another section of the app. [#18240]
* [*] [internal] Site creation: Adds a new screen asking the user the intent of the site [#18270]

19.5
-----
* [*] Improves the error message shown when trying to create a new site with non-English characters in the domain name [https://github.com/wordpress-mobile/WordPress-iOS/pull/17985]
* [*] Quick Start: updated the design for the Quick Start cell on My Site [#18095]
* [*] Reader: Fixed a bug where comment replies are misplaced after its parent comment is moderated [#18094]
* [*] Bug fix: Allow keyboard to be dismissed when the password field is focused during WP.com account creation.
* [*] iPad: Fixed a bug where the current displayed section wasn't selected on the menu [#18118]
* [**] Comment Notifications: updated UI and functionality to match My Site Comments. [#18141]
* [*] Block Editor: Add GIF badge for animated GIFs uploaded to Image blocks [https://github.com/WordPress/gutenberg/pull/38996]
* [*] Block Editor: Small refinement to media upload errors, including centering and tweaking copy. [https://github.com/wordpress-mobile/gutenberg-mobile/pull/4597]
* [*] Block Editor: Fix issue with list's starting index and the order [https://github.com/WordPress/gutenberg/pull/39354]
* [*] Quick Start: Fixed a bug where a user creating a new site is displayed a quick start tour containing data from their presviously active site.

19.4
-----
* [*] Site Creation: Fixed layout of domain input field for RTL languages. [#18006]
* [*] [internal] The FAB (blue button to create posts/stories/pages) creation/life cycle was changed [#18026]
* [*] Stats: we fixed a variety of performance issues in the Insight screen. [#17926, #17936, #18017]
* [*] Stats: we re-organized the default view in Insights, presenting more interesting data at a glance [#18072]
* [*] Push notifications will now display rich media when long pressed. [#18048]
* [*] Weekly Roundup: We made some further changes to try and ensure that Weekly Roundup notifications are showing up for everybody who's enabled them [#18029]
* [*] Block editor: Autocorrected Headings no longer apply bold formatting if they weren't already bold. [#17844]
* [***] Block editor: Support for multiple color palettes [https://github.com/wordpress-mobile/gutenberg-mobile/pull/4588]
* [**] User profiles: Fixed issue where the app wasn't displaying any of the device photos which the user had granted the app access to.

19.3
-----
* [*] Site previews: Reduced visual flickering when previewing sites and templates. [#17861]
* [*] Stats: Scroll to new Insights card when added. [#17894]
* [*] Add "Copy Link" functionality to Posts List and Pages List [#17911]
* [*] [Jetpack-only] Enables the ability to use and create WordPress.com sites, and enables the Reader tab. [#17914, #17948]
* [*] Block editor: Additional error messages for media upload failures. [#17971]
* [**] Adds animated Gif support in notifications and comments [#17981]

19.2
-----
* [*] Site creation: Fixed bug where sites created within the app were not given the correct time zone, leading to post scheduling issues. [#17821]
* [*] Block editor: Replacing the media for an image set as featured prompts to update the featured image [https://github.com/wordpress-mobile/gutenberg-mobile/pull/3930]
* [***] Block editor: Font size and line-height support for text-based blocks used in block-based themes [https://github.com/wordpress-mobile/gutenberg-mobile/pull/4519]
* [**] Some of the screens of the app has a new, fresh and more modern visual, including the initial one: My Site. [#17812]
* [**] Notifications: added a button to mark all notifications in the selected filter as read. [#17840]
* [**] People: you can now manage Email Followers on the People section! [#17854]
* [*] Stats: fix navigation between Stats tab. [#17856]
* [*] Quick Start: Fixed a bug where a user logging in via a self-hosted site not connected to Jetpack would see Quick Start when selecting "No thanks" on the Quick Start prompt. [#17855]
* [**] Threaded comments: comments can now be moderated via a drop-down menu on each comment. [#17888]
* [*] Stats: Users can now add a new Insights card from the navigation bar. [#17867]
* [*] Site creation: The checkbox that appears when choosing a design no longer flickers when toggled. [#17868]

19.1
-----
* [*] Signup: Fixed bug where username selection screen could be pushed twice. [#17624]
* [**] Reader post details Comments snippet: added ability to manage conversation subscription and notifications. [#17749]
* [**] Accessibility: VoiceOver and Dynamic Type improvements on Activity Log and Schedule Post calendars [#17756, #17761, #17780]
* [*] Weekly Roundup: Fix a crash which was preventing weekly roundup notifications from appearing [#17765]
* [*] Self-hosted login: Improved error messages. [#17724]
* [*] Share Sheet from Photos: Fix an issue where certain filenames would not upload or render in Post [#16773]
* [*] Block editor: Fixed an issue where video thumbnails could show when selecting images, and vice versa. [#17670]
* [**] Media: If a user has only enabled limited device media access, we now show a prompt to allow the user to change their selection. [#17795]
* [**] Block editor: Fix content justification attribute in Buttons block [https://github.com/wordpress-mobile/gutenberg-mobile/pull/4451]
* [*] Block editor: Hide help button from Unsupported Block Editor. [https://github.com/wordpress-mobile/gutenberg-mobile/pull/4352]
* [*] Block editor: Add contrast checker to text-based blocks [https://github.com/wordpress-mobile/gutenberg-mobile/pull/4357]
* [*] Block editor: Fix missing translations of color settings [https://github.com/wordpress-mobile/gutenberg-mobile/pull/4479]
* [*] Block editor: Highlight text: fix applying formatting for non-selected text [https://github.com/wordpress-mobile/gutenberg-mobile/pull/4471]
* [***] Self-hosted sites: Fixed a crash when saving media and no Internet connection was available. [#17759]
* [*] Publicize: Fixed an issue where a successful login was not automatically detected when connecting a Facebook account to Publicize. [#17803]

19.0
-----
* [**] Video uploads: video upload is now limited to 5 minutes per video on free plans. [#17689]
* [*] Block editor: Give multi-line block names central alignment in inserter [https://github.com/wordpress-mobile/gutenberg-mobile/pull/4343]
* [**] Block editor: Fix missing translations by refactoring the editor initialization code [https://github.com/wordpress-mobile/gutenberg-mobile/pull/4332]
* [**] Block editor: Add Jetpack and Layout Grid translations [https://github.com/wordpress-mobile/gutenberg-mobile/pull/4359]
* [**] Block editor: Fix text formatting mode lost after backspace is used [https://github.com/wordpress-mobile/gutenberg-mobile/pull/4423]
* [*] Block editor: Add missing translations of unsupported block editor modal [https://github.com/wordpress-mobile/gutenberg-mobile/pull/4410]
* [**] Time zone suggester: we have a new time zone selection screen that suggests the time zone based on the device, and improves search. [#17699]
* [*] Added the "Share WordPress with a friend" row back to the Me screen. [#17748]
* [***] Updated default app icon. [#17793]

18.9
-----
* [***] Reader Comments: Updated comment threads with a new design and some new capabilities. [#17659]
* [**] Block editor: Fix issue where editor doesn't auto-scroll so you can see what is being typed. [https://github.com/wordpress-mobile/gutenberg-mobile/pull/4299]
* [*] Block editor: Preformatted block: Fix an issue where the background color is not showing up for standard themes. [https://github.com/wordpress-mobile/gutenberg-mobile/pull/4292]
* [**] Block editor: Update Gallery Block to default to the new format and auto-convert old galleries to the new format. [https://github.com/wordpress-mobile/gutenberg-mobile/pull/4315]
* [***] Block editor: Highlight text: Enables color customization for specific text within a Paragraph block. [https://github.com/wordpress-mobile/gutenberg-mobile/pull/4175]
* [**] Reader post details: a Comments snippet is now displayed after the post content. [#17650]

18.8
-----
* [*] Added a new About screen, with links to rate the app, share it with others, visit our Twitter profile, view our other apps, and more. [https://github.com/orgs/wordpress-mobile/projects/107]
* [*] Editor: Show a compact notice when switching between HTML or Visual mode. [https://github.com/wordpress-mobile/WordPress-iOS/pull/17521]
* [*] Onboarding Improvements: Need a little help after login? We're here for you. We've made a few changes to the login flow that will make it easier for you to start managing your site or create a new one. [#17564]
* [***] Fixed crash where uploading image when offline crashes iOS app. [#17488]
* [***] Fixed crash that was sometimes triggered when deleting media. [#17559]
* [***] Fixes a crasher that was sometimes triggered when seeing the details for like notifications. [#17529]
* [**] Block editor: Add clipboard link suggestion to image block and button block. [https://github.com/WordPress/gutenberg/pull/35972]
* [*] Block editor: Embed block: Include link in block settings. [https://github.com/wordpress-mobile/gutenberg-mobile/pull/4189]
* [**] Block editor: Fix tab titles translation of inserter menu. [https://github.com/wordpress-mobile/gutenberg-mobile/pull/4248]
* [**] Block editor: Gallery block: When a gallery block is added, the media options are auto opened for v2 of the Gallery block. [https://github.com/wordpress-mobile/gutenberg-mobile/pull/4277]
* [*] Block editor: Media & Text block: Fix an issue where the text font size would be bigger than expected in some cases. [https://github.com/wordpress-mobile/gutenberg-mobile/pull/4252]

18.7
-----
* [*] Comment Reply: updated UI. [#17443, #17445]
* [***] Two-step Authentication notifications now require an unlocked device to approve or deny them.
* [***] Site Comments: Updated comment details with a fresh new look and capability to display rich contents. [#17466]
* [**] Block editor: Image block: Add ability to quickly link images to Media Files and Attachment Pages [https://github.com/wordpress-mobile/gutenberg-mobile/pull/3971]
* [**] Block editor: Fixed a crash that could occur when copying lists from Microsoft Word. [https://github.com/wordpress-mobile/gutenberg-mobile/pull/4174]
* [***] Fixed an issue where trying to upload an image while offline crashes the app. [#17488]

18.6
-----
* [**] Comments: Users can now follow conversation via notifications, in addition to emails. [#17363]
* [**] Block editor: Block inserter indicates newly available block types [https://github.com/wordpress-mobile/gutenberg-mobile/pull/4047]
* [*] Reader post comments: fixed an issue that prevented all comments from displaying. [#17373]
* [**] Stats: added Reader Discover nudge for sites with low traffic in order to increase it. [#17349, #17352, #17354, #17377]
* [**] Block editor: Search block - Text and background color support [https://github.com/wordpress-mobile/gutenberg-mobile/pull/4127]
* [*] Block editor: Fix Embed Block loading glitch with resolver resolution approach [https://github.com/wordpress-mobile/gutenberg-mobile/pull/4146]
* [*] Block editor: Fixed an issue where the Help screens may not respect an iOS device's notch. [https://github.com/wordpress-mobile/gutenberg-mobile/pull/4110]
* [**] Block editor: Block inserter indicates newly available block types [https://github.com/wordpress-mobile/gutenberg-mobile/pull/4047]
* [*] Block editor: Add support for the Mark HTML tag [https://github.com/wordpress-mobile/gutenberg-mobile/pull/4162]
* [*] Stats Insights: HTML tags no longer display in post titles. [#17380]

18.5
-----
* [**] Block editor: Embed block: Include Jetpack embed variants. [https://github.com/wordpress-mobile/gutenberg-mobile/pull/4008]
* [*] Fixed a minor visual glitch on the pre-publishing nudge bottom sheet. [https://github.com/wordpress-mobile/WordPress-iOS/pull/17300]
* [*] Improved support for larger text sizes when choosing a homepage layout or page layout. [#17325]
* [*] Site Comments: fixed an issue that caused the lists to not refresh. [#17303]
* [*] Block editor: Embed block: Fix inline preview cut-off when editing URL [https://github.com/wordpress-mobile/gutenberg-mobile/pull/4072]
* [*] Block editor: Embed block: Fix URL not editable after dismissing the edit URL bottom sheet with empty value [https://github.com/wordpress-mobile/gutenberg-mobile/pull/4094]
* [**] Block editor: Embed block: Detect when an embeddable URL is pasted into an empty paragraph. [https://github.com/wordpress-mobile/gutenberg-mobile/pull/4048]
* [**] Block editor: Pullquote block - Added support for text and background color customization [https://github.com/WordPress/gutenberg/pull/34451]
* [**] Block editor: Preformatted block - Added support for text and background color customization [https://github.com/wordpress-mobile/gutenberg-mobile/pull/4071]
* [**] Stats: added Publicize and Blogging Reminders nudges for sites with low traffic in order to increase it. [#17142, #17261, #17294, #17312, #17323]
* [**] Fixed an issue that made it impossible to log in when emails had an apostrophe. [#17334]

18.4
-----
* [*] Improves our user images download logic to avoid synchronization issues. [#17197]
* [*] Fixed an issue where images point to local URLs in the editor when saving a post with ongoing uploads. [#17157]
* [**] Embed block: Add the top 5 specific embed blocks to the Block inserter list. [https://github.com/wordpress-mobile/gutenberg-mobile/pull/3995]
* [*] Embed block: Fix URL update when edited after setting a bad URL of a provider. [https://github.com/wordpress-mobile/gutenberg-mobile/pull/4002]
* [**] Users can now contact support from inside the block editor screen. [https://github.com/wordpress-mobile/gutenberg-mobile/pull/3975]
* [**] Block editor: Help menu with guides about how to work with blocks [#17265]

18.3
-----
* [*] Fixed a bug on Reader that prevented Saved posts to be removed
* [*] Share Extension: Allow creation of Pages in addition to Posts. [#16084]
* [*] Updated the wording for the "Posts" and "Pages" entries in My Site screen [https://github.com/wordpress-mobile/WordPress-iOS/pull/17156]
* [**] Fixed a bug that prevented sharing images and videos out of your site's media library. [#17164]
* [*] Fixed an issue that caused `Follow conversation by email` to not appear on some post's comments. [#17159]
* [**] Block editor: Embed block: Enable WordPress embed preview [https://github.com/wordpress-mobile/gutenberg-mobile/pull/3853]
* [**] Block editor: Embed block: Add error bottom sheet with retry and convert to link actions. [https://github.com/wordpress-mobile/gutenberg-mobile/pull/3921]
* [**] Block editor: Embed block: Implemented the No Preview UI when an embed is successful, but we're unable to show an inline preview [https://github.com/wordpress-mobile/gutenberg-mobile/pull/3927]
* [*] Block editor: Embed block: Add device's locale to preview content [https://github.com/wordpress-mobile/gutenberg-mobile/pull/3788]
* [*] Block editor: Column block: Translate column width's control labels [https://github.com/wordpress-mobile/gutenberg-mobile/pull/3952]
* [**] Block editor: Embed block: Enable embed preview for Instagram and Vimeo providers. [https://github.com/wordpress-mobile/gutenberg-mobile/pull/3918]

18.2
-----
* [internal] Fixed an issue where source and platform tags were not added to a Zendesk ticket if the account has no blogs. [#17084]
* [*] Set the post formats to have 'Standard' first and then alphabetized the remaining items. [#17074]
* [*] Fixed wording of theme customization screen's menu bar by using "Activate" on inactive themes. [#17060]
* [*] Added pull-to-refresh to My Site. [#17089]
* [***] Weekly Roundup: users will receive a weekly notification that presents a summary of the activity on their most used sites [#17066, #17116]
* [**] Site Comments: when editing a Comment, the author's name, email address, and web address can now be changed. [#17111]
* [**] Block editor: Enable embed preview for a list of providers (for now only YouTube and Twitter) [https://github.com/WordPress/gutenberg/pull/34446]
* [***] Block editor: Add Inserter Block Search [https://github.com/WordPress/gutenberg/pull/33237]

18.1
-----
* [*] Reader: Fixes an issue where the top of an article could be cropped after rotating a device. [#17041]
* [*] Posts Settings: Removed deprecated Location feature. [#17052]
* [**] Added a time selection feature to Blogging Reminders: users can now choose at what time they will receive the reminders [#17024, #17033]
* [**] Block editor: Embed block: Add "Resize for smaller devices" setting. [https://github.com/wordpress-mobile/gutenberg-mobile/pull/3753]
* [**] Account Settings: added the ability to close user account.
* [*] Users can now share WordPress app with friends. Accessible from Me and About screen. [#16995]

18.0
-----
* [*] Fixed a bug that would make it impossible to scroll the plugins the first time the plugin section was opened.
* [*] Resolved an issue where authentication tokens weren't be regenerated when disabled on the server. [#16920]
* [*] Updated the header text sizes to better support large texts on Choose a Domain and Choose a Design flows. [#16923]
* [internal] Made a change to how Comment content is displayed. Should be no visible changes, but could cause regressions. [#16933]
* [internal] Converted Comment model properties to Swift. Should be no functional changes, but could cause regressions. [#16969, #16980]
* [internal] Updated GoogleSignIn to 6.0.1 through WordPressAuthenticator. Should be no visible changes, but could cause regression in Google sign in flow. [#16974]
* [internal] Converted Comment model properties to Swift. Should be no functional changes, but could cause regressions. [#16969]
* [*] Posts: Ampersands are correctly decoded in publishing notices instead of showing as HTML entites. [#16972]
* [***] Adjusted the image size of Theme Images for more optimal download speeds. [#16914]
* [*] Comments and Notifications list are now displayed with a unified design. [#16985]
* [*] Block editor: Add a "featured" banner and ability to set or remove an image as featured. [https://github.com/wordpress-mobile/gutenberg-mobile/pull/3449]

17.9
-----
* [internal] Redirect Terms and service to open the page in an external web view [#16907]
* [internal] Converted Comment model methods to Swift. Should be no functional changes, but could cause regressions. [#16898, #16905, #16908, #16913]
* [*] Enables Support for Global Style Colors with Full Site Editing Themes [#16823]
* [***] Block editor: New Block: Embed block. [https://github.com/wordpress-mobile/gutenberg-mobile/pull/3727]

17.8
-----
* [*] Authors and Contributors can now view a site's Comments via My Site > Comments. [#16783]
* [*] [Jetpack-only] Fix bugs when tapping to notifications
* [*] Fixed some refresh issues with the site follow buttons in the reader. [#16819]
* [*] Block editor: Update loading and failed screens for web version of the editor [https://github.com/wordpress-mobile/gutenberg-mobile/pull/3573]
* [*] Block editor: Handle floating keyboard case - Fix issue with the block selector on iPad. [https://github.com/wordpress-mobile/gutenberg-mobile/pull/3687]
* [**] Block editor: Added color/background customization for text blocks. [https://github.com/WordPress/gutenberg/pull/33250]

17.7
-----
* [***] Added blogging reminders. Choose which days you'd like to be reminded, and we'll send you a notification prompting you to post on your site
* [** Does not apply to Jetpack app] Self hosted sites that do not use Jetpack can now manage (install, uninstall, activate, and deactivate) their plugins [#16675]
* [*] Upgraded the Zendesk SDK to version 5.3.0
* [*] You can now subscribe to conversations by email from Reader lists and articles. [#16599]
* [*] Block editor: Tablet view fixes for inserter button. [https://github.com/wordpress-mobile/gutenberg-mobile/pull/3602]
* [*] Block editor: Tweaks to the badge component's styling, including change of background color and reduced padding. [https://github.com/wordpress-mobile/gutenberg-mobile/pull/3642]
* [***] Block editor: New block Layout grid. [https://github.com/wordpress-mobile/gutenberg-mobile/pull/3513]
* [*] Fixed an issue where the SignUp flow could not be dismissed sometimes. [#16824]

17.6
-----
* [**] Reader Post details: now shows a summary of Likes for the post. Tapping it displays the full list of Likes. [#16628]
* [*] Fix notice overlapping the ActionSheet that displays the Site Icon controls. [#16579]
* [*] Fix login error for WordPress.org sites to show inline. [#16614]
* [*] Disables the ability to open the editor for Post Pages [#16369]
* [*] Fixed an issue that could cause a crash when moderating Comments. [#16645]
* [*] Fix notice overlapping the ActionSheet that displays the QuickStart Removal. [#16609]
* [*] Site Pages: when setting a parent, placeholder text is now displayed for pages with blank titles. [#16661]
* [***] Block Editor: Audio block now available on WP.com sites on the free plan. [https://github.com/wordpress-mobile/gutenberg-mobile/pull/3523]
* [**] You can now create a Site Icon for your site using an emoji. [#16670]
* [*] Fix notice overlapping the ActionSheet that displays the More Actions in the Editor. [#16658]
* [*] The quick action buttons will be hidden when iOS is using a accessibility font sizes. [#16701]
* [*] Block Editor: Improve unsupported block message for reusable block. [https://github.com/wordpress-mobile/gutenberg-mobile/pull/3621]
* [**] Block Editor: Fix incorrect block insertion point after blurring the post title field. [https://github.com/wordpress-mobile/gutenberg-mobile/pull/3640]
* [*] Fixed a crash when sharing photos to WordPress [#16737]

17.5
-----
* [*] Fixed a crash when rendering the Noticons font in rich notification. [#16525]
* [**] Block Editor: Audio block: Add Insert from URL functionality. [https://github.com/wordpress-mobile/gutenberg-mobile/pull/3031]
* [***] Block Editor: Slash command to insert new blocks. [https://github.com/wordpress-mobile/gutenberg-mobile/pull/3250]
* [**] Like Notifications: now displays all users who liked a post or comment. [#15662]
* [*] Fixed a bug that was causing some fonts to become enormous when large text was enabled.
* [*] Fixed scrolling and item selection in the Plugins directory. [#16087]
* [*] Improved large text support in the blog details header in My Sites. [#16521]
* [***] Block Editor: New Block: Reusable block. [https://github.com/wordpress-mobile/gutenberg-mobile/pull/3490]
* [***] Block Editor: Add reusable blocks to the block inserter menu. [https://github.com/wordpress-mobile/gutenberg-mobile/pull/3054]
* [*] Fixed a bug where the web version of the editor did not load when using an account created before December 2018. [#16586]

17.4
-----
* [**] A new author can be chosen for Posts and Pages on multi-author sites. [#16281]
* [*] Fixed the Follow Sites Quick Start Tour so that Reader Search is highlighted. [#16391]
* [*] Enabled approving login authentication requests via push notification while the app is in the foreground. [#16075]
* [**] Added pull-to-refresh to the My Site screen when a user has no sites. [#16241]
* [***] Fixed a bug that was causing uploaded videos to not be viewable in other platforms. [#16548]

17.3
-----
* [**] Fix issue where deleting a post and selecting undo would sometimes convert the content to the classic editor. [#16342]
* [**] Fix issue where restoring a post left the restored post in the published list even though it has been converted to a draft. [#16358]
* [**] Fix issue where trashing a post converted it to Classic content. [#16367]
* [**] Fix issue where users could not leave the username selection screen due to styling issues. [#16380]
* [*] Comments can be filtered to show the most recent unreplied comments from other users. [#16215]
* [*] Fixed the background color of search fields. [#16365]
* [*] Fixed the navigation bar color in dark mode. [#16348]
* [*] Fix translation issues for templates fetched on the site creation design selection screen. [#16404]
* [*] Fix translation issues for templates fetched on the page creation design selection screen. [#16404]
* [*] Fix translation issue for the Choose button on the template preview in the site creation flow. [#16404]
* [***]  Block Editor: New Block: Search Block [#https://github.com/wordpress-mobile/gutenberg-mobile/pull/3210]
* [**]  Block Editor: The media upload options of the Image, Video and Gallery block automatically opens when the respective block is inserted. [https://github.com/wordpress-mobile/gutenberg-mobile/pull/2700]
* [**]  Block Editor: The media upload options of the File and Audio block automatically opens when the respective block is inserted. [https://github.com/wordpress-mobile/gutenberg-mobile/pull/3399]
* [*]  Block Editor: Remove visual feedback from non-interactive bottom-sheet cell sections [https://github.com/wordpress-mobile/gutenberg-mobile/pull/3404]
* [*]  Block Editor: Fixed an issue that was causing the featured image badge to be shown on images in an incorrect manner. [https://github.com/wordpress-mobile/gutenberg-mobile/pull/3494]


17.2
-----

* [**] Added transform block capability [https://github.com/wordpress-mobile/gutenberg-mobile/pull/3321]
* [*] Fixed an issue where some author display names weren't visible for self-hosted sites. [#16297]
* [***] Updated custom app icons. [#16261]
* [**] Removed Site Switcher in the Editor
* [*] a11y: Bug fix: Allow stepper cell to be selected by screenreader [https://github.com/wordpress-mobile/gutenberg-mobile/pull/3362]
* [*] Image block: Improve text entry for long alt text. [https://github.com/WordPress/gutenberg/pull/29670]
* [***] New Block: Jetpack contact info. [https://github.com/wordpress-mobile/gutenberg-mobile/pull/3340]

17.1
-----

* [*] Reordered categories in page layout picker [#16156]
* [*] Added preview device mode selector in the page layout previews [#16141]
* [***] Block Editor: Improved the accessibility of range and step-type block settings. [https://github.com/wordpress-mobile/gutenberg-mobile/pull/3255]
* [**] Block Editor: Added Contact Info block to sites on WPcom or with Jetpack version >= 8.5.
* [**] We updated the app's color scheme with a brighter new blue used throughout. [#16213, #16207]
* [**] We updated the login prologue with brand new content and graphics. [#16159, #16177, #16185, #16187, #16200, #16217, #16219, #16221, #16222]
* [**] We updated the app's color scheme with a brighter new blue used throughout. [#16213, #16207]
* [**] Updated the app icon to match the new color scheme within the app. [#16220]
* [*] Fixed an issue where some webview navigation bar controls weren't visible. [#16257]

17.0
-----
* [internal] Updated Zendesk to latest version. Should be no functional changes. [#16051]
* [*] Reader: fixed an issue that caused unfollowing external sites to fail. [#16060]
* [*] Stats: fixed an issue where an error was displayed for Latest Post Summary if the site had no posts. [#16074]
* [*] Fixed an issue where password text on Post Settings was showing as black in dark mode. [#15768]
* [*] Added a thumbnail device mode selector in the page layout, and use a default setting based on the current device. [#16019]
* [**] Comments can now be filtered by status (All, Pending, Approved, Trashed, or Spam). [#15955, #16110]
* [*] Notifications: Enabled the new view milestone notifications [#16144]
* [***] We updated the app's design, with fresh new headers throughout and a new site switcher in My Site. [#15750]

16.9
-----
* [*] Adds helper UI to Choose a Domain screen to provide a hint of what a domain is. [#15962]
* [**] Site Creation: Adds filterable categories to the site design picker when creating a WordPress.com site, and includes single-page site designs [#15933]
* [**] The classic editor will no longer be available for new posts soon, but this won’t affect editing any existing posts or pages. Users should consider switching over to the Block Editor now. [#16008]
* [**] Reader: Added related posts to the bottom of reader posts
* [*] Reader: We redesigned the recommended topics section of Discover
* [*] Reader: Added a way to discover new topics from the Manage Topics view
* [*] P2 users can create and share group invite links via the Invite Person screen under the People Management feature. [#16005]
* [*] Fixed an issue that prevented searching for plugins and the Popular Plugins section from appearing: [#16070]
* [**] Stories: Fixed a video playback issue when recording on iPhone 7, 8, and SE devices. [#16109]
* [*] Stories: Fixed a video playback issue when selecting an exported Story video from a site's library. [#16109]

16.8.1
-----

* [**] Stories: Fixed an issue which could remove content from a post when a new Story block was edited. [#16059]

16.8
-----
* [**] Prevent deleting published homepages which would have the effect of breaking a site. [#15797]
* [**] Prevent converting published homepage to a draft in the page list and settings which would have the effect of breaking a site. [#15797]
* [*] Fix app crash when device is offline and user visits Notification or Reader screens [#15916]
* [*] Under-the-hood improvements to the Reader Stream, People Management, and Sharing Buttons [#15849, #15861, #15862]
* [*] Block Editor: Fixed block mover title wording for better clarity from 'Move block position' to 'Change block position'. [https://github.com/wordpress-mobile/gutenberg-mobile/pull/3049]
* [**] Block Editor: Add support for setting Cover block focal point. [https://github.com/wordpress-mobile/gutenberg-mobile/pull/3028]
* [**] Prevent converting published homepage to a draft in the page list and editor's status settings which would have the effect of breaking a site. [#15797]
* [*] Prevent selection of unpublished homepages the homepage settings which would have the effect of breaking a site. [#15885]
* [*] Quick Start: Completing a step outside of a tour now automatically marks it as complete. [#15712]
* [internal] Site Comments: updated UI. Should be no functional changes. [#15944]
* [***] iOS 14 Widgets: new This Week Widgets to display This Week Stats in your home screen. [#15844]
* [***] Stories: There is now a new Story post type available to quickly and conveniently post images and videos to your blog.

16.7
-----
* [**] Site Creation: Adds the option to choose between mobile, tablet or desktop thumbnails and previews in the home page design picker when creating a WordPress.com site [https://github.com/wordpress-mobile/WordPress-iOS/pull/15688]
* [*] Block Editor: Fix issue with uploading media after exiting the editor multiple times [https://github.com/wordpress-mobile/WordPress-iOS/pull/15656].
* [**] Site Creation: Enables dot blog subdomains for each site design. [#15736]
* [**] Reader post card and post details: added ability to mark a followed post as seen/unseen. [#15638, #15645, #15676]
* [**] Reader site filter: show unseen post count. [#15581]
* [***] Block Editor: New Block: Audio [https://github.com/wordpress-mobile/gutenberg-mobile/pull/2854, https://github.com/wordpress-mobile/gutenberg-mobile/pull/3070]
* [**] Block Editor: Add support for setting heading anchors [https://github.com/wordpress-mobile/gutenberg-mobile/pull/2947]
* [**] Block Editor: Disable Unsupported Block Editor for Reusable blocks [https://github.com/wordpress-mobile/gutenberg-mobile/pull/3067]
* [**] Block Editor: Add proper handling for single use blocks such as the more block [https://github.com/wordpress-mobile/gutenberg-mobile/pull/3042]
* [*] Reader post options: fixed an issue where the options in post details did not match those on post cards. [#15778]
* [***] iOS 14 Widgets: new All Time Widgets to display All Time Stats in your home screen. [#15771, #15794]
* [***] Jetpack: Backup and Restore is now available, depending on your sites plan you can now restore your site to a point in time, or download a backup file. [https://github.com/wordpress-mobile/WordPress-iOS/issues/15191]
* [***] Jetpack: For sites that have Jetpack Scan enabled you will now see a new section that allows you to scan your site for threats, as well as fix or ignore them. [https://github.com/wordpress-mobile/WordPress-iOS/issues/15190]
* [**] Block Editor: Make inserter long-press options "add to beginning" and "add to end" always available. [https://github.com/wordpress-mobile/gutenberg-mobile/pull/3074]
* [*] Block Editor: Fix crash when Column block width attribute was empty. [https://github.com/WordPress/gutenberg/pull/29015]

16.6
-----
* [**] Activity Log: adds support for Date Range and Activity Type filters. [https://github.com/wordpress-mobile/WordPress-iOS/issues/15192]
* [*] Quick Start: Removed the Browse theme step and added guidance for reviewing pages and editing your Homepage. [#15680]
* [**] iOS 14 Widgets: new Today Widgets to display your Today Stats in your home screen.
* [*] Fixes an issue where the submit button was invisible during the domain registration flow.

16.5
-----

* [*] In the Pages screen, the options to delete posts are styled to reflect that they are destructive actions, and show confirmation alerts. [#15622]
* [*] In the Comments view, overly-large twemoji are sized the same as Apple's emoji. [#15503]
* [*] Reader 'P2s': added ability to filter by site. [#15484]
* [**] Choose a Domain will now return more options in the search results, sort the results to have exact matches first, and let you know if no exact matches were found. [#15482]
* [**] Page List: Adds duplicate page functionality [#15515]
* [*] Invite People: add link to user roles definition web page. [#15530]
* [***] Block Editor: Cross-post suggestions are now available by typing the + character (or long-pressing the toolbar button labelled with an @-symbol) in a post on a P2 site [#15139]
* [***] Block Editor: Full-width and wide alignment support for Columns (https://github.com/wordpress-mobile/gutenberg-mobile/pull/2919)
* [**] Block Editor: Image block - Add link picker to the block settings and enhance link settings with auto-hide options (https://github.com/wordpress-mobile/gutenberg-mobile/pull/2841)
* [*] Block Editor: Fix button link setting, rel link will not be overwritten if modified by the user (https://github.com/wordpress-mobile/gutenberg-mobile/pull/2894)
* [**] Block Editor: Added move to top/bottom when long pressing on respective block movers (https://github.com/wordpress-mobile/gutenberg-mobile/pull/2872)
* [**] Reader: Following now only shows non-P2 sites. [#15585]
* [**] Reader site filter: selected filters now persist while in app.[#15594]
* [**] Block Editor: Fix crash in text-based blocks with custom font size [https://github.com/WordPress/gutenberg/pull/28121]

16.4
-----

* [internal] Removed unused Reader files. Should be no functional changes. [#15414]
* [*] Adjusted the search box background color in dark mode on Choose a domain screen to be full width. [https://github.com/wordpress-mobile/WordPress-iOS/pull/15419]
* [**] Added shadow to thumbnail cells on Site Creation and Page Creation design pickers to add better contrast [https://github.com/wordpress-mobile/WordPress-iOS/pull/15418]
* [*] For DotCom and Jetpack sites, you can now subscribe to comments by tapping the "Follow conversation" button in the Comments view. [#15424]
* [**] Reader: Added 'P2s' stream. [#15442]
* [*] Add a new P2 default site icon to replace the generic default site icon. [#15430]
* [*] Block Editor: Fix Gallery block uploads when the editor is closed. [#15457]
* [*] Reader: Removes gray tint from site icons that contain transparency (located in Reader > Settings > Followed sites). [#15474]
* [*] Prologue: updates site address button to say "Enter your existing site address" to reduce confusion with site creation actions. [#15481]
* [**] Posts List: Adds duplicate post functionality [#15460]
* [***] Block Editor: New Block: File [https://github.com/wordpress-mobile/gutenberg-mobile/pull/2835]
* [*] Reader: Removes gray tint from site icons that contain transparency (located in Reader > Settings > Followed sites).
* [*] Block Editor: Remove popup informing user that they will be using the block editor by default [#15492]
* [**] Fixed an issue where the Prepublishing Nudges Publish button could be cut off smaller devices [#15525]

16.3
-----
* [***] Login: Updated to new iOS 14 pasteboard APIs for 2FA auto-fill. Pasteboard prompts should be less intrusive now! [#15454]
* [***] Site Creation: Adds an option to pick a home page design when creating a WordPress.com site. [multiple PRs](https://github.com/search?q=repo%3Awordpress-mobile%2FWordPress-iOS+++repo%3Awordpress-mobile%2FWordPress-iOS-Shared+repo%3Awordpress-mobile%2FWordPressUI-iOS+repo%3Awordpress-mobile%2FWordPressKit-iOS+repo%3Awordpress-mobile%2FAztecEditor-iOS+is%3Apr+closed%3A%3C2020-11-17+%22Home+Page+Picker%22&type=Issues)

* [**] Fixed a bug where @-mentions didn't work on WordPress.com sites with plugins enabled [#14844]
* [***] Site Creation: Adds an option to pick a home page design when creating a WordPress.com site. [multiple PRs](https://github.com/search?q=repo%3Awordpress-mobile%2FWordPress-iOS+++repo%3Awordpress-mobile%2FWordPress-iOS-Shared+repo%3Awordpress-mobile%2FWordPressUI-iOS+repo%3Awordpress-mobile%2FWordPressKit-iOS+repo%3Awordpress-mobile%2FAztecEditor-iOS+is%3Apr+closed%3A%3C2020-11-30+%22Home+Page+Picker%22&type=Issues)
* [*] Fixed an issue where `tel:` and `mailto:` links weren't launching actions in the webview found in Reader > post > more > Visit. [#15310]
* [*] Reader bug fix: tapping a telephone, sms or email link in a detail post in Reader will now respond with the correct action. [#15307]
* [**] Block Editor: Button block - Add link picker to the block settings [https://github.com/WordPress/gutenberg/pull/26206]
* [***] Block Editor: Adding support for selecting different unit of value in Cover and Columns blocks [https://github.com/WordPress/gutenberg/pull/26161]
* [*] Block Editor: Fix theme colors syncing with the editor [https://github.com/WordPress/gutenberg/pull/26821]
* [*] My Site > Settings > Start Over. Correcting a translation error in the detailed instructions on the Start Over view. [#15358]

16.2
-----
* [**] Support contact email: fixed issue that prevented non-alpha characters from being entered. [#15210]
* [*] Support contact information prompt: fixed issue that could cause the app to crash when entering email address. [#15210]
* [*] Fixed an issue where comments viewed in the Reader would always be italicized.
* [**] Jetpack Section - Added quick and easy access for all the Jetpack features (Stats, Activity Log, Jetpack and Settings) [#15287].
* [*] Fixed a display issue with the time picker when scheduling posts on iOS 14. [#15392]

16.1
-----
* [***] Block Editor: Adds new option to select from a variety of predefined page templates when creating a new page for a Gutenberg site.
* [*] Fixed an issue that was causing the refresh control to show up on top of the list of sites. [https://github.com/wordpress-mobile/WordPress-iOS/pull/15136]
* [***] The "Floating Action Button" now appears on the list of posts and pages for quick and convenient creation. [https://github.com/wordpress-mobile/WordPress-iOS/pull/15149l]

16.0
-----
* [***] Block Editor: Full-width and wide alignment support for Video, Latest-posts, Gallery, Media & text, and Pullquote block. [https://github.com/wordpress-mobile/gutenberg-mobile/pull/2605]
* [***] Block Editor: Fix unsupported block bottom sheet is triggered when device is rotated. [https://github.com/wordpress-mobile/gutenberg-mobile/pull/2710]
* [***] Block Editor: Unsupported Block Editor: Fixed issue when cannot view or interact with the classic block on Jetpack site. [https://github.com/wordpress-mobile/gutenberg-mobile/pull/2709]
* [**] Reader: Select interests is now displayed under the Discover tab. [#15097]
* [**] Reader: The reader now displays site recommendations in the Discover feed [#15116]
* [***] Reader: The new redesigned Reader detail shows your post as beautiful as ever. And if you add a featured image it would be twice as beautiful! [#15107]

15.9
-----
* [*] Fixed issue that caused duplicate views to be displayed when requesting a login link. [#14975]
* [internal] Modified feature flags that show unified Site Address, Google, Apple, WordPress views and iCloud keychain login. Could cause regressions. [#14954, #14969, #14970, #14971, #14972]
* [*] Fixed an issue that caused page editor to become an invisible overlay. [#15012]
* [**] Block Editor: Increase tap-target of primary action on unsupported blocks. [https://github.com/wordpress-mobile/gutenberg-mobile/pull/2608]
* [***] Block Editor: On Jetpack connected sites, Unsupported Block Editor can be enabled via enabling Jetpack SSO setting directly from within the missing block alert. [https://github.com/wordpress-mobile/gutenberg-mobile/pull/2610]
* [***] Block Editor: Add support for selecting user's post when configuring the link [https://github.com/wordpress-mobile/gutenberg-mobile/pull/2484]
* [*] Reader: Fixed an issue that resulted in no action when tapping a link with an anchor. [#15027]
* [***] Block Editor: Unsupported Block Editor: Fixed issue when cannot view or interact with the classic block on Jetpack sites [https://github.com/wordpress-mobile/gutenberg-mobile/issues/2695]

15.8
-----
* [*] Image Preview: Fixes an issue where an image would be incorrectly positioned after changing device orientation.
* [***] Block Editor: Full-width and wide alignment support for Group, Cover and Image block [https://github.com/wordpress-mobile/gutenberg-mobile/pull/2559]
* [**] Block Editor: Add support for rounded style in Image block [https://github.com/wordpress-mobile/gutenberg-mobile/pull/2591]
* [*] Fixed an issue where the username didn't display on the Signup Epilogue after signing up with Apple and hiding the email address. [#14882]
* [*] Login: display correct error message when the max number of failed login attempts is reached. [#14914]
* [**] Block Editor: Fixed a case where adding a block made the toolbar jump [https://github.com/WordPress/gutenberg/pull/24573]

15.7
-----
* [**] Updated UI when connecting a self-hosted site from Login Epilogue, My Sites, and Post Signup Interstitial. (#14742)
* [**] You can now follow conversations for P2 sites
* [**] Block Editor: Block settings now immediately reflect changes from menu sliders.
* [**] Simplified authentication and updated UI.(#14845, #14831, #14825, #14817).
       Now when an email address is entered, the app automatically determines the next step and directs the user accordingly. (i.e. signup or login with the appropriate login view).
* [**] Added iCloud Keychain login functionality. (#14770)
* [***] Reader: We’re introducing a new Reader experience that allows users to tailor their Discover feed to their chosen interests.
* [*] Media editing: Reduced memory usage when marking up an image, which could cause a crash.
* [**] Block Editor: Fixed Dark Mode transition for editor menus.

15.6
-----
* [***] Block Editor: Fixed empty text fields on RTL layout. Now they are selectable and placeholders are visible.
* [**] Block Editor: Add settings to allow changing column widths
* [**] Block Editor: Media editing support in Gallery block.
* [**] Updated UI when logging in with a Site Address.
* [**] Updated UI when logging in/signing up with Apple.
* [**] Updated UI when logging in/signing up with Google.
* [**] Simplified Google authentication. If signup is attempted with an existing WordPress account, automatically redirects to login. If login is attempted without a matching WordPress account, automatically redirects to signup.
* [**] Fixes issue where the stats were not updating when switching between sites in My Sites.
* [*] Block Editor: Improved logic for creating undo levels.
* [*] Social account login: Fixed an issue that could have inadvertently linked two social accounts.

15.5
-----
* [*] Reader: revamped UI for your site header.
* [***] Block Editor: New feature for WordPress.com and Jetpack sites: auto-complete username mentions. An auto-complete popup will show up when the user types the @ character in the block editor.
* [*] Block Editor: Media editing support in Cover block.
* [*] Block Editor: Fixed a bug on the Heading block, where a heading with a link and string formatting showed a white shadow in dark mode.

15.4
-----
 * [**] Fixes issue where the new page editor wouldn't always show when selected from the "My Site" page on iOS versions 12.4 and below.
 * [***] Block Editor: Media editing support in Media & Text block.
 * [***] Block Editor: New block: Social Icons
 * [*] Block Editor: Cover block placeholder is updated to allow users to start the block with a background color
 * [**] Improved support for the Classic block to give folks a smooth transition from the classic editor to the block editor

15.3
-----
* [***] Block Editor: Adds Copy, Cut, Paste, and Duplicate functionality to blocks
* [***] Block Editor: Users can now individually edit unsupported blocks found in posts or pages. Not available on selfhosted sites or sites defaulting to classic editor.
* [*] Block Editor: Improved editor loading experience with Ghost Effect.

15.2
----
* [*] Block editor: Display content metrics information (blocks, words, characters count).
* [*] Fixed a crash that results in navigating to the block editor quickly after logging out and immediately back in.
* [***] Reader content improved: a lot of fixes in how the content appears when you're reading a post.
* [**] A site's title can now be changed by tapping on the title in the site detail screen.
* [**] Added a new Quick Start task to set a title for a new site.
* [**] Block editor: Add support for customizing gradient type and angle in Buttons and Cover blocks.

-----

15.1
-----
* [**] Block Editor: Add support to upload videos to Cover Blocks after the editor has closed.
* [*] Block Editor: Display the animation of animated GIFs while editing image blocks.
* [**] Block editor: Adds support for theme colors and gradients.
* [*] App Settings: Added an app-level toggle for light or dark appearance.
* [*] Fix a bug where the Latest Post date on Insights Stats was being calculated incorrectly.
* Block editor: [*] Support for breaking out of captions/citation authors by pressing enter on the following blocks: image, video, gallery, quote, and pullquote.
* Block editor: [**] Adds editor support for theme defined colors and theme defined gradients on cover and button blocks.
* [*] Fixed a bug where "Follow another site" was using the wrong steps in the "Grow Your Audience" Quick Start tour.
* [*] Fix a bug where Quick Start completed tasks were not communicated to VoiceOver users.
* [**] Quick Start: added VoiceOver support to the Next Steps section.
* [*] Fixed a bug where the "Publish a post" Quick Start tour didn't reflect the app's new information architecture
* [***] Free GIFs can now be added to the media library, posts, and pages.
* [**] You can now set pages as your site's homepage or posts page directly from the Pages list.
* [**] Fixed a bug that prevented some logins via 'Continue with Apple'.
* [**] Reader: Fixed a bug where tapping on the more menu may not present the menu
* [*] Block editor: Fix 'Take a Photo' option failing after adding an image to gallery block

15.0
-----
* [**] Block editor: Fix media upload progress when there's no connection.
* [*] Fix a bug where taking a photo for your user gravatar got you blocked in the crop screen.
* Reader: Updated card design
* [internal] Logging in via 'Continue with Google' has changes that can cause regressions. See https://git.io/Jf2LF for full testing details.
* [***] Block Editor: New block: Verse
* [***] Block Editor: Trash icon that is used to remove blocks is moved to the new menu reachable via ellipsis button in the block toolbar
* [**] Block Editor: Add support for changing overlay color settings in Cover block
* [**] Block Editor: Add enter/exit animation in FloatingToolbar
* [**] Block Editor: Block toolbar can now collapse when the block width is smaller than the toolbar content
* [**] Block Editor: Tooltip for page template selection buttons
* [*] Block Editor: Fix merging of text blocks when text had active formatting (bold, italic, strike, link)
* [*] Block Editor: Fix button alignment in page templates and make strings consistent
* [*] Block Editor: Add support for displaying radial gradients in Buttons and Cover blocks
* [*] Block Editor: Fix a bug where it was not possible to add a second image after previewing a post
* [internal] Signing up via 'Continue with Google' has changes that can cause regressions. See https://git.io/JfwjX for full testing details.
* My Site: Add support for setting the Homepage and Posts Page for a site.

14.9
-----
* Streamlined navigation: now there are fewer and better organized tabs, posting shortcuts and more, so you can find what you need fast.
* My Site: the "Add Posts and Pages" features has been moved. There is a new "Floating Action Button" in "My Site" that lets you create a new post or page without having to navigate to another screen.
* My Site: the "Me" section has been moved. There is a new button on the top right of "My Site" that lets you access the "Me" section from there.
* Reader: revamped UI with a tab bar that lets you quickly switch between sections, and filtering and settings panes to easily access and manage your favorite content.
* [internal] the "Change Username" on the Signup Epilogue screen has navigation changes that can cause regressions. See https://git.io/JfGnv for testing details.
* [internal] the "3 button view" (WP.com email, Google, SIWA, Site Address) presented after pressing the "Log In" button has navigation changes that can cause regressions. See https://git.io/JfZUV for testing details.
* [**] Support the superscript and subscript HTML formatting on the Block Editor and Classic Editor.
* [**] Block editor: Support for the pullquote block.
* [**] Block editor: Fix the icons and buttons in Gallery, Paragraph, List and MediaText block on RTL mode.
* [**] Block editor: Update page templates to use new blocks.
* [**] Block editor: Fix a crash when uploading new videos on a video block.
* [**] Block Editor: Add support for changing background and text color in Buttons block
* [internal] the "enter your password" screen has navigation changes that can cause regressions. See https://git.io/Jfl1C for full testing details.
* Support the superscript and subscript HTML formatting on the Block Editor and Classic Editor.
* [***] You can now draw on images to annotate them using the Edit image feature in the post editor.
* [*] Fixed a bug on the editors where changing a featured image didn't trigger that the post/page changed.

14.8.1
-----
* Fix adding and removing of featured images to posts.

14.8
-----
* Block editor: Prefill caption for image blocks when available on the Media library
* Block editor: New block: Buttons. From now you’ll be able to add the individual Button block only inside the Buttons block
* Block editor: Fix bug where whitespaces at start of text blocks were being removed
* Block editor: Add support for upload options in Cover block
* Block editor: Floating toolbar, previously located above nested blocks, is now placed at the bottom of the screen
* Block editor: Fix the icons in FloatingToolbar on RTL mode
* Block editor: Fix Quote block so it visually reflects selected alignment
* Block editor: Fix bug where buttons in page templates were not rendering correctly on web
* Block editor: Remove Subscription Button from the Blog template since it didn't have an initial functionality and it is hard to configure for users.
* [internal] the "send magic link" screen has navigation changes that can cause regressions. See https://git.io/Jfqiz for testing details.
* Updated UI for Login and Signup epilogues.
* Fixes delayed split view resizing while rotating your device.

14.7
-----
* Classic Editor: Fixed action sheet position for additional Media sources picker on iPad
* [internal] the signup flow using email has code changes that can cause regressions. See https://git.io/JvALZ for testing details.
* [internal] Notifications tab should pop to the root of the navigation stack when tapping on the tab from within a notification detail screen. See https://git.io/Jvxka for testing details.
* Classic and Block editor: Prefill caption for image blocks when available on the Media library.
* [internal] the "login by email" flow and the self-hosted login flow have code changes that can cause regressions. See https://git.io/JfeFN for testing details.
* Block editor: Disable ripple effect in all BottomSheet's controls.
* Block editor: New block: Columns
* Block editor: New starter page template: Blog
* Block editor: Make Starter Page Template picker buttons visible only when the screen height is enough
* Block editor: Fix a bug which caused to show URL settings modal randomly when changing the device orientation multiple times during the time Starter Page Template Preview is open
* [internal] the login by email flow and the self-hosted login flow have code changes that can cause regressions. See https://git.io/JfeFN for testing details.
* Updated the appearance of the login and signup buttons to make signup more prominent.
* [internal] the navigation to the "login by site address" flow has code changes that can cause regressions. See https://git.io/JfvP9 for testing details.
* Updated site details screen title to My Site, to avoid duplicating the title of the current site which is displayed in the screen's header area.
* You can now schedule your post, add tags or change the visibility before hitting "Publish Now" — and you don't have to go to the Post Settings for this!

* Login Epilogue: fixed issue where account information never stopped loading for some self-hosted sites.
* Updated site details screen title to My Site, to avoid duplicating the title of the current site which is displayed in the screen's header area.

14.6
-----
* [internal] the login flow with 2-factor authentication enabled has code changes that can cause regressions. See https://git.io/Jvdil for testing details.
* [internal] the login and signup Magic Link flows have code changes that could cause regressions. See https://git.io/JvSD6 and https://git.io/Jvy4P for testing details.
* [internal] the login and signup Magic Link flows have code changes that can cause regressions. See https://git.io/Jvy4P for testing details.
* [internal] the login and signup Continue with Google flows have code changes that can cause regressions. See https://git.io/JvypB for testing details.
* Notifications: Fix layout on screens with a notch.
* Post Commenting: fixed issue that prevented selecting an @ mention suggestion.
* Fixed an issue that could have caused the app to crash when accessing Site Pages.
* Site Creation: faster site creation, removed intermediate steps. Just select what kind of site you'd like, enter the domain name and the site will be created.
* Post Preview: Increase Post and Page Preview size on iPads running iOS 13.
* Block editor: Added the Cover block
* Block editor: Removed the dimming effect on unselected blocks
* Block editor: Add alignment options for Heading block
* Block editor: Implemented dropdown toolbar for alignment toolbar in Heading, Paragraph, Image, MediaText blocks
* Block Editor: When editing link settings, tapping the keyboard return button now closes the settings panel as well as closing the keyboard.
* Fixed a crash when a blog's URL became `nil` from a Core Data operation.
* Added Share action to the more menu in the Posts list
* Period Stats: fix colors when switching between light and dark modes.
* Media uploads from "Other Apps": Fixed an issue where the Cancel button on the document picker/browser was not showing up in Light Mode.
* Fix a crash when accessing Blog Posts from the Quick Actions button on iPads running iOS 12 and below.
* Reader post detail: fix colors when switching between light and dark modes.
* Fixed an issue where Continue with Apple button wouldn't respond after Jetpack Setup > Sign up flow completed.


14.5
-----
* Block editor: New block: Latest Posts
* Block editor: Fix Quote block's left border not being visible in Dark Mode
* Block editor: Added Starter Page Templates: when you create a new page, we now show you a few templates to get started more quickly.
* Block editor: Fix crash when pasting HTML content with embeded images on paragraphs
* Post Settings: Fix issue where the status of a post showed "Scheduled" instead of "Published" after scheduling before the current date.
* Stats: Fix background color in Dark Mode on wider screen sizes.
* Post Settings: Fix issue where the calendar selection may not match the selected date when site timezone differs from device timezone.
* Dark Mode fixes:
  - Border color on Search bars.
  - Stats background color on wider screen sizes.
  - Media Picker action bar background color.
  - Login and Signup button colors.
  - Reader comments colors.
  - Jetpack install flow colors.
* Reader: Fix toolbar and search bar width on wider screen sizes.
* Updated the Signup and Login Magic Link confirmation screen advising the user to check their spam/junk folder.
* Updated appearance of Google login/signup button.
* Updated appearance of Apple login/signup button.

14.4.1
-----
* Block Editor: Fix crash when inserting a Button Block.

14.4
-----
* Post Settings: Fixes the displayed publish date of posts which are to be immediately published.

14.3
-----
* Aztec and Block Editor: Fix the presentation of ordered lists with large numbers.
* Added Quick Action buttons on the Site Details page to access the most frequently used parts of a site.
* Block editor: Add support for changing image sizes in Image blocks
* Block editor: Add support for upload options in Gallery block
* Block editor: Added the Button block
* Block editor: Added the Group block
* Block editor: Add scroll support inside block picker and block settings
* Block editor: Fix issue where adding emojis to the post title added strong HTML elements to the title of the post
* Block editor: Fix issue where alignment of paragraph blocks was not always being respected when splitting the paragraph or reading the post's html content.
* Block editor: We’ve introduced a new toolbar that floats above the block you’re editing, which makes navigating your blocks easier — especially complex ones.

* Block editor: Add support for upload options in Gallery block
* Aztec and Block Editor: Fix the presentation of ordered lists with large numbers.
* Added Quick Action buttons on the Site Details page to access the most frequently used parts of a site.
* Post Settings: Adjusts the weekday symbols in the calendar depending on Regional settings.


14.2
-----
* Comment Editing: Fixed a bug that could cause the text selection to be on the wrong line
* Comments: Fixed an bug that could cause HTML markup to be displayed in the comment content
* Media editing: You can now crop, zoom in/out and rotate images that are inserted or being inserted in a post.
* Post Preview: Added a new Desktop preview mode on iPhone and Mobile preview on iPad when previewing posts or pages.
* Post Preview: Added new navigation, "Open in Safari" and Share options when previewing posts or pages.
* Block editor: Long-press Inserter icon to show options to add before/after
* Block editor: Retry displaying image when connectivity restores
* Block editor: Show an "Edit" button overlay on selected image blocks
* Block editor: Add support for image size options in the gallery block
* Signup and Login: signup or login via magic link now supports multiple email clients.
                    Tapping on the "Open Email" button will present a list of installed email client to choose from.
* Posts: Fixed a bug that could disable comments on a draft post when previewing that post.
* Reader: Fixed an issue where a new comment may not appear.
* Reader: Added Post Reblogging feature. You can now reblog a post from the reader to your site(s). There is a new "reblog" button in the post action bar.
          Tapping on it allows to choose the site where to post, and opens the editor of your choice with pre-populated content from the original post.
* Fixed a bug that was causing the app to crash when the user tapped "Retry" on Post List

14.1
-----
* Fixes a bug that could cause some web page previews to remain unauthenticated even after logging in.
* Stats: added a This Week widget to display Views for the past week.
* Block Editor: Reduced padding around text on Rich Text based blocks.
* Block Editor: New block "Shortcode". You can now create and edit Shortcode blocks in the editor.
* Publicize: connecting with Facebook is working again.
* Web Views: the title and button colors in the header of web views was grey, and is now white.

14.0
-----
* Stats: Updated default cards for the Insights view.
* Fixed a bug that displayed incorrect time stamps for scheduled posts.
* Post Settings: Added a new Calendar picker to select a Post's publish date
* Fixed bugs with the "Save as Draft" action extension's navigation bar colors and iPad sizing in iOS 13.
* Fixes appearance issues with navigation bar colors when logged out of the app.
* Fixed a bug that was causing the App to crash when the user tapped on certain notifications.
* Block Editor: Hide image size selection options when image is a url
* Block Editor: Fix displaying placeholder for images
* Block Editor: Fix crash on undo
* Block Editor: Fix styling on navigation UI
* Block Editor: Fix a focus issue
* Fixed a bug that displayed incorrect time stamps for scheduled posts.
* Post Settings: Added a new Calendar picker to select a Post's publish date
* Comment: Add ability to comment in fullscreen
* Stats: fixed issue that could cause incorrect Stats to be displayed when viewing Stats from a widget.
* Stats Today widgets: large numbers are now abbreviated.
* Fixed a bug where files imported from other apps were being renamed to a random name.
* Fixes a crash that could happen in the notifications tab.

13.9
-----
* Stats: added a Today widget to display All-Time stats.
* Block Editor: New block "Gallery". You can now create image galleries using WordPress Media library.
* Block Editor: Fix crash dismissing bottom-sheet after device rotation.
* Block Editor: Add support for changing Settings in the List Block.
* Block Editor: Add support for Video block settings.
* Quick Start: fixed issue that caused 'Follow other sites' tour to not be marked complete.
* Fixed a bug that was causing the App to crash when the user tapped on certain notifications.

13.8
-----
* When a post has an autosave, the autosave version can be loaded into the editor.
* Support: Fix issue that caused 'Message failed to send' error.
* WebView: Fix iOS 13 crash with popover.
* Fixed an issue where the Me screen would sometimes be blank.
* Block editor: New Spacer block to create white space between two blocks.
* Block editor: Images from Image Block can now be previewed full screen by tapping on them.
* Fixed an issue that caused logging in with a 2FA Google account to fail.
* Sign in with Apple: now supports logging in with 2FA enabled on linked WordPress accounts.
* Stats: Fixed issue that caused incorrect data to be displayed.

13.7
-----
* Updated the mobile apps blog address to a non-retired blog.
* Block editor: Added option to insert images from "Free Photo Library".
* Block editor: Fix issue where the keyboard would not capitalize sentences correctly on some cases
* Block editor: Add alignment to paragraph blocks
* Fixed a bug that made comment moderation fail on the first attempt for self-hosted sites.
* Stats Refresh: Stats will reload when the application will move to foreground state.
* Stats: each Period and Post stat now loads independently.
* Block editor: Added support for the preformatted block.
* Stats Today widget: updated design and enabled expanding.

* Block editor: Added option to insert images from "Free Photo Library" and "Other Apps".

13.6
-----
* Fixed a bug that was not submiting posts for review
* Better support for creating or editing posts while offline. Posts can be saved while offline and they will be automatically uploaded (or published) when the device is back online.
* Support: fix issue where issues could be created via Help Center search without setting a contact email.

* Me view: fix issue where view was blank when logging in with a self-hosted site.
* Block Editor: Added support for image alignment options.

13.5
-----
* Block editor: Fix issue when "New Photo Post" shortcut won't add the selected photo to the post.
* Block editor: Add Link Target (Open in new tab) to Image Block settings.
* Block editor: DarkMode improvements.
* Block editor: New block "Media & Text".
* Block Editor: Fix issue where the block inserter layout wasn't correct after device rotation.
* Dark Mode: General improvements
* Stats: each Insight stat now loads independently.
* Stats: added ability to customize Insights.

13.4.1
-----
Post Settings: Fixed a crash with featured image.
Removed Giphy as a media source due to changes in their SDK.

13.4
-----
* Sign In With Apple: if the Apple ID has been disconnected from the WordPress app, log out the account.
* Sign In With Apple: if the Apple ID has been disconnected from the WordPress app, log out the account on app launch.
* Dark Mode: General improvements
* Share Extension: Fixed the text view content inset

* Universal links: Pass back to Safari if we can't handle a URL.
* Sign In With Apple: fixed issue with re-logging in on an existing WP account.
* Block editor: Fix a bug on iOS 13.0 were tapping on a link opens Safari
* Block editor: Fix a link editing issue, where trying to add a empty link at the start of another link would remove the existing link.

13.3
-----
* Block editor: Add rich text styling to video captions
* Block editor: Blocks that would be replaced are now hidden when add block bottom sheet displays
* Block editor: Tapping on empty editor area now always inserts new block at end of post
* Block editor: Fixed a performance issue that caused a freeze in the editor with long text content.
* Dark Mode: Fixed colors in rich notifications
* Reader: Fixed issue with links opening while scrolling in reader posts and comments.

13.2
-----
* When Log In is selected, all available options are displayed.
* Shows an alert instead of showing a new screen for facebook publicize error.

13.1
-----
* Moved Notification Settings from the Me tab to the Notifications tab.
* Account Settings: added the ability to change the username.
* Stats: added File Downloads to period stats.
* Stats Periods: Fixed an issue that made the Post stats title button unable.
* Adds a Publish Now action to posts in the posts list.
* Stats Periods: Fixed a bug that affected the header date when the site and the device timezones were different.
* My Sites: Fixed a problem where some sites would appear duplicated.

* Stats Periods: Fixed an issue that made the Post stats title button unable.
* Stats Periods: Fixed a bug that affected the header date when the site and the device timezones were different.
* Adds a Publish Now action to posts in the posts list.
* My Sites: Fixed a problem where some sites would appear duplicated.

13.0
-----
* Stats: now use site timezone instead of device.
* Improved color scheme consistency.
* Post Stats: date bar no longer goes prior to earliest date available.
* Block editor: Adding a block from the post title now shows the add block here indicator.
* Block editor: Deselect post title any time a block is added
* Block editor: Auto-enabled upon first open of a block post, unless opted out in v12.9.
* Block editor: You can now enable and disable the block editor on a per-site basis.

12.9
-----
* Offline support: Create Post is now available from empty results view in offline mode.
* Post Preview: Displaying preview generation status in navigation bar instead of a
                blocking spinner.
* Block editor: Tapping on an empty editor area will create a new paragraph block
* Block editor: Fix content loss issue when loading unsupported blocks containing inner blocks.
* Block editor: Adding a block from the Post Title now inserts the block at the top of the Post.
* Stats Insights: Fixed issue that prevented some stats from showing for low volume sites.

12.8
-----
* Stats Insights: New two-column layout for Follower Totals stats.
* Stats Periods: Countries Map added in countries section.
* Updated copy for preview unavailable screen
* Stats Insights: New two-column layout for This Year stats.
* Stats Insights: added details option for This Year stats.
* Stats Insights: New two-column layout for Most Popular Time stats.
* Stats: modified appearance of empty charts.
* Stats Insights: Fixed issue where refreshing would sometimes clear the stats.
* Stats overview chart: Fixed issue with legend location on iOS 11.
* Stats Periods: Fixed crash when the Countries map displayed one country only
* Added a selection of user customizable app icons. Change it via Me > App Settings > App Icon.
* Update the app's colors using the Muriel color palette.
* Stats Periods detail views: Fixed an issue where rotation would truncate data.
* Stats Periods: Fixed an issue when a period interval was selected.

12.7
-----
* Block Editor: Video, Quote and More blocks are available now.
* Post Settings: Setting a Featured Image on a Post/Site should now work better in poor network conditions.
* Offline Improvements: Posts that failed to upload due to connectivity issues will be auto-uploaded.
* Block Editor: Copy/Paste of text with attributes( bold, italic, ...) will be respected on the editor.
* Block Editor: Updated color scheme.
* Block Editor: Nested lists are now available on the toolbar.
* Post Settings: Setting a Featured Image on a Post/Site should now work better in poor netowrk conditions.
* Stats Insights: New two-column layout for All-Time stats.
* Stats Insights: New two-column layout for Today stats.
* Post preview: Fixed issue with preview for self hosted sites not working.

12.6
-----
* Block Editor: Added UI to display a warning when a block has invalid content.
* Block Editor: Fixed issue with link settings where “Open in New Tab” was always OFF on open.
* Removed the limit of number of photos that can be shared from other apps.
* Account Settings Primary Site now shows the site domain if the site has no name.
* The app now launches a bit more quickly.
* Added a list of third-party library acknowledgements.
* Updated messaging experience for a reply upload result.
* Stats: Fixed an issue where chart axes may be formatted incorrectly in some locales.

12.5
-----
* Fixed Notices sometimes showing behind the keyboard
* Implemented Domain Credit feature
* Implemented auto saving a post on preview
* The app now launches a bit more quickly.
* Fixed broken images in posts created by the share extension.
* Deprecated local previews

12.4.1
------
* Copy/Paste from post contents to other apps is working again.

12.4
-----
* You can now mark notifications as unread with just a swipe.
* Fixed crash when searching Free Photo Library.
* Better URL validation when logging in with a self hosted site.
* Account Settings Primary Site now shows the site URL if the site has no name.
* Implemented incremental improvements to accessibility experience across the app.
* Updated error message when tag loading failed.

12.3
-----
* Images are now imported from TextBundle and TextPack files shared from other apps
* Added support for importing Markdown files shared from other apps
* Resolved a crash that might occur during the new Site Creation flow.
* Improved connectivity errors messaging in sharing screen.
* Quotes in Reader are now easier to read, thanks to a vertical bar on the left making them more visually distinct
* Fixed an issue where some text in Activity Log would show up in a wrong language
* Jetpack Remote Install: enabled the native feature to install and activate Jetpack on a self-hosted site

12.2
-----
* Draft preview now shows the remote version of the post.
* Initial support for importing TextBundle and TextPack from other apps.
* Support for lists in Gutenberg posts.
* Several UI details were polished in the Site Creation flow.

12.1
-----
* Improve messages when updates to user account details fail because of server logic, for exanple email being used for another account.
* Improved text import from other apps, such as Bear or Ulysses 🥰
* Added support on the editor for video elements that use the source elements. For example:
```<video alt="Another video with bunnies">
<source src="https://videos.files.wordpress.com/kUJmAcSf/bbb_sunflower_1080p_30fps_normal.mp4" type="video/mp4">
</video>```
* Block editor now supports the creation of posts with pre-inserted photos and the the 3touch action of starting a post with photo.

12.1
-----
* Improve messages when updates to user account details fail because of server logic, for exanple email being used for another account.
* Improved text import from other apps, such as Bear or Ulysses 🥰
* Reader: fixed issue where empty state buttons were not functional.

12.0
-----
* Redesigned Notices
* Changed offline error messages to be less disruptive.
* Resolved a defect in the new Site Creation flow where the site preview address bar could be edited.
* Made it easier to find a domain for your new site, by moving the best match to the top of the search results.

11.9
------
* Quick Start v2: After creating a new site with WordPress.com there are more tutorials available, now including tips to improve growth.
* Quick Start will also be suggested less often, but when it's more likely to be helpful.
* Added connection error alert in Sharing screen.
* Increased padding at the bottom of the share extension's editor, to make typing a longer post a bit more comfortable.
* Removes the white background color applied to the site icon on the site details screen.
* Updated No Results View illustration and copy displayed on connectivity issue.
* Enhanced Site Creation flow for smarter, more personalized sites.<|MERGE_RESOLUTION|>--- conflicted
+++ resolved
@@ -1,13 +1,11 @@
 21.0
 -----
-<<<<<<< HEAD
+* [*] Fixed an issue where the cached notifications are retained after logging out of WordPress.com account [#19360]
+
+20.9
+-----
 * [*] Stories: Fixed an issue where the keyboard would overlap with the publish dialog in landscape. [#19350]
-=======
-* [*] Fixed an issue where the cached notifications are retained after logging out of WordPress.com account [#19360]
->>>>>>> 3020277f
-
-20.9
------
+
 * [*] Login Flow: Provide ability for user to cancel login WP.com flow when already logged in to a self-hosted site [#19349]
 * [*] [WordPress-only] Powered by Jetpack banner: Fixed an edge case where some scroll views could momentarily become unresponsive to touch. [#19369]
 * [*] [Jetpack-only] Weekly roundup: Adds support for weekly roundup notifications to the Jetpack app. [#19364]
