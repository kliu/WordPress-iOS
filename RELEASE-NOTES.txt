23.7
-----
* [*] Bug fix: Reader now scrolls to the top when tapping the status bar. [#21914]
<<<<<<< HEAD
* [*] [internal] Refactor sending the API requests for searching posts and pages. [#21976]
=======
* [*] Fix an issue in Menu screen where it fails to create default menu items. [#21949]
>>>>>>> 75f4d226

23.6
-----
* [***] [Jetpack-only] Added paid domain selection, plan selection, and checkout screens in site creation flow [#21688]
* [**] When moving a post to trash, show a toast message with undo action instead of an inline undo row. [#21724]
* [*] Site Domains: Fixed an issue where the message shared while adding a domain was inaccurate. [#21827]
* [*] Fix an issue where login with site address is blocked after failing the first attempt. [#21848]
* [*] Fix an issue with an issue [#16999] with HTML not being stripped from post titles [#21846]
* [*] Fix an issue that leads to an ambiguous error message when an incorrect SMS 2FA code is submitted. [#21863]
* [*] Fix an issue where two 2FA controllers were being opened at the same time when logging in. [#21865]
* [*] Block Editor Social Icons: Fix visibility of inactive icons when used with block based themes in dark mode [https://github.com/WordPress/gutenberg/pull/55398]
* [*] Block Editor Classic block: Add option to convert to blocks [https://github.com/WordPress/gutenberg/pull/55461]
* [*] Block Editor Synced Patterns: Fix visibility of heading section when used with block based themes in dark mode [https://github.com/WordPress/gutenberg/pull/55399]

23.5
-----
* [*] Fix a crash when the blog's blogging prompt settings contain invalid JSON [#21677]
* [*] [WordPress-only] Fixes an issue where users would land on the Reader after signup while it should not be accessible. [#21751]
* [*] Block Editor: Split formatted text on triple Enter [https://github.com/WordPress/gutenberg/pull/53354]
* [*] Block Editor: Quote block: Ensure border is visible with block-based themes in dark [https://github.com/WordPress/gutenberg/pull/54964]
* [*] (Internal) Remove .nativePhotoPicker feature flag and the disabled code [#21681](https://github.com/wordpress-mobile/WordPress-iOS/pull/21681)
* [*] [WordPress-only] fixes an issue where users attempting to create a .com site in the post-sign-up flow are presented with two consecutive overlays. [#21752]
* [**] [Jetpack-only] Reader: Improvement of core UI elements, including feed cards, tag and site headers, buttons and recommendation sections. [#21772]

23.4
-----
* [*] Resolve the unresponsiveness of the compliance popover on iPhone SE devices when large fonts are enabled. [#21609]
* [*] Fix an issue with a New Page action visible for Contributors [https://github.com/wordpress-mobile/WordPress-iOS/pull/21659]
* [*] Block Editor: Prevent crash from invalid media URLs [https://github.com/WordPress/gutenberg/pull/54834]
* [*] Fix an issue with contributors seeing pre-publishing popup and a wrong confirmation message after submitting a post for review [https://github.com/wordpress-mobile/WordPress-iOS/pull/21658]
* [*] Block Editor: Limit inner blocks nesting depth to avoid call stack size exceeded crash [https://github.com/WordPress/gutenberg/pull/54382]
* [*] Fix an issue with non-admins being able to see the plugin menu on the Atomic sites [https://github.com/wordpress-mobile/WordPress-iOS/pull/21657]
* [**] Block Editor: Fallback to Twitter provider when embedding X URLs [https://github.com/WordPress/gutenberg/pull/54876]

23.3.1
-----
* [*] Resolve the unresponsiveness of the compliance popover on iPhone SE devices when large fonts are enabled. [#21609]

23.3
-----
* [***] [Jetpack-only] Lock Screen Widgets are now available on Jetpack. Quickly view your site stats without unlocking your phone. [#21535]
* [*] Block editor: Fix the obscurred "Insert from URL" input for media blocks when using a device in landscape orientation. [https://github.com/wordpress-mobile/gutenberg-mobile/pull/6143]
* [**] Block editor: Updated placeholder text colors for block-based themes [https://github.com/wordpress-mobile/gutenberg-mobile/pull/6182]
* [**] Update the main site navigation on the My Site screen, making it easier to access the common site sections. The new shortcuts can be modified using the Personalize Home Tab screen. [21502](https://github.com/wordpress-mobile/WordPress-iOS/pull/21502)
* [**] [internal] Refactor fetching one single media item. [#21567]
* [**] [internal] Refactored how the total number of WordPress Media is fetched. [#21568]
* [**] [internal] Refactor fetching metadata of VideoPress videos. [#21569]

23.2
-----
* [**] Integrate the native media picker (`PHPickerViewController`), which is familiar to all Apple Photos users. It has a powerful search; you can filter by favorites, zoom in, filter by different media types, and more. And it doesn't require any access permissions or dialogs to work and handles large Photos libaries with ease. [#21190](https://github.com/wordpress-mobile/WordPress-iOS/issues/21190).
* [*] Remove the "New Photo Post" app quick action [#21369](https://github.com/wordpress-mobile/WordPress-iOS/pull/21369)
* [*] (Internal) Fix unbounded growth of number media observers in Post Editor (performance issue) [#21352](https://github.com/wordpress-mobile/WordPress-iOS/pull/21352)
* [**] [internal] Fix a crash when disconnecting the app from the "Connected Applications" on WordPress.com. [#21375]
* [*] Fix an issue where the "Take Photo" flow was not working without the "All Photos" access [#21398](https://github.com/wordpress-mobile/WordPress-iOS/pull/21398)
* [*] Fix a couple of small issues with media uploads error handling [#21411](https://github.com/wordpress-mobile/WordPress-iOS/pull/21411)
* [*] [internal] Change how a post is fetched when selecting a post in Spotlight search result. [#21439]
* [*] [internal] Change how a post's revision is fetched from the post history screen. [#21440]
* [**] [internal] Replace the progress indicator implementation in uploading featured image from "Post Settings" [#21438]
* [**] [Jetpack-only] Block Editor: Add basic support to view, relocate, and remove the Jetpack Paywall block. [https://github.com/wordpress-mobile/gutenberg-mobile/pull/6076]
* [*] Block Editor: Columns block - Fix transforming into a Group block crash [https://github.com/wordpress-mobile/gutenberg-mobile/pull/6129]
* [**] Block Editor: Add block outline to all Social Link blocks when selected [https://github.com/WordPress/gutenberg/pull/54011]
* [***] [Jetpack-only] Contact Support: Add a new chat-based support channel where users can get answers from a bot trained to help app users. Users can still create a support ticket to talk to a Happiness Engineer if they don't find the answer they're looking for [#21467]
* [*] Fix a crash on the pages list when the authentication token is invalid. [#21471]
* [**] Me tab: move Me to the bottom tab bar [https://github.com/wordpress-mobile/WordPress-iOS/pull/21348]
* [*] Fix Stats menu option not visible for self-hosted sites without a Jetpack connection. [#21548]

23.0.1
-----
 * [**] Fix Voice Over and assistive keyboards [https://github.com/WordPress/gutenberg/pull/53895]

23.1
-----
* [*] Block editor: Hide undo/redo buttons when using the HTML editor [#21253]
* [*] Block editor: Display custom color value in mobile Cover Block color picker [https://github.com/WordPress/gutenberg/pull/51414]
* [**] Block editor: Display outline around selected Social Link block [https://github.com/WordPress/gutenberg/pull/53377]
* [**] Block editor: Fix font customization not getting updated. [https://github.com/WordPress/gutenberg/pull/53391]
* [*] [internal] Fix Core Data multithreaded access exception in Blogging Reminders [#21232]
* [*] [internal] Remove one of the image loading subsystems for avatars and consolidate the cache [#21259]
* [*] Fixed a crash that could occur when following sites in Reader. [#21341]
* [**] [Jetpack-only] Add a "Domain Focus" Card to the Dashboard that opens a screen that allows tranfer of Google Domains. This card can also be hidden across all sites of the account by accesing the More button. [#21368]
* [**] Fix Voice Over and assistive keyboards [https://github.com/WordPress/gutenberg/pull/53895]
* [*] Fix an issue with widget data sometimes showing zeros [https://github.com/wordpress-mobile/WordPress-iOS/pull/21430]

23.0
-----
* [***] [Jetpack-only] Jetpack Social: UI improvements to access and control your social sharing from more locations throughout the app [#21258]
* [**] [Jetpack-only] Blaze Manage Campaigns: Added a dashboard card that displays the most recent campaign, a campaigns list screen, and a campaign details screen. [#20821, #20977, #20950]
* [**] [Jetpack-only] Made significant performance improvements for Total Likes stats card. [#21168]
* [**] [internal] Upgrade React Native to 0.71.11 [#20956]
* [*] Fix incorrect WordPress Media images count in Media Picker. [#21181]
* [*] [Jetpack-only] Fix app hangs on the Stats screen [#21067]
* [*] Fix an issue with the size of the thumbnails in the media picker so it now loads faster and uses less memory [#21204]
* [*] Fix an issue with unstable order of assets on the media screen [#21210]
* [*] Fix an issue with media screen flashing when opened [#21211]
* [*] Block editor: Remove visual gap in mobile toolbar when a Gallery block is selected [https://github.com/WordPress/gutenberg/pull/52966]
* [*] Block editor: Remove Gallery caption button on mobile [https://github.com/WordPress/gutenberg/pull/53010]
* [*] Block editor: Fix Gallery block selection when adding media [https://github.com/WordPress/gutenberg/pull/53127]
* [*] [internal] Fix an issue with some media pickers not deallocating after selection in post editor [#21225]
* [*] Fix occasional crashes when updating Notification, Posts, and Reader content [#21250]
* [*] Fix an issue in Reader topics cleanup that could cause the app to crash. [#21243]
* [*] [internal] Fix incorrectly terminated background task [#21254]
* [**] [internal] Refactor how image is downloaded in Gutenberg Editor and Aztec Editor. [#21227]
* [**] Fixed an occassional crash when reloading Media picker. [#21337]

22.9
-----
* [*] [internal] Fix multiple memory leaks after logging in and logging out. [#21047, #21092]
* [**] Block editor: Move undo/redo buttons to the navigation bar. [#20930]
* [*] Fixed an issue that caused the UI to be briefly unresponsive in certain case when opening the app. [#21065]
* [**] Blogging Prompts: Fixed a crash in Reader after tapping on a blogging prompt multiple times. [#21112]
* [*] [internal] Update calls to use UserDefaults singleton. [#21088]
* [*] Fix memory leaks in setting up Jetpack connection. [#21052]
* [*] Fix a memory leak caused by the theme customization web view. [#21051]
* [**] [internal] Updated the code that enables Gutenberg editor in all blogs when the user is in the Gutenberg rollout group. [#21146]
* [**] [internal] Fix a few potential Core Data issues in Blogging Prompts & Reminders. [#21016]
* [*] [Jetpack-only] Made performance improvements for Posting Activity stats. [#21136]
* [*] Fixed a crash that could occur when following sites in Reader. [#21140]
* [*] Fix an issue with avatars not loading in mentions [#21169]
* [*] [Jetpack-only] Fixed a crash that could occur when the user deletes the WordPress app upon a successful migration. [#21167]
* [*] Fixed a crash that occurs in Weekly Roundup Background task due to a Core Data Concurrency violation. [#21076]
* [***] Block editor: Editor UX improvements with new icons, colors and additional design enhancements. [https://github.com/wordpress-mobile/gutenberg-mobile/pull/5985]
* [**] Fixed an occassional crash when opening Media picker. [#21231]

22.8
-----
* [*] Blogging Reminders: Disabled prompt for self-hosted sites not connected to Jetpack. [#20970]
* [**] [internal] Do not save synced blogs if the app has signed out. [#20959]
* [**] [internal] Make sure synced posts are saved before calling completion block. [#20960]
* [**] [internal] Fix observing Quick Start notifications. [#20997]
* [**] [internal] Fixed an issue that was causing a memory leak in the domain selection flow. [#20813]
* [*] [Jetpack-only] Block editor: Rename "Reusable blocks" to "Synced patterns", aligning with the web editor. [https://github.com/wordpress-mobile/gutenberg-mobile/pull/5885]
* [**] [internal] Block editor: Fix a crash related to Reanimated when closing the editor [https://github.com/wordpress-mobile/gutenberg-mobile/pull/5938]

22.7
-----
* [**] [internal] Blaze: Switch to using new canBlaze property to determine Blaze eligiblity. [#20916]
* [**] Fixed crash issue when accessing drafts that are mid-upload from the Home 'Work on a Draft Post' card. [#20872]
* [**] [internal] Make sure media-related features function correctly. [#20889], [20887]
* [*] [internal] Posts list: Disable action bar/menu button when a post is being uploaded [#20885]
* [*] Block editor: Image block - Fix issue where in some cases the image doesn't display the right aspect ratio [https://github.com/wordpress-mobile/gutenberg-mobile/pull/5869]
* [*] Block editor: Fix cursor positioning when dictating text on iOS [https://github.com/WordPress/gutenberg/issues/51227]

22.6
-----
* [**] [internal] Check required WordPress version to set "galleryWithImageBlocks" flag [#20736]
* [**] [Jetpack-only] Add a "Personalize Home Tab" button to the bottom of the My Site Dashboard that opens a new screen where you can customize which dashboard cards are visible. You can now also hide any of the dashboard cards directly from My Site Dashboard using the "more" menu. [#20296]
* [*] [Jetpack-only] Domains selection: Show error message when selecting unsupported domains. [#20786]
* [***] [Jetpack-only] Plans: Bringing WPCOM plans to Jetpack app. [#20822]
* [**] Block editor: [iOS] Fix dictation regression, in which typing/dictating at the same time caused content loss. [https://github.com/WordPress/gutenberg/pull/49452]
* [*] Block editor: Display lock icon in disabled state of `Cell` component [https://github.com/wordpress-mobile/gutenberg-mobile/pull/5798]
* [*] Block editor: Show "No title"/"No description" placeholder for not belonged videos in VideoPress block [https://github.com/wordpress-mobile/gutenberg-mobile/pull/5840]

22.5.1
-----
* [*] Resolve an issue that was causing the app crash when `CrashLogging.logError` is called from a background thread. [#20846]
* [**] [internal] Make sure a database tidy-up task (null blog property sanitizer) is completed before any other Core Data queries. [#20867]

22.5
-----
* [*] [Jetpack-only] Reader: Fix the display of the followed topics in the filter sheet when they're written in non-latin languages. [#20702]
* [*] [Jetpack-only] Reader: Fixed an issue that was causing the Report and Block actions to be missing from Post Menu actions sheet. [#20705]
* [***] Enables editing of the site homepage for sites using block-based themes directly from the pages list. [#20713]
* [*] Block editor: Add disabled style to `Cell` component [https://github.com/WordPress/gutenberg/pull/50665]
* [**] Block editor: Fix undo/redo history when inserting a link configured to open in a new tab [https://github.com/WordPress/gutenberg/pull/50460]
* [**] [Jetpack-only] Block editor: Disable details settings for not belonged VideoPress videos [https://github.com/wordpress-mobile/gutenberg-mobile/pull/5782]
* [*] Block editor: [List block] Fix an issue when merging a list item into a Paragraph would remove its nested list items [https://github.com/wordpress-mobile/gutenberg-mobile/pull/5785]
* [**] Block editor: Tapping any type of nested block moves focus to the nested block directly, rather than requiring multiple taps to navigate down each nesting levels. [https://github.com/wordpress-mobile/gutenberg-mobile/pull/5781]

22.4
-----
* [*] [internal] [Jetpack-only] Domains Dashboard Card: Immediately opening domains search after tapping the card. [#20638]
* [**] [Jetpack-only] Adds a dashboard card for viewing activity log. [#20569]
* [**] [Jetpack-only] Adds a dashboard card for viewing pages. [#20524]
* [*] [Jetpack-only] Block editor: Fix crash when trying to convert to regular blocks an undefined/deleted reusable block [https://github.com/WordPress/gutenberg/pull/50475]
* [**] Block editor: Tapping on a nested block now gets focus directly instead of having to tap multiple times depending on the nesting levels. [https://github.com/WordPress/gutenberg/pull/50108]
* [*] [Jetpack-only] Block editor: Use host app namespace in reusable block message [https://github.com/WordPress/gutenberg/pull/50478]
* [*] [internal] [Jetpack-only] Enables domain purchases in site creation A/B experiment. [#20670]
* [*] Classic Block: Fixes a crash that happens when attempting to add media to a classic block while the library permissions are missing. [#20666]

22.3
-----
* [*] [internal] Allow updating specific fields when updating media details. [#20606]
* [**] Block Editor: Enable VideoPress block (only on Simple WPCOM sites) [#20580]
* [**] [internal] Attempt to fix an image loading crash in post editor. [#20633]

22.2
-----
* [**] [Jetpack-only] Added a dashboard card for purchasing domains. [#20424]
* [*] [internal] [Jetpack-only] Redesigned the migration success card. [#20515]
* [**] [internal] Refactored Google SignIn implementation to not use the Google SDK [#20128]
* [***] Block Editor: Resolved scroll-jump issues and enhanced caret focus management [https://github.com/WordPress/gutenberg/pull/48791]
* [**] [Jetpack-only] Blogging Prompts: adds the ability to view other users' responses to a prompt. [#20540]

22.1
-----
* [**] [internal] Refactor updating account related Core Data operations, which ususally happens during log in and out of the app. [#20394]
* [***] [internal] Refactor uploading photos (from the device photo, the Free Photo library, and other sources) to the WordPress Media Library. Affected areas are where you can choose a photo and upload, including the "Media" screen, adding images to a post, updating site icon, etc. [#20322]
* [**] [WordPress-only] Warns user about sites with only individual plugins not supporting core app features and offers the option to switch to the Jetpack app. [#20408]
* [*] [Reader] Fix an issue that was causing the app to crash when tapping the More or Share buttons in Reader Detail screen. [#20490]
* [*] Block editor: Avoid empty Gallery block error [https://github.com/WordPress/gutenberg/pull/49557]

22.0
-----
* [*] Remove large title in Reader and Notifications tabs. [#20271]
* [*] Reader: Change the following button cog icon. [#20274]
* [*] [Jetpack-only] Change the dark background color of toolbars and top tabs across the whole app. [#20278]
* [*] Change the Reader's navigation bar background color to match other screens. [#20278]
* [*] Tweak My Site Dashboard Cards UI. [#20303]
* [*] [Jetpack-only] Change My Sites tab bar icon. [#20310]
* [*] [internal] Refactored the Core Data operations (saving the site data) after a new site is created. [#20270]
* [*] [internal] Refactored updating user role in the "People" screen on the "My Sites" tab. [#20244]
* [*] [internal] Refactor managing social connections and social buttons in the "Sharing" screen. [#20265]
* [*] [internal] Refactor uploading media assets. [#20294]
* [*] Block editor: Allow new block transforms for most blocks. [https://github.com/WordPress/gutenberg/pull/48792]
* [*] Visual improvements were made to the in-app survey along with updated text to differentiate between the WordPress and Jetpack apps. [#20276]
* [*] Reader: Resolve an issue that could cause the app to crash when blocking a post author. [#20421]

21.9
-----
* [*] [internal] Refactored fetching posts in the Reader tab, including post related operations (i.e. like/unlike, save for later, etc.) [#20197]
* [**] Reader: Add a button in the post menu to block an author and stop seeing their posts. [#20193]
* [**] [Jetpack-only] Jetpack individual plugin support: Warns user about sites with only individual plugins not supporting all features of the app yet and gives the ability to install the full Jetpack plugin. [#20223]
* [**] [Jetpack-only] Help: Display the Jetpack app FAQ card on Help screen when switching from the WordPress app to the Jetpack app is complete. [#20232]
* [***] [Jetpack-only] Blaze: We added support for Blaze in the app. The user can now promote a post or page from the app to reach new audiences. [#20253]

21.8.1
-----
* [**] [internal] Fixes a crash that happens in the background when the weekly roundup notification is being processed. [#20275]

21.8
-----
* [*] [WordPress-only] We have redesigned and simplified the landing screen. [#20061]
* [*] [internal] Refactored account related operations (i.e. log in and out of the app). [#19893]
* [*] [internal] Refactored comment related operations (i.e. like a comment, reply to a post or comment).
* [*] [internal] Refactored how reader topics are fetched from the database. [#20129]
* [*] [internal] Refactored blog related operations (i.e. loading blogs of the logged in account, updating blog settings). [#20047]
* [*] Reader: Add ability to block a followed site. [#20053]
* [*] Reader: Add ability to report a post's author. [#20064]
* [*] [internal] Refactored the topic related features in the Reader tab (i.e. following, unfollowing, and search). [#20150]
* [*] Fix inaccessible block settings within the unsupported block editor [https://github.com/WordPress/gutenberg/pull/48435]

21.7
-----
* [*] [Jetpack-only] Fixed an issue where stats were not displaying latest data when the system date rolls over to the next day while the app is in background. [#19989]
* [*] [Jetpack-only] Hide Scan Login Code when logged into an account with 2FA. [#19567]
* [**] [Jetpack-only] Blogging Prompts: add the ability to answer previous prompts, disable prompts, and other minor enhancements. [#20055]

21.6
-----
* [*] Fix a layout issue impacting the "No media matching your search" empty state message of the Media Picker screen.  [#19820]
* [**] [internal] Refactor saving changes in the "Account Settings" page. [#19910]
* [*] The Migration flow doesn't complete automatically if the user interrupts the migration mid flow. [#19888]
* [**] [internal] Refactored fetching blog editor settings. [#19915]
* [*] [Jetpack-only] The Migration flow doesn't complete automatically if the user interrupts the migration mid flow. [#19888]
* [***] [Jetpack-only] Stats Insights Update. Helps you understand how your content is performing and what’s resonating with your audience. [#19909]
* [***] [internal] Delete all the activity logs after logging out. [#19930]
* [*] [Jetpack-only] Fixed an issue where Stats Followers details did not update on Pull-to-refresh in the Stats Followers Details screen [#19935]
* [**] Refactored loading WP.com plans. [#19949]
* [*] Resolve an edge case that was causing the user to be stuck in the "Onboading Questions" screen. [#19791]
* [*] [Jetpack-only] Tweak Migration Screens UI when fonts are enlarged. [#19944]

21.5.1
-----
* [*] [Jetpack-only] Fixed a bug where the Login flow was restarting every time the app enters the foreground. [#19961]

21.5
-----
* [***] [internal] A significant refactor to the app’s architecture was made to allow for the new simplified UI. Regression testing on the app’s main flows is needed. [#19817]
* [**] [internal] Disable Story posts when Jetpack features are removed [#19823]
* [*] [internal] Editor: Only register core blocks when `onlyCoreBlocks` capability is enabled [https://github.com/wordpress-mobile/gutenberg-mobile/pull/5293]
* [**] [internal] Disable StockPhoto and Tenor media sources when Jetpack features are removed [#19826]
* [*] [Jetpack-only] Fixed a bug where analytics calls weren't synced to the user account. [#19926]

21.4
-----
* [*] Fixed an issue where publishing Posts and Pages could fail under certain conditions. [#19717]
* [*] Share extension navigation bar is no longer transparent [#19700]
* [***] [Jetpack-only] Adds a smooth, opt-in transition to the Jetpack app for users migrating from the WordPress app. [#19759]
* [***] You can now migrate your site content to the Jetpack app without a hitch. [#19759]
* [**] [internal] Upgrade React Native from 0.66.2 to 0.69.4 [https://github.com/wordpress-mobile/gutenberg-mobile/pull/5193]
* [*] [internal] When a user migrates to the Jetpack app and allows notifications, WordPress app notifications are disabled. [#19616, #19611, #19590]
* [*] Reader now scrolls to the top if the tab bar button is tapped. [#19769]
* [*] [Internal] Update WordPressShared, WordPressKit, and WordPressAuthenticator to their latest versions. [#19643]

21.3
-----
* [*] Fixed a minor UI issue where the segmented control under My SIte was being clipped when "Home" is selected. [#19595]
* [*] Fixed an issue where the site wasn't removed and the app wasn't refreshed after disconnecting the site from WordPress.com. [#19634]
* [*] [internal] Fixed an issue where Jetpack extensions were conflicting with WordPress extensions. [#19665]

21.2
-----
* [*] [internal] Refactored fetching posts in the Reader tab. [#19539]
* [*] Fixed an issue where the message "No media matching your search" for the media picker is not visible [#19555]

21.1
-----
* [**] [Jetpack-only] We added a new landing screen with a cool animation that responds to device motion! [#19251, #19264, #19277, #19381, #19404, #19410, #19432, #19434, #19442, #19443, #19468, #19469]
* [*] [internal] Database access change: the 'new Core Data context structure' feature flag is turned on by default. [#19433]
* [***] [Jetpack-only] Widgets are now on Jetpack. Find Today, This Week, and All Time Widgets to display your Stats on your home screen. [#19479]
* [*] Block Editor: Fixed iOS Voice Control support within Image block captions. [https://github.com/WordPress/gutenberg/pull/44850]
* [***] Dropped support for iOS 13. Now supporting iOS 14.0 and above. [#19509]

21.0
-----
* [*] Fixed an issue where the cached notifications are retained after logging out of WordPress.com account [#19360]
* [**] [Jetpack-only] Added a share extension. Now users can share content to Jetpack through iOS's share sheet. This was previously only available on the WordPress app. [#19383]
* [*] Update launch screen. [#19341]
* [*] [Jetpack-only] Add ability to set custom app icon for Jetpack app. [#19378]
* [**] [Jetpack-only] Added a "Save as Draft" extension. Now users can save content to Jetpack through iOS's share sheet. This was previously only available on the WordPress app. [#19414]
* [**] [Jetpack-only] Enables Rich Notifications for the Jetpack app. Now we display more details on most of the push notifications. This was previously only available on the WordPress app. [#19415]
* [*] Reader: Comment Details have been redesigned. [#19387]
* [*] [internal] A refactor in weekly roundup notification scheduler. [#19422]
* [*] [internal] A low level database refactor around fetching cards in the Reader tab. [#19427]
* [*] Stories: Fixed an issue where the keyboard would overlap with the publish dialog in landscape. [#19350]
* [*] [internal] A refactor in fetch Reader posts and their comments. [#19458]
* [*] Fixed an issue where the navigation bar becomes invisible when swiping back to Login Prologue screen.  [#19461]

20.9
-----
* [*] Login Flow: Provide ability for user to cancel login WP.com flow when already logged in to a self-hosted site [#19349]
* [*] [WordPress-only] Powered by Jetpack banner: Fixed an edge case where some scroll views could momentarily become unresponsive to touch. [#19369]
* [*] [Jetpack-only] Weekly roundup: Adds support for weekly roundup notifications to the Jetpack app. [#19364]
* [*] Fixed an issue where the push notifications prompt button would overlap on iPad. [#19304]
* [*] Story Post: Fixed an issue where deleting one image in a story draft would cause the following image not to load. [#16966]
* [*] Fixed an issue where the no result label on the side menu is oversize on iPad. [#19305]
* [*] [internal] Various low level database refactors around posts, pages, and comments. [#19353, #19363, #19386]

20.8
-----
* [*] User Mention: When replying to a post or a comment, sort user-mentions suggestions by prefix first then alphabetically. [#19218]
* [*] User Mention: Fixed an issue where the user-mentions suggestions were disappearing after expanding/collapsing the reply field. [#19248]
* [***] [internal] Update Sentry, our crash monitoring tool, to its latest major version [#19315]

20.7
-----
* [*] [Jetpack-only] Block Editor: Update link colors in action sheets from green to blue [https://github.com/WordPress/gutenberg/pull/42996]
* [*] Jetpack Social: Rebrand Publicize to Jetpack Social [https://github.com/wordpress-mobile/WordPress-iOS/pull/19262]

20.6
-----
* [*] [Jetpack-only] Recommend App: you can now share the Jetpack app with your friends. [#19174]
* [*] [Jetpack-only] Feature Announcements: new features are highlighted via the What's New modals. [#19176]
* [**] [Jetpack-only] Self-hosted sites: enables logging in via a self-hosted site / adding a self-hosted site [#19194]
* [*] Pages List: Fixed an issue where the app would freeze when opening the pages list if one of the featured images is a GIF. [#19184]
* [*] Stats: Fixed an issue where File Downloads section was being displayed for Jetpack sites even though it's not supported. [#19200]

20.5
-----
* [*] [Jetpack-only] Block Editor: Makes some small changes to the editor's accent colours for consistency. [#19113]
* [*] User Mention: Split the suggestions list into a prominent section and a regular section. [#19064]
* [*] Use larger thumbnail previews for recommended themes during site creation [https://github.com/wordpress-mobile/WordPress-iOS/pull/18972]
* [***] [internal] Block Editor: List block: Adds support for V2 behind a feature flag [https://github.com/WordPress/gutenberg/pull/42702]
* [**] Fix for Referrers Card Not Showing Search Engine Details [https://github.com/wordpress-mobile/WordPress-iOS/pull/19158]
* [*] WeeklyRoundupBackgroundTask - format notification body [https://github.com/wordpress-mobile/WordPress-iOS/pull/19144]

20.4
-----
* [*] Site Creation: Fixed a bug in the design picker where the horizontal position of designs could be reset. [#19020]
* [*] [internal] Block Editor: Add React Native FastImage [https://github.com/WordPress/gutenberg/pull/42009]
* [*] Block Editor: Inserter displays block collections [https://github.com/WordPress/gutenberg/pull/42405]
* [*] Block Editor: Fix incorrect spacing within Image alt text footnote [https://github.com/WordPress/gutenberg/pull/42504]
* [***] Block Editor: Gallery and Image block - Performance improvements [https://github.com/WordPress/gutenberg/pull/42178]
* [**] [WP.com and Jetpack sites with VideoPress] Prevent validation error when viewing VideoPress markup within app [https://github.com/Automattic/jetpack/pull/24548]
* [*] [internal] Add Jetpack branding elements (badges and banners) [#19007, #19040, #19049, #19059, #19062, #19065, #19071, #19073, #19103, #19074, #19085, #19094, #19102, #19104]

20.3
-----
* [*] Stories: Fixed a crash that could occur when adding multiple items to a Story post. [#18967]
* [*] User Mention: When replying to a post or a comment, the post author or comment author shows up at the top of the suggestions list. [#18979]
* [*] Block Editor: Fixed an issue where the media picker search query was being retained after dismissing the picker and opening it again. [#18980]
* [*] Block Editor: Add 'Insert from URL' option to Video block [https://github.com/WordPress/gutenberg/pull/41493]
* [*] Block Editor: Image block copies the alt text from the media library when selecting an item [https://github.com/WordPress/gutenberg/pull/41839]
* [*] Block Editor: Introduce "block recovery" option for invalid blocks [https://github.com/WordPress/gutenberg/pull/41988]

20.2
-----
* [*] Preview: Post preview now resizes to account for device orientation change. [#18921]
* [***] [Jetpack-only] Enables QR Code Login scanning from the Me menu. [#18904]
* [*] Reverted the app icon back to Cool Blue. Users can reselect last month's icon in Me > App Settings > App Icon if they'd like. [#18934]

20.1
-----
* [*] Notifications: Fixed an issue where the first notification opened in landscape mode was not scrollable. [#18823]
* [*] Site Creation: Enhances the design selection screen with recommended designs. [#18740]
* [***] [Jetpack-only] Introducing blogging prompts. Build a writing habit and support creativity with a periodic prompt for inspiration. [#18860]
* [**] Follow Conversation: A tooltip has been added to highlight the follow conversation feature. [#18848]
* [*] [internal] Block Editor: Bump react-native-gesture-handler to version 2.3.2. [#18742]
* [*] People Management: Fixed a crash that can occur when loading the People view. [#18907]

20.0
-----
* [*] Quick Start: The "Get to know the WordPress app" card has a fresh new look [#18688, #18747]
* [*] Block Editor: A11y: Improve text read by screen readers for BottomSheetSelectControl [https://github.com/WordPress/gutenberg/pull/41036]
* [*] Block Editor: Add 'Insert from URL' option to Image block [https://github.com/WordPress/gutenberg/pull/40334]
* [*] App Settings: refreshed the UI with updated colors for Media Cache Size controls, Clear Spot Index row button, and Clear Siri Shortcut Suggestions row button. From destructive (red color) to standard and brand colors. [#18636]
* [*] [internal] Quick Start: Fixed an issue where the Quick Start modal was not displayed after login if the user's default tab is Home. [#18721]
* [*] Quick Start: The Next Steps modal has a fresh new look [#18711]
* [*] [internal] Quick Start: Fixed a couple of layout issues with the Quick Start notices when rotating the device. [#18758]

19.9
-----
* [*] Site Settings: we fixed an issue that prevented the site title to be updated when it changed in Site Settings [#18543]
* [*] Media Picker: Fixed an issue where the empty state view was being displayed incorrectly. [#18471]
* [*] Quick Start: We are now showing a different set of Quick Start tasks for existing sites and new sites. The existing sites checklist includes new tours such as: "Check your notifications" and "Upload photos or videos".  [#18395, #18412, #18443, #18471]
* [*] Site Creation: we fixed an issue where the navigation buttons were not scaling when large fonts were selected on the device [#18559]
* [**] Block Editor: Cover Block: Improve color contrast between background and text [https://github.com/wordpress-mobile/gutenberg-mobile/pull/4808]
* [***] Block Editor: Add drag & drop blocks feature [https://github.com/wordpress-mobile/gutenberg-mobile/pull/4832]
* [*] Block Editor: Gallery block: Fix broken "Link To" settings and add "Image Size" settings [https://github.com/wordpress-mobile/gutenberg-mobile/pull/4841]
* [*] Block Editor: Unsupported Block Editor: Prevent WordPress.com tour banner from displaying. [https://github.com/wordpress-mobile/gutenberg-mobile/pull/4820]
* [*] Widgets: we fixed an issue where text appeared flipped in rtl languages [#18567]
* [*] Stats: we fixed a crash that occurred sometimes in Stats [#18613]
* [*] Posts list: we fixed an issue where the create button was not shown on iPad in split screen [#18609]

19.8
-----
* [**] Self hosted sites are not restricted by video length during media uploads [https://github.com/wordpress-mobile/WordPress-iOS/pull/18414]
* [*] [internal] My Site Dashboard: Made some changes to the code architecture of the dashboard. The majority of the changes are related to the posts cards. It should have no visible changes but could cause regressions. Please test it by creating/trashing drafts and scheduled posts and testing that they appear correctly on the dashboard. [#18405]
* [*] Quick Start: Updated the Stats tour. The tour can now be accessed from either the dashboard or the menu tab. [#18413]
* [*] Quick Start: Updated the Reader tour. The tour now highlights the Discover tab and guides users to follow topics via the Settings screen. [#18450]
* [*] [internal] Quick Start: Deleted the Edit your homepage tour. [#18469]
* [*] [internal] Quick Start: Refactored some code related to the tasks displayed in the Quick Start Card and the Quick Start modal. It should have no visible changes but could cause regressions. [#18395]
* [**] Follow Conversation flow now enables in-app notifications by default. They were updated to be opt-out rather than opt-in. [#18449]
* [*] Block Editor: Latest Posts block: Add featured image settings [https://github.com/WordPress/gutenberg/pull/39257]
* [*] Block Editor: Prevent incorrect notices displaying when switching between HTML-Visual mode quickly [https://github.com/WordPress/gutenberg/pull/40415]
* [*] Block Editor: Embed block: Fix inline preview cut-off when editing URL [https://github.com/WordPress/gutenberg/pull/35326]
* [*] Block Editor: Prevent gaps shown around floating toolbar when using external keyboard [https://github.com/WordPress/gutenberg/pull/40266]
* [**] We'll now ask users logging in which area of the app they'd like to focus on to build towards a more personalized experience. [#18385]

19.7
-----
* [*] a11y: VoiceOver has been improved on the Menus view and now announces changes to ordering. [#18155]
* [*] Notifications list: remove comment Trash swipe action. [#18349]
* [*] Web previews now abide by safe areas when a toolbar is shown [#18127]
* [*] Site creation: Adds a new screen asking the user the intent of the site [#18367]
* [**] Block Editor: Quote block: Adds support for V2 behind a feature flag [https://github.com/WordPress/gutenberg/pull/40133]
* [**] Block Editor: Update "add block" button's style in default editor view [https://github.com/WordPress/gutenberg/pull/39726]
* [*] Block Editor: Remove banner error notification on upload failure [https://github.com/WordPress/gutenberg/pull/39694]
* [*] My Site: display site name in My Site screen nav title [#18373]
* [*] [internal] Site creation: Adds a new screen asking the user the name of the site [#18280]

19.6
-----
* [*] Enhances the exit animation of notices. [#18182]
* [*] Media Permissions: display error message when using camera to capture photos and media permission not given [https://github.com/wordpress-mobile/WordPress-iOS/pull/18139]
* [***] My Site: your My Site screen now has two tabs, "Menu" and "Home". Under "Home", you'll find contextual cards with some highlights of whats going on with your site. Check your drafts or scheduled posts, your today's stats or go directly to another section of the app. [#18240]
* [*] [internal] Site creation: Adds a new screen asking the user the intent of the site [#18270]

19.5
-----
* [*] Improves the error message shown when trying to create a new site with non-English characters in the domain name [https://github.com/wordpress-mobile/WordPress-iOS/pull/17985]
* [*] Quick Start: updated the design for the Quick Start cell on My Site [#18095]
* [*] Reader: Fixed a bug where comment replies are misplaced after its parent comment is moderated [#18094]
* [*] Bug fix: Allow keyboard to be dismissed when the password field is focused during WP.com account creation.
* [*] iPad: Fixed a bug where the current displayed section wasn't selected on the menu [#18118]
* [**] Comment Notifications: updated UI and functionality to match My Site Comments. [#18141]
* [*] Block Editor: Add GIF badge for animated GIFs uploaded to Image blocks [https://github.com/WordPress/gutenberg/pull/38996]
* [*] Block Editor: Small refinement to media upload errors, including centering and tweaking copy. [https://github.com/wordpress-mobile/gutenberg-mobile/pull/4597]
* [*] Block Editor: Fix issue with list's starting index and the order [https://github.com/WordPress/gutenberg/pull/39354]
* [*] Quick Start: Fixed a bug where a user creating a new site is displayed a quick start tour containing data from their presviously active site.

19.4
-----
* [*] Site Creation: Fixed layout of domain input field for RTL languages. [#18006]
* [*] [internal] The FAB (blue button to create posts/stories/pages) creation/life cycle was changed [#18026]
* [*] Stats: we fixed a variety of performance issues in the Insight screen. [#17926, #17936, #18017]
* [*] Stats: we re-organized the default view in Insights, presenting more interesting data at a glance [#18072]
* [*] Push notifications will now display rich media when long pressed. [#18048]
* [*] Weekly Roundup: We made some further changes to try and ensure that Weekly Roundup notifications are showing up for everybody who's enabled them [#18029]
* [*] Block editor: Autocorrected Headings no longer apply bold formatting if they weren't already bold. [#17844]
* [***] Block editor: Support for multiple color palettes [https://github.com/wordpress-mobile/gutenberg-mobile/pull/4588]
* [**] User profiles: Fixed issue where the app wasn't displaying any of the device photos which the user had granted the app access to.

19.3
-----
* [*] Site previews: Reduced visual flickering when previewing sites and templates. [#17861]
* [*] Stats: Scroll to new Insights card when added. [#17894]
* [*] Add "Copy Link" functionality to Posts List and Pages List [#17911]
* [*] [Jetpack-only] Enables the ability to use and create WordPress.com sites, and enables the Reader tab. [#17914, #17948]
* [*] Block editor: Additional error messages for media upload failures. [#17971]
* [**] Adds animated Gif support in notifications and comments [#17981]

19.2
-----
* [*] Site creation: Fixed bug where sites created within the app were not given the correct time zone, leading to post scheduling issues. [#17821]
* [*] Block editor: Replacing the media for an image set as featured prompts to update the featured image [https://github.com/wordpress-mobile/gutenberg-mobile/pull/3930]
* [***] Block editor: Font size and line-height support for text-based blocks used in block-based themes [https://github.com/wordpress-mobile/gutenberg-mobile/pull/4519]
* [**] Some of the screens of the app has a new, fresh and more modern visual, including the initial one: My Site. [#17812]
* [**] Notifications: added a button to mark all notifications in the selected filter as read. [#17840]
* [**] People: you can now manage Email Followers on the People section! [#17854]
* [*] Stats: fix navigation between Stats tab. [#17856]
* [*] Quick Start: Fixed a bug where a user logging in via a self-hosted site not connected to Jetpack would see Quick Start when selecting "No thanks" on the Quick Start prompt. [#17855]
* [**] Threaded comments: comments can now be moderated via a drop-down menu on each comment. [#17888]
* [*] Stats: Users can now add a new Insights card from the navigation bar. [#17867]
* [*] Site creation: The checkbox that appears when choosing a design no longer flickers when toggled. [#17868]

19.1
-----
* [*] Signup: Fixed bug where username selection screen could be pushed twice. [#17624]
* [**] Reader post details Comments snippet: added ability to manage conversation subscription and notifications. [#17749]
* [**] Accessibility: VoiceOver and Dynamic Type improvements on Activity Log and Schedule Post calendars [#17756, #17761, #17780]
* [*] Weekly Roundup: Fix a crash which was preventing weekly roundup notifications from appearing [#17765]
* [*] Self-hosted login: Improved error messages. [#17724]
* [*] Share Sheet from Photos: Fix an issue where certain filenames would not upload or render in Post [#16773]
* [*] Block editor: Fixed an issue where video thumbnails could show when selecting images, and vice versa. [#17670]
* [**] Media: If a user has only enabled limited device media access, we now show a prompt to allow the user to change their selection. [#17795]
* [**] Block editor: Fix content justification attribute in Buttons block [https://github.com/wordpress-mobile/gutenberg-mobile/pull/4451]
* [*] Block editor: Hide help button from Unsupported Block Editor. [https://github.com/wordpress-mobile/gutenberg-mobile/pull/4352]
* [*] Block editor: Add contrast checker to text-based blocks [https://github.com/wordpress-mobile/gutenberg-mobile/pull/4357]
* [*] Block editor: Fix missing translations of color settings [https://github.com/wordpress-mobile/gutenberg-mobile/pull/4479]
* [*] Block editor: Highlight text: fix applying formatting for non-selected text [https://github.com/wordpress-mobile/gutenberg-mobile/pull/4471]
* [***] Self-hosted sites: Fixed a crash when saving media and no Internet connection was available. [#17759]
* [*] Publicize: Fixed an issue where a successful login was not automatically detected when connecting a Facebook account to Publicize. [#17803]

19.0
-----
* [**] Video uploads: video upload is now limited to 5 minutes per video on free plans. [#17689]
* [*] Block editor: Give multi-line block names central alignment in inserter [https://github.com/wordpress-mobile/gutenberg-mobile/pull/4343]
* [**] Block editor: Fix missing translations by refactoring the editor initialization code [https://github.com/wordpress-mobile/gutenberg-mobile/pull/4332]
* [**] Block editor: Add Jetpack and Layout Grid translations [https://github.com/wordpress-mobile/gutenberg-mobile/pull/4359]
* [**] Block editor: Fix text formatting mode lost after backspace is used [https://github.com/wordpress-mobile/gutenberg-mobile/pull/4423]
* [*] Block editor: Add missing translations of unsupported block editor modal [https://github.com/wordpress-mobile/gutenberg-mobile/pull/4410]
* [**] Time zone suggester: we have a new time zone selection screen that suggests the time zone based on the device, and improves search. [#17699]
* [*] Added the "Share WordPress with a friend" row back to the Me screen. [#17748]
* [***] Updated default app icon. [#17793]

18.9
-----
* [***] Reader Comments: Updated comment threads with a new design and some new capabilities. [#17659]
* [**] Block editor: Fix issue where editor doesn't auto-scroll so you can see what is being typed. [https://github.com/wordpress-mobile/gutenberg-mobile/pull/4299]
* [*] Block editor: Preformatted block: Fix an issue where the background color is not showing up for standard themes. [https://github.com/wordpress-mobile/gutenberg-mobile/pull/4292]
* [**] Block editor: Update Gallery Block to default to the new format and auto-convert old galleries to the new format. [https://github.com/wordpress-mobile/gutenberg-mobile/pull/4315]
* [***] Block editor: Highlight text: Enables color customization for specific text within a Paragraph block. [https://github.com/wordpress-mobile/gutenberg-mobile/pull/4175]
* [**] Reader post details: a Comments snippet is now displayed after the post content. [#17650]

18.8
-----
* [*] Added a new About screen, with links to rate the app, share it with others, visit our Twitter profile, view our other apps, and more. [https://github.com/orgs/wordpress-mobile/projects/107]
* [*] Editor: Show a compact notice when switching between HTML or Visual mode. [https://github.com/wordpress-mobile/WordPress-iOS/pull/17521]
* [*] Onboarding Improvements: Need a little help after login? We're here for you. We've made a few changes to the login flow that will make it easier for you to start managing your site or create a new one. [#17564]
* [***] Fixed crash where uploading image when offline crashes iOS app. [#17488]
* [***] Fixed crash that was sometimes triggered when deleting media. [#17559]
* [***] Fixes a crasher that was sometimes triggered when seeing the details for like notifications. [#17529]
* [**] Block editor: Add clipboard link suggestion to image block and button block. [https://github.com/WordPress/gutenberg/pull/35972]
* [*] Block editor: Embed block: Include link in block settings. [https://github.com/wordpress-mobile/gutenberg-mobile/pull/4189]
* [**] Block editor: Fix tab titles translation of inserter menu. [https://github.com/wordpress-mobile/gutenberg-mobile/pull/4248]
* [**] Block editor: Gallery block: When a gallery block is added, the media options are auto opened for v2 of the Gallery block. [https://github.com/wordpress-mobile/gutenberg-mobile/pull/4277]
* [*] Block editor: Media & Text block: Fix an issue where the text font size would be bigger than expected in some cases. [https://github.com/wordpress-mobile/gutenberg-mobile/pull/4252]

18.7
-----
* [*] Comment Reply: updated UI. [#17443, #17445]
* [***] Two-step Authentication notifications now require an unlocked device to approve or deny them.
* [***] Site Comments: Updated comment details with a fresh new look and capability to display rich contents. [#17466]
* [**] Block editor: Image block: Add ability to quickly link images to Media Files and Attachment Pages [https://github.com/wordpress-mobile/gutenberg-mobile/pull/3971]
* [**] Block editor: Fixed a crash that could occur when copying lists from Microsoft Word. [https://github.com/wordpress-mobile/gutenberg-mobile/pull/4174]
* [***] Fixed an issue where trying to upload an image while offline crashes the app. [#17488]

18.6
-----
* [**] Comments: Users can now follow conversation via notifications, in addition to emails. [#17363]
* [**] Block editor: Block inserter indicates newly available block types [https://github.com/wordpress-mobile/gutenberg-mobile/pull/4047]
* [*] Reader post comments: fixed an issue that prevented all comments from displaying. [#17373]
* [**] Stats: added Reader Discover nudge for sites with low traffic in order to increase it. [#17349, #17352, #17354, #17377]
* [**] Block editor: Search block - Text and background color support [https://github.com/wordpress-mobile/gutenberg-mobile/pull/4127]
* [*] Block editor: Fix Embed Block loading glitch with resolver resolution approach [https://github.com/wordpress-mobile/gutenberg-mobile/pull/4146]
* [*] Block editor: Fixed an issue where the Help screens may not respect an iOS device's notch. [https://github.com/wordpress-mobile/gutenberg-mobile/pull/4110]
* [**] Block editor: Block inserter indicates newly available block types [https://github.com/wordpress-mobile/gutenberg-mobile/pull/4047]
* [*] Block editor: Add support for the Mark HTML tag [https://github.com/wordpress-mobile/gutenberg-mobile/pull/4162]
* [*] Stats Insights: HTML tags no longer display in post titles. [#17380]

18.5
-----
* [**] Block editor: Embed block: Include Jetpack embed variants. [https://github.com/wordpress-mobile/gutenberg-mobile/pull/4008]
* [*] Fixed a minor visual glitch on the pre-publishing nudge bottom sheet. [https://github.com/wordpress-mobile/WordPress-iOS/pull/17300]
* [*] Improved support for larger text sizes when choosing a homepage layout or page layout. [#17325]
* [*] Site Comments: fixed an issue that caused the lists to not refresh. [#17303]
* [*] Block editor: Embed block: Fix inline preview cut-off when editing URL [https://github.com/wordpress-mobile/gutenberg-mobile/pull/4072]
* [*] Block editor: Embed block: Fix URL not editable after dismissing the edit URL bottom sheet with empty value [https://github.com/wordpress-mobile/gutenberg-mobile/pull/4094]
* [**] Block editor: Embed block: Detect when an embeddable URL is pasted into an empty paragraph. [https://github.com/wordpress-mobile/gutenberg-mobile/pull/4048]
* [**] Block editor: Pullquote block - Added support for text and background color customization [https://github.com/WordPress/gutenberg/pull/34451]
* [**] Block editor: Preformatted block - Added support for text and background color customization [https://github.com/wordpress-mobile/gutenberg-mobile/pull/4071]
* [**] Stats: added Publicize and Blogging Reminders nudges for sites with low traffic in order to increase it. [#17142, #17261, #17294, #17312, #17323]
* [**] Fixed an issue that made it impossible to log in when emails had an apostrophe. [#17334]

18.4
-----
* [*] Improves our user images download logic to avoid synchronization issues. [#17197]
* [*] Fixed an issue where images point to local URLs in the editor when saving a post with ongoing uploads. [#17157]
* [**] Embed block: Add the top 5 specific embed blocks to the Block inserter list. [https://github.com/wordpress-mobile/gutenberg-mobile/pull/3995]
* [*] Embed block: Fix URL update when edited after setting a bad URL of a provider. [https://github.com/wordpress-mobile/gutenberg-mobile/pull/4002]
* [**] Users can now contact support from inside the block editor screen. [https://github.com/wordpress-mobile/gutenberg-mobile/pull/3975]
* [**] Block editor: Help menu with guides about how to work with blocks [#17265]

18.3
-----
* [*] Fixed a bug on Reader that prevented Saved posts to be removed
* [*] Share Extension: Allow creation of Pages in addition to Posts. [#16084]
* [*] Updated the wording for the "Posts" and "Pages" entries in My Site screen [https://github.com/wordpress-mobile/WordPress-iOS/pull/17156]
* [**] Fixed a bug that prevented sharing images and videos out of your site's media library. [#17164]
* [*] Fixed an issue that caused `Follow conversation by email` to not appear on some post's comments. [#17159]
* [**] Block editor: Embed block: Enable WordPress embed preview [https://github.com/wordpress-mobile/gutenberg-mobile/pull/3853]
* [**] Block editor: Embed block: Add error bottom sheet with retry and convert to link actions. [https://github.com/wordpress-mobile/gutenberg-mobile/pull/3921]
* [**] Block editor: Embed block: Implemented the No Preview UI when an embed is successful, but we're unable to show an inline preview [https://github.com/wordpress-mobile/gutenberg-mobile/pull/3927]
* [*] Block editor: Embed block: Add device's locale to preview content [https://github.com/wordpress-mobile/gutenberg-mobile/pull/3788]
* [*] Block editor: Column block: Translate column width's control labels [https://github.com/wordpress-mobile/gutenberg-mobile/pull/3952]
* [**] Block editor: Embed block: Enable embed preview for Instagram and Vimeo providers. [https://github.com/wordpress-mobile/gutenberg-mobile/pull/3918]

18.2
-----
* [internal] Fixed an issue where source and platform tags were not added to a Zendesk ticket if the account has no blogs. [#17084]
* [*] Set the post formats to have 'Standard' first and then alphabetized the remaining items. [#17074]
* [*] Fixed wording of theme customization screen's menu bar by using "Activate" on inactive themes. [#17060]
* [*] Added pull-to-refresh to My Site. [#17089]
* [***] Weekly Roundup: users will receive a weekly notification that presents a summary of the activity on their most used sites [#17066, #17116]
* [**] Site Comments: when editing a Comment, the author's name, email address, and web address can now be changed. [#17111]
* [**] Block editor: Enable embed preview for a list of providers (for now only YouTube and Twitter) [https://github.com/WordPress/gutenberg/pull/34446]
* [***] Block editor: Add Inserter Block Search [https://github.com/WordPress/gutenberg/pull/33237]

18.1
-----
* [*] Reader: Fixes an issue where the top of an article could be cropped after rotating a device. [#17041]
* [*] Posts Settings: Removed deprecated Location feature. [#17052]
* [**] Added a time selection feature to Blogging Reminders: users can now choose at what time they will receive the reminders [#17024, #17033]
* [**] Block editor: Embed block: Add "Resize for smaller devices" setting. [https://github.com/wordpress-mobile/gutenberg-mobile/pull/3753]
* [**] Account Settings: added the ability to close user account.
* [*] Users can now share WordPress app with friends. Accessible from Me and About screen. [#16995]

18.0
-----
* [*] Fixed a bug that would make it impossible to scroll the plugins the first time the plugin section was opened.
* [*] Resolved an issue where authentication tokens weren't be regenerated when disabled on the server. [#16920]
* [*] Updated the header text sizes to better support large texts on Choose a Domain and Choose a Design flows. [#16923]
* [internal] Made a change to how Comment content is displayed. Should be no visible changes, but could cause regressions. [#16933]
* [internal] Converted Comment model properties to Swift. Should be no functional changes, but could cause regressions. [#16969, #16980]
* [internal] Updated GoogleSignIn to 6.0.1 through WordPressAuthenticator. Should be no visible changes, but could cause regression in Google sign in flow. [#16974]
* [internal] Converted Comment model properties to Swift. Should be no functional changes, but could cause regressions. [#16969]
* [*] Posts: Ampersands are correctly decoded in publishing notices instead of showing as HTML entites. [#16972]
* [***] Adjusted the image size of Theme Images for more optimal download speeds. [#16914]
* [*] Comments and Notifications list are now displayed with a unified design. [#16985]
* [*] Block editor: Add a "featured" banner and ability to set or remove an image as featured. [https://github.com/wordpress-mobile/gutenberg-mobile/pull/3449]

17.9
-----
* [internal] Redirect Terms and service to open the page in an external web view [#16907]
* [internal] Converted Comment model methods to Swift. Should be no functional changes, but could cause regressions. [#16898, #16905, #16908, #16913]
* [*] Enables Support for Global Style Colors with Full Site Editing Themes [#16823]
* [***] Block editor: New Block: Embed block. [https://github.com/wordpress-mobile/gutenberg-mobile/pull/3727]

17.8
-----
* [*] Authors and Contributors can now view a site's Comments via My Site > Comments. [#16783]
* [*] [Jetpack-only] Fix bugs when tapping to notifications
* [*] Fixed some refresh issues with the site follow buttons in the reader. [#16819]
* [*] Block editor: Update loading and failed screens for web version of the editor [https://github.com/wordpress-mobile/gutenberg-mobile/pull/3573]
* [*] Block editor: Handle floating keyboard case - Fix issue with the block selector on iPad. [https://github.com/wordpress-mobile/gutenberg-mobile/pull/3687]
* [**] Block editor: Added color/background customization for text blocks. [https://github.com/WordPress/gutenberg/pull/33250]

17.7
-----
* [***] Added blogging reminders. Choose which days you'd like to be reminded, and we'll send you a notification prompting you to post on your site
* [** Does not apply to Jetpack app] Self hosted sites that do not use Jetpack can now manage (install, uninstall, activate, and deactivate) their plugins [#16675]
* [*] Upgraded the Zendesk SDK to version 5.3.0
* [*] You can now subscribe to conversations by email from Reader lists and articles. [#16599]
* [*] Block editor: Tablet view fixes for inserter button. [https://github.com/wordpress-mobile/gutenberg-mobile/pull/3602]
* [*] Block editor: Tweaks to the badge component's styling, including change of background color and reduced padding. [https://github.com/wordpress-mobile/gutenberg-mobile/pull/3642]
* [***] Block editor: New block Layout grid. [https://github.com/wordpress-mobile/gutenberg-mobile/pull/3513]
* [*] Fixed an issue where the SignUp flow could not be dismissed sometimes. [#16824]

17.6
-----
* [**] Reader Post details: now shows a summary of Likes for the post. Tapping it displays the full list of Likes. [#16628]
* [*] Fix notice overlapping the ActionSheet that displays the Site Icon controls. [#16579]
* [*] Fix login error for WordPress.org sites to show inline. [#16614]
* [*] Disables the ability to open the editor for Post Pages [#16369]
* [*] Fixed an issue that could cause a crash when moderating Comments. [#16645]
* [*] Fix notice overlapping the ActionSheet that displays the QuickStart Removal. [#16609]
* [*] Site Pages: when setting a parent, placeholder text is now displayed for pages with blank titles. [#16661]
* [***] Block Editor: Audio block now available on WP.com sites on the free plan. [https://github.com/wordpress-mobile/gutenberg-mobile/pull/3523]
* [**] You can now create a Site Icon for your site using an emoji. [#16670]
* [*] Fix notice overlapping the ActionSheet that displays the More Actions in the Editor. [#16658]
* [*] The quick action buttons will be hidden when iOS is using a accessibility font sizes. [#16701]
* [*] Block Editor: Improve unsupported block message for reusable block. [https://github.com/wordpress-mobile/gutenberg-mobile/pull/3621]
* [**] Block Editor: Fix incorrect block insertion point after blurring the post title field. [https://github.com/wordpress-mobile/gutenberg-mobile/pull/3640]
* [*] Fixed a crash when sharing photos to WordPress [#16737]

17.5
-----
* [*] Fixed a crash when rendering the Noticons font in rich notification. [#16525]
* [**] Block Editor: Audio block: Add Insert from URL functionality. [https://github.com/wordpress-mobile/gutenberg-mobile/pull/3031]
* [***] Block Editor: Slash command to insert new blocks. [https://github.com/wordpress-mobile/gutenberg-mobile/pull/3250]
* [**] Like Notifications: now displays all users who liked a post or comment. [#15662]
* [*] Fixed a bug that was causing some fonts to become enormous when large text was enabled.
* [*] Fixed scrolling and item selection in the Plugins directory. [#16087]
* [*] Improved large text support in the blog details header in My Sites. [#16521]
* [***] Block Editor: New Block: Reusable block. [https://github.com/wordpress-mobile/gutenberg-mobile/pull/3490]
* [***] Block Editor: Add reusable blocks to the block inserter menu. [https://github.com/wordpress-mobile/gutenberg-mobile/pull/3054]
* [*] Fixed a bug where the web version of the editor did not load when using an account created before December 2018. [#16586]

17.4
-----
* [**] A new author can be chosen for Posts and Pages on multi-author sites. [#16281]
* [*] Fixed the Follow Sites Quick Start Tour so that Reader Search is highlighted. [#16391]
* [*] Enabled approving login authentication requests via push notification while the app is in the foreground. [#16075]
* [**] Added pull-to-refresh to the My Site screen when a user has no sites. [#16241]
* [***] Fixed a bug that was causing uploaded videos to not be viewable in other platforms. [#16548]

17.3
-----
* [**] Fix issue where deleting a post and selecting undo would sometimes convert the content to the classic editor. [#16342]
* [**] Fix issue where restoring a post left the restored post in the published list even though it has been converted to a draft. [#16358]
* [**] Fix issue where trashing a post converted it to Classic content. [#16367]
* [**] Fix issue where users could not leave the username selection screen due to styling issues. [#16380]
* [*] Comments can be filtered to show the most recent unreplied comments from other users. [#16215]
* [*] Fixed the background color of search fields. [#16365]
* [*] Fixed the navigation bar color in dark mode. [#16348]
* [*] Fix translation issues for templates fetched on the site creation design selection screen. [#16404]
* [*] Fix translation issues for templates fetched on the page creation design selection screen. [#16404]
* [*] Fix translation issue for the Choose button on the template preview in the site creation flow. [#16404]
* [***]  Block Editor: New Block: Search Block [#https://github.com/wordpress-mobile/gutenberg-mobile/pull/3210]
* [**]  Block Editor: The media upload options of the Image, Video and Gallery block automatically opens when the respective block is inserted. [https://github.com/wordpress-mobile/gutenberg-mobile/pull/2700]
* [**]  Block Editor: The media upload options of the File and Audio block automatically opens when the respective block is inserted. [https://github.com/wordpress-mobile/gutenberg-mobile/pull/3399]
* [*]  Block Editor: Remove visual feedback from non-interactive bottom-sheet cell sections [https://github.com/wordpress-mobile/gutenberg-mobile/pull/3404]
* [*]  Block Editor: Fixed an issue that was causing the featured image badge to be shown on images in an incorrect manner. [https://github.com/wordpress-mobile/gutenberg-mobile/pull/3494]


17.2
-----

* [**] Added transform block capability [https://github.com/wordpress-mobile/gutenberg-mobile/pull/3321]
* [*] Fixed an issue where some author display names weren't visible for self-hosted sites. [#16297]
* [***] Updated custom app icons. [#16261]
* [**] Removed Site Switcher in the Editor
* [*] a11y: Bug fix: Allow stepper cell to be selected by screenreader [https://github.com/wordpress-mobile/gutenberg-mobile/pull/3362]
* [*] Image block: Improve text entry for long alt text. [https://github.com/WordPress/gutenberg/pull/29670]
* [***] New Block: Jetpack contact info. [https://github.com/wordpress-mobile/gutenberg-mobile/pull/3340]

17.1
-----

* [*] Reordered categories in page layout picker [#16156]
* [*] Added preview device mode selector in the page layout previews [#16141]
* [***] Block Editor: Improved the accessibility of range and step-type block settings. [https://github.com/wordpress-mobile/gutenberg-mobile/pull/3255]
* [**] Block Editor: Added Contact Info block to sites on WPcom or with Jetpack version >= 8.5.
* [**] We updated the app's color scheme with a brighter new blue used throughout. [#16213, #16207]
* [**] We updated the login prologue with brand new content and graphics. [#16159, #16177, #16185, #16187, #16200, #16217, #16219, #16221, #16222]
* [**] We updated the app's color scheme with a brighter new blue used throughout. [#16213, #16207]
* [**] Updated the app icon to match the new color scheme within the app. [#16220]
* [*] Fixed an issue where some webview navigation bar controls weren't visible. [#16257]

17.0
-----
* [internal] Updated Zendesk to latest version. Should be no functional changes. [#16051]
* [*] Reader: fixed an issue that caused unfollowing external sites to fail. [#16060]
* [*] Stats: fixed an issue where an error was displayed for Latest Post Summary if the site had no posts. [#16074]
* [*] Fixed an issue where password text on Post Settings was showing as black in dark mode. [#15768]
* [*] Added a thumbnail device mode selector in the page layout, and use a default setting based on the current device. [#16019]
* [**] Comments can now be filtered by status (All, Pending, Approved, Trashed, or Spam). [#15955, #16110]
* [*] Notifications: Enabled the new view milestone notifications [#16144]
* [***] We updated the app's design, with fresh new headers throughout and a new site switcher in My Site. [#15750]

16.9
-----
* [*] Adds helper UI to Choose a Domain screen to provide a hint of what a domain is. [#15962]
* [**] Site Creation: Adds filterable categories to the site design picker when creating a WordPress.com site, and includes single-page site designs [#15933]
* [**] The classic editor will no longer be available for new posts soon, but this won’t affect editing any existing posts or pages. Users should consider switching over to the Block Editor now. [#16008]
* [**] Reader: Added related posts to the bottom of reader posts
* [*] Reader: We redesigned the recommended topics section of Discover
* [*] Reader: Added a way to discover new topics from the Manage Topics view
* [*] P2 users can create and share group invite links via the Invite Person screen under the People Management feature. [#16005]
* [*] Fixed an issue that prevented searching for plugins and the Popular Plugins section from appearing: [#16070]
* [**] Stories: Fixed a video playback issue when recording on iPhone 7, 8, and SE devices. [#16109]
* [*] Stories: Fixed a video playback issue when selecting an exported Story video from a site's library. [#16109]

16.8.1
-----

* [**] Stories: Fixed an issue which could remove content from a post when a new Story block was edited. [#16059]

16.8
-----
* [**] Prevent deleting published homepages which would have the effect of breaking a site. [#15797]
* [**] Prevent converting published homepage to a draft in the page list and settings which would have the effect of breaking a site. [#15797]
* [*] Fix app crash when device is offline and user visits Notification or Reader screens [#15916]
* [*] Under-the-hood improvements to the Reader Stream, People Management, and Sharing Buttons [#15849, #15861, #15862]
* [*] Block Editor: Fixed block mover title wording for better clarity from 'Move block position' to 'Change block position'. [https://github.com/wordpress-mobile/gutenberg-mobile/pull/3049]
* [**] Block Editor: Add support for setting Cover block focal point. [https://github.com/wordpress-mobile/gutenberg-mobile/pull/3028]
* [**] Prevent converting published homepage to a draft in the page list and editor's status settings which would have the effect of breaking a site. [#15797]
* [*] Prevent selection of unpublished homepages the homepage settings which would have the effect of breaking a site. [#15885]
* [*] Quick Start: Completing a step outside of a tour now automatically marks it as complete. [#15712]
* [internal] Site Comments: updated UI. Should be no functional changes. [#15944]
* [***] iOS 14 Widgets: new This Week Widgets to display This Week Stats in your home screen. [#15844]
* [***] Stories: There is now a new Story post type available to quickly and conveniently post images and videos to your blog.

16.7
-----
* [**] Site Creation: Adds the option to choose between mobile, tablet or desktop thumbnails and previews in the home page design picker when creating a WordPress.com site [https://github.com/wordpress-mobile/WordPress-iOS/pull/15688]
* [*] Block Editor: Fix issue with uploading media after exiting the editor multiple times [https://github.com/wordpress-mobile/WordPress-iOS/pull/15656].
* [**] Site Creation: Enables dot blog subdomains for each site design. [#15736]
* [**] Reader post card and post details: added ability to mark a followed post as seen/unseen. [#15638, #15645, #15676]
* [**] Reader site filter: show unseen post count. [#15581]
* [***] Block Editor: New Block: Audio [https://github.com/wordpress-mobile/gutenberg-mobile/pull/2854, https://github.com/wordpress-mobile/gutenberg-mobile/pull/3070]
* [**] Block Editor: Add support for setting heading anchors [https://github.com/wordpress-mobile/gutenberg-mobile/pull/2947]
* [**] Block Editor: Disable Unsupported Block Editor for Reusable blocks [https://github.com/wordpress-mobile/gutenberg-mobile/pull/3067]
* [**] Block Editor: Add proper handling for single use blocks such as the more block [https://github.com/wordpress-mobile/gutenberg-mobile/pull/3042]
* [*] Reader post options: fixed an issue where the options in post details did not match those on post cards. [#15778]
* [***] iOS 14 Widgets: new All Time Widgets to display All Time Stats in your home screen. [#15771, #15794]
* [***] Jetpack: Backup and Restore is now available, depending on your sites plan you can now restore your site to a point in time, or download a backup file. [https://github.com/wordpress-mobile/WordPress-iOS/issues/15191]
* [***] Jetpack: For sites that have Jetpack Scan enabled you will now see a new section that allows you to scan your site for threats, as well as fix or ignore them. [https://github.com/wordpress-mobile/WordPress-iOS/issues/15190]
* [**] Block Editor: Make inserter long-press options "add to beginning" and "add to end" always available. [https://github.com/wordpress-mobile/gutenberg-mobile/pull/3074]
* [*] Block Editor: Fix crash when Column block width attribute was empty. [https://github.com/WordPress/gutenberg/pull/29015]

16.6
-----
* [**] Activity Log: adds support for Date Range and Activity Type filters. [https://github.com/wordpress-mobile/WordPress-iOS/issues/15192]
* [*] Quick Start: Removed the Browse theme step and added guidance for reviewing pages and editing your Homepage. [#15680]
* [**] iOS 14 Widgets: new Today Widgets to display your Today Stats in your home screen.
* [*] Fixes an issue where the submit button was invisible during the domain registration flow.

16.5
-----

* [*] In the Pages screen, the options to delete posts are styled to reflect that they are destructive actions, and show confirmation alerts. [#15622]
* [*] In the Comments view, overly-large twemoji are sized the same as Apple's emoji. [#15503]
* [*] Reader 'P2s': added ability to filter by site. [#15484]
* [**] Choose a Domain will now return more options in the search results, sort the results to have exact matches first, and let you know if no exact matches were found. [#15482]
* [**] Page List: Adds duplicate page functionality [#15515]
* [*] Invite People: add link to user roles definition web page. [#15530]
* [***] Block Editor: Cross-post suggestions are now available by typing the + character (or long-pressing the toolbar button labelled with an @-symbol) in a post on a P2 site [#15139]
* [***] Block Editor: Full-width and wide alignment support for Columns (https://github.com/wordpress-mobile/gutenberg-mobile/pull/2919)
* [**] Block Editor: Image block - Add link picker to the block settings and enhance link settings with auto-hide options (https://github.com/wordpress-mobile/gutenberg-mobile/pull/2841)
* [*] Block Editor: Fix button link setting, rel link will not be overwritten if modified by the user (https://github.com/wordpress-mobile/gutenberg-mobile/pull/2894)
* [**] Block Editor: Added move to top/bottom when long pressing on respective block movers (https://github.com/wordpress-mobile/gutenberg-mobile/pull/2872)
* [**] Reader: Following now only shows non-P2 sites. [#15585]
* [**] Reader site filter: selected filters now persist while in app.[#15594]
* [**] Block Editor: Fix crash in text-based blocks with custom font size [https://github.com/WordPress/gutenberg/pull/28121]

16.4
-----

* [internal] Removed unused Reader files. Should be no functional changes. [#15414]
* [*] Adjusted the search box background color in dark mode on Choose a domain screen to be full width. [https://github.com/wordpress-mobile/WordPress-iOS/pull/15419]
* [**] Added shadow to thumbnail cells on Site Creation and Page Creation design pickers to add better contrast [https://github.com/wordpress-mobile/WordPress-iOS/pull/15418]
* [*] For DotCom and Jetpack sites, you can now subscribe to comments by tapping the "Follow conversation" button in the Comments view. [#15424]
* [**] Reader: Added 'P2s' stream. [#15442]
* [*] Add a new P2 default site icon to replace the generic default site icon. [#15430]
* [*] Block Editor: Fix Gallery block uploads when the editor is closed. [#15457]
* [*] Reader: Removes gray tint from site icons that contain transparency (located in Reader > Settings > Followed sites). [#15474]
* [*] Prologue: updates site address button to say "Enter your existing site address" to reduce confusion with site creation actions. [#15481]
* [**] Posts List: Adds duplicate post functionality [#15460]
* [***] Block Editor: New Block: File [https://github.com/wordpress-mobile/gutenberg-mobile/pull/2835]
* [*] Reader: Removes gray tint from site icons that contain transparency (located in Reader > Settings > Followed sites).
* [*] Block Editor: Remove popup informing user that they will be using the block editor by default [#15492]
* [**] Fixed an issue where the Prepublishing Nudges Publish button could be cut off smaller devices [#15525]

16.3
-----
* [***] Login: Updated to new iOS 14 pasteboard APIs for 2FA auto-fill. Pasteboard prompts should be less intrusive now! [#15454]
* [***] Site Creation: Adds an option to pick a home page design when creating a WordPress.com site. [multiple PRs](https://github.com/search?q=repo%3Awordpress-mobile%2FWordPress-iOS+++repo%3Awordpress-mobile%2FWordPress-iOS-Shared+repo%3Awordpress-mobile%2FWordPressUI-iOS+repo%3Awordpress-mobile%2FWordPressKit-iOS+repo%3Awordpress-mobile%2FAztecEditor-iOS+is%3Apr+closed%3A%3C2020-11-17+%22Home+Page+Picker%22&type=Issues)

* [**] Fixed a bug where @-mentions didn't work on WordPress.com sites with plugins enabled [#14844]
* [***] Site Creation: Adds an option to pick a home page design when creating a WordPress.com site. [multiple PRs](https://github.com/search?q=repo%3Awordpress-mobile%2FWordPress-iOS+++repo%3Awordpress-mobile%2FWordPress-iOS-Shared+repo%3Awordpress-mobile%2FWordPressUI-iOS+repo%3Awordpress-mobile%2FWordPressKit-iOS+repo%3Awordpress-mobile%2FAztecEditor-iOS+is%3Apr+closed%3A%3C2020-11-30+%22Home+Page+Picker%22&type=Issues)
* [*] Fixed an issue where `tel:` and `mailto:` links weren't launching actions in the webview found in Reader > post > more > Visit. [#15310]
* [*] Reader bug fix: tapping a telephone, sms or email link in a detail post in Reader will now respond with the correct action. [#15307]
* [**] Block Editor: Button block - Add link picker to the block settings [https://github.com/WordPress/gutenberg/pull/26206]
* [***] Block Editor: Adding support for selecting different unit of value in Cover and Columns blocks [https://github.com/WordPress/gutenberg/pull/26161]
* [*] Block Editor: Fix theme colors syncing with the editor [https://github.com/WordPress/gutenberg/pull/26821]
* [*] My Site > Settings > Start Over. Correcting a translation error in the detailed instructions on the Start Over view. [#15358]

16.2
-----
* [**] Support contact email: fixed issue that prevented non-alpha characters from being entered. [#15210]
* [*] Support contact information prompt: fixed issue that could cause the app to crash when entering email address. [#15210]
* [*] Fixed an issue where comments viewed in the Reader would always be italicized.
* [**] Jetpack Section - Added quick and easy access for all the Jetpack features (Stats, Activity Log, Jetpack and Settings) [#15287].
* [*] Fixed a display issue with the time picker when scheduling posts on iOS 14. [#15392]

16.1
-----
* [***] Block Editor: Adds new option to select from a variety of predefined page templates when creating a new page for a Gutenberg site.
* [*] Fixed an issue that was causing the refresh control to show up on top of the list of sites. [https://github.com/wordpress-mobile/WordPress-iOS/pull/15136]
* [***] The "Floating Action Button" now appears on the list of posts and pages for quick and convenient creation. [https://github.com/wordpress-mobile/WordPress-iOS/pull/15149l]

16.0
-----
* [***] Block Editor: Full-width and wide alignment support for Video, Latest-posts, Gallery, Media & text, and Pullquote block. [https://github.com/wordpress-mobile/gutenberg-mobile/pull/2605]
* [***] Block Editor: Fix unsupported block bottom sheet is triggered when device is rotated. [https://github.com/wordpress-mobile/gutenberg-mobile/pull/2710]
* [***] Block Editor: Unsupported Block Editor: Fixed issue when cannot view or interact with the classic block on Jetpack site. [https://github.com/wordpress-mobile/gutenberg-mobile/pull/2709]
* [**] Reader: Select interests is now displayed under the Discover tab. [#15097]
* [**] Reader: The reader now displays site recommendations in the Discover feed [#15116]
* [***] Reader: The new redesigned Reader detail shows your post as beautiful as ever. And if you add a featured image it would be twice as beautiful! [#15107]

15.9
-----
* [*] Fixed issue that caused duplicate views to be displayed when requesting a login link. [#14975]
* [internal] Modified feature flags that show unified Site Address, Google, Apple, WordPress views and iCloud keychain login. Could cause regressions. [#14954, #14969, #14970, #14971, #14972]
* [*] Fixed an issue that caused page editor to become an invisible overlay. [#15012]
* [**] Block Editor: Increase tap-target of primary action on unsupported blocks. [https://github.com/wordpress-mobile/gutenberg-mobile/pull/2608]
* [***] Block Editor: On Jetpack connected sites, Unsupported Block Editor can be enabled via enabling Jetpack SSO setting directly from within the missing block alert. [https://github.com/wordpress-mobile/gutenberg-mobile/pull/2610]
* [***] Block Editor: Add support for selecting user's post when configuring the link [https://github.com/wordpress-mobile/gutenberg-mobile/pull/2484]
* [*] Reader: Fixed an issue that resulted in no action when tapping a link with an anchor. [#15027]
* [***] Block Editor: Unsupported Block Editor: Fixed issue when cannot view or interact with the classic block on Jetpack sites [https://github.com/wordpress-mobile/gutenberg-mobile/issues/2695]

15.8
-----
* [*] Image Preview: Fixes an issue where an image would be incorrectly positioned after changing device orientation.
* [***] Block Editor: Full-width and wide alignment support for Group, Cover and Image block [https://github.com/wordpress-mobile/gutenberg-mobile/pull/2559]
* [**] Block Editor: Add support for rounded style in Image block [https://github.com/wordpress-mobile/gutenberg-mobile/pull/2591]
* [*] Fixed an issue where the username didn't display on the Signup Epilogue after signing up with Apple and hiding the email address. [#14882]
* [*] Login: display correct error message when the max number of failed login attempts is reached. [#14914]
* [**] Block Editor: Fixed a case where adding a block made the toolbar jump [https://github.com/WordPress/gutenberg/pull/24573]

15.7
-----
* [**] Updated UI when connecting a self-hosted site from Login Epilogue, My Sites, and Post Signup Interstitial. (#14742)
* [**] You can now follow conversations for P2 sites
* [**] Block Editor: Block settings now immediately reflect changes from menu sliders.
* [**] Simplified authentication and updated UI.(#14845, #14831, #14825, #14817).
       Now when an email address is entered, the app automatically determines the next step and directs the user accordingly. (i.e. signup or login with the appropriate login view).
* [**] Added iCloud Keychain login functionality. (#14770)
* [***] Reader: We’re introducing a new Reader experience that allows users to tailor their Discover feed to their chosen interests.
* [*] Media editing: Reduced memory usage when marking up an image, which could cause a crash.
* [**] Block Editor: Fixed Dark Mode transition for editor menus.

15.6
-----
* [***] Block Editor: Fixed empty text fields on RTL layout. Now they are selectable and placeholders are visible.
* [**] Block Editor: Add settings to allow changing column widths
* [**] Block Editor: Media editing support in Gallery block.
* [**] Updated UI when logging in with a Site Address.
* [**] Updated UI when logging in/signing up with Apple.
* [**] Updated UI when logging in/signing up with Google.
* [**] Simplified Google authentication. If signup is attempted with an existing WordPress account, automatically redirects to login. If login is attempted without a matching WordPress account, automatically redirects to signup.
* [**] Fixes issue where the stats were not updating when switching between sites in My Sites.
* [*] Block Editor: Improved logic for creating undo levels.
* [*] Social account login: Fixed an issue that could have inadvertently linked two social accounts.

15.5
-----
* [*] Reader: revamped UI for your site header.
* [***] Block Editor: New feature for WordPress.com and Jetpack sites: auto-complete username mentions. An auto-complete popup will show up when the user types the @ character in the block editor.
* [*] Block Editor: Media editing support in Cover block.
* [*] Block Editor: Fixed a bug on the Heading block, where a heading with a link and string formatting showed a white shadow in dark mode.

15.4
-----
 * [**] Fixes issue where the new page editor wouldn't always show when selected from the "My Site" page on iOS versions 12.4 and below.
 * [***] Block Editor: Media editing support in Media & Text block.
 * [***] Block Editor: New block: Social Icons
 * [*] Block Editor: Cover block placeholder is updated to allow users to start the block with a background color
 * [**] Improved support for the Classic block to give folks a smooth transition from the classic editor to the block editor

15.3
-----
* [***] Block Editor: Adds Copy, Cut, Paste, and Duplicate functionality to blocks
* [***] Block Editor: Users can now individually edit unsupported blocks found in posts or pages. Not available on selfhosted sites or sites defaulting to classic editor.
* [*] Block Editor: Improved editor loading experience with Ghost Effect.

15.2
----
* [*] Block editor: Display content metrics information (blocks, words, characters count).
* [*] Fixed a crash that results in navigating to the block editor quickly after logging out and immediately back in.
* [***] Reader content improved: a lot of fixes in how the content appears when you're reading a post.
* [**] A site's title can now be changed by tapping on the title in the site detail screen.
* [**] Added a new Quick Start task to set a title for a new site.
* [**] Block editor: Add support for customizing gradient type and angle in Buttons and Cover blocks.

-----

15.1
-----
* [**] Block Editor: Add support to upload videos to Cover Blocks after the editor has closed.
* [*] Block Editor: Display the animation of animated GIFs while editing image blocks.
* [**] Block editor: Adds support for theme colors and gradients.
* [*] App Settings: Added an app-level toggle for light or dark appearance.
* [*] Fix a bug where the Latest Post date on Insights Stats was being calculated incorrectly.
* Block editor: [*] Support for breaking out of captions/citation authors by pressing enter on the following blocks: image, video, gallery, quote, and pullquote.
* Block editor: [**] Adds editor support for theme defined colors and theme defined gradients on cover and button blocks.
* [*] Fixed a bug where "Follow another site" was using the wrong steps in the "Grow Your Audience" Quick Start tour.
* [*] Fix a bug where Quick Start completed tasks were not communicated to VoiceOver users.
* [**] Quick Start: added VoiceOver support to the Next Steps section.
* [*] Fixed a bug where the "Publish a post" Quick Start tour didn't reflect the app's new information architecture
* [***] Free GIFs can now be added to the media library, posts, and pages.
* [**] You can now set pages as your site's homepage or posts page directly from the Pages list.
* [**] Fixed a bug that prevented some logins via 'Continue with Apple'.
* [**] Reader: Fixed a bug where tapping on the more menu may not present the menu
* [*] Block editor: Fix 'Take a Photo' option failing after adding an image to gallery block

15.0
-----
* [**] Block editor: Fix media upload progress when there's no connection.
* [*] Fix a bug where taking a photo for your user gravatar got you blocked in the crop screen.
* Reader: Updated card design
* [internal] Logging in via 'Continue with Google' has changes that can cause regressions. See https://git.io/Jf2LF for full testing details.
* [***] Block Editor: New block: Verse
* [***] Block Editor: Trash icon that is used to remove blocks is moved to the new menu reachable via ellipsis button in the block toolbar
* [**] Block Editor: Add support for changing overlay color settings in Cover block
* [**] Block Editor: Add enter/exit animation in FloatingToolbar
* [**] Block Editor: Block toolbar can now collapse when the block width is smaller than the toolbar content
* [**] Block Editor: Tooltip for page template selection buttons
* [*] Block Editor: Fix merging of text blocks when text had active formatting (bold, italic, strike, link)
* [*] Block Editor: Fix button alignment in page templates and make strings consistent
* [*] Block Editor: Add support for displaying radial gradients in Buttons and Cover blocks
* [*] Block Editor: Fix a bug where it was not possible to add a second image after previewing a post
* [internal] Signing up via 'Continue with Google' has changes that can cause regressions. See https://git.io/JfwjX for full testing details.
* My Site: Add support for setting the Homepage and Posts Page for a site.

14.9
-----
* Streamlined navigation: now there are fewer and better organized tabs, posting shortcuts and more, so you can find what you need fast.
* My Site: the "Add Posts and Pages" features has been moved. There is a new "Floating Action Button" in "My Site" that lets you create a new post or page without having to navigate to another screen.
* My Site: the "Me" section has been moved. There is a new button on the top right of "My Site" that lets you access the "Me" section from there.
* Reader: revamped UI with a tab bar that lets you quickly switch between sections, and filtering and settings panes to easily access and manage your favorite content.
* [internal] the "Change Username" on the Signup Epilogue screen has navigation changes that can cause regressions. See https://git.io/JfGnv for testing details.
* [internal] the "3 button view" (WP.com email, Google, SIWA, Site Address) presented after pressing the "Log In" button has navigation changes that can cause regressions. See https://git.io/JfZUV for testing details.
* [**] Support the superscript and subscript HTML formatting on the Block Editor and Classic Editor.
* [**] Block editor: Support for the pullquote block.
* [**] Block editor: Fix the icons and buttons in Gallery, Paragraph, List and MediaText block on RTL mode.
* [**] Block editor: Update page templates to use new blocks.
* [**] Block editor: Fix a crash when uploading new videos on a video block.
* [**] Block Editor: Add support for changing background and text color in Buttons block
* [internal] the "enter your password" screen has navigation changes that can cause regressions. See https://git.io/Jfl1C for full testing details.
* Support the superscript and subscript HTML formatting on the Block Editor and Classic Editor.
* [***] You can now draw on images to annotate them using the Edit image feature in the post editor.
* [*] Fixed a bug on the editors where changing a featured image didn't trigger that the post/page changed.

14.8.1
-----
* Fix adding and removing of featured images to posts.

14.8
-----
* Block editor: Prefill caption for image blocks when available on the Media library
* Block editor: New block: Buttons. From now you’ll be able to add the individual Button block only inside the Buttons block
* Block editor: Fix bug where whitespaces at start of text blocks were being removed
* Block editor: Add support for upload options in Cover block
* Block editor: Floating toolbar, previously located above nested blocks, is now placed at the bottom of the screen
* Block editor: Fix the icons in FloatingToolbar on RTL mode
* Block editor: Fix Quote block so it visually reflects selected alignment
* Block editor: Fix bug where buttons in page templates were not rendering correctly on web
* Block editor: Remove Subscription Button from the Blog template since it didn't have an initial functionality and it is hard to configure for users.
* [internal] the "send magic link" screen has navigation changes that can cause regressions. See https://git.io/Jfqiz for testing details.
* Updated UI for Login and Signup epilogues.
* Fixes delayed split view resizing while rotating your device.

14.7
-----
* Classic Editor: Fixed action sheet position for additional Media sources picker on iPad
* [internal] the signup flow using email has code changes that can cause regressions. See https://git.io/JvALZ for testing details.
* [internal] Notifications tab should pop to the root of the navigation stack when tapping on the tab from within a notification detail screen. See https://git.io/Jvxka for testing details.
* Classic and Block editor: Prefill caption for image blocks when available on the Media library.
* [internal] the "login by email" flow and the self-hosted login flow have code changes that can cause regressions. See https://git.io/JfeFN for testing details.
* Block editor: Disable ripple effect in all BottomSheet's controls.
* Block editor: New block: Columns
* Block editor: New starter page template: Blog
* Block editor: Make Starter Page Template picker buttons visible only when the screen height is enough
* Block editor: Fix a bug which caused to show URL settings modal randomly when changing the device orientation multiple times during the time Starter Page Template Preview is open
* [internal] the login by email flow and the self-hosted login flow have code changes that can cause regressions. See https://git.io/JfeFN for testing details.
* Updated the appearance of the login and signup buttons to make signup more prominent.
* [internal] the navigation to the "login by site address" flow has code changes that can cause regressions. See https://git.io/JfvP9 for testing details.
* Updated site details screen title to My Site, to avoid duplicating the title of the current site which is displayed in the screen's header area.
* You can now schedule your post, add tags or change the visibility before hitting "Publish Now" — and you don't have to go to the Post Settings for this!

* Login Epilogue: fixed issue where account information never stopped loading for some self-hosted sites.
* Updated site details screen title to My Site, to avoid duplicating the title of the current site which is displayed in the screen's header area.

14.6
-----
* [internal] the login flow with 2-factor authentication enabled has code changes that can cause regressions. See https://git.io/Jvdil for testing details.
* [internal] the login and signup Magic Link flows have code changes that could cause regressions. See https://git.io/JvSD6 and https://git.io/Jvy4P for testing details.
* [internal] the login and signup Magic Link flows have code changes that can cause regressions. See https://git.io/Jvy4P for testing details.
* [internal] the login and signup Continue with Google flows have code changes that can cause regressions. See https://git.io/JvypB for testing details.
* Notifications: Fix layout on screens with a notch.
* Post Commenting: fixed issue that prevented selecting an @ mention suggestion.
* Fixed an issue that could have caused the app to crash when accessing Site Pages.
* Site Creation: faster site creation, removed intermediate steps. Just select what kind of site you'd like, enter the domain name and the site will be created.
* Post Preview: Increase Post and Page Preview size on iPads running iOS 13.
* Block editor: Added the Cover block
* Block editor: Removed the dimming effect on unselected blocks
* Block editor: Add alignment options for Heading block
* Block editor: Implemented dropdown toolbar for alignment toolbar in Heading, Paragraph, Image, MediaText blocks
* Block Editor: When editing link settings, tapping the keyboard return button now closes the settings panel as well as closing the keyboard.
* Fixed a crash when a blog's URL became `nil` from a Core Data operation.
* Added Share action to the more menu in the Posts list
* Period Stats: fix colors when switching between light and dark modes.
* Media uploads from "Other Apps": Fixed an issue where the Cancel button on the document picker/browser was not showing up in Light Mode.
* Fix a crash when accessing Blog Posts from the Quick Actions button on iPads running iOS 12 and below.
* Reader post detail: fix colors when switching between light and dark modes.
* Fixed an issue where Continue with Apple button wouldn't respond after Jetpack Setup > Sign up flow completed.


14.5
-----
* Block editor: New block: Latest Posts
* Block editor: Fix Quote block's left border not being visible in Dark Mode
* Block editor: Added Starter Page Templates: when you create a new page, we now show you a few templates to get started more quickly.
* Block editor: Fix crash when pasting HTML content with embeded images on paragraphs
* Post Settings: Fix issue where the status of a post showed "Scheduled" instead of "Published" after scheduling before the current date.
* Stats: Fix background color in Dark Mode on wider screen sizes.
* Post Settings: Fix issue where the calendar selection may not match the selected date when site timezone differs from device timezone.
* Dark Mode fixes:
  - Border color on Search bars.
  - Stats background color on wider screen sizes.
  - Media Picker action bar background color.
  - Login and Signup button colors.
  - Reader comments colors.
  - Jetpack install flow colors.
* Reader: Fix toolbar and search bar width on wider screen sizes.
* Updated the Signup and Login Magic Link confirmation screen advising the user to check their spam/junk folder.
* Updated appearance of Google login/signup button.
* Updated appearance of Apple login/signup button.

14.4.1
-----
* Block Editor: Fix crash when inserting a Button Block.

14.4
-----
* Post Settings: Fixes the displayed publish date of posts which are to be immediately published.

14.3
-----
* Aztec and Block Editor: Fix the presentation of ordered lists with large numbers.
* Added Quick Action buttons on the Site Details page to access the most frequently used parts of a site.
* Block editor: Add support for changing image sizes in Image blocks
* Block editor: Add support for upload options in Gallery block
* Block editor: Added the Button block
* Block editor: Added the Group block
* Block editor: Add scroll support inside block picker and block settings
* Block editor: Fix issue where adding emojis to the post title added strong HTML elements to the title of the post
* Block editor: Fix issue where alignment of paragraph blocks was not always being respected when splitting the paragraph or reading the post's html content.
* Block editor: We’ve introduced a new toolbar that floats above the block you’re editing, which makes navigating your blocks easier — especially complex ones.

* Block editor: Add support for upload options in Gallery block
* Aztec and Block Editor: Fix the presentation of ordered lists with large numbers.
* Added Quick Action buttons on the Site Details page to access the most frequently used parts of a site.
* Post Settings: Adjusts the weekday symbols in the calendar depending on Regional settings.


14.2
-----
* Comment Editing: Fixed a bug that could cause the text selection to be on the wrong line
* Comments: Fixed an bug that could cause HTML markup to be displayed in the comment content
* Media editing: You can now crop, zoom in/out and rotate images that are inserted or being inserted in a post.
* Post Preview: Added a new Desktop preview mode on iPhone and Mobile preview on iPad when previewing posts or pages.
* Post Preview: Added new navigation, "Open in Safari" and Share options when previewing posts or pages.
* Block editor: Long-press Inserter icon to show options to add before/after
* Block editor: Retry displaying image when connectivity restores
* Block editor: Show an "Edit" button overlay on selected image blocks
* Block editor: Add support for image size options in the gallery block
* Signup and Login: signup or login via magic link now supports multiple email clients.
                    Tapping on the "Open Email" button will present a list of installed email client to choose from.
* Posts: Fixed a bug that could disable comments on a draft post when previewing that post.
* Reader: Fixed an issue where a new comment may not appear.
* Reader: Added Post Reblogging feature. You can now reblog a post from the reader to your site(s). There is a new "reblog" button in the post action bar.
          Tapping on it allows to choose the site where to post, and opens the editor of your choice with pre-populated content from the original post.
* Fixed a bug that was causing the app to crash when the user tapped "Retry" on Post List

14.1
-----
* Fixes a bug that could cause some web page previews to remain unauthenticated even after logging in.
* Stats: added a This Week widget to display Views for the past week.
* Block Editor: Reduced padding around text on Rich Text based blocks.
* Block Editor: New block "Shortcode". You can now create and edit Shortcode blocks in the editor.
* Publicize: connecting with Facebook is working again.
* Web Views: the title and button colors in the header of web views was grey, and is now white.

14.0
-----
* Stats: Updated default cards for the Insights view.
* Fixed a bug that displayed incorrect time stamps for scheduled posts.
* Post Settings: Added a new Calendar picker to select a Post's publish date
* Fixed bugs with the "Save as Draft" action extension's navigation bar colors and iPad sizing in iOS 13.
* Fixes appearance issues with navigation bar colors when logged out of the app.
* Fixed a bug that was causing the App to crash when the user tapped on certain notifications.
* Block Editor: Hide image size selection options when image is a url
* Block Editor: Fix displaying placeholder for images
* Block Editor: Fix crash on undo
* Block Editor: Fix styling on navigation UI
* Block Editor: Fix a focus issue
* Fixed a bug that displayed incorrect time stamps for scheduled posts.
* Post Settings: Added a new Calendar picker to select a Post's publish date
* Comment: Add ability to comment in fullscreen
* Stats: fixed issue that could cause incorrect Stats to be displayed when viewing Stats from a widget.
* Stats Today widgets: large numbers are now abbreviated.
* Fixed a bug where files imported from other apps were being renamed to a random name.
* Fixes a crash that could happen in the notifications tab.

13.9
-----
* Stats: added a Today widget to display All-Time stats.
* Block Editor: New block "Gallery". You can now create image galleries using WordPress Media library.
* Block Editor: Fix crash dismissing bottom-sheet after device rotation.
* Block Editor: Add support for changing Settings in the List Block.
* Block Editor: Add support for Video block settings.
* Quick Start: fixed issue that caused 'Follow other sites' tour to not be marked complete.
* Fixed a bug that was causing the App to crash when the user tapped on certain notifications.

13.8
-----
* When a post has an autosave, the autosave version can be loaded into the editor.
* Support: Fix issue that caused 'Message failed to send' error.
* WebView: Fix iOS 13 crash with popover.
* Fixed an issue where the Me screen would sometimes be blank.
* Block editor: New Spacer block to create white space between two blocks.
* Block editor: Images from Image Block can now be previewed full screen by tapping on them.
* Fixed an issue that caused logging in with a 2FA Google account to fail.
* Sign in with Apple: now supports logging in with 2FA enabled on linked WordPress accounts.
* Stats: Fixed issue that caused incorrect data to be displayed.

13.7
-----
* Updated the mobile apps blog address to a non-retired blog.
* Block editor: Added option to insert images from "Free Photo Library".
* Block editor: Fix issue where the keyboard would not capitalize sentences correctly on some cases
* Block editor: Add alignment to paragraph blocks
* Fixed a bug that made comment moderation fail on the first attempt for self-hosted sites.
* Stats Refresh: Stats will reload when the application will move to foreground state.
* Stats: each Period and Post stat now loads independently.
* Block editor: Added support for the preformatted block.
* Stats Today widget: updated design and enabled expanding.

* Block editor: Added option to insert images from "Free Photo Library" and "Other Apps".

13.6
-----
* Fixed a bug that was not submiting posts for review
* Better support for creating or editing posts while offline. Posts can be saved while offline and they will be automatically uploaded (or published) when the device is back online.
* Support: fix issue where issues could be created via Help Center search without setting a contact email.

* Me view: fix issue where view was blank when logging in with a self-hosted site.
* Block Editor: Added support for image alignment options.

13.5
-----
* Block editor: Fix issue when "New Photo Post" shortcut won't add the selected photo to the post.
* Block editor: Add Link Target (Open in new tab) to Image Block settings.
* Block editor: DarkMode improvements.
* Block editor: New block "Media & Text".
* Block Editor: Fix issue where the block inserter layout wasn't correct after device rotation.
* Dark Mode: General improvements
* Stats: each Insight stat now loads independently.
* Stats: added ability to customize Insights.

13.4.1
-----
Post Settings: Fixed a crash with featured image.
Removed Giphy as a media source due to changes in their SDK.

13.4
-----
* Sign In With Apple: if the Apple ID has been disconnected from the WordPress app, log out the account.
* Sign In With Apple: if the Apple ID has been disconnected from the WordPress app, log out the account on app launch.
* Dark Mode: General improvements
* Share Extension: Fixed the text view content inset

* Universal links: Pass back to Safari if we can't handle a URL.
* Sign In With Apple: fixed issue with re-logging in on an existing WP account.
* Block editor: Fix a bug on iOS 13.0 were tapping on a link opens Safari
* Block editor: Fix a link editing issue, where trying to add a empty link at the start of another link would remove the existing link.

13.3
-----
* Block editor: Add rich text styling to video captions
* Block editor: Blocks that would be replaced are now hidden when add block bottom sheet displays
* Block editor: Tapping on empty editor area now always inserts new block at end of post
* Block editor: Fixed a performance issue that caused a freeze in the editor with long text content.
* Dark Mode: Fixed colors in rich notifications
* Reader: Fixed issue with links opening while scrolling in reader posts and comments.

13.2
-----
* When Log In is selected, all available options are displayed.
* Shows an alert instead of showing a new screen for facebook publicize error.

13.1
-----
* Moved Notification Settings from the Me tab to the Notifications tab.
* Account Settings: added the ability to change the username.
* Stats: added File Downloads to period stats.
* Stats Periods: Fixed an issue that made the Post stats title button unable.
* Adds a Publish Now action to posts in the posts list.
* Stats Periods: Fixed a bug that affected the header date when the site and the device timezones were different.
* My Sites: Fixed a problem where some sites would appear duplicated.

* Stats Periods: Fixed an issue that made the Post stats title button unable.
* Stats Periods: Fixed a bug that affected the header date when the site and the device timezones were different.
* Adds a Publish Now action to posts in the posts list.
* My Sites: Fixed a problem where some sites would appear duplicated.

13.0
-----
* Stats: now use site timezone instead of device.
* Improved color scheme consistency.
* Post Stats: date bar no longer goes prior to earliest date available.
* Block editor: Adding a block from the post title now shows the add block here indicator.
* Block editor: Deselect post title any time a block is added
* Block editor: Auto-enabled upon first open of a block post, unless opted out in v12.9.
* Block editor: You can now enable and disable the block editor on a per-site basis.

12.9
-----
* Offline support: Create Post is now available from empty results view in offline mode.
* Post Preview: Displaying preview generation status in navigation bar instead of a
                blocking spinner.
* Block editor: Tapping on an empty editor area will create a new paragraph block
* Block editor: Fix content loss issue when loading unsupported blocks containing inner blocks.
* Block editor: Adding a block from the Post Title now inserts the block at the top of the Post.
* Stats Insights: Fixed issue that prevented some stats from showing for low volume sites.

12.8
-----
* Stats Insights: New two-column layout for Follower Totals stats.
* Stats Periods: Countries Map added in countries section.
* Updated copy for preview unavailable screen
* Stats Insights: New two-column layout for This Year stats.
* Stats Insights: added details option for This Year stats.
* Stats Insights: New two-column layout for Most Popular Time stats.
* Stats: modified appearance of empty charts.
* Stats Insights: Fixed issue where refreshing would sometimes clear the stats.
* Stats overview chart: Fixed issue with legend location on iOS 11.
* Stats Periods: Fixed crash when the Countries map displayed one country only
* Added a selection of user customizable app icons. Change it via Me > App Settings > App Icon.
* Update the app's colors using the Muriel color palette.
* Stats Periods detail views: Fixed an issue where rotation would truncate data.
* Stats Periods: Fixed an issue when a period interval was selected.

12.7
-----
* Block Editor: Video, Quote and More blocks are available now.
* Post Settings: Setting a Featured Image on a Post/Site should now work better in poor network conditions.
* Offline Improvements: Posts that failed to upload due to connectivity issues will be auto-uploaded.
* Block Editor: Copy/Paste of text with attributes( bold, italic, ...) will be respected on the editor.
* Block Editor: Updated color scheme.
* Block Editor: Nested lists are now available on the toolbar.
* Post Settings: Setting a Featured Image on a Post/Site should now work better in poor netowrk conditions.
* Stats Insights: New two-column layout for All-Time stats.
* Stats Insights: New two-column layout for Today stats.
* Post preview: Fixed issue with preview for self hosted sites not working.

12.6
-----
* Block Editor: Added UI to display a warning when a block has invalid content.
* Block Editor: Fixed issue with link settings where “Open in New Tab” was always OFF on open.
* Removed the limit of number of photos that can be shared from other apps.
* Account Settings Primary Site now shows the site domain if the site has no name.
* The app now launches a bit more quickly.
* Added a list of third-party library acknowledgements.
* Updated messaging experience for a reply upload result.
* Stats: Fixed an issue where chart axes may be formatted incorrectly in some locales.

12.5
-----
* Fixed Notices sometimes showing behind the keyboard
* Implemented Domain Credit feature
* Implemented auto saving a post on preview
* The app now launches a bit more quickly.
* Fixed broken images in posts created by the share extension.
* Deprecated local previews

12.4.1
------
* Copy/Paste from post contents to other apps is working again.

12.4
-----
* You can now mark notifications as unread with just a swipe.
* Fixed crash when searching Free Photo Library.
* Better URL validation when logging in with a self hosted site.
* Account Settings Primary Site now shows the site URL if the site has no name.
* Implemented incremental improvements to accessibility experience across the app.
* Updated error message when tag loading failed.

12.3
-----
* Images are now imported from TextBundle and TextPack files shared from other apps
* Added support for importing Markdown files shared from other apps
* Resolved a crash that might occur during the new Site Creation flow.
* Improved connectivity errors messaging in sharing screen.
* Quotes in Reader are now easier to read, thanks to a vertical bar on the left making them more visually distinct
* Fixed an issue where some text in Activity Log would show up in a wrong language
* Jetpack Remote Install: enabled the native feature to install and activate Jetpack on a self-hosted site

12.2
-----
* Draft preview now shows the remote version of the post.
* Initial support for importing TextBundle and TextPack from other apps.
* Support for lists in Gutenberg posts.
* Several UI details were polished in the Site Creation flow.

12.1
-----
* Improve messages when updates to user account details fail because of server logic, for exanple email being used for another account.
* Improved text import from other apps, such as Bear or Ulysses 🥰
* Added support on the editor for video elements that use the source elements. For example:
```<video alt="Another video with bunnies">
<source src="https://videos.files.wordpress.com/kUJmAcSf/bbb_sunflower_1080p_30fps_normal.mp4" type="video/mp4">
</video>```
* Block editor now supports the creation of posts with pre-inserted photos and the the 3touch action of starting a post with photo.

12.1
-----
* Improve messages when updates to user account details fail because of server logic, for exanple email being used for another account.
* Improved text import from other apps, such as Bear or Ulysses 🥰
* Reader: fixed issue where empty state buttons were not functional.

12.0
-----
* Redesigned Notices
* Changed offline error messages to be less disruptive.
* Resolved a defect in the new Site Creation flow where the site preview address bar could be edited.
* Made it easier to find a domain for your new site, by moving the best match to the top of the search results.

11.9
------
* Quick Start v2: After creating a new site with WordPress.com there are more tutorials available, now including tips to improve growth.
* Quick Start will also be suggested less often, but when it's more likely to be helpful.
* Added connection error alert in Sharing screen.
* Increased padding at the bottom of the share extension's editor, to make typing a longer post a bit more comfortable.
* Removes the white background color applied to the site icon on the site details screen.
* Updated No Results View illustration and copy displayed on connectivity issue.
* Enhanced Site Creation flow for smarter, more personalized sites.<|MERGE_RESOLUTION|>--- conflicted
+++ resolved
@@ -1,11 +1,8 @@
 23.7
 -----
 * [*] Bug fix: Reader now scrolls to the top when tapping the status bar. [#21914]
-<<<<<<< HEAD
 * [*] [internal] Refactor sending the API requests for searching posts and pages. [#21976]
-=======
 * [*] Fix an issue in Menu screen where it fails to create default menu items. [#21949]
->>>>>>> 75f4d226
 
 23.6
 -----
