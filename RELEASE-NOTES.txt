21.9
-----
<<<<<<< HEAD
* [*] [internal] Refactored fetching posts in the Reader tab, including post related operations (i.e. like/unlike, save for latter, etc.) [#20197]

=======
* [**] Reader: Add a button in the post menu to block an author and stop seeing their posts. [#20193]
>>>>>>> 66ae6b6f

21.8
-----
* [*] [WordPress-only] We have redesigned and simplified the landing screen. [#20061]
* [*] [internal] Refactored account related operations (i.e. log in and out of the app). [#19893]
* [*] [internal] Refactored comment related operations (i.e. like a comment, reply to a post or comment).
* [*] [internal] Refactored how reader topics are fetched from the database. [#20129]
* [*] [internal] Refactored blog related operations (i.e. loading blogs of the logged in account, updating blog settings). [#20047]
* [*] Reader: Add ability to block a followed site. [#20053]
* [*] Reader: Add ability to report a post's author. [#20064]
* [*] [internal] Refactored the topic related features in the Reader tab (i.e. following, unfollowing, and search). [#20150]

21.7
-----
* [*] [Jetpack-only] Fixed an issue where stats were not displaying latest data when the system date rolls over to the next day while the app is in background. [#19989]
* [*] [Jetpack-only] Hide Scan Login Code when logged into an account with 2FA. [#19567]
* [**] [Jetpack-only] Blogging Prompts: add the ability to answer previous prompts, disable prompts, and other minor enhancements. [#20055]

21.6
-----
* [*] Fix a layout issue impacting the "No media matching your search" empty state message of the Media Picker screen.  [#19820]
* [**] [internal] Refactor saving changes in the "Account Settings" page. [#19910]
* [*] The Migration flow doesn't complete automatically if the user interrupts the migration mid flow. [#19888]
* [**] [internal] Refactored fetching blog editor settings. [#19915]
* [*] [Jetpack-only] The Migration flow doesn't complete automatically if the user interrupts the migration mid flow. [#19888]
* [***] [Jetpack-only] Stats Insights Update. Helps you understand how your content is performing and what’s resonating with your audience. [#19909]
* [***] [internal] Delete all the activity logs after logging out. [#19930]
* [*] [Jetpack-only] Fixed an issue where Stats Followers details did not update on Pull-to-refresh in the Stats Followers Details screen [#19935]
* [**] Refactored loading WP.com plans. [#19949]
* [*] Resolve an edge case that was causing the user to be stuck in the "Onboading Questions" screen. [#19791]
* [*] [Jetpack-only] Tweak Migration Screens UI when fonts are enlarged. [#19944]

21.5.1
-----
* [*] [Jetpack-only] Fixed a bug where the Login flow was restarting every time the app enters the foreground. [#19961]

21.5
-----
* [***] [internal] A significant refactor to the app’s architecture was made to allow for the new simplified UI. Regression testing on the app’s main flows is needed. [#19817]
* [**] [internal] Disable Story posts when Jetpack features are removed [#19823]
* [*] [internal] Editor: Only register core blocks when `onlyCoreBlocks` capability is enabled [https://github.com/wordpress-mobile/gutenberg-mobile/pull/5293]
* [**] [internal] Disable StockPhoto and Tenor media sources when Jetpack features are removed [#19826]
* [*] [Jetpack-only] Fixed a bug where analytics calls weren't synced to the user account. [#19926]

21.4
-----
* [*] Fixed an issue where publishing Posts and Pages could fail under certain conditions. [#19717]
* [*] Share extension navigation bar is no longer transparent [#19700]
* [***] [Jetpack-only] Adds a smooth, opt-in transition to the Jetpack app for users migrating from the WordPress app. [#19759]
* [***] You can now migrate your site content to the Jetpack app without a hitch. [#19759]
* [**] [internal] Upgrade React Native from 0.66.2 to 0.69.4 [https://github.com/wordpress-mobile/gutenberg-mobile/pull/5193]
* [*] [internal] When a user migrates to the Jetpack app and allows notifications, WordPress app notifications are disabled. [#19616, #19611, #19590]
* [*] Reader now scrolls to the top if the tab bar button is tapped. [#19769]
* [*] [Internal] Update WordPressShared, WordPressKit, and WordPressAuthenticator to their latest versions. [#19643]

21.3
-----
* [*] Fixed a minor UI issue where the segmented control under My SIte was being clipped when "Home" is selected. [#19595]
* [*] Fixed an issue where the site wasn't removed and the app wasn't refreshed after disconnecting the site from WordPress.com. [#19634]
* [*] [internal] Fixed an issue where Jetpack extensions were conflicting with WordPress extensions. [#19665]

21.2
-----
* [*] [internal] Refactored fetching posts in the Reader tab. [#19539]
* [*] Fixed an issue where the message "No media matching your search" for the media picker is not visible [#19555]

21.1
-----
* [**] [Jetpack-only] We added a new landing screen with a cool animation that responds to device motion! [#19251, #19264, #19277, #19381, #19404, #19410, #19432, #19434, #19442, #19443, #19468, #19469]
* [*] [internal] Database access change: the 'new Core Data context structure' feature flag is turned on by default. [#19433]
* [***] [Jetpack-only] Widgets are now on Jetpack. Find Today, This Week, and All Time Widgets to display your Stats on your home screen. [#19479]
* [*] Block Editor: Fixed iOS Voice Control support within Image block captions. [https://github.com/WordPress/gutenberg/pull/44850]
* [***] Dropped support for iOS 13. Now supporting iOS 14.0 and above. [#19509]

21.0
-----
* [*] Fixed an issue where the cached notifications are retained after logging out of WordPress.com account [#19360]
* [**] [Jetpack-only] Added a share extension. Now users can share content to Jetpack through iOS's share sheet. This was previously only available on the WordPress app. [#19383]
* [*] Update launch screen. [#19341]
* [*] [Jetpack-only] Add ability to set custom app icon for Jetpack app. [#19378]
* [**] [Jetpack-only] Added a "Save as Draft" extension. Now users can save content to Jetpack through iOS's share sheet. This was previously only available on the WordPress app. [#19414]
* [**] [Jetpack-only] Enables Rich Notifications for the Jetpack app. Now we display more details on most of the push notifications. This was previously only available on the WordPress app. [#19415]
* [*] Reader: Comment Details have been redesigned. [#19387]
* [*] [internal] A refactor in weekly roundup notification scheduler. [#19422]
* [*] [internal] A low level database refactor around fetching cards in the Reader tab. [#19427]
* [*] Stories: Fixed an issue where the keyboard would overlap with the publish dialog in landscape. [#19350]
* [*] [internal] A refactor in fetch Reader posts and their comments. [#19458]
* [*] Fixed an issue where the navigation bar becomes invisible when swiping back to Login Prologue screen.  [#19461]

20.9
-----
* [*] Login Flow: Provide ability for user to cancel login WP.com flow when already logged in to a self-hosted site [#19349]
* [*] [WordPress-only] Powered by Jetpack banner: Fixed an edge case where some scroll views could momentarily become unresponsive to touch. [#19369]
* [*] [Jetpack-only] Weekly roundup: Adds support for weekly roundup notifications to the Jetpack app. [#19364]
* [*] Fixed an issue where the push notifications prompt button would overlap on iPad. [#19304]
* [*] Story Post: Fixed an issue where deleting one image in a story draft would cause the following image not to load. [#16966]
* [*] Fixed an issue where the no result label on the side menu is oversize on iPad. [#19305]
* [*] [internal] Various low level database refactors around posts, pages, and comments. [#19353, #19363, #19386]

20.8
-----
* [*] User Mention: When replying to a post or a comment, sort user-mentions suggestions by prefix first then alphabetically. [#19218]
* [*] User Mention: Fixed an issue where the user-mentions suggestions were disappearing after expanding/collapsing the reply field. [#19248]
* [***] [internal] Update Sentry, our crash monitoring tool, to its latest major version [#19315]

20.7
-----
* [*] [Jetpack-only] Block Editor: Update link colors in action sheets from green to blue [https://github.com/WordPress/gutenberg/pull/42996]
* [*] Jetpack Social: Rebrand Publicize to Jetpack Social [https://github.com/wordpress-mobile/WordPress-iOS/pull/19262]

20.6
-----
* [*] [Jetpack-only] Recommend App: you can now share the Jetpack app with your friends. [#19174]
* [*] [Jetpack-only] Feature Announcements: new features are highlighted via the What's New modals. [#19176]
* [**] [Jetpack-only] Self-hosted sites: enables logging in via a self-hosted site / adding a self-hosted site [#19194]
* [*] Pages List: Fixed an issue where the app would freeze when opening the pages list if one of the featured images is a GIF. [#19184]
* [*] Stats: Fixed an issue where File Downloads section was being displayed for Jetpack sites even though it's not supported. [#19200]

20.5
-----
* [*] [Jetpack-only] Block Editor: Makes some small changes to the editor's accent colours for consistency. [#19113]
* [*] User Mention: Split the suggestions list into a prominent section and a regular section. [#19064]
* [*] Use larger thumbnail previews for recommended themes during site creation [https://github.com/wordpress-mobile/WordPress-iOS/pull/18972]
* [***] [internal] Block Editor: List block: Adds support for V2 behind a feature flag [https://github.com/WordPress/gutenberg/pull/42702]
* [**] Fix for Referrers Card Not Showing Search Engine Details [https://github.com/wordpress-mobile/WordPress-iOS/pull/19158]
* [*] WeeklyRoundupBackgroundTask - format notification body [https://github.com/wordpress-mobile/WordPress-iOS/pull/19144]

20.4
-----
* [*] Site Creation: Fixed a bug in the design picker where the horizontal position of designs could be reset. [#19020]
* [*] [internal] Block Editor: Add React Native FastImage [https://github.com/WordPress/gutenberg/pull/42009]
* [*] Block Editor: Inserter displays block collections [https://github.com/WordPress/gutenberg/pull/42405]
* [*] Block Editor: Fix incorrect spacing within Image alt text footnote [https://github.com/WordPress/gutenberg/pull/42504]
* [***] Block Editor: Gallery and Image block - Performance improvements [https://github.com/WordPress/gutenberg/pull/42178]
* [**] [WP.com and Jetpack sites with VideoPress] Prevent validation error when viewing VideoPress markup within app [https://github.com/Automattic/jetpack/pull/24548]
* [*] [internal] Add Jetpack branding elements (badges and banners) [#19007, #19040, #19049, #19059, #19062, #19065, #19071, #19073, #19103, #19074, #19085, #19094, #19102, #19104]

20.3
-----
* [*] Stories: Fixed a crash that could occur when adding multiple items to a Story post. [#18967]
* [*] User Mention: When replying to a post or a comment, the post author or comment author shows up at the top of the suggestions list. [#18979]
* [*] Block Editor: Fixed an issue where the media picker search query was being retained after dismissing the picker and opening it again. [#18980]
* [*] Block Editor: Add 'Insert from URL' option to Video block [https://github.com/WordPress/gutenberg/pull/41493]
* [*] Block Editor: Image block copies the alt text from the media library when selecting an item [https://github.com/WordPress/gutenberg/pull/41839]
* [*] Block Editor: Introduce "block recovery" option for invalid blocks [https://github.com/WordPress/gutenberg/pull/41988]

20.2
-----
* [*] Preview: Post preview now resizes to account for device orientation change. [#18921]
* [***] [Jetpack-only] Enables QR Code Login scanning from the Me menu. [#18904]
* [*] Reverted the app icon back to Cool Blue. Users can reselect last month's icon in Me > App Settings > App Icon if they'd like. [#18934]

20.1
-----
* [*] Notifications: Fixed an issue where the first notification opened in landscape mode was not scrollable. [#18823]
* [*] Site Creation: Enhances the design selection screen with recommended designs. [#18740]
* [***] [Jetpack-only] Introducing blogging prompts. Build a writing habit and support creativity with a periodic prompt for inspiration. [#18860]
* [**] Follow Conversation: A tooltip has been added to highlight the follow conversation feature. [#18848]
* [*] [internal] Block Editor: Bump react-native-gesture-handler to version 2.3.2. [#18742]
* [*] People Management: Fixed a crash that can occur when loading the People view. [#18907]

20.0
-----
* [*] Quick Start: The "Get to know the WordPress app" card has a fresh new look [#18688, #18747]
* [*] Block Editor: A11y: Improve text read by screen readers for BottomSheetSelectControl [https://github.com/WordPress/gutenberg/pull/41036]
* [*] Block Editor: Add 'Insert from URL' option to Image block [https://github.com/WordPress/gutenberg/pull/40334]
* [*] App Settings: refreshed the UI with updated colors for Media Cache Size controls, Clear Spot Index row button, and Clear Siri Shortcut Suggestions row button. From destructive (red color) to standard and brand colors. [#18636]
* [*] [internal] Quick Start: Fixed an issue where the Quick Start modal was not displayed after login if the user's default tab is Home. [#18721]
* [*] Quick Start: The Next Steps modal has a fresh new look [#18711]
* [*] [internal] Quick Start: Fixed a couple of layout issues with the Quick Start notices when rotating the device. [#18758]

19.9
-----
* [*] Site Settings: we fixed an issue that prevented the site title to be updated when it changed in Site Settings [#18543]
* [*] Media Picker: Fixed an issue where the empty state view was being displayed incorrectly. [#18471]
* [*] Quick Start: We are now showing a different set of Quick Start tasks for existing sites and new sites. The existing sites checklist includes new tours such as: "Check your notifications" and "Upload photos or videos".  [#18395, #18412, #18443, #18471]
* [*] Site Creation: we fixed an issue where the navigation buttons were not scaling when large fonts were selected on the device [#18559]
* [**] Block Editor: Cover Block: Improve color contrast between background and text [https://github.com/wordpress-mobile/gutenberg-mobile/pull/4808]
* [***] Block Editor: Add drag & drop blocks feature [https://github.com/wordpress-mobile/gutenberg-mobile/pull/4832]
* [*] Block Editor: Gallery block: Fix broken "Link To" settings and add "Image Size" settings [https://github.com/wordpress-mobile/gutenberg-mobile/pull/4841]
* [*] Block Editor: Unsupported Block Editor: Prevent WordPress.com tour banner from displaying. [https://github.com/wordpress-mobile/gutenberg-mobile/pull/4820]
* [*] Widgets: we fixed an issue where text appeared flipped in rtl languages [#18567]
* [*] Stats: we fixed a crash that occurred sometimes in Stats [#18613]
* [*] Posts list: we fixed an issue where the create button was not shown on iPad in split screen [#18609]

19.8
-----
* [**] Self hosted sites are not restricted by video length during media uploads [https://github.com/wordpress-mobile/WordPress-iOS/pull/18414]
* [*] [internal] My Site Dashboard: Made some changes to the code architecture of the dashboard. The majority of the changes are related to the posts cards. It should have no visible changes but could cause regressions. Please test it by creating/trashing drafts and scheduled posts and testing that they appear correctly on the dashboard. [#18405]
* [*] Quick Start: Updated the Stats tour. The tour can now be accessed from either the dashboard or the menu tab. [#18413]
* [*] Quick Start: Updated the Reader tour. The tour now highlights the Discover tab and guides users to follow topics via the Settings screen. [#18450]
* [*] [internal] Quick Start: Deleted the Edit your homepage tour. [#18469]
* [*] [internal] Quick Start: Refactored some code related to the tasks displayed in the Quick Start Card and the Quick Start modal. It should have no visible changes but could cause regressions. [#18395]
* [**] Follow Conversation flow now enables in-app notifications by default. They were updated to be opt-out rather than opt-in. [#18449]
* [*] Block Editor: Latest Posts block: Add featured image settings [https://github.com/WordPress/gutenberg/pull/39257]
* [*] Block Editor: Prevent incorrect notices displaying when switching between HTML-Visual mode quickly [https://github.com/WordPress/gutenberg/pull/40415]
* [*] Block Editor: Embed block: Fix inline preview cut-off when editing URL [https://github.com/WordPress/gutenberg/pull/35326]
* [*] Block Editor: Prevent gaps shown around floating toolbar when using external keyboard [https://github.com/WordPress/gutenberg/pull/40266]
* [**] We'll now ask users logging in which area of the app they'd like to focus on to build towards a more personalized experience. [#18385]

19.7
-----
* [*] a11y: VoiceOver has been improved on the Menus view and now announces changes to ordering. [#18155]
* [*] Notifications list: remove comment Trash swipe action. [#18349]
* [*] Web previews now abide by safe areas when a toolbar is shown [#18127]
* [*] Site creation: Adds a new screen asking the user the intent of the site [#18367]
* [**] Block Editor: Quote block: Adds support for V2 behind a feature flag [https://github.com/WordPress/gutenberg/pull/40133]
* [**] Block Editor: Update "add block" button's style in default editor view [https://github.com/WordPress/gutenberg/pull/39726]
* [*] Block Editor: Remove banner error notification on upload failure [https://github.com/WordPress/gutenberg/pull/39694]
* [*] My Site: display site name in My Site screen nav title [#18373]
* [*] [internal] Site creation: Adds a new screen asking the user the name of the site [#18280]

19.6
-----
* [*] Enhances the exit animation of notices. [#18182]
* [*] Media Permissions: display error message when using camera to capture photos and media permission not given [https://github.com/wordpress-mobile/WordPress-iOS/pull/18139]
* [***] My Site: your My Site screen now has two tabs, "Menu" and "Home". Under "Home", you'll find contextual cards with some highlights of whats going on with your site. Check your drafts or scheduled posts, your today's stats or go directly to another section of the app. [#18240]
* [*] [internal] Site creation: Adds a new screen asking the user the intent of the site [#18270]

19.5
-----
* [*] Improves the error message shown when trying to create a new site with non-English characters in the domain name [https://github.com/wordpress-mobile/WordPress-iOS/pull/17985]
* [*] Quick Start: updated the design for the Quick Start cell on My Site [#18095]
* [*] Reader: Fixed a bug where comment replies are misplaced after its parent comment is moderated [#18094]
* [*] Bug fix: Allow keyboard to be dismissed when the password field is focused during WP.com account creation.
* [*] iPad: Fixed a bug where the current displayed section wasn't selected on the menu [#18118]
* [**] Comment Notifications: updated UI and functionality to match My Site Comments. [#18141]
* [*] Block Editor: Add GIF badge for animated GIFs uploaded to Image blocks [https://github.com/WordPress/gutenberg/pull/38996]
* [*] Block Editor: Small refinement to media upload errors, including centering and tweaking copy. [https://github.com/wordpress-mobile/gutenberg-mobile/pull/4597]
* [*] Block Editor: Fix issue with list's starting index and the order [https://github.com/WordPress/gutenberg/pull/39354]
* [*] Quick Start: Fixed a bug where a user creating a new site is displayed a quick start tour containing data from their presviously active site.

19.4
-----
* [*] Site Creation: Fixed layout of domain input field for RTL languages. [#18006]
* [*] [internal] The FAB (blue button to create posts/stories/pages) creation/life cycle was changed [#18026]
* [*] Stats: we fixed a variety of performance issues in the Insight screen. [#17926, #17936, #18017]
* [*] Stats: we re-organized the default view in Insights, presenting more interesting data at a glance [#18072]
* [*] Push notifications will now display rich media when long pressed. [#18048]
* [*] Weekly Roundup: We made some further changes to try and ensure that Weekly Roundup notifications are showing up for everybody who's enabled them [#18029]
* [*] Block editor: Autocorrected Headings no longer apply bold formatting if they weren't already bold. [#17844]
* [***] Block editor: Support for multiple color palettes [https://github.com/wordpress-mobile/gutenberg-mobile/pull/4588]
* [**] User profiles: Fixed issue where the app wasn't displaying any of the device photos which the user had granted the app access to.

19.3
-----
* [*] Site previews: Reduced visual flickering when previewing sites and templates. [#17861]
* [*] Stats: Scroll to new Insights card when added. [#17894]
* [*] Add "Copy Link" functionality to Posts List and Pages List [#17911]
* [*] [Jetpack-only] Enables the ability to use and create WordPress.com sites, and enables the Reader tab. [#17914, #17948]
* [*] Block editor: Additional error messages for media upload failures. [#17971]
* [**] Adds animated Gif support in notifications and comments [#17981]

19.2
-----
* [*] Site creation: Fixed bug where sites created within the app were not given the correct time zone, leading to post scheduling issues. [#17821]
* [*] Block editor: Replacing the media for an image set as featured prompts to update the featured image [https://github.com/wordpress-mobile/gutenberg-mobile/pull/3930]
* [***] Block editor: Font size and line-height support for text-based blocks used in block-based themes [https://github.com/wordpress-mobile/gutenberg-mobile/pull/4519]
* [**] Some of the screens of the app has a new, fresh and more modern visual, including the initial one: My Site. [#17812]
* [**] Notifications: added a button to mark all notifications in the selected filter as read. [#17840]
* [**] People: you can now manage Email Followers on the People section! [#17854]
* [*] Stats: fix navigation between Stats tab. [#17856]
* [*] Quick Start: Fixed a bug where a user logging in via a self-hosted site not connected to Jetpack would see Quick Start when selecting "No thanks" on the Quick Start prompt. [#17855]
* [**] Threaded comments: comments can now be moderated via a drop-down menu on each comment. [#17888]
* [*] Stats: Users can now add a new Insights card from the navigation bar. [#17867]
* [*] Site creation: The checkbox that appears when choosing a design no longer flickers when toggled. [#17868]

19.1
-----
* [*] Signup: Fixed bug where username selection screen could be pushed twice. [#17624]
* [**] Reader post details Comments snippet: added ability to manage conversation subscription and notifications. [#17749]
* [**] Accessibility: VoiceOver and Dynamic Type improvements on Activity Log and Schedule Post calendars [#17756, #17761, #17780]
* [*] Weekly Roundup: Fix a crash which was preventing weekly roundup notifications from appearing [#17765]
* [*] Self-hosted login: Improved error messages. [#17724]
* [*] Share Sheet from Photos: Fix an issue where certain filenames would not upload or render in Post [#16773]
* [*] Block editor: Fixed an issue where video thumbnails could show when selecting images, and vice versa. [#17670]
* [**] Media: If a user has only enabled limited device media access, we now show a prompt to allow the user to change their selection. [#17795]
* [**] Block editor: Fix content justification attribute in Buttons block [https://github.com/wordpress-mobile/gutenberg-mobile/pull/4451]
* [*] Block editor: Hide help button from Unsupported Block Editor. [https://github.com/wordpress-mobile/gutenberg-mobile/pull/4352]
* [*] Block editor: Add contrast checker to text-based blocks [https://github.com/wordpress-mobile/gutenberg-mobile/pull/4357]
* [*] Block editor: Fix missing translations of color settings [https://github.com/wordpress-mobile/gutenberg-mobile/pull/4479]
* [*] Block editor: Highlight text: fix applying formatting for non-selected text [https://github.com/wordpress-mobile/gutenberg-mobile/pull/4471]
* [***] Self-hosted sites: Fixed a crash when saving media and no Internet connection was available. [#17759]
* [*] Publicize: Fixed an issue where a successful login was not automatically detected when connecting a Facebook account to Publicize. [#17803]

19.0
-----
* [**] Video uploads: video upload is now limited to 5 minutes per video on free plans. [#17689]
* [*] Block editor: Give multi-line block names central alignment in inserter [https://github.com/wordpress-mobile/gutenberg-mobile/pull/4343]
* [**] Block editor: Fix missing translations by refactoring the editor initialization code [https://github.com/wordpress-mobile/gutenberg-mobile/pull/4332]
* [**] Block editor: Add Jetpack and Layout Grid translations [https://github.com/wordpress-mobile/gutenberg-mobile/pull/4359]
* [**] Block editor: Fix text formatting mode lost after backspace is used [https://github.com/wordpress-mobile/gutenberg-mobile/pull/4423]
* [*] Block editor: Add missing translations of unsupported block editor modal [https://github.com/wordpress-mobile/gutenberg-mobile/pull/4410]
* [**] Time zone suggester: we have a new time zone selection screen that suggests the time zone based on the device, and improves search. [#17699]
* [*] Added the "Share WordPress with a friend" row back to the Me screen. [#17748]
* [***] Updated default app icon. [#17793]

18.9
-----
* [***] Reader Comments: Updated comment threads with a new design and some new capabilities. [#17659]
* [**] Block editor: Fix issue where editor doesn't auto-scroll so you can see what is being typed. [https://github.com/wordpress-mobile/gutenberg-mobile/pull/4299]
* [*] Block editor: Preformatted block: Fix an issue where the background color is not showing up for standard themes. [https://github.com/wordpress-mobile/gutenberg-mobile/pull/4292]
* [**] Block editor: Update Gallery Block to default to the new format and auto-convert old galleries to the new format. [https://github.com/wordpress-mobile/gutenberg-mobile/pull/4315]
* [***] Block editor: Highlight text: Enables color customization for specific text within a Paragraph block. [https://github.com/wordpress-mobile/gutenberg-mobile/pull/4175]
* [**] Reader post details: a Comments snippet is now displayed after the post content. [#17650]

18.8
-----
* [*] Added a new About screen, with links to rate the app, share it with others, visit our Twitter profile, view our other apps, and more. [https://github.com/orgs/wordpress-mobile/projects/107]
* [*] Editor: Show a compact notice when switching between HTML or Visual mode. [https://github.com/wordpress-mobile/WordPress-iOS/pull/17521]
* [*] Onboarding Improvements: Need a little help after login? We're here for you. We've made a few changes to the login flow that will make it easier for you to start managing your site or create a new one. [#17564]
* [***] Fixed crash where uploading image when offline crashes iOS app. [#17488]
* [***] Fixed crash that was sometimes triggered when deleting media. [#17559]
* [***] Fixes a crasher that was sometimes triggered when seeing the details for like notifications. [#17529]
* [**] Block editor: Add clipboard link suggestion to image block and button block. [https://github.com/WordPress/gutenberg/pull/35972]
* [*] Block editor: Embed block: Include link in block settings. [https://github.com/wordpress-mobile/gutenberg-mobile/pull/4189]
* [**] Block editor: Fix tab titles translation of inserter menu. [https://github.com/wordpress-mobile/gutenberg-mobile/pull/4248]
* [**] Block editor: Gallery block: When a gallery block is added, the media options are auto opened for v2 of the Gallery block. [https://github.com/wordpress-mobile/gutenberg-mobile/pull/4277]
* [*] Block editor: Media & Text block: Fix an issue where the text font size would be bigger than expected in some cases. [https://github.com/wordpress-mobile/gutenberg-mobile/pull/4252]

18.7
-----
* [*] Comment Reply: updated UI. [#17443, #17445]
* [***] Two-step Authentication notifications now require an unlocked device to approve or deny them.
* [***] Site Comments: Updated comment details with a fresh new look and capability to display rich contents. [#17466]
* [**] Block editor: Image block: Add ability to quickly link images to Media Files and Attachment Pages [https://github.com/wordpress-mobile/gutenberg-mobile/pull/3971]
* [**] Block editor: Fixed a crash that could occur when copying lists from Microsoft Word. [https://github.com/wordpress-mobile/gutenberg-mobile/pull/4174]
* [***] Fixed an issue where trying to upload an image while offline crashes the app. [#17488]

18.6
-----
* [**] Comments: Users can now follow conversation via notifications, in addition to emails. [#17363]
* [**] Block editor: Block inserter indicates newly available block types [https://github.com/wordpress-mobile/gutenberg-mobile/pull/4047]
* [*] Reader post comments: fixed an issue that prevented all comments from displaying. [#17373]
* [**] Stats: added Reader Discover nudge for sites with low traffic in order to increase it. [#17349, #17352, #17354, #17377]
* [**] Block editor: Search block - Text and background color support [https://github.com/wordpress-mobile/gutenberg-mobile/pull/4127]
* [*] Block editor: Fix Embed Block loading glitch with resolver resolution approach [https://github.com/wordpress-mobile/gutenberg-mobile/pull/4146]
* [*] Block editor: Fixed an issue where the Help screens may not respect an iOS device's notch. [https://github.com/wordpress-mobile/gutenberg-mobile/pull/4110]
* [**] Block editor: Block inserter indicates newly available block types [https://github.com/wordpress-mobile/gutenberg-mobile/pull/4047]
* [*] Block editor: Add support for the Mark HTML tag [https://github.com/wordpress-mobile/gutenberg-mobile/pull/4162]
* [*] Stats Insights: HTML tags no longer display in post titles. [#17380]

18.5
-----
* [**] Block editor: Embed block: Include Jetpack embed variants. [https://github.com/wordpress-mobile/gutenberg-mobile/pull/4008]
* [*] Fixed a minor visual glitch on the pre-publishing nudge bottom sheet. [https://github.com/wordpress-mobile/WordPress-iOS/pull/17300]
* [*] Improved support for larger text sizes when choosing a homepage layout or page layout. [#17325]
* [*] Site Comments: fixed an issue that caused the lists to not refresh. [#17303]
* [*] Block editor: Embed block: Fix inline preview cut-off when editing URL [https://github.com/wordpress-mobile/gutenberg-mobile/pull/4072]
* [*] Block editor: Embed block: Fix URL not editable after dismissing the edit URL bottom sheet with empty value [https://github.com/wordpress-mobile/gutenberg-mobile/pull/4094]
* [**] Block editor: Embed block: Detect when an embeddable URL is pasted into an empty paragraph. [https://github.com/wordpress-mobile/gutenberg-mobile/pull/4048]
* [**] Block editor: Pullquote block - Added support for text and background color customization [https://github.com/WordPress/gutenberg/pull/34451]
* [**] Block editor: Preformatted block - Added support for text and background color customization [https://github.com/wordpress-mobile/gutenberg-mobile/pull/4071]
* [**] Stats: added Publicize and Blogging Reminders nudges for sites with low traffic in order to increase it. [#17142, #17261, #17294, #17312, #17323]
* [**] Fixed an issue that made it impossible to log in when emails had an apostrophe. [#17334]

18.4
-----
* [*] Improves our user images download logic to avoid synchronization issues. [#17197]
* [*] Fixed an issue where images point to local URLs in the editor when saving a post with ongoing uploads. [#17157]
* [**] Embed block: Add the top 5 specific embed blocks to the Block inserter list. [https://github.com/wordpress-mobile/gutenberg-mobile/pull/3995]
* [*] Embed block: Fix URL update when edited after setting a bad URL of a provider. [https://github.com/wordpress-mobile/gutenberg-mobile/pull/4002]
* [**] Users can now contact support from inside the block editor screen. [https://github.com/wordpress-mobile/gutenberg-mobile/pull/3975]
* [**] Block editor: Help menu with guides about how to work with blocks [#17265]

18.3
-----
* [*] Fixed a bug on Reader that prevented Saved posts to be removed
* [*] Share Extension: Allow creation of Pages in addition to Posts. [#16084]
* [*] Updated the wording for the "Posts" and "Pages" entries in My Site screen [https://github.com/wordpress-mobile/WordPress-iOS/pull/17156]
* [**] Fixed a bug that prevented sharing images and videos out of your site's media library. [#17164]
* [*] Fixed an issue that caused `Follow conversation by email` to not appear on some post's comments. [#17159]
* [**] Block editor: Embed block: Enable WordPress embed preview [https://github.com/wordpress-mobile/gutenberg-mobile/pull/3853]
* [**] Block editor: Embed block: Add error bottom sheet with retry and convert to link actions. [https://github.com/wordpress-mobile/gutenberg-mobile/pull/3921]
* [**] Block editor: Embed block: Implemented the No Preview UI when an embed is successful, but we're unable to show an inline preview [https://github.com/wordpress-mobile/gutenberg-mobile/pull/3927]
* [*] Block editor: Embed block: Add device's locale to preview content [https://github.com/wordpress-mobile/gutenberg-mobile/pull/3788]
* [*] Block editor: Column block: Translate column width's control labels [https://github.com/wordpress-mobile/gutenberg-mobile/pull/3952]
* [**] Block editor: Embed block: Enable embed preview for Instagram and Vimeo providers. [https://github.com/wordpress-mobile/gutenberg-mobile/pull/3918]

18.2
-----
* [internal] Fixed an issue where source and platform tags were not added to a Zendesk ticket if the account has no blogs. [#17084]
* [*] Set the post formats to have 'Standard' first and then alphabetized the remaining items. [#17074]
* [*] Fixed wording of theme customization screen's menu bar by using "Activate" on inactive themes. [#17060]
* [*] Added pull-to-refresh to My Site. [#17089]
* [***] Weekly Roundup: users will receive a weekly notification that presents a summary of the activity on their most used sites [#17066, #17116]
* [**] Site Comments: when editing a Comment, the author's name, email address, and web address can now be changed. [#17111]
* [**] Block editor: Enable embed preview for a list of providers (for now only YouTube and Twitter) [https://github.com/WordPress/gutenberg/pull/34446]
* [***] Block editor: Add Inserter Block Search [https://github.com/WordPress/gutenberg/pull/33237]

18.1
-----
* [*] Reader: Fixes an issue where the top of an article could be cropped after rotating a device. [#17041]
* [*] Posts Settings: Removed deprecated Location feature. [#17052]
* [**] Added a time selection feature to Blogging Reminders: users can now choose at what time they will receive the reminders [#17024, #17033]
* [**] Block editor: Embed block: Add "Resize for smaller devices" setting. [https://github.com/wordpress-mobile/gutenberg-mobile/pull/3753]
* [**] Account Settings: added the ability to close user account.
* [*] Users can now share WordPress app with friends. Accessible from Me and About screen. [#16995]

18.0
-----
* [*] Fixed a bug that would make it impossible to scroll the plugins the first time the plugin section was opened.
* [*] Resolved an issue where authentication tokens weren't be regenerated when disabled on the server. [#16920]
* [*] Updated the header text sizes to better support large texts on Choose a Domain and Choose a Design flows. [#16923]
* [internal] Made a change to how Comment content is displayed. Should be no visible changes, but could cause regressions. [#16933]
* [internal] Converted Comment model properties to Swift. Should be no functional changes, but could cause regressions. [#16969, #16980]
* [internal] Updated GoogleSignIn to 6.0.1 through WordPressAuthenticator. Should be no visible changes, but could cause regression in Google sign in flow. [#16974]
* [internal] Converted Comment model properties to Swift. Should be no functional changes, but could cause regressions. [#16969]
* [*] Posts: Ampersands are correctly decoded in publishing notices instead of showing as HTML entites. [#16972]
* [***] Adjusted the image size of Theme Images for more optimal download speeds. [#16914]
* [*] Comments and Notifications list are now displayed with a unified design. [#16985]
* [*] Block editor: Add a "featured" banner and ability to set or remove an image as featured. [https://github.com/wordpress-mobile/gutenberg-mobile/pull/3449]

17.9
-----
* [internal] Redirect Terms and service to open the page in an external web view [#16907]
* [internal] Converted Comment model methods to Swift. Should be no functional changes, but could cause regressions. [#16898, #16905, #16908, #16913]
* [*] Enables Support for Global Style Colors with Full Site Editing Themes [#16823]
* [***] Block editor: New Block: Embed block. [https://github.com/wordpress-mobile/gutenberg-mobile/pull/3727]

17.8
-----
* [*] Authors and Contributors can now view a site's Comments via My Site > Comments. [#16783]
* [*] [Jetpack-only] Fix bugs when tapping to notifications
* [*] Fixed some refresh issues with the site follow buttons in the reader. [#16819]
* [*] Block editor: Update loading and failed screens for web version of the editor [https://github.com/wordpress-mobile/gutenberg-mobile/pull/3573]
* [*] Block editor: Handle floating keyboard case - Fix issue with the block selector on iPad. [https://github.com/wordpress-mobile/gutenberg-mobile/pull/3687]
* [**] Block editor: Added color/background customization for text blocks. [https://github.com/WordPress/gutenberg/pull/33250]

17.7
-----
* [***] Added blogging reminders. Choose which days you'd like to be reminded, and we'll send you a notification prompting you to post on your site
* [** Does not apply to Jetpack app] Self hosted sites that do not use Jetpack can now manage (install, uninstall, activate, and deactivate) their plugins [#16675]
* [*] Upgraded the Zendesk SDK to version 5.3.0
* [*] You can now subscribe to conversations by email from Reader lists and articles. [#16599]
* [*] Block editor: Tablet view fixes for inserter button. [https://github.com/wordpress-mobile/gutenberg-mobile/pull/3602]
* [*] Block editor: Tweaks to the badge component's styling, including change of background color and reduced padding. [https://github.com/wordpress-mobile/gutenberg-mobile/pull/3642]
* [***] Block editor: New block Layout grid. [https://github.com/wordpress-mobile/gutenberg-mobile/pull/3513]
* [*] Fixed an issue where the SignUp flow could not be dismissed sometimes. [#16824]

17.6
-----
* [**] Reader Post details: now shows a summary of Likes for the post. Tapping it displays the full list of Likes. [#16628]
* [*] Fix notice overlapping the ActionSheet that displays the Site Icon controls. [#16579]
* [*] Fix login error for WordPress.org sites to show inline. [#16614]
* [*] Disables the ability to open the editor for Post Pages [#16369]
* [*] Fixed an issue that could cause a crash when moderating Comments. [#16645]
* [*] Fix notice overlapping the ActionSheet that displays the QuickStart Removal. [#16609]
* [*] Site Pages: when setting a parent, placeholder text is now displayed for pages with blank titles. [#16661]
* [***] Block Editor: Audio block now available on WP.com sites on the free plan. [https://github.com/wordpress-mobile/gutenberg-mobile/pull/3523]
* [**] You can now create a Site Icon for your site using an emoji. [#16670]
* [*] Fix notice overlapping the ActionSheet that displays the More Actions in the Editor. [#16658]
* [*] The quick action buttons will be hidden when iOS is using a accessibility font sizes. [#16701]
* [*] Block Editor: Improve unsupported block message for reusable block. [https://github.com/wordpress-mobile/gutenberg-mobile/pull/3621]
* [**] Block Editor: Fix incorrect block insertion point after blurring the post title field. [https://github.com/wordpress-mobile/gutenberg-mobile/pull/3640]
* [*] Fixed a crash when sharing photos to WordPress [#16737]

17.5
-----
* [*] Fixed a crash when rendering the Noticons font in rich notification. [#16525]
* [**] Block Editor: Audio block: Add Insert from URL functionality. [https://github.com/wordpress-mobile/gutenberg-mobile/pull/3031]
* [***] Block Editor: Slash command to insert new blocks. [https://github.com/wordpress-mobile/gutenberg-mobile/pull/3250]
* [**] Like Notifications: now displays all users who liked a post or comment. [#15662]
* [*] Fixed a bug that was causing some fonts to become enormous when large text was enabled.
* [*] Fixed scrolling and item selection in the Plugins directory. [#16087]
* [*] Improved large text support in the blog details header in My Sites. [#16521]
* [***] Block Editor: New Block: Reusable block. [https://github.com/wordpress-mobile/gutenberg-mobile/pull/3490]
* [***] Block Editor: Add reusable blocks to the block inserter menu. [https://github.com/wordpress-mobile/gutenberg-mobile/pull/3054]
* [*] Fixed a bug where the web version of the editor did not load when using an account created before December 2018. [#16586]

17.4
-----
* [**] A new author can be chosen for Posts and Pages on multi-author sites. [#16281]
* [*] Fixed the Follow Sites Quick Start Tour so that Reader Search is highlighted. [#16391]
* [*] Enabled approving login authentication requests via push notification while the app is in the foreground. [#16075]
* [**] Added pull-to-refresh to the My Site screen when a user has no sites. [#16241]
* [***] Fixed a bug that was causing uploaded videos to not be viewable in other platforms. [#16548]

17.3
-----
* [**] Fix issue where deleting a post and selecting undo would sometimes convert the content to the classic editor. [#16342]
* [**] Fix issue where restoring a post left the restored post in the published list even though it has been converted to a draft. [#16358]
* [**] Fix issue where trashing a post converted it to Classic content. [#16367]
* [**] Fix issue where users could not leave the username selection screen due to styling issues. [#16380]
* [*] Comments can be filtered to show the most recent unreplied comments from other users. [#16215]
* [*] Fixed the background color of search fields. [#16365]
* [*] Fixed the navigation bar color in dark mode. [#16348]
* [*] Fix translation issues for templates fetched on the site creation design selection screen. [#16404]
* [*] Fix translation issues for templates fetched on the page creation design selection screen. [#16404]
* [*] Fix translation issue for the Choose button on the template preview in the site creation flow. [#16404]
* [***]  Block Editor: New Block: Search Block [#https://github.com/wordpress-mobile/gutenberg-mobile/pull/3210]
* [**]  Block Editor: The media upload options of the Image, Video and Gallery block automatically opens when the respective block is inserted. [https://github.com/wordpress-mobile/gutenberg-mobile/pull/2700]
* [**]  Block Editor: The media upload options of the File and Audio block automatically opens when the respective block is inserted. [https://github.com/wordpress-mobile/gutenberg-mobile/pull/3399]
* [*]  Block Editor: Remove visual feedback from non-interactive bottom-sheet cell sections [https://github.com/wordpress-mobile/gutenberg-mobile/pull/3404]
* [*]  Block Editor: Fixed an issue that was causing the featured image badge to be shown on images in an incorrect manner. [https://github.com/wordpress-mobile/gutenberg-mobile/pull/3494]


17.2
-----

* [**] Added transform block capability [https://github.com/wordpress-mobile/gutenberg-mobile/pull/3321]
* [*] Fixed an issue where some author display names weren't visible for self-hosted sites. [#16297]
* [***] Updated custom app icons. [#16261]
* [**] Removed Site Switcher in the Editor
* [*] a11y: Bug fix: Allow stepper cell to be selected by screenreader [https://github.com/wordpress-mobile/gutenberg-mobile/pull/3362]
* [*] Image block: Improve text entry for long alt text. [https://github.com/WordPress/gutenberg/pull/29670]
* [***] New Block: Jetpack contact info. [https://github.com/wordpress-mobile/gutenberg-mobile/pull/3340]

17.1
-----

* [*] Reordered categories in page layout picker [#16156]
* [*] Added preview device mode selector in the page layout previews [#16141]
* [***] Block Editor: Improved the accessibility of range and step-type block settings. [https://github.com/wordpress-mobile/gutenberg-mobile/pull/3255]
* [**] Block Editor: Added Contact Info block to sites on WPcom or with Jetpack version >= 8.5.
* [**] We updated the app's color scheme with a brighter new blue used throughout. [#16213, #16207]
* [**] We updated the login prologue with brand new content and graphics. [#16159, #16177, #16185, #16187, #16200, #16217, #16219, #16221, #16222]
* [**] We updated the app's color scheme with a brighter new blue used throughout. [#16213, #16207]
* [**] Updated the app icon to match the new color scheme within the app. [#16220]
* [*] Fixed an issue where some webview navigation bar controls weren't visible. [#16257]

17.0
-----
* [internal] Updated Zendesk to latest version. Should be no functional changes. [#16051]
* [*] Reader: fixed an issue that caused unfollowing external sites to fail. [#16060]
* [*] Stats: fixed an issue where an error was displayed for Latest Post Summary if the site had no posts. [#16074]
* [*] Fixed an issue where password text on Post Settings was showing as black in dark mode. [#15768]
* [*] Added a thumbnail device mode selector in the page layout, and use a default setting based on the current device. [#16019]
* [**] Comments can now be filtered by status (All, Pending, Approved, Trashed, or Spam). [#15955, #16110]
* [*] Notifications: Enabled the new view milestone notifications [#16144]
* [***] We updated the app's design, with fresh new headers throughout and a new site switcher in My Site. [#15750]

16.9
-----
* [*] Adds helper UI to Choose a Domain screen to provide a hint of what a domain is. [#15962]
* [**] Site Creation: Adds filterable categories to the site design picker when creating a WordPress.com site, and includes single-page site designs [#15933]
* [**] The classic editor will no longer be available for new posts soon, but this won’t affect editing any existing posts or pages. Users should consider switching over to the Block Editor now. [#16008]
* [**] Reader: Added related posts to the bottom of reader posts
* [*] Reader: We redesigned the recommended topics section of Discover
* [*] Reader: Added a way to discover new topics from the Manage Topics view
* [*] P2 users can create and share group invite links via the Invite Person screen under the People Management feature. [#16005]
* [*] Fixed an issue that prevented searching for plugins and the Popular Plugins section from appearing: [#16070]
* [**] Stories: Fixed a video playback issue when recording on iPhone 7, 8, and SE devices. [#16109]
* [*] Stories: Fixed a video playback issue when selecting an exported Story video from a site's library. [#16109]

16.8.1
-----

* [**] Stories: Fixed an issue which could remove content from a post when a new Story block was edited. [#16059]

16.8
-----
* [**] Prevent deleting published homepages which would have the effect of breaking a site. [#15797]
* [**] Prevent converting published homepage to a draft in the page list and settings which would have the effect of breaking a site. [#15797]
* [*] Fix app crash when device is offline and user visits Notification or Reader screens [#15916]
* [*] Under-the-hood improvements to the Reader Stream, People Management, and Sharing Buttons [#15849, #15861, #15862]
* [*] Block Editor: Fixed block mover title wording for better clarity from 'Move block position' to 'Change block position'. [https://github.com/wordpress-mobile/gutenberg-mobile/pull/3049]
* [**] Block Editor: Add support for setting Cover block focal point. [https://github.com/wordpress-mobile/gutenberg-mobile/pull/3028]
* [**] Prevent converting published homepage to a draft in the page list and editor's status settings which would have the effect of breaking a site. [#15797]
* [*] Prevent selection of unpublished homepages the homepage settings which would have the effect of breaking a site. [#15885]
* [*] Quick Start: Completing a step outside of a tour now automatically marks it as complete. [#15712]
* [internal] Site Comments: updated UI. Should be no functional changes. [#15944]
* [***] iOS 14 Widgets: new This Week Widgets to display This Week Stats in your home screen. [#15844]
* [***] Stories: There is now a new Story post type available to quickly and conveniently post images and videos to your blog.

16.7
-----
* [**] Site Creation: Adds the option to choose between mobile, tablet or desktop thumbnails and previews in the home page design picker when creating a WordPress.com site [https://github.com/wordpress-mobile/WordPress-iOS/pull/15688]
* [*] Block Editor: Fix issue with uploading media after exiting the editor multiple times [https://github.com/wordpress-mobile/WordPress-iOS/pull/15656].
* [**] Site Creation: Enables dot blog subdomains for each site design. [#15736]
* [**] Reader post card and post details: added ability to mark a followed post as seen/unseen. [#15638, #15645, #15676]
* [**] Reader site filter: show unseen post count. [#15581]
* [***] Block Editor: New Block: Audio [https://github.com/wordpress-mobile/gutenberg-mobile/pull/2854, https://github.com/wordpress-mobile/gutenberg-mobile/pull/3070]
* [**] Block Editor: Add support for setting heading anchors [https://github.com/wordpress-mobile/gutenberg-mobile/pull/2947]
* [**] Block Editor: Disable Unsupported Block Editor for Reusable blocks [https://github.com/wordpress-mobile/gutenberg-mobile/pull/3067]
* [**] Block Editor: Add proper handling for single use blocks such as the more block [https://github.com/wordpress-mobile/gutenberg-mobile/pull/3042]
* [*] Reader post options: fixed an issue where the options in post details did not match those on post cards. [#15778]
* [***] iOS 14 Widgets: new All Time Widgets to display All Time Stats in your home screen. [#15771, #15794]
* [***] Jetpack: Backup and Restore is now available, depending on your sites plan you can now restore your site to a point in time, or download a backup file. [https://github.com/wordpress-mobile/WordPress-iOS/issues/15191]
* [***] Jetpack: For sites that have Jetpack Scan enabled you will now see a new section that allows you to scan your site for threats, as well as fix or ignore them. [https://github.com/wordpress-mobile/WordPress-iOS/issues/15190]
* [**] Block Editor: Make inserter long-press options "add to beginning" and "add to end" always available. [https://github.com/wordpress-mobile/gutenberg-mobile/pull/3074]
* [*] Block Editor: Fix crash when Column block width attribute was empty. [https://github.com/WordPress/gutenberg/pull/29015]

16.6
-----
* [**] Activity Log: adds support for Date Range and Activity Type filters. [https://github.com/wordpress-mobile/WordPress-iOS/issues/15192]
* [*] Quick Start: Removed the Browse theme step and added guidance for reviewing pages and editing your Homepage. [#15680]
* [**] iOS 14 Widgets: new Today Widgets to display your Today Stats in your home screen.
* [*] Fixes an issue where the submit button was invisible during the domain registration flow.

16.5
-----

* [*] In the Pages screen, the options to delete posts are styled to reflect that they are destructive actions, and show confirmation alerts. [#15622]
* [*] In the Comments view, overly-large twemoji are sized the same as Apple's emoji. [#15503]
* [*] Reader 'P2s': added ability to filter by site. [#15484]
* [**] Choose a Domain will now return more options in the search results, sort the results to have exact matches first, and let you know if no exact matches were found. [#15482]
* [**] Page List: Adds duplicate page functionality [#15515]
* [*] Invite People: add link to user roles definition web page. [#15530]
* [***] Block Editor: Cross-post suggestions are now available by typing the + character (or long-pressing the toolbar button labelled with an @-symbol) in a post on a P2 site [#15139]
* [***] Block Editor: Full-width and wide alignment support for Columns (https://github.com/wordpress-mobile/gutenberg-mobile/pull/2919)
* [**] Block Editor: Image block - Add link picker to the block settings and enhance link settings with auto-hide options (https://github.com/wordpress-mobile/gutenberg-mobile/pull/2841)
* [*] Block Editor: Fix button link setting, rel link will not be overwritten if modified by the user (https://github.com/wordpress-mobile/gutenberg-mobile/pull/2894)
* [**] Block Editor: Added move to top/bottom when long pressing on respective block movers (https://github.com/wordpress-mobile/gutenberg-mobile/pull/2872)
* [**] Reader: Following now only shows non-P2 sites. [#15585]
* [**] Reader site filter: selected filters now persist while in app.[#15594]
* [**] Block Editor: Fix crash in text-based blocks with custom font size [https://github.com/WordPress/gutenberg/pull/28121]

16.4
-----

* [internal] Removed unused Reader files. Should be no functional changes. [#15414]
* [*] Adjusted the search box background color in dark mode on Choose a domain screen to be full width. [https://github.com/wordpress-mobile/WordPress-iOS/pull/15419]
* [**] Added shadow to thumbnail cells on Site Creation and Page Creation design pickers to add better contrast [https://github.com/wordpress-mobile/WordPress-iOS/pull/15418]
* [*] For DotCom and Jetpack sites, you can now subscribe to comments by tapping the "Follow conversation" button in the Comments view. [#15424]
* [**] Reader: Added 'P2s' stream. [#15442]
* [*] Add a new P2 default site icon to replace the generic default site icon. [#15430]
* [*] Block Editor: Fix Gallery block uploads when the editor is closed. [#15457]
* [*] Reader: Removes gray tint from site icons that contain transparency (located in Reader > Settings > Followed sites). [#15474]
* [*] Prologue: updates site address button to say "Enter your existing site address" to reduce confusion with site creation actions. [#15481]
* [**] Posts List: Adds duplicate post functionality [#15460]
* [***] Block Editor: New Block: File [https://github.com/wordpress-mobile/gutenberg-mobile/pull/2835]
* [*] Reader: Removes gray tint from site icons that contain transparency (located in Reader > Settings > Followed sites).
* [*] Block Editor: Remove popup informing user that they will be using the block editor by default [#15492]
* [**] Fixed an issue where the Prepublishing Nudges Publish button could be cut off smaller devices [#15525]

16.3
-----
* [***] Login: Updated to new iOS 14 pasteboard APIs for 2FA auto-fill. Pasteboard prompts should be less intrusive now! [#15454]
* [***] Site Creation: Adds an option to pick a home page design when creating a WordPress.com site. [multiple PRs](https://github.com/search?q=repo%3Awordpress-mobile%2FWordPress-iOS+++repo%3Awordpress-mobile%2FWordPress-iOS-Shared+repo%3Awordpress-mobile%2FWordPressUI-iOS+repo%3Awordpress-mobile%2FWordPressKit-iOS+repo%3Awordpress-mobile%2FAztecEditor-iOS+is%3Apr+closed%3A%3C2020-11-17+%22Home+Page+Picker%22&type=Issues)

* [**] Fixed a bug where @-mentions didn't work on WordPress.com sites with plugins enabled [#14844]
* [***] Site Creation: Adds an option to pick a home page design when creating a WordPress.com site. [multiple PRs](https://github.com/search?q=repo%3Awordpress-mobile%2FWordPress-iOS+++repo%3Awordpress-mobile%2FWordPress-iOS-Shared+repo%3Awordpress-mobile%2FWordPressUI-iOS+repo%3Awordpress-mobile%2FWordPressKit-iOS+repo%3Awordpress-mobile%2FAztecEditor-iOS+is%3Apr+closed%3A%3C2020-11-30+%22Home+Page+Picker%22&type=Issues)
* [*] Fixed an issue where `tel:` and `mailto:` links weren't launching actions in the webview found in Reader > post > more > Visit. [#15310]
* [*] Reader bug fix: tapping a telephone, sms or email link in a detail post in Reader will now respond with the correct action. [#15307]
* [**] Block Editor: Button block - Add link picker to the block settings [https://github.com/WordPress/gutenberg/pull/26206]
* [***] Block Editor: Adding support for selecting different unit of value in Cover and Columns blocks [https://github.com/WordPress/gutenberg/pull/26161]
* [*] Block Editor: Fix theme colors syncing with the editor [https://github.com/WordPress/gutenberg/pull/26821]
* [*] My Site > Settings > Start Over. Correcting a translation error in the detailed instructions on the Start Over view. [#15358]

16.2
-----
* [**] Support contact email: fixed issue that prevented non-alpha characters from being entered. [#15210]
* [*] Support contact information prompt: fixed issue that could cause the app to crash when entering email address. [#15210]
* [*] Fixed an issue where comments viewed in the Reader would always be italicized.
* [**] Jetpack Section - Added quick and easy access for all the Jetpack features (Stats, Activity Log, Jetpack and Settings) [#15287].
* [*] Fixed a display issue with the time picker when scheduling posts on iOS 14. [#15392]

16.1
-----
* [***] Block Editor: Adds new option to select from a variety of predefined page templates when creating a new page for a Gutenberg site.
* [*] Fixed an issue that was causing the refresh control to show up on top of the list of sites. [https://github.com/wordpress-mobile/WordPress-iOS/pull/15136]
* [***] The "Floating Action Button" now appears on the list of posts and pages for quick and convenient creation. [https://github.com/wordpress-mobile/WordPress-iOS/pull/15149l]

16.0
-----
* [***] Block Editor: Full-width and wide alignment support for Video, Latest-posts, Gallery, Media & text, and Pullquote block. [https://github.com/wordpress-mobile/gutenberg-mobile/pull/2605]
* [***] Block Editor: Fix unsupported block bottom sheet is triggered when device is rotated. [https://github.com/wordpress-mobile/gutenberg-mobile/pull/2710]
* [***] Block Editor: Unsupported Block Editor: Fixed issue when cannot view or interact with the classic block on Jetpack site. [https://github.com/wordpress-mobile/gutenberg-mobile/pull/2709]
* [**] Reader: Select interests is now displayed under the Discover tab. [#15097]
* [**] Reader: The reader now displays site recommendations in the Discover feed [#15116]
* [***] Reader: The new redesigned Reader detail shows your post as beautiful as ever. And if you add a featured image it would be twice as beautiful! [#15107]

15.9
-----
* [*] Fixed issue that caused duplicate views to be displayed when requesting a login link. [#14975]
* [internal] Modified feature flags that show unified Site Address, Google, Apple, WordPress views and iCloud keychain login. Could cause regressions. [#14954, #14969, #14970, #14971, #14972]
* [*] Fixed an issue that caused page editor to become an invisible overlay. [#15012]
* [**] Block Editor: Increase tap-target of primary action on unsupported blocks. [https://github.com/wordpress-mobile/gutenberg-mobile/pull/2608]
* [***] Block Editor: On Jetpack connected sites, Unsupported Block Editor can be enabled via enabling Jetpack SSO setting directly from within the missing block alert. [https://github.com/wordpress-mobile/gutenberg-mobile/pull/2610]
* [***] Block Editor: Add support for selecting user's post when configuring the link [https://github.com/wordpress-mobile/gutenberg-mobile/pull/2484]
* [*] Reader: Fixed an issue that resulted in no action when tapping a link with an anchor. [#15027]
* [***] Block Editor: Unsupported Block Editor: Fixed issue when cannot view or interact with the classic block on Jetpack sites [https://github.com/wordpress-mobile/gutenberg-mobile/issues/2695]

15.8
-----
* [*] Image Preview: Fixes an issue where an image would be incorrectly positioned after changing device orientation.
* [***] Block Editor: Full-width and wide alignment support for Group, Cover and Image block [https://github.com/wordpress-mobile/gutenberg-mobile/pull/2559]
* [**] Block Editor: Add support for rounded style in Image block [https://github.com/wordpress-mobile/gutenberg-mobile/pull/2591]
* [*] Fixed an issue where the username didn't display on the Signup Epilogue after signing up with Apple and hiding the email address. [#14882]
* [*] Login: display correct error message when the max number of failed login attempts is reached. [#14914]
* [**] Block Editor: Fixed a case where adding a block made the toolbar jump [https://github.com/WordPress/gutenberg/pull/24573]

15.7
-----
* [**] Updated UI when connecting a self-hosted site from Login Epilogue, My Sites, and Post Signup Interstitial. (#14742)
* [**] You can now follow conversations for P2 sites
* [**] Block Editor: Block settings now immediately reflect changes from menu sliders.
* [**] Simplified authentication and updated UI.(#14845, #14831, #14825, #14817).
       Now when an email address is entered, the app automatically determines the next step and directs the user accordingly. (i.e. signup or login with the appropriate login view).
* [**] Added iCloud Keychain login functionality. (#14770)
* [***] Reader: We’re introducing a new Reader experience that allows users to tailor their Discover feed to their chosen interests.
* [*] Media editing: Reduced memory usage when marking up an image, which could cause a crash.
* [**] Block Editor: Fixed Dark Mode transition for editor menus.

15.6
-----
* [***] Block Editor: Fixed empty text fields on RTL layout. Now they are selectable and placeholders are visible.
* [**] Block Editor: Add settings to allow changing column widths
* [**] Block Editor: Media editing support in Gallery block.
* [**] Updated UI when logging in with a Site Address.
* [**] Updated UI when logging in/signing up with Apple.
* [**] Updated UI when logging in/signing up with Google.
* [**] Simplified Google authentication. If signup is attempted with an existing WordPress account, automatically redirects to login. If login is attempted without a matching WordPress account, automatically redirects to signup.
* [**] Fixes issue where the stats were not updating when switching between sites in My Sites.
* [*] Block Editor: Improved logic for creating undo levels.
* [*] Social account login: Fixed an issue that could have inadvertently linked two social accounts.

15.5
-----
* [*] Reader: revamped UI for your site header.
* [***] Block Editor: New feature for WordPress.com and Jetpack sites: auto-complete username mentions. An auto-complete popup will show up when the user types the @ character in the block editor.
* [*] Block Editor: Media editing support in Cover block.
* [*] Block Editor: Fixed a bug on the Heading block, where a heading with a link and string formatting showed a white shadow in dark mode.

15.4
-----
 * [**] Fixes issue where the new page editor wouldn't always show when selected from the "My Site" page on iOS versions 12.4 and below.
 * [***] Block Editor: Media editing support in Media & Text block.
 * [***] Block Editor: New block: Social Icons
 * [*] Block Editor: Cover block placeholder is updated to allow users to start the block with a background color
 * [**] Improved support for the Classic block to give folks a smooth transition from the classic editor to the block editor

15.3
-----
* [***] Block Editor: Adds Copy, Cut, Paste, and Duplicate functionality to blocks
* [***] Block Editor: Users can now individually edit unsupported blocks found in posts or pages. Not available on selfhosted sites or sites defaulting to classic editor.
* [*] Block Editor: Improved editor loading experience with Ghost Effect.

15.2
----
* [*] Block editor: Display content metrics information (blocks, words, characters count).
* [*] Fixed a crash that results in navigating to the block editor quickly after logging out and immediately back in.
* [***] Reader content improved: a lot of fixes in how the content appears when you're reading a post.
* [**] A site's title can now be changed by tapping on the title in the site detail screen.
* [**] Added a new Quick Start task to set a title for a new site.
* [**] Block editor: Add support for customizing gradient type and angle in Buttons and Cover blocks.

-----

15.1
-----
* [**] Block Editor: Add support to upload videos to Cover Blocks after the editor has closed.
* [*] Block Editor: Display the animation of animated GIFs while editing image blocks.
* [**] Block editor: Adds support for theme colors and gradients.
* [*] App Settings: Added an app-level toggle for light or dark appearance.
* [*] Fix a bug where the Latest Post date on Insights Stats was being calculated incorrectly.
* Block editor: [*] Support for breaking out of captions/citation authors by pressing enter on the following blocks: image, video, gallery, quote, and pullquote.
* Block editor: [**] Adds editor support for theme defined colors and theme defined gradients on cover and button blocks.
* [*] Fixed a bug where "Follow another site" was using the wrong steps in the "Grow Your Audience" Quick Start tour.
* [*] Fix a bug where Quick Start completed tasks were not communicated to VoiceOver users.
* [**] Quick Start: added VoiceOver support to the Next Steps section.
* [*] Fixed a bug where the "Publish a post" Quick Start tour didn't reflect the app's new information architecture
* [***] Free GIFs can now be added to the media library, posts, and pages.
* [**] You can now set pages as your site's homepage or posts page directly from the Pages list.
* [**] Fixed a bug that prevented some logins via 'Continue with Apple'.
* [**] Reader: Fixed a bug where tapping on the more menu may not present the menu
* [*] Block editor: Fix 'Take a Photo' option failing after adding an image to gallery block

15.0
-----
* [**] Block editor: Fix media upload progress when there's no connection.
* [*] Fix a bug where taking a photo for your user gravatar got you blocked in the crop screen.
* Reader: Updated card design
* [internal] Logging in via 'Continue with Google' has changes that can cause regressions. See https://git.io/Jf2LF for full testing details.
* [***] Block Editor: New block: Verse
* [***] Block Editor: Trash icon that is used to remove blocks is moved to the new menu reachable via ellipsis button in the block toolbar
* [**] Block Editor: Add support for changing overlay color settings in Cover block
* [**] Block Editor: Add enter/exit animation in FloatingToolbar
* [**] Block Editor: Block toolbar can now collapse when the block width is smaller than the toolbar content
* [**] Block Editor: Tooltip for page template selection buttons
* [*] Block Editor: Fix merging of text blocks when text had active formatting (bold, italic, strike, link)
* [*] Block Editor: Fix button alignment in page templates and make strings consistent
* [*] Block Editor: Add support for displaying radial gradients in Buttons and Cover blocks
* [*] Block Editor: Fix a bug where it was not possible to add a second image after previewing a post
* [internal] Signing up via 'Continue with Google' has changes that can cause regressions. See https://git.io/JfwjX for full testing details.
* My Site: Add support for setting the Homepage and Posts Page for a site.

14.9
-----
* Streamlined navigation: now there are fewer and better organized tabs, posting shortcuts and more, so you can find what you need fast.
* My Site: the "Add Posts and Pages" features has been moved. There is a new "Floating Action Button" in "My Site" that lets you create a new post or page without having to navigate to another screen.
* My Site: the "Me" section has been moved. There is a new button on the top right of "My Site" that lets you access the "Me" section from there.
* Reader: revamped UI with a tab bar that lets you quickly switch between sections, and filtering and settings panes to easily access and manage your favorite content.
* [internal] the "Change Username" on the Signup Epilogue screen has navigation changes that can cause regressions. See https://git.io/JfGnv for testing details.
* [internal] the "3 button view" (WP.com email, Google, SIWA, Site Address) presented after pressing the "Log In" button has navigation changes that can cause regressions. See https://git.io/JfZUV for testing details.
* [**] Support the superscript and subscript HTML formatting on the Block Editor and Classic Editor.
* [**] Block editor: Support for the pullquote block.
* [**] Block editor: Fix the icons and buttons in Gallery, Paragraph, List and MediaText block on RTL mode.
* [**] Block editor: Update page templates to use new blocks.
* [**] Block editor: Fix a crash when uploading new videos on a video block.
* [**] Block Editor: Add support for changing background and text color in Buttons block
* [internal] the "enter your password" screen has navigation changes that can cause regressions. See https://git.io/Jfl1C for full testing details.
* Support the superscript and subscript HTML formatting on the Block Editor and Classic Editor.
* [***] You can now draw on images to annotate them using the Edit image feature in the post editor.
* [*] Fixed a bug on the editors where changing a featured image didn't trigger that the post/page changed.

14.8.1
-----
* Fix adding and removing of featured images to posts.

14.8
-----
* Block editor: Prefill caption for image blocks when available on the Media library
* Block editor: New block: Buttons. From now you’ll be able to add the individual Button block only inside the Buttons block
* Block editor: Fix bug where whitespaces at start of text blocks were being removed
* Block editor: Add support for upload options in Cover block
* Block editor: Floating toolbar, previously located above nested blocks, is now placed at the bottom of the screen
* Block editor: Fix the icons in FloatingToolbar on RTL mode
* Block editor: Fix Quote block so it visually reflects selected alignment
* Block editor: Fix bug where buttons in page templates were not rendering correctly on web
* Block editor: Remove Subscription Button from the Blog template since it didn't have an initial functionality and it is hard to configure for users.
* [internal] the "send magic link" screen has navigation changes that can cause regressions. See https://git.io/Jfqiz for testing details.
* Updated UI for Login and Signup epilogues.
* Fixes delayed split view resizing while rotating your device.

14.7
-----
* Classic Editor: Fixed action sheet position for additional Media sources picker on iPad
* [internal] the signup flow using email has code changes that can cause regressions. See https://git.io/JvALZ for testing details.
* [internal] Notifications tab should pop to the root of the navigation stack when tapping on the tab from within a notification detail screen. See https://git.io/Jvxka for testing details.
* Classic and Block editor: Prefill caption for image blocks when available on the Media library.
* [internal] the "login by email" flow and the self-hosted login flow have code changes that can cause regressions. See https://git.io/JfeFN for testing details.
* Block editor: Disable ripple effect in all BottomSheet's controls.
* Block editor: New block: Columns
* Block editor: New starter page template: Blog
* Block editor: Make Starter Page Template picker buttons visible only when the screen height is enough
* Block editor: Fix a bug which caused to show URL settings modal randomly when changing the device orientation multiple times during the time Starter Page Template Preview is open
* [internal] the login by email flow and the self-hosted login flow have code changes that can cause regressions. See https://git.io/JfeFN for testing details.
* Updated the appearance of the login and signup buttons to make signup more prominent.
* [internal] the navigation to the "login by site address" flow has code changes that can cause regressions. See https://git.io/JfvP9 for testing details.
* Updated site details screen title to My Site, to avoid duplicating the title of the current site which is displayed in the screen's header area.
* You can now schedule your post, add tags or change the visibility before hitting "Publish Now" — and you don't have to go to the Post Settings for this!

* Login Epilogue: fixed issue where account information never stopped loading for some self-hosted sites.
* Updated site details screen title to My Site, to avoid duplicating the title of the current site which is displayed in the screen's header area.

14.6
-----
* [internal] the login flow with 2-factor authentication enabled has code changes that can cause regressions. See https://git.io/Jvdil for testing details.
* [internal] the login and signup Magic Link flows have code changes that could cause regressions. See https://git.io/JvSD6 and https://git.io/Jvy4P for testing details.
* [internal] the login and signup Magic Link flows have code changes that can cause regressions. See https://git.io/Jvy4P for testing details.
* [internal] the login and signup Continue with Google flows have code changes that can cause regressions. See https://git.io/JvypB for testing details.
* Notifications: Fix layout on screens with a notch.
* Post Commenting: fixed issue that prevented selecting an @ mention suggestion.
* Fixed an issue that could have caused the app to crash when accessing Site Pages.
* Site Creation: faster site creation, removed intermediate steps. Just select what kind of site you'd like, enter the domain name and the site will be created.
* Post Preview: Increase Post and Page Preview size on iPads running iOS 13.
* Block editor: Added the Cover block
* Block editor: Removed the dimming effect on unselected blocks
* Block editor: Add alignment options for Heading block
* Block editor: Implemented dropdown toolbar for alignment toolbar in Heading, Paragraph, Image, MediaText blocks
* Block Editor: When editing link settings, tapping the keyboard return button now closes the settings panel as well as closing the keyboard.
* Fixed a crash when a blog's URL became `nil` from a Core Data operation.
* Added Share action to the more menu in the Posts list
* Period Stats: fix colors when switching between light and dark modes.
* Media uploads from "Other Apps": Fixed an issue where the Cancel button on the document picker/browser was not showing up in Light Mode.
* Fix a crash when accessing Blog Posts from the Quick Actions button on iPads running iOS 12 and below.
* Reader post detail: fix colors when switching between light and dark modes.
* Fixed an issue where Continue with Apple button wouldn't respond after Jetpack Setup > Sign up flow completed.


14.5
-----
* Block editor: New block: Latest Posts
* Block editor: Fix Quote block's left border not being visible in Dark Mode
* Block editor: Added Starter Page Templates: when you create a new page, we now show you a few templates to get started more quickly.
* Block editor: Fix crash when pasting HTML content with embeded images on paragraphs
* Post Settings: Fix issue where the status of a post showed "Scheduled" instead of "Published" after scheduling before the current date.
* Stats: Fix background color in Dark Mode on wider screen sizes.
* Post Settings: Fix issue where the calendar selection may not match the selected date when site timezone differs from device timezone.
* Dark Mode fixes:
  - Border color on Search bars.
  - Stats background color on wider screen sizes.
  - Media Picker action bar background color.
  - Login and Signup button colors.
  - Reader comments colors.
  - Jetpack install flow colors.
* Reader: Fix toolbar and search bar width on wider screen sizes.
* Updated the Signup and Login Magic Link confirmation screen advising the user to check their spam/junk folder.
* Updated appearance of Google login/signup button.
* Updated appearance of Apple login/signup button.

14.4.1
-----
* Block Editor: Fix crash when inserting a Button Block.

14.4
-----
* Post Settings: Fixes the displayed publish date of posts which are to be immediately published.

14.3
-----
* Aztec and Block Editor: Fix the presentation of ordered lists with large numbers.
* Added Quick Action buttons on the Site Details page to access the most frequently used parts of a site.
* Block editor: Add support for changing image sizes in Image blocks
* Block editor: Add support for upload options in Gallery block
* Block editor: Added the Button block
* Block editor: Added the Group block
* Block editor: Add scroll support inside block picker and block settings
* Block editor: Fix issue where adding emojis to the post title added strong HTML elements to the title of the post
* Block editor: Fix issue where alignment of paragraph blocks was not always being respected when splitting the paragraph or reading the post's html content.
* Block editor: We’ve introduced a new toolbar that floats above the block you’re editing, which makes navigating your blocks easier — especially complex ones.

* Block editor: Add support for upload options in Gallery block
* Aztec and Block Editor: Fix the presentation of ordered lists with large numbers.
* Added Quick Action buttons on the Site Details page to access the most frequently used parts of a site.
* Post Settings: Adjusts the weekday symbols in the calendar depending on Regional settings.


14.2
-----
* Comment Editing: Fixed a bug that could cause the text selection to be on the wrong line
* Comments: Fixed an bug that could cause HTML markup to be displayed in the comment content
* Media editing: You can now crop, zoom in/out and rotate images that are inserted or being inserted in a post.
* Post Preview: Added a new Desktop preview mode on iPhone and Mobile preview on iPad when previewing posts or pages.
* Post Preview: Added new navigation, "Open in Safari" and Share options when previewing posts or pages.
* Block editor: Long-press Inserter icon to show options to add before/after
* Block editor: Retry displaying image when connectivity restores
* Block editor: Show an "Edit" button overlay on selected image blocks
* Block editor: Add support for image size options in the gallery block
* Signup and Login: signup or login via magic link now supports multiple email clients.
                    Tapping on the "Open Email" button will present a list of installed email client to choose from.
* Posts: Fixed a bug that could disable comments on a draft post when previewing that post.
* Reader: Fixed an issue where a new comment may not appear.
* Reader: Added Post Reblogging feature. You can now reblog a post from the reader to your site(s). There is a new "reblog" button in the post action bar.
          Tapping on it allows to choose the site where to post, and opens the editor of your choice with pre-populated content from the original post.
* Fixed a bug that was causing the app to crash when the user tapped "Retry" on Post List

14.1
-----
* Fixes a bug that could cause some web page previews to remain unauthenticated even after logging in.
* Stats: added a This Week widget to display Views for the past week.
* Block Editor: Reduced padding around text on Rich Text based blocks.
* Block Editor: New block "Shortcode". You can now create and edit Shortcode blocks in the editor.
* Publicize: connecting with Facebook is working again.
* Web Views: the title and button colors in the header of web views was grey, and is now white.

14.0
-----
* Stats: Updated default cards for the Insights view.
* Fixed a bug that displayed incorrect time stamps for scheduled posts.
* Post Settings: Added a new Calendar picker to select a Post's publish date
* Fixed bugs with the "Save as Draft" action extension's navigation bar colors and iPad sizing in iOS 13.
* Fixes appearance issues with navigation bar colors when logged out of the app.
* Fixed a bug that was causing the App to crash when the user tapped on certain notifications.
* Block Editor: Hide image size selection options when image is a url
* Block Editor: Fix displaying placeholder for images
* Block Editor: Fix crash on undo
* Block Editor: Fix styling on navigation UI
* Block Editor: Fix a focus issue
* Fixed a bug that displayed incorrect time stamps for scheduled posts.
* Post Settings: Added a new Calendar picker to select a Post's publish date
* Comment: Add ability to comment in fullscreen
* Stats: fixed issue that could cause incorrect Stats to be displayed when viewing Stats from a widget.
* Stats Today widgets: large numbers are now abbreviated.
* Fixed a bug where files imported from other apps were being renamed to a random name.
* Fixes a crash that could happen in the notifications tab.

13.9
-----
* Stats: added a Today widget to display All-Time stats.
* Block Editor: New block "Gallery". You can now create image galleries using WordPress Media library.
* Block Editor: Fix crash dismissing bottom-sheet after device rotation.
* Block Editor: Add support for changing Settings in the List Block.
* Block Editor: Add support for Video block settings.
* Quick Start: fixed issue that caused 'Follow other sites' tour to not be marked complete.
* Fixed a bug that was causing the App to crash when the user tapped on certain notifications.

13.8
-----
* When a post has an autosave, the autosave version can be loaded into the editor.
* Support: Fix issue that caused 'Message failed to send' error.
* WebView: Fix iOS 13 crash with popover.
* Fixed an issue where the Me screen would sometimes be blank.
* Block editor: New Spacer block to create white space between two blocks.
* Block editor: Images from Image Block can now be previewed full screen by tapping on them.
* Fixed an issue that caused logging in with a 2FA Google account to fail.
* Sign in with Apple: now supports logging in with 2FA enabled on linked WordPress accounts.
* Stats: Fixed issue that caused incorrect data to be displayed.

13.7
-----
* Updated the mobile apps blog address to a non-retired blog.
* Block editor: Added option to insert images from "Free Photo Library".
* Block editor: Fix issue where the keyboard would not capitalize sentences correctly on some cases
* Block editor: Add alignment to paragraph blocks
* Fixed a bug that made comment moderation fail on the first attempt for self-hosted sites.
* Stats Refresh: Stats will reload when the application will move to foreground state.
* Stats: each Period and Post stat now loads independently.
* Block editor: Added support for the preformatted block.
* Stats Today widget: updated design and enabled expanding.

* Block editor: Added option to insert images from "Free Photo Library" and "Other Apps".

13.6
-----
* Fixed a bug that was not submiting posts for review
* Better support for creating or editing posts while offline. Posts can be saved while offline and they will be automatically uploaded (or published) when the device is back online.
* Support: fix issue where issues could be created via Help Center search without setting a contact email.

* Me view: fix issue where view was blank when logging in with a self-hosted site.
* Block Editor: Added support for image alignment options.

13.5
-----
* Block editor: Fix issue when "New Photo Post" shortcut won't add the selected photo to the post.
* Block editor: Add Link Target (Open in new tab) to Image Block settings.
* Block editor: DarkMode improvements.
* Block editor: New block "Media & Text".
* Block Editor: Fix issue where the block inserter layout wasn't correct after device rotation.
* Dark Mode: General improvements
* Stats: each Insight stat now loads independently.
* Stats: added ability to customize Insights.

13.4.1
-----
Post Settings: Fixed a crash with featured image.
Removed Giphy as a media source due to changes in their SDK.

13.4
-----
* Sign In With Apple: if the Apple ID has been disconnected from the WordPress app, log out the account.
* Sign In With Apple: if the Apple ID has been disconnected from the WordPress app, log out the account on app launch.
* Dark Mode: General improvements
* Share Extension: Fixed the text view content inset

* Universal links: Pass back to Safari if we can't handle a URL.
* Sign In With Apple: fixed issue with re-logging in on an existing WP account.
* Block editor: Fix a bug on iOS 13.0 were tapping on a link opens Safari
* Block editor: Fix a link editing issue, where trying to add a empty link at the start of another link would remove the existing link.

13.3
-----
* Block editor: Add rich text styling to video captions
* Block editor: Blocks that would be replaced are now hidden when add block bottom sheet displays
* Block editor: Tapping on empty editor area now always inserts new block at end of post
* Block editor: Fixed a performance issue that caused a freeze in the editor with long text content.
* Dark Mode: Fixed colors in rich notifications
* Reader: Fixed issue with links opening while scrolling in reader posts and comments.

13.2
-----
* When Log In is selected, all available options are displayed.
* Shows an alert instead of showing a new screen for facebook publicize error.

13.1
-----
* Moved Notification Settings from the Me tab to the Notifications tab.
* Account Settings: added the ability to change the username.
* Stats: added File Downloads to period stats.
* Stats Periods: Fixed an issue that made the Post stats title button unable.
* Adds a Publish Now action to posts in the posts list.
* Stats Periods: Fixed a bug that affected the header date when the site and the device timezones were different.
* My Sites: Fixed a problem where some sites would appear duplicated.

* Stats Periods: Fixed an issue that made the Post stats title button unable.
* Stats Periods: Fixed a bug that affected the header date when the site and the device timezones were different.
* Adds a Publish Now action to posts in the posts list.
* My Sites: Fixed a problem where some sites would appear duplicated.

13.0
-----
* Stats: now use site timezone instead of device.
* Improved color scheme consistency.
* Post Stats: date bar no longer goes prior to earliest date available.
* Block editor: Adding a block from the post title now shows the add block here indicator.
* Block editor: Deselect post title any time a block is added
* Block editor: Auto-enabled upon first open of a block post, unless opted out in v12.9.
* Block editor: You can now enable and disable the block editor on a per-site basis.

12.9
-----
* Offline support: Create Post is now available from empty results view in offline mode.
* Post Preview: Displaying preview generation status in navigation bar instead of a
                blocking spinner.
* Block editor: Tapping on an empty editor area will create a new paragraph block
* Block editor: Fix content loss issue when loading unsupported blocks containing inner blocks.
* Block editor: Adding a block from the Post Title now inserts the block at the top of the Post.
* Stats Insights: Fixed issue that prevented some stats from showing for low volume sites.

12.8
-----
* Stats Insights: New two-column layout for Follower Totals stats.
* Stats Periods: Countries Map added in countries section.
* Updated copy for preview unavailable screen
* Stats Insights: New two-column layout for This Year stats.
* Stats Insights: added details option for This Year stats.
* Stats Insights: New two-column layout for Most Popular Time stats.
* Stats: modified appearance of empty charts.
* Stats Insights: Fixed issue where refreshing would sometimes clear the stats.
* Stats overview chart: Fixed issue with legend location on iOS 11.
* Stats Periods: Fixed crash when the Countries map displayed one country only
* Added a selection of user customizable app icons. Change it via Me > App Settings > App Icon.
* Update the app's colors using the Muriel color palette.
* Stats Periods detail views: Fixed an issue where rotation would truncate data.
* Stats Periods: Fixed an issue when a period interval was selected.

12.7
-----
* Block Editor: Video, Quote and More blocks are available now.
* Post Settings: Setting a Featured Image on a Post/Site should now work better in poor network conditions.
* Offline Improvements: Posts that failed to upload due to connectivity issues will be auto-uploaded.
* Block Editor: Copy/Paste of text with attributes( bold, italic, ...) will be respected on the editor.
* Block Editor: Updated color scheme.
* Block Editor: Nested lists are now available on the toolbar.
* Post Settings: Setting a Featured Image on a Post/Site should now work better in poor netowrk conditions.
* Stats Insights: New two-column layout for All-Time stats.
* Stats Insights: New two-column layout for Today stats.
* Post preview: Fixed issue with preview for self hosted sites not working.

12.6
-----
* Block Editor: Added UI to display a warning when a block has invalid content.
* Block Editor: Fixed issue with link settings where “Open in New Tab” was always OFF on open.
* Removed the limit of number of photos that can be shared from other apps.
* Account Settings Primary Site now shows the site domain if the site has no name.
* The app now launches a bit more quickly.
* Added a list of third-party library acknowledgements.
* Updated messaging experience for a reply upload result.
* Stats: Fixed an issue where chart axes may be formatted incorrectly in some locales.

12.5
-----
* Fixed Notices sometimes showing behind the keyboard
* Implemented Domain Credit feature
* Implemented auto saving a post on preview
* The app now launches a bit more quickly.
* Fixed broken images in posts created by the share extension.
* Deprecated local previews

12.4.1
------
* Copy/Paste from post contents to other apps is working again.

12.4
-----
* You can now mark notifications as unread with just a swipe.
* Fixed crash when searching Free Photo Library.
* Better URL validation when logging in with a self hosted site.
* Account Settings Primary Site now shows the site URL if the site has no name.
* Implemented incremental improvements to accessibility experience across the app.
* Updated error message when tag loading failed.

12.3
-----
* Images are now imported from TextBundle and TextPack files shared from other apps
* Added support for importing Markdown files shared from other apps
* Resolved a crash that might occur during the new Site Creation flow.
* Improved connectivity errors messaging in sharing screen.
* Quotes in Reader are now easier to read, thanks to a vertical bar on the left making them more visually distinct
* Fixed an issue where some text in Activity Log would show up in a wrong language
* Jetpack Remote Install: enabled the native feature to install and activate Jetpack on a self-hosted site

12.2
-----
* Draft preview now shows the remote version of the post.
* Initial support for importing TextBundle and TextPack from other apps.
* Support for lists in Gutenberg posts.
* Several UI details were polished in the Site Creation flow.

12.1
-----
* Improve messages when updates to user account details fail because of server logic, for exanple email being used for another account.
* Improved text import from other apps, such as Bear or Ulysses 🥰
* Added support on the editor for video elements that use the source elements. For example:
```<video alt="Another video with bunnies">
<source src="https://videos.files.wordpress.com/kUJmAcSf/bbb_sunflower_1080p_30fps_normal.mp4" type="video/mp4">
</video>```
* Block editor now supports the creation of posts with pre-inserted photos and the the 3touch action of starting a post with photo.

12.1
-----
* Improve messages when updates to user account details fail because of server logic, for exanple email being used for another account.
* Improved text import from other apps, such as Bear or Ulysses 🥰
* Reader: fixed issue where empty state buttons were not functional.

12.0
-----
* Redesigned Notices
* Changed offline error messages to be less disruptive.
* Resolved a defect in the new Site Creation flow where the site preview address bar could be edited.
* Made it easier to find a domain for your new site, by moving the best match to the top of the search results.

11.9
------
* Quick Start v2: After creating a new site with WordPress.com there are more tutorials available, now including tips to improve growth.
* Quick Start will also be suggested less often, but when it's more likely to be helpful.
* Added connection error alert in Sharing screen.
* Increased padding at the bottom of the share extension's editor, to make typing a longer post a bit more comfortable.
* Removes the white background color applied to the site icon on the site details screen.
* Updated No Results View illustration and copy displayed on connectivity issue.
* Enhanced Site Creation flow for smarter, more personalized sites.<|MERGE_RESOLUTION|>--- conflicted
+++ resolved
@@ -1,11 +1,8 @@
 21.9
 -----
-<<<<<<< HEAD
 * [*] [internal] Refactored fetching posts in the Reader tab, including post related operations (i.e. like/unlike, save for latter, etc.) [#20197]
 
-=======
 * [**] Reader: Add a button in the post menu to block an author and stop seeing their posts. [#20193]
->>>>>>> 66ae6b6f
 
 21.8
 -----
