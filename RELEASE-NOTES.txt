18.6
-----
* [**] Comments: Users can now follow conversation via notifications, in addition to emails. [#17363]
* [**] Block editor: Block inserter indicates newly available block types [https://github.com/wordpress-mobile/gutenberg-mobile/pull/4047]
* [*] Reader post comments: fixed an issue that prevented all comments from displaying. [#17373]
* [**] Stats: added Reader Discover nudge for sites with low traffic in order to increase it. [#17349, #17352, #17354, #17377]
<<<<<<< HEAD
* [**] Block editor: Search block - Text and background color support [https://github.com/wordpress-mobile/gutenberg-mobile/pull/4127]
* [*] Block editor: Fix Embed Block loading glitch with resolver resolution approach [https://github.com/wordpress-mobile/gutenberg-mobile/pull/4146]
* [*] Block editor: Fixed an issue where the Help screens may not respect an iOS device's notch. [https://github.com/wordpress-mobile/gutenberg-mobile/pull/4110]
* [**] Block editor: Block inserter indicates newly available block types [https://github.com/wordpress-mobile/gutenberg-mobile/pull/4047]
* [*] Block editor: Add support for the Mark HTML tag [https://github.com/wordpress-mobile/gutenberg-mobile/pull/4162]
=======
* [*] Stats Insights: HTML tags no longer display in post titles. [#17380]
>>>>>>> 77083412

18.5
-----
* [**] Block editor: Embed block: Include Jetpack embed variants. [https://github.com/wordpress-mobile/gutenberg-mobile/pull/4008]
* [*] Fixed a minor visual glitch on the pre-publishing nudge bottom sheet. [https://github.com/wordpress-mobile/WordPress-iOS/pull/17300]
* [*] Improved support for larger text sizes when choosing a homepage layout or page layout. [#17325]
* [*] Site Comments: fixed an issue that caused the lists to not refresh. [#17303]
* [*] Block editor: Embed block: Fix inline preview cut-off when editing URL [https://github.com/wordpress-mobile/gutenberg-mobile/pull/4072]
* [*] Block editor: Embed block: Fix URL not editable after dismissing the edit URL bottom sheet with empty value [https://github.com/wordpress-mobile/gutenberg-mobile/pull/4094]
* [**] Block editor: Embed block: Detect when an embeddable URL is pasted into an empty paragraph. [https://github.com/wordpress-mobile/gutenberg-mobile/pull/4048]
* [**] Block editor: Pullquote block - Added support for text and background color customization [https://github.com/WordPress/gutenberg/pull/34451]
* [**] Block editor: Preformatted block - Added support for text and background color customization [https://github.com/wordpress-mobile/gutenberg-mobile/pull/4071]
* [**] Stats: added Publicize and Blogging Reminders nudges for sites with low traffic in order to increase it. [#17142, #17261, #17294, #17312, #17323]
* [**] Fixed an issue that made it impossible to log in when emails had an apostrophe. [#17334]

18.4
-----
* [*] Improves our user images download logic to avoid synchronization issues. [#17197]
* [*] Fixed an issue where images point to local URLs in the editor when saving a post with ongoing uploads. [#17157]
* [**] Embed block: Add the top 5 specific embed blocks to the Block inserter list. [https://github.com/wordpress-mobile/gutenberg-mobile/pull/3995]
* [*] Embed block: Fix URL update when edited after setting a bad URL of a provider. [https://github.com/wordpress-mobile/gutenberg-mobile/pull/4002]
* [**] Users can now contact support from inside the block editor screen. [https://github.com/wordpress-mobile/gutenberg-mobile/pull/3975]
* [**] Block editor: Help menu with guides about how to work with blocks [#17265]

18.3
-----
* [*] Fixed a bug on Reader that prevented Saved posts to be removed
* [*] Share Extension: Allow creation of Pages in addition to Posts. [#16084]
* [*] Updated the wording for the "Posts" and "Pages" entries in My Site screen [https://github.com/wordpress-mobile/WordPress-iOS/pull/17156]
* [**] Fixed a bug that prevented sharing images and videos out of your site's media library. [#17164]
* [*] Fixed an issue that caused `Follow conversation by email` to not appear on some post's comments. [#17159]
* [**] Block editor: Embed block: Enable WordPress embed preview [https://github.com/wordpress-mobile/gutenberg-mobile/pull/3853]
* [**] Block editor: Embed block: Add error bottom sheet with retry and convert to link actions. [https://github.com/wordpress-mobile/gutenberg-mobile/pull/3921]
* [**] Block editor: Embed block: Implemented the No Preview UI when an embed is successful, but we're unable to show an inline preview [https://github.com/wordpress-mobile/gutenberg-mobile/pull/3927]
* [*] Block editor: Embed block: Add device's locale to preview content [https://github.com/wordpress-mobile/gutenberg-mobile/pull/3788]
* [*] Block editor: Column block: Translate column width's control labels [https://github.com/wordpress-mobile/gutenberg-mobile/pull/3952]
* [**] Block editor: Embed block: Enable embed preview for Instagram and Vimeo providers. [https://github.com/wordpress-mobile/gutenberg-mobile/pull/3918]

18.2
-----
* [internal] Fixed an issue where source and platform tags were not added to a Zendesk ticket if the account has no blogs. [#17084]
* [*] Set the post formats to have 'Standard' first and then alphabetized the remaining items. [#17074]
* [*] Fixed wording of theme customization screen's menu bar by using "Activate" on inactive themes. [#17060]
* [*] Added pull-to-refresh to My Site. [#17089]
* [***] Weekly Roundup: users will receive a weekly notification that presents a summary of the activity on their most used sites [#17066, #17116]
* [**] Site Comments: when editing a Comment, the author's name, email address, and web address can now be changed. [#17111]
* [**] Block editor: Enable embed preview for a list of providers (for now only YouTube and Twitter) [https://github.com/WordPress/gutenberg/pull/34446]
* [***] Block editor: Add Inserter Block Search [https://github.com/WordPress/gutenberg/pull/33237]

18.1
-----
* [*] Reader: Fixes an issue where the top of an article could be cropped after rotating a device. [#17041]
* [*] Posts Settings: Removed deprecated Location feature. [#17052]
* [**] Added a time selection feature to Blogging Reminders: users can now choose at what time they will receive the reminders [#17024, #17033]
* [**] Block editor: Embed block: Add "Resize for smaller devices" setting. [https://github.com/wordpress-mobile/gutenberg-mobile/pull/3753]
* [**] Account Settings: added the ability to close user account.
* [*] Users can now share WordPress app with friends. Accessible from Me and About screen. [#16995]

18.0
-----
* [*] Fixed a bug that would make it impossible to scroll the plugins the first time the plugin section was opened.
* [*] Resolved an issue where authentication tokens weren't be regenerated when disabled on the server. [#16920]
* [*] Updated the header text sizes to better support large texts on Choose a Domain and Choose a Design flows. [#16923]
* [internal] Made a change to how Comment content is displayed. Should be no visible changes, but could cause regressions. [#16933]
* [internal] Converted Comment model properties to Swift. Should be no functional changes, but could cause regressions. [#16969, #16980]
* [internal] Updated GoogleSignIn to 6.0.1 through WordPressAuthenticator. Should be no visible changes, but could cause regression in Google sign in flow. [#16974]
* [internal] Converted Comment model properties to Swift. Should be no functional changes, but could cause regressions. [#16969]
* [*] Posts: Ampersands are correctly decoded in publishing notices instead of showing as HTML entites. [#16972]
* [***] Adjusted the image size of Theme Images for more optimal download speeds. [#16914]
* [*] Comments and Notifications list are now displayed with a unified design. [#16985]
* [*] Block editor: Add a "featured" banner and ability to set or remove an image as featured. [https://github.com/wordpress-mobile/gutenberg-mobile/pull/3449]

17.9
-----
* [internal] Redirect Terms and service to open the page in an external web view [#16907]
* [internal] Converted Comment model methods to Swift. Should be no functional changes, but could cause regressions. [#16898, #16905, #16908, #16913]
* [*] Enables Support for Global Style Colors with Full Site Editing Themes [#16823]
* [***] Block editor: New Block: Embed block. [https://github.com/wordpress-mobile/gutenberg-mobile/pull/3727]

17.8
-----
* [*] Authors and Contributors can now view a site's Comments via My Site > Comments. [#16783]
* [*] [Jetpack-only] Fix bugs when tapping to notifications
* [*] Fixed some refresh issues with the site follow buttons in the reader. [#16819]
* [*] Block editor: Update loading and failed screens for web version of the editor [https://github.com/wordpress-mobile/gutenberg-mobile/pull/3573]
* [*] Block editor: Handle floating keyboard case - Fix issue with the block selector on iPad. [https://github.com/wordpress-mobile/gutenberg-mobile/pull/3687]
* [**] Block editor: Added color/background customization for text blocks. [https://github.com/WordPress/gutenberg/pull/33250]

17.7
-----
* [***] Added blogging reminders. Choose which days you'd like to be reminded, and we'll send you a notification prompting you to post on your site
* [** Does not apply to Jetpack app] Self hosted sites that do not use Jetpack can now manage (install, uninstall, activate, and deactivate) their plugins [#16675]
* [*] Upgraded the Zendesk SDK to version 5.3.0
* [*] You can now subscribe to conversations by email from Reader lists and articles. [#16599]
* [*] Block editor: Tablet view fixes for inserter button. [https://github.com/wordpress-mobile/gutenberg-mobile/pull/3602]
* [*] Block editor: Tweaks to the badge component's styling, including change of background color and reduced padding. [https://github.com/wordpress-mobile/gutenberg-mobile/pull/3642]
* [***] Block editor: New block Layout grid. [https://github.com/wordpress-mobile/gutenberg-mobile/pull/3513]
* [*] Fixed an issue where the SignUp flow could not be dismissed sometimes. [#16824]

17.6
-----
* [**] Reader Post details: now shows a summary of Likes for the post. Tapping it displays the full list of Likes. [#16628]
* [*] Fix notice overlapping the ActionSheet that displays the Site Icon controls. [#16579]
* [*] Fix login error for WordPress.org sites to show inline. [#16614]
* [*] Disables the ability to open the editor for Post Pages [#16369]
* [*] Fixed an issue that could cause a crash when moderating Comments. [#16645]
* [*] Fix notice overlapping the ActionSheet that displays the QuickStart Removal. [#16609]
* [*] Site Pages: when setting a parent, placeholder text is now displayed for pages with blank titles. [#16661]
* [***] Block Editor: Audio block now available on WP.com sites on the free plan. [https://github.com/wordpress-mobile/gutenberg-mobile/pull/3523]
* [**] You can now create a Site Icon for your site using an emoji. [#16670]
* [*] Fix notice overlapping the ActionSheet that displays the More Actions in the Editor. [#16658]
* [*] The quick action buttons will be hidden when iOS is using a accessibility font sizes. [#16701]
* [*] Block Editor: Improve unsupported block message for reusable block. [https://github.com/wordpress-mobile/gutenberg-mobile/pull/3621]
* [**] Block Editor: Fix incorrect block insertion point after blurring the post title field. [https://github.com/wordpress-mobile/gutenberg-mobile/pull/3640]
* [*] Fixed a crash when sharing photos to WordPress [#16737]

17.5
-----
* [*] Fixed a crash when rendering the Noticons font in rich notification. [#16525]
* [**] Block Editor: Audio block: Add Insert from URL functionality. [https://github.com/wordpress-mobile/gutenberg-mobile/pull/3031]
* [***] Block Editor: Slash command to insert new blocks. [https://github.com/wordpress-mobile/gutenberg-mobile/pull/3250]
* [**] Like Notifications: now displays all users who liked a post or comment. [#15662]
* [*] Fixed a bug that was causing some fonts to become enormous when large text was enabled.
* [*] Fixed scrolling and item selection in the Plugins directory. [#16087]
* [*] Improved large text support in the blog details header in My Sites. [#16521]
* [***] Block Editor: New Block: Reusable block. [https://github.com/wordpress-mobile/gutenberg-mobile/pull/3490]
* [***] Block Editor: Add reusable blocks to the block inserter menu. [https://github.com/wordpress-mobile/gutenberg-mobile/pull/3054]
* [*] Fixed a bug where the web version of the editor did not load when using an account created before December 2018. [#16586]

17.4
-----
* [**] A new author can be chosen for Posts and Pages on multi-author sites. [#16281]
* [*] Fixed the Follow Sites Quick Start Tour so that Reader Search is highlighted. [#16391]
* [*] Enabled approving login authentication requests via push notification while the app is in the foreground. [#16075]
* [**] Added pull-to-refresh to the My Site screen when a user has no sites. [#16241]
* [***] Fixed a bug that was causing uploaded videos to not be viewable in other platforms. [#16548]

17.3
-----
* [**] Fix issue where deleting a post and selecting undo would sometimes convert the content to the classic editor. [#16342]
* [**] Fix issue where restoring a post left the restored post in the published list even though it has been converted to a draft. [#16358]
* [**] Fix issue where trashing a post converted it to Classic content. [#16367]
* [**] Fix issue where users could not leave the username selection screen due to styling issues. [#16380]
* [*] Comments can be filtered to show the most recent unreplied comments from other users. [#16215]
* [*] Fixed the background color of search fields. [#16365]
* [*] Fixed the navigation bar color in dark mode. [#16348]
* [*] Fix translation issues for templates fetched on the site creation design selection screen. [#16404]
* [*] Fix translation issues for templates fetched on the page creation design selection screen. [#16404]
* [*] Fix translation issue for the Choose button on the template preview in the site creation flow. [#16404]
* [***]  Block Editor: New Block: Search Block [#https://github.com/wordpress-mobile/gutenberg-mobile/pull/3210]
* [**]  Block Editor: The media upload options of the Image, Video and Gallery block automatically opens when the respective block is inserted. [https://github.com/wordpress-mobile/gutenberg-mobile/pull/2700]
* [**]  Block Editor: The media upload options of the File and Audio block automatically opens when the respective block is inserted. [https://github.com/wordpress-mobile/gutenberg-mobile/pull/3399]
* [*]  Block Editor: Remove visual feedback from non-interactive bottom-sheet cell sections [https://github.com/wordpress-mobile/gutenberg-mobile/pull/3404]
* [*]  Block Editor: Fixed an issue that was causing the featured image badge to be shown on images in an incorrect manner. [https://github.com/wordpress-mobile/gutenberg-mobile/pull/3494]


17.2
-----

* [**] Added transform block capability [https://github.com/wordpress-mobile/gutenberg-mobile/pull/3321]
* [*] Fixed an issue where some author display names weren't visible for self-hosted sites. [#16297]
* [***] Updated custom app icons. [#16261]
* [**] Removed Site Switcher in the Editor
* [*] a11y: Bug fix: Allow stepper cell to be selected by screenreader [https://github.com/wordpress-mobile/gutenberg-mobile/pull/3362]
* [*] Image block: Improve text entry for long alt text. [https://github.com/WordPress/gutenberg/pull/29670]
* [***] New Block: Jetpack contact info. [https://github.com/wordpress-mobile/gutenberg-mobile/pull/3340]

17.1
-----

* [*] Reordered categories in page layout picker [#16156]
* [*] Added preview device mode selector in the page layout previews [#16141]
* [***] Block Editor: Improved the accessibility of range and step-type block settings. [https://github.com/wordpress-mobile/gutenberg-mobile/pull/3255]
* [**] Block Editor: Added Contact Info block to sites on WPcom or with Jetpack version >= 8.5.
* [**] We updated the app's color scheme with a brighter new blue used throughout. [#16213, #16207]
* [**] We updated the login prologue with brand new content and graphics. [#16159, #16177, #16185, #16187, #16200, #16217, #16219, #16221, #16222]
* [**] We updated the app's color scheme with a brighter new blue used throughout. [#16213, #16207]
* [**] Updated the app icon to match the new color scheme within the app. [#16220]
* [*] Fixed an issue where some webview navigation bar controls weren't visible. [#16257]

17.0
-----
* [internal] Updated Zendesk to latest version. Should be no functional changes. [#16051]
* [*] Reader: fixed an issue that caused unfollowing external sites to fail. [#16060]
* [*] Stats: fixed an issue where an error was displayed for Latest Post Summary if the site had no posts. [#16074]
* [*] Fixed an issue where password text on Post Settings was showing as black in dark mode. [#15768]
* [*] Added a thumbnail device mode selector in the page layout, and use a default setting based on the current device. [#16019]
* [**] Comments can now be filtered by status (All, Pending, Approved, Trashed, or Spam). [#15955, #16110]
* [*] Notifications: Enabled the new view milestone notifications [#16144]
* [***] We updated the app's design, with fresh new headers throughout and a new site switcher in My Site. [#15750]

16.9
-----
* [*] Adds helper UI to Choose a Domain screen to provide a hint of what a domain is. [#15962]
* [**] Site Creation: Adds filterable categories to the site design picker when creating a WordPress.com site, and includes single-page site designs [#15933]
* [**] The classic editor will no longer be available for new posts soon, but this won’t affect editing any existing posts or pages. Users should consider switching over to the Block Editor now. [#16008]
* [**] Reader: Added related posts to the bottom of reader posts
* [*] Reader: We redesigned the recommended topics section of Discover
* [*] Reader: Added a way to discover new topics from the Manage Topics view
* [*] P2 users can create and share group invite links via the Invite Person screen under the People Management feature. [#16005]
* [*] Fixed an issue that prevented searching for plugins and the Popular Plugins section from appearing: [#16070]
* [**] Stories: Fixed a video playback issue when recording on iPhone 7, 8, and SE devices. [#16109]
* [*] Stories: Fixed a video playback issue when selecting an exported Story video from a site's library. [#16109]

16.8.1
-----

* [**] Stories: Fixed an issue which could remove content from a post when a new Story block was edited. [#16059]

16.8
-----
* [**] Prevent deleting published homepages which would have the effect of breaking a site. [#15797]
* [**] Prevent converting published homepage to a draft in the page list and settings which would have the effect of breaking a site. [#15797]
* [*] Fix app crash when device is offline and user visits Notification or Reader screens [#15916]
* [*] Under-the-hood improvements to the Reader Stream, People Management, and Sharing Buttons [#15849, #15861, #15862]
* [*] Block Editor: Fixed block mover title wording for better clarity from 'Move block position' to 'Change block position'. [https://github.com/wordpress-mobile/gutenberg-mobile/pull/3049]
* [**] Block Editor: Add support for setting Cover block focal point. [https://github.com/wordpress-mobile/gutenberg-mobile/pull/3028]
* [**] Prevent converting published homepage to a draft in the page list and editor's status settings which would have the effect of breaking a site. [#15797]
* [*] Prevent selection of unpublished homepages the homepage settings which would have the effect of breaking a site. [#15885]
* [*] Quick Start: Completing a step outside of a tour now automatically marks it as complete. [#15712]
* [internal] Site Comments: updated UI. Should be no functional changes. [#15944]
* [***] iOS 14 Widgets: new This Week Widgets to display This Week Stats in your home screen. [#15844]
* [***] Stories: There is now a new Story post type available to quickly and conveniently post images and videos to your blog.

16.7
-----
* [**] Site Creation: Adds the option to choose between mobile, tablet or desktop thumbnails and previews in the home page design picker when creating a WordPress.com site [https://github.com/wordpress-mobile/WordPress-iOS/pull/15688]
* [*] Block Editor: Fix issue with uploading media after exiting the editor multiple times [https://github.com/wordpress-mobile/WordPress-iOS/pull/15656].
* [**] Site Creation: Enables dot blog subdomains for each site design. [#15736]
* [**] Reader post card and post details: added ability to mark a followed post as seen/unseen. [#15638, #15645, #15676]
* [**] Reader site filter: show unseen post count. [#15581]
* [***] Block Editor: New Block: Audio [https://github.com/wordpress-mobile/gutenberg-mobile/pull/2854, https://github.com/wordpress-mobile/gutenberg-mobile/pull/3070]
* [**] Block Editor: Add support for setting heading anchors [https://github.com/wordpress-mobile/gutenberg-mobile/pull/2947]
* [**] Block Editor: Disable Unsupported Block Editor for Reusable blocks [https://github.com/wordpress-mobile/gutenberg-mobile/pull/3067]
* [**] Block Editor: Add proper handling for single use blocks such as the more block [https://github.com/wordpress-mobile/gutenberg-mobile/pull/3042]
* [*] Reader post options: fixed an issue where the options in post details did not match those on post cards. [#15778]
* [***] iOS 14 Widgets: new All Time Widgets to display All Time Stats in your home screen. [#15771, #15794]
* [***] Jetpack: Backup and Restore is now available, depending on your sites plan you can now restore your site to a point in time, or download a backup file. [https://github.com/wordpress-mobile/WordPress-iOS/issues/15191]
* [***] Jetpack: For sites that have Jetpack Scan enabled you will now see a new section that allows you to scan your site for threats, as well as fix or ignore them. [https://github.com/wordpress-mobile/WordPress-iOS/issues/15190]
* [**] Block Editor: Make inserter long-press options "add to beginning" and "add to end" always available. [https://github.com/wordpress-mobile/gutenberg-mobile/pull/3074]
* [*] Block Editor: Fix crash when Column block width attribute was empty. [https://github.com/WordPress/gutenberg/pull/29015]

16.6
-----
* [**] Activity Log: adds support for Date Range and Activity Type filters. [https://github.com/wordpress-mobile/WordPress-iOS/issues/15192]
* [*] Quick Start: Removed the Browse theme step and added guidance for reviewing pages and editing your Homepage. [#15680]
* [**] iOS 14 Widgets: new Today Widgets to display your Today Stats in your home screen.
* [*] Fixes an issue where the submit button was invisible during the domain registration flow.

16.5
-----

* [*] In the Pages screen, the options to delete posts are styled to reflect that they are destructive actions, and show confirmation alerts. [#15622]
* [*] In the Comments view, overly-large twemoji are sized the same as Apple's emoji. [#15503]
* [*] Reader 'P2s': added ability to filter by site. [#15484]
* [**] Choose a Domain will now return more options in the search results, sort the results to have exact matches first, and let you know if no exact matches were found. [#15482]
* [**] Page List: Adds duplicate page functionality [#15515]
* [*] Invite People: add link to user roles definition web page. [#15530]
* [***] Block Editor: Cross-post suggestions are now available by typing the + character (or long-pressing the toolbar button labelled with an @-symbol) in a post on a P2 site [#15139]
* [***] Block Editor: Full-width and wide alignment support for Columns (https://github.com/wordpress-mobile/gutenberg-mobile/pull/2919)
* [**] Block Editor: Image block - Add link picker to the block settings and enhance link settings with auto-hide options (https://github.com/wordpress-mobile/gutenberg-mobile/pull/2841)
* [*] Block Editor: Fix button link setting, rel link will not be overwritten if modified by the user (https://github.com/wordpress-mobile/gutenberg-mobile/pull/2894)
* [**] Block Editor: Added move to top/bottom when long pressing on respective block movers (https://github.com/wordpress-mobile/gutenberg-mobile/pull/2872)
* [**] Reader: Following now only shows non-P2 sites. [#15585]
* [**] Reader site filter: selected filters now persist while in app.[#15594]
* [**] Block Editor: Fix crash in text-based blocks with custom font size [https://github.com/WordPress/gutenberg/pull/28121]

16.4
-----

* [internal] Removed unused Reader files. Should be no functional changes. [#15414]
* [*] Adjusted the search box background color in dark mode on Choose a domain screen to be full width. [https://github.com/wordpress-mobile/WordPress-iOS/pull/15419]
* [**] Added shadow to thumbnail cells on Site Creation and Page Creation design pickers to add better contrast [https://github.com/wordpress-mobile/WordPress-iOS/pull/15418]
* [*] For DotCom and Jetpack sites, you can now subscribe to comments by tapping the "Follow conversation" button in the Comments view. [#15424]
* [**] Reader: Added 'P2s' stream. [#15442]
* [*] Add a new P2 default site icon to replace the generic default site icon. [#15430]
* [*] Block Editor: Fix Gallery block uploads when the editor is closed. [#15457]
* [*] Reader: Removes gray tint from site icons that contain transparency (located in Reader > Settings > Followed sites). [#15474]
* [*] Prologue: updates site address button to say "Enter your existing site address" to reduce confusion with site creation actions. [#15481]
* [**] Posts List: Adds duplicate post functionality [#15460]
* [***] Block Editor: New Block: File [https://github.com/wordpress-mobile/gutenberg-mobile/pull/2835]
* [*] Reader: Removes gray tint from site icons that contain transparency (located in Reader > Settings > Followed sites).
* [*] Block Editor: Remove popup informing user that they will be using the block editor by default [#15492]
* [**] Fixed an issue where the Prepublishing Nudges Publish button could be cut off smaller devices [#15525]

16.3
-----
* [***] Login: Updated to new iOS 14 pasteboard APIs for 2FA auto-fill. Pasteboard prompts should be less intrusive now! [#15454]
* [***] Site Creation: Adds an option to pick a home page design when creating a WordPress.com site. [multiple PRs](https://github.com/search?q=repo%3Awordpress-mobile%2FWordPress-iOS+++repo%3Awordpress-mobile%2FWordPress-iOS-Shared+repo%3Awordpress-mobile%2FWordPressUI-iOS+repo%3Awordpress-mobile%2FWordPressKit-iOS+repo%3Awordpress-mobile%2FAztecEditor-iOS+is%3Apr+closed%3A%3C2020-11-17+%22Home+Page+Picker%22&type=Issues)

* [**] Fixed a bug where @-mentions didn't work on WordPress.com sites with plugins enabled [#14844]
* [***] Site Creation: Adds an option to pick a home page design when creating a WordPress.com site. [multiple PRs](https://github.com/search?q=repo%3Awordpress-mobile%2FWordPress-iOS+++repo%3Awordpress-mobile%2FWordPress-iOS-Shared+repo%3Awordpress-mobile%2FWordPressUI-iOS+repo%3Awordpress-mobile%2FWordPressKit-iOS+repo%3Awordpress-mobile%2FAztecEditor-iOS+is%3Apr+closed%3A%3C2020-11-30+%22Home+Page+Picker%22&type=Issues)
* [*] Fixed an issue where `tel:` and `mailto:` links weren't launching actions in the webview found in Reader > post > more > Visit. [#15310]
* [*] Reader bug fix: tapping a telephone, sms or email link in a detail post in Reader will now respond with the correct action. [#15307]
* [**] Block Editor: Button block - Add link picker to the block settings [https://github.com/WordPress/gutenberg/pull/26206]
* [***] Block Editor: Adding support for selecting different unit of value in Cover and Columns blocks [https://github.com/WordPress/gutenberg/pull/26161]
* [*] Block Editor: Fix theme colors syncing with the editor [https://github.com/WordPress/gutenberg/pull/26821]
* [*] My Site > Settings > Start Over. Correcting a translation error in the detailed instructions on the Start Over view. [#15358]

16.2
-----
* [**] Support contact email: fixed issue that prevented non-alpha characters from being entered. [#15210]
* [*] Support contact information prompt: fixed issue that could cause the app to crash when entering email address. [#15210]
* [*] Fixed an issue where comments viewed in the Reader would always be italicized.
* [**] Jetpack Section - Added quick and easy access for all the Jetpack features (Stats, Activity Log, Jetpack and Settings) [#15287].
* [*] Fixed a display issue with the time picker when scheduling posts on iOS 14. [#15392]

16.1
-----
* [***] Block Editor: Adds new option to select from a variety of predefined page templates when creating a new page for a Gutenberg site.
* [*] Fixed an issue that was causing the refresh control to show up on top of the list of sites. [https://github.com/wordpress-mobile/WordPress-iOS/pull/15136]
* [***] The "Floating Action Button" now appears on the list of posts and pages for quick and convenient creation. [https://github.com/wordpress-mobile/WordPress-iOS/pull/15149l]

16.0
-----
* [***] Block Editor: Full-width and wide alignment support for Video, Latest-posts, Gallery, Media & text, and Pullquote block. [https://github.com/wordpress-mobile/gutenberg-mobile/pull/2605]
* [***] Block Editor: Fix unsupported block bottom sheet is triggered when device is rotated. [https://github.com/wordpress-mobile/gutenberg-mobile/pull/2710]
* [***] Block Editor: Unsupported Block Editor: Fixed issue when cannot view or interact with the classic block on Jetpack site. [https://github.com/wordpress-mobile/gutenberg-mobile/pull/2709]
* [**] Reader: Select interests is now displayed under the Discover tab. [#15097]
* [**] Reader: The reader now displays site recommendations in the Discover feed [#15116]
* [***] Reader: The new redesigned Reader detail shows your post as beautiful as ever. And if you add a featured image it would be twice as beautiful! [#15107]

15.9
-----
* [*] Fixed issue that caused duplicate views to be displayed when requesting a login link. [#14975]
* [internal] Modified feature flags that show unified Site Address, Google, Apple, WordPress views and iCloud keychain login. Could cause regressions. [#14954, #14969, #14970, #14971, #14972]
* [*] Fixed an issue that caused page editor to become an invisible overlay. [#15012]
* [**] Block Editor: Increase tap-target of primary action on unsupported blocks. [https://github.com/wordpress-mobile/gutenberg-mobile/pull/2608]
* [***] Block Editor: On Jetpack connected sites, Unsupported Block Editor can be enabled via enabling Jetpack SSO setting directly from within the missing block alert. [https://github.com/wordpress-mobile/gutenberg-mobile/pull/2610]
* [***] Block Editor: Add support for selecting user's post when configuring the link [https://github.com/wordpress-mobile/gutenberg-mobile/pull/2484]
* [*] Reader: Fixed an issue that resulted in no action when tapping a link with an anchor. [#15027]
* [***] Block Editor: Unsupported Block Editor: Fixed issue when cannot view or interact with the classic block on Jetpack sites [https://github.com/wordpress-mobile/gutenberg-mobile/issues/2695]

15.8
-----
* [*] Image Preview: Fixes an issue where an image would be incorrectly positioned after changing device orientation.
* [***] Block Editor: Full-width and wide alignment support for Group, Cover and Image block [https://github.com/wordpress-mobile/gutenberg-mobile/pull/2559]
* [**] Block Editor: Add support for rounded style in Image block [https://github.com/wordpress-mobile/gutenberg-mobile/pull/2591]
* [*] Fixed an issue where the username didn't display on the Signup Epilogue after signing up with Apple and hiding the email address. [#14882]
* [*] Login: display correct error message when the max number of failed login attempts is reached. [#14914]
* [**] Block Editor: Fixed a case where adding a block made the toolbar jump [https://github.com/WordPress/gutenberg/pull/24573]

15.7
-----
* [**] Updated UI when connecting a self-hosted site from Login Epilogue, My Sites, and Post Signup Interstitial. (#14742)
* [**] You can now follow conversations for P2 sites
* [**] Block Editor: Block settings now immediately reflect changes from menu sliders.
* [**] Simplified authentication and updated UI.(#14845, #14831, #14825, #14817).
       Now when an email address is entered, the app automatically determines the next step and directs the user accordingly. (i.e. signup or login with the appropriate login view).
* [**] Added iCloud Keychain login functionality. (#14770)
* [***] Reader: We’re introducing a new Reader experience that allows users to tailor their Discover feed to their chosen interests.
* [*] Media editing: Reduced memory usage when marking up an image, which could cause a crash.
* [**] Block Editor: Fixed Dark Mode transition for editor menus.

15.6
-----
* [***] Block Editor: Fixed empty text fields on RTL layout. Now they are selectable and placeholders are visible.
* [**] Block Editor: Add settings to allow changing column widths
* [**] Block Editor: Media editing support in Gallery block.
* [**] Updated UI when logging in with a Site Address.
* [**] Updated UI when logging in/signing up with Apple.
* [**] Updated UI when logging in/signing up with Google.
* [**] Simplified Google authentication. If signup is attempted with an existing WordPress account, automatically redirects to login. If login is attempted without a matching WordPress account, automatically redirects to signup.
* [**] Fixes issue where the stats were not updating when switching between sites in My Sites.
* [*] Block Editor: Improved logic for creating undo levels.
* [*] Social account login: Fixed an issue that could have inadvertently linked two social accounts.

15.5
-----
* [*] Reader: revamped UI for your site header.
* [***] Block Editor: New feature for WordPress.com and Jetpack sites: auto-complete username mentions. An auto-complete popup will show up when the user types the @ character in the block editor.
* [*] Block Editor: Media editing support in Cover block.
* [*] Block Editor: Fixed a bug on the Heading block, where a heading with a link and string formatting showed a white shadow in dark mode.

15.4
-----
 * [**] Fixes issue where the new page editor wouldn't always show when selected from the "My Site" page on iOS versions 12.4 and below.
 * [***] Block Editor: Media editing support in Media & Text block.
 * [***] Block Editor: New block: Social Icons
 * [*] Block Editor: Cover block placeholder is updated to allow users to start the block with a background color
 * [**] Improved support for the Classic block to give folks a smooth transition from the classic editor to the block editor

15.3
-----
* [***] Block Editor: Adds Copy, Cut, Paste, and Duplicate functionality to blocks
* [***] Block Editor: Users can now individually edit unsupported blocks found in posts or pages. Not available on selfhosted sites or sites defaulting to classic editor.
* [*] Block Editor: Improved editor loading experience with Ghost Effect.

15.2
----
* [*] Block editor: Display content metrics information (blocks, words, characters count).
* [*] Fixed a crash that results in navigating to the block editor quickly after logging out and immediately back in.
* [***] Reader content improved: a lot of fixes in how the content appears when you're reading a post.
* [**] A site's title can now be changed by tapping on the title in the site detail screen.
* [**] Added a new Quick Start task to set a title for a new site.
* [**] Block editor: Add support for customizing gradient type and angle in Buttons and Cover blocks.

-----

15.1
-----
* [**] Block Editor: Add support to upload videos to Cover Blocks after the editor has closed.
* [*] Block Editor: Display the animation of animated GIFs while editing image blocks.
* [**] Block editor: Adds support for theme colors and gradients.
* [*] App Settings: Added an app-level toggle for light or dark appearance.
* [*] Fix a bug where the Latest Post date on Insights Stats was being calculated incorrectly.
* Block editor: [*] Support for breaking out of captions/citation authors by pressing enter on the following blocks: image, video, gallery, quote, and pullquote.
* Block editor: [**] Adds editor support for theme defined colors and theme defined gradients on cover and button blocks.
* [*] Fixed a bug where "Follow another site" was using the wrong steps in the "Grow Your Audience" Quick Start tour.
* [*] Fix a bug where Quick Start completed tasks were not communicated to VoiceOver users.
* [**] Quick Start: added VoiceOver support to the Next Steps section.
* [*] Fixed a bug where the "Publish a post" Quick Start tour didn't reflect the app's new information architecture
* [***] Free GIFs can now be added to the media library, posts, and pages.
* [**] You can now set pages as your site's homepage or posts page directly from the Pages list.
* [**] Fixed a bug that prevented some logins via 'Continue with Apple'.
* [**] Reader: Fixed a bug where tapping on the more menu may not present the menu
* [*] Block editor: Fix 'Take a Photo' option failing after adding an image to gallery block

15.0
-----
* [**] Block editor: Fix media upload progress when there's no connection.
* [*] Fix a bug where taking a photo for your user gravatar got you blocked in the crop screen.
* Reader: Updated card design
* [internal] Logging in via 'Continue with Google' has changes that can cause regressions. See https://git.io/Jf2LF for full testing details.
* [***] Block Editor: New block: Verse
* [***] Block Editor: Trash icon that is used to remove blocks is moved to the new menu reachable via ellipsis button in the block toolbar
* [**] Block Editor: Add support for changing overlay color settings in Cover block
* [**] Block Editor: Add enter/exit animation in FloatingToolbar
* [**] Block Editor: Block toolbar can now collapse when the block width is smaller than the toolbar content
* [**] Block Editor: Tooltip for page template selection buttons
* [*] Block Editor: Fix merging of text blocks when text had active formatting (bold, italic, strike, link)
* [*] Block Editor: Fix button alignment in page templates and make strings consistent
* [*] Block Editor: Add support for displaying radial gradients in Buttons and Cover blocks
* [*] Block Editor: Fix a bug where it was not possible to add a second image after previewing a post
* [internal] Signing up via 'Continue with Google' has changes that can cause regressions. See https://git.io/JfwjX for full testing details.
* My Site: Add support for setting the Homepage and Posts Page for a site.

14.9
-----
* Streamlined navigation: now there are fewer and better organized tabs, posting shortcuts and more, so you can find what you need fast.
* My Site: the "Add Posts and Pages" features has been moved. There is a new "Floating Action Button" in "My Site" that lets you create a new post or page without having to navigate to another screen.
* My Site: the "Me" section has been moved. There is a new button on the top right of "My Site" that lets you access the "Me" section from there.
* Reader: revamped UI with a tab bar that lets you quickly switch between sections, and filtering and settings panes to easily access and manage your favorite content.
* [internal] the "Change Username" on the Signup Epilogue screen has navigation changes that can cause regressions. See https://git.io/JfGnv for testing details.
* [internal] the "3 button view" (WP.com email, Google, SIWA, Site Address) presented after pressing the "Log In" button has navigation changes that can cause regressions. See https://git.io/JfZUV for testing details.
* [**] Support the superscript and subscript HTML formatting on the Block Editor and Classic Editor.
* [**] Block editor: Support for the pullquote block.
* [**] Block editor: Fix the icons and buttons in Gallery, Paragraph, List and MediaText block on RTL mode.
* [**] Block editor: Update page templates to use new blocks.
* [**] Block editor: Fix a crash when uploading new videos on a video block.
* [**] Block Editor: Add support for changing background and text color in Buttons block
* [internal] the "enter your password" screen has navigation changes that can cause regressions. See https://git.io/Jfl1C for full testing details.
* Support the superscript and subscript HTML formatting on the Block Editor and Classic Editor.
* [***] You can now draw on images to annotate them using the Edit image feature in the post editor.
* [*] Fixed a bug on the editors where changing a featured image didn't trigger that the post/page changed.

14.8.1
-----
* Fix adding and removing of featured images to posts.

14.8
-----
* Block editor: Prefill caption for image blocks when available on the Media library
* Block editor: New block: Buttons. From now you’ll be able to add the individual Button block only inside the Buttons block
* Block editor: Fix bug where whitespaces at start of text blocks were being removed
* Block editor: Add support for upload options in Cover block
* Block editor: Floating toolbar, previously located above nested blocks, is now placed at the bottom of the screen
* Block editor: Fix the icons in FloatingToolbar on RTL mode
* Block editor: Fix Quote block so it visually reflects selected alignment
* Block editor: Fix bug where buttons in page templates were not rendering correctly on web
* Block editor: Remove Subscription Button from the Blog template since it didn't have an initial functionality and it is hard to configure for users.
* [internal] the "send magic link" screen has navigation changes that can cause regressions. See https://git.io/Jfqiz for testing details.
* Updated UI for Login and Signup epilogues.
* Fixes delayed split view resizing while rotating your device.

14.7
-----
* Classic Editor: Fixed action sheet position for additional Media sources picker on iPad
* [internal] the signup flow using email has code changes that can cause regressions. See https://git.io/JvALZ for testing details.
* [internal] Notifications tab should pop to the root of the navigation stack when tapping on the tab from within a notification detail screen. See https://git.io/Jvxka for testing details.
* Classic and Block editor: Prefill caption for image blocks when available on the Media library.
* [internal] the "login by email" flow and the self-hosted login flow have code changes that can cause regressions. See https://git.io/JfeFN for testing details.
* Block editor: Disable ripple effect in all BottomSheet's controls.
* Block editor: New block: Columns
* Block editor: New starter page template: Blog
* Block editor: Make Starter Page Template picker buttons visible only when the screen height is enough
* Block editor: Fix a bug which caused to show URL settings modal randomly when changing the device orientation multiple times during the time Starter Page Template Preview is open
* [internal] the login by email flow and the self-hosted login flow have code changes that can cause regressions. See https://git.io/JfeFN for testing details.
* Updated the appearance of the login and signup buttons to make signup more prominent.
* [internal] the navigation to the "login by site address" flow has code changes that can cause regressions. See https://git.io/JfvP9 for testing details.
* Updated site details screen title to My Site, to avoid duplicating the title of the current site which is displayed in the screen's header area.
* You can now schedule your post, add tags or change the visibility before hitting "Publish Now" — and you don't have to go to the Post Settings for this!

* Login Epilogue: fixed issue where account information never stopped loading for some self-hosted sites.
* Updated site details screen title to My Site, to avoid duplicating the title of the current site which is displayed in the screen's header area.

14.6
-----
* [internal] the login flow with 2-factor authentication enabled has code changes that can cause regressions. See https://git.io/Jvdil for testing details.
* [internal] the login and signup Magic Link flows have code changes that could cause regressions. See https://git.io/JvSD6 and https://git.io/Jvy4P for testing details.
* [internal] the login and signup Magic Link flows have code changes that can cause regressions. See https://git.io/Jvy4P for testing details.
* [internal] the login and signup Continue with Google flows have code changes that can cause regressions. See https://git.io/JvypB for testing details.
* Notifications: Fix layout on screens with a notch.
* Post Commenting: fixed issue that prevented selecting an @ mention suggestion.
* Fixed an issue that could have caused the app to crash when accessing Site Pages.
* Site Creation: faster site creation, removed intermediate steps. Just select what kind of site you'd like, enter the domain name and the site will be created.
* Post Preview: Increase Post and Page Preview size on iPads running iOS 13.
* Block editor: Added the Cover block
* Block editor: Removed the dimming effect on unselected blocks
* Block editor: Add alignment options for Heading block
* Block editor: Implemented dropdown toolbar for alignment toolbar in Heading, Paragraph, Image, MediaText blocks
* Block Editor: When editing link settings, tapping the keyboard return button now closes the settings panel as well as closing the keyboard.
* Fixed a crash when a blog's URL became `nil` from a Core Data operation.
* Added Share action to the more menu in the Posts list
* Period Stats: fix colors when switching between light and dark modes.
* Media uploads from "Other Apps": Fixed an issue where the Cancel button on the document picker/browser was not showing up in Light Mode.
* Fix a crash when accessing Blog Posts from the Quick Actions button on iPads running iOS 12 and below.
* Reader post detail: fix colors when switching between light and dark modes.
* Fixed an issue where Continue with Apple button wouldn't respond after Jetpack Setup > Sign up flow completed.


14.5
-----
* Block editor: New block: Latest Posts
* Block editor: Fix Quote block's left border not being visible in Dark Mode
* Block editor: Added Starter Page Templates: when you create a new page, we now show you a few templates to get started more quickly.
* Block editor: Fix crash when pasting HTML content with embeded images on paragraphs
* Post Settings: Fix issue where the status of a post showed "Scheduled" instead of "Published" after scheduling before the current date.
* Stats: Fix background color in Dark Mode on wider screen sizes.
* Post Settings: Fix issue where the calendar selection may not match the selected date when site timezone differs from device timezone.
* Dark Mode fixes:
  - Border color on Search bars.
  - Stats background color on wider screen sizes.
  - Media Picker action bar background color.
  - Login and Signup button colors.
  - Reader comments colors.
  - Jetpack install flow colors.
* Reader: Fix toolbar and search bar width on wider screen sizes.
* Updated the Signup and Login Magic Link confirmation screen advising the user to check their spam/junk folder.
* Updated appearance of Google login/signup button.
* Updated appearance of Apple login/signup button.

14.4.1
-----
* Block Editor: Fix crash when inserting a Button Block.

14.4
-----
* Post Settings: Fixes the displayed publish date of posts which are to be immediately published.

14.3
-----
* Aztec and Block Editor: Fix the presentation of ordered lists with large numbers.
* Added Quick Action buttons on the Site Details page to access the most frequently used parts of a site.
* Block editor: Add support for changing image sizes in Image blocks
* Block editor: Add support for upload options in Gallery block
* Block editor: Added the Button block
* Block editor: Added the Group block
* Block editor: Add scroll support inside block picker and block settings
* Block editor: Fix issue where adding emojis to the post title added strong HTML elements to the title of the post
* Block editor: Fix issue where alignment of paragraph blocks was not always being respected when splitting the paragraph or reading the post's html content.
* Block editor: We’ve introduced a new toolbar that floats above the block you’re editing, which makes navigating your blocks easier — especially complex ones.

* Block editor: Add support for upload options in Gallery block
* Aztec and Block Editor: Fix the presentation of ordered lists with large numbers.
* Added Quick Action buttons on the Site Details page to access the most frequently used parts of a site.
* Post Settings: Adjusts the weekday symbols in the calendar depending on Regional settings.


14.2
-----
* Comment Editing: Fixed a bug that could cause the text selection to be on the wrong line
* Comments: Fixed an bug that could cause HTML markup to be displayed in the comment content
* Media editing: You can now crop, zoom in/out and rotate images that are inserted or being inserted in a post.
* Post Preview: Added a new Desktop preview mode on iPhone and Mobile preview on iPad when previewing posts or pages.
* Post Preview: Added new navigation, "Open in Safari" and Share options when previewing posts or pages.
* Block editor: Long-press Inserter icon to show options to add before/after
* Block editor: Retry displaying image when connectivity restores
* Block editor: Show an "Edit" button overlay on selected image blocks
* Block editor: Add support for image size options in the gallery block
* Signup and Login: signup or login via magic link now supports multiple email clients.
                    Tapping on the "Open Email" button will present a list of installed email client to choose from.
* Posts: Fixed a bug that could disable comments on a draft post when previewing that post.
* Reader: Fixed an issue where a new comment may not appear.
* Reader: Added Post Reblogging feature. You can now reblog a post from the reader to your site(s). There is a new "reblog" button in the post action bar.
          Tapping on it allows to choose the site where to post, and opens the editor of your choice with pre-populated content from the original post.
* Fixed a bug that was causing the app to crash when the user tapped "Retry" on Post List

14.1
-----
* Fixes a bug that could cause some web page previews to remain unauthenticated even after logging in.
* Stats: added a This Week widget to display Views for the past week.
* Block Editor: Reduced padding around text on Rich Text based blocks.
* Block Editor: New block "Shortcode". You can now create and edit Shortcode blocks in the editor.
* Publicize: connecting with Facebook is working again.
* Web Views: the title and button colors in the header of web views was grey, and is now white.

14.0
-----
* Stats: Updated default cards for the Insights view.
* Fixed a bug that displayed incorrect time stamps for scheduled posts.
* Post Settings: Added a new Calendar picker to select a Post's publish date
* Fixed bugs with the "Save as Draft" action extension's navigation bar colors and iPad sizing in iOS 13.
* Fixes appearance issues with navigation bar colors when logged out of the app.
* Fixed a bug that was causing the App to crash when the user tapped on certain notifications.
* Block Editor: Hide image size selection options when image is a url
* Block Editor: Fix displaying placeholder for images
* Block Editor: Fix crash on undo
* Block Editor: Fix styling on navigation UI
* Block Editor: Fix a focus issue
* Fixed a bug that displayed incorrect time stamps for scheduled posts.
* Post Settings: Added a new Calendar picker to select a Post's publish date
* Comment: Add ability to comment in fullscreen
* Stats: fixed issue that could cause incorrect Stats to be displayed when viewing Stats from a widget.
* Stats Today widgets: large numbers are now abbreviated.
* Fixed a bug where files imported from other apps were being renamed to a random name.
* Fixes a crash that could happen in the notifications tab.

13.9
-----
* Stats: added a Today widget to display All-Time stats.
* Block Editor: New block "Gallery". You can now create image galleries using WordPress Media library.
* Block Editor: Fix crash dismissing bottom-sheet after device rotation.
* Block Editor: Add support for changing Settings in the List Block.
* Block Editor: Add support for Video block settings.
* Quick Start: fixed issue that caused 'Follow other sites' tour to not be marked complete.
* Fixed a bug that was causing the App to crash when the user tapped on certain notifications.

13.8
-----
* When a post has an autosave, the autosave version can be loaded into the editor.
* Support: Fix issue that caused 'Message failed to send' error.
* WebView: Fix iOS 13 crash with popover.
* Fixed an issue where the Me screen would sometimes be blank.
* Block editor: New Spacer block to create white space between two blocks.
* Block editor: Images from Image Block can now be previewed full screen by tapping on them.
* Fixed an issue that caused logging in with a 2FA Google account to fail.
* Sign in with Apple: now supports logging in with 2FA enabled on linked WordPress accounts.
* Stats: Fixed issue that caused incorrect data to be displayed.

13.7
-----
* Updated the mobile apps blog address to a non-retired blog.
* Block editor: Added option to insert images from "Free Photo Library".
* Block editor: Fix issue where the keyboard would not capitalize sentences correctly on some cases
* Block editor: Add alignment to paragraph blocks
* Fixed a bug that made comment moderation fail on the first attempt for self-hosted sites.
* Stats Refresh: Stats will reload when the application will move to foreground state.
* Stats: each Period and Post stat now loads independently.
* Block editor: Added support for the preformatted block.
* Stats Today widget: updated design and enabled expanding.

* Block editor: Added option to insert images from "Free Photo Library" and "Other Apps".

13.6
-----
* Fixed a bug that was not submiting posts for review
* Better support for creating or editing posts while offline. Posts can be saved while offline and they will be automatically uploaded (or published) when the device is back online.
* Support: fix issue where issues could be created via Help Center search without setting a contact email.

* Me view: fix issue where view was blank when logging in with a self-hosted site.
* Block Editor: Added support for image alignment options.

13.5
-----
* Block editor: Fix issue when "New Photo Post" shortcut won't add the selected photo to the post.
* Block editor: Add Link Target (Open in new tab) to Image Block settings.
* Block editor: DarkMode improvements.
* Block editor: New block "Media & Text".
* Block Editor: Fix issue where the block inserter layout wasn't correct after device rotation.
* Dark Mode: General improvements
* Stats: each Insight stat now loads independently.
* Stats: added ability to customize Insights.

13.4.1
-----
Post Settings: Fixed a crash with featured image.
Removed Giphy as a media source due to changes in their SDK.

13.4
-----
* Sign In With Apple: if the Apple ID has been disconnected from the WordPress app, log out the account.
* Sign In With Apple: if the Apple ID has been disconnected from the WordPress app, log out the account on app launch.
* Dark Mode: General improvements
* Share Extension: Fixed the text view content inset

* Universal links: Pass back to Safari if we can't handle a URL.
* Sign In With Apple: fixed issue with re-logging in on an existing WP account.
* Block editor: Fix a bug on iOS 13.0 were tapping on a link opens Safari
* Block editor: Fix a link editing issue, where trying to add a empty link at the start of another link would remove the existing link.

13.3
-----
* Block editor: Add rich text styling to video captions
* Block editor: Blocks that would be replaced are now hidden when add block bottom sheet displays
* Block editor: Tapping on empty editor area now always inserts new block at end of post
* Block editor: Fixed a performance issue that caused a freeze in the editor with long text content.
* Dark Mode: Fixed colors in rich notifications
* Reader: Fixed issue with links opening while scrolling in reader posts and comments.

13.2
-----
* When Log In is selected, all available options are displayed.
* Shows an alert instead of showing a new screen for facebook publicize error.

13.1
-----
* Moved Notification Settings from the Me tab to the Notifications tab.
* Account Settings: added the ability to change the username.
* Stats: added File Downloads to period stats.
* Stats Periods: Fixed an issue that made the Post stats title button unable.
* Adds a Publish Now action to posts in the posts list.
* Stats Periods: Fixed a bug that affected the header date when the site and the device timezones were different.
* My Sites: Fixed a problem where some sites would appear duplicated.

* Stats Periods: Fixed an issue that made the Post stats title button unable.
* Stats Periods: Fixed a bug that affected the header date when the site and the device timezones were different.
* Adds a Publish Now action to posts in the posts list.
* My Sites: Fixed a problem where some sites would appear duplicated.

13.0
-----
* Stats: now use site timezone instead of device.
* Improved color scheme consistency.
* Post Stats: date bar no longer goes prior to earliest date available.
* Block editor: Adding a block from the post title now shows the add block here indicator.
* Block editor: Deselect post title any time a block is added
* Block editor: Auto-enabled upon first open of a block post, unless opted out in v12.9.
* Block editor: You can now enable and disable the block editor on a per-site basis.

12.9
-----
* Offline support: Create Post is now available from empty results view in offline mode.
* Post Preview: Displaying preview generation status in navigation bar instead of a
                blocking spinner.
* Block editor: Tapping on an empty editor area will create a new paragraph block
* Block editor: Fix content loss issue when loading unsupported blocks containing inner blocks.
* Block editor: Adding a block from the Post Title now inserts the block at the top of the Post.
* Stats Insights: Fixed issue that prevented some stats from showing for low volume sites.

12.8
-----
* Stats Insights: New two-column layout for Follower Totals stats.
* Stats Periods: Countries Map added in countries section.
* Updated copy for preview unavailable screen
* Stats Insights: New two-column layout for This Year stats.
* Stats Insights: added details option for This Year stats.
* Stats Insights: New two-column layout for Most Popular Time stats.
* Stats: modified appearance of empty charts.
* Stats Insights: Fixed issue where refreshing would sometimes clear the stats.
* Stats overview chart: Fixed issue with legend location on iOS 11.
* Stats Periods: Fixed crash when the Countries map displayed one country only
* Added a selection of user customizable app icons. Change it via Me > App Settings > App Icon.
* Update the app's colors using the Muriel color palette.
* Stats Periods detail views: Fixed an issue where rotation would truncate data.
* Stats Periods: Fixed an issue when a period interval was selected.

12.7
-----
* Block Editor: Video, Quote and More blocks are available now.
* Post Settings: Setting a Featured Image on a Post/Site should now work better in poor network conditions.
* Offline Improvements: Posts that failed to upload due to connectivity issues will be auto-uploaded.
* Block Editor: Copy/Paste of text with attributes( bold, italic, ...) will be respected on the editor.
* Block Editor: Updated color scheme.
* Block Editor: Nested lists are now available on the toolbar.
* Post Settings: Setting a Featured Image on a Post/Site should now work better in poor netowrk conditions.
* Stats Insights: New two-column layout for All-Time stats.
* Stats Insights: New two-column layout for Today stats.
* Post preview: Fixed issue with preview for self hosted sites not working.

12.6
-----
* Block Editor: Added UI to display a warning when a block has invalid content.
* Block Editor: Fixed issue with link settings where “Open in New Tab” was always OFF on open.
* Removed the limit of number of photos that can be shared from other apps.
* Account Settings Primary Site now shows the site domain if the site has no name.
* The app now launches a bit more quickly.
* Added a list of third-party library acknowledgements.
* Updated messaging experience for a reply upload result.
* Stats: Fixed an issue where chart axes may be formatted incorrectly in some locales.

12.5
-----
* Fixed Notices sometimes showing behind the keyboard
* Implemented Domain Credit feature
* Implemented auto saving a post on preview
* The app now launches a bit more quickly.
* Fixed broken images in posts created by the share extension.
* Deprecated local previews

12.4.1
------
* Copy/Paste from post contents to other apps is working again.

12.4
-----
* You can now mark notifications as unread with just a swipe.
* Fixed crash when searching Free Photo Library.
* Better URL validation when logging in with a self hosted site.
* Account Settings Primary Site now shows the site URL if the site has no name.
* Implemented incremental improvements to accessibility experience across the app.
* Updated error message when tag loading failed.

12.3
-----
* Images are now imported from TextBundle and TextPack files shared from other apps
* Added support for importing Markdown files shared from other apps
* Resolved a crash that might occur during the new Site Creation flow.
* Improved connectivity errors messaging in sharing screen.
* Quotes in Reader are now easier to read, thanks to a vertical bar on the left making them more visually distinct
* Fixed an issue where some text in Activity Log would show up in a wrong language
* Jetpack Remote Install: enabled the native feature to install and activate Jetpack on a self-hosted site

12.2
-----
* Draft preview now shows the remote version of the post.
* Initial support for importing TextBundle and TextPack from other apps.
* Support for lists in Gutenberg posts.
* Several UI details were polished in the Site Creation flow.

12.1
-----
* Improve messages when updates to user account details fail because of server logic, for exanple email being used for another account.
* Improved text import from other apps, such as Bear or Ulysses 🥰
* Added support on the editor for video elements that use the source elements. For example:
```<video alt="Another video with bunnies">
<source src="https://videos.files.wordpress.com/kUJmAcSf/bbb_sunflower_1080p_30fps_normal.mp4" type="video/mp4">
</video>```
* Block editor now supports the creation of posts with pre-inserted photos and the the 3touch action of starting a post with photo.

12.1
-----
* Improve messages when updates to user account details fail because of server logic, for exanple email being used for another account.
* Improved text import from other apps, such as Bear or Ulysses 🥰
* Reader: fixed issue where empty state buttons were not functional.

12.0
-----
* Redesigned Notices
* Changed offline error messages to be less disruptive.
* Resolved a defect in the new Site Creation flow where the site preview address bar could be edited.
* Made it easier to find a domain for your new site, by moving the best match to the top of the search results.

11.9
------
* Quick Start v2: After creating a new site with WordPress.com there are more tutorials available, now including tips to improve growth.
* Quick Start will also be suggested less often, but when it's more likely to be helpful.
* Added connection error alert in Sharing screen.
* Increased padding at the bottom of the share extension's editor, to make typing a longer post a bit more comfortable.
* Removes the white background color applied to the site icon on the site details screen.
* Updated No Results View illustration and copy displayed on connectivity issue.
* Enhanced Site Creation flow for smarter, more personalized sites.<|MERGE_RESOLUTION|>--- conflicted
+++ resolved
@@ -4,15 +4,12 @@
 * [**] Block editor: Block inserter indicates newly available block types [https://github.com/wordpress-mobile/gutenberg-mobile/pull/4047]
 * [*] Reader post comments: fixed an issue that prevented all comments from displaying. [#17373]
 * [**] Stats: added Reader Discover nudge for sites with low traffic in order to increase it. [#17349, #17352, #17354, #17377]
-<<<<<<< HEAD
 * [**] Block editor: Search block - Text and background color support [https://github.com/wordpress-mobile/gutenberg-mobile/pull/4127]
 * [*] Block editor: Fix Embed Block loading glitch with resolver resolution approach [https://github.com/wordpress-mobile/gutenberg-mobile/pull/4146]
 * [*] Block editor: Fixed an issue where the Help screens may not respect an iOS device's notch. [https://github.com/wordpress-mobile/gutenberg-mobile/pull/4110]
 * [**] Block editor: Block inserter indicates newly available block types [https://github.com/wordpress-mobile/gutenberg-mobile/pull/4047]
 * [*] Block editor: Add support for the Mark HTML tag [https://github.com/wordpress-mobile/gutenberg-mobile/pull/4162]
-=======
 * [*] Stats Insights: HTML tags no longer display in post titles. [#17380]
->>>>>>> 77083412
 
 18.5
 -----
