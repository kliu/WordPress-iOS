--- conflicted
+++ resolved
@@ -19,11 +19,8 @@
 * [*] [Jetpack-only] Fix an occasional crash when changing Reader comment status [#22155]
 * [*] [Jetpack-only] Fix an occasional crash when logging out after interacting with Reader [#22147]
 * [*] Fix an issue where the Compliance Popover breaks other screens presentation. [#22085]
-<<<<<<< HEAD
 * [*] [Jetpack-only] Fix an occassional crash when logging out after interacting with Reader [#22147]
 * [*] [Jetpack-only] Fix an issue where VoiceOver could lose focus when liking posts in Reader. [#22232]
-=======
->>>>>>> 12065e65
 
 23.8
 -----
