--- conflicted
+++ resolved
@@ -1,9 +1,6 @@
 18.8
 -----
-<<<<<<< HEAD
-=======
 * [***] Fixed crash where uploading image when offline crashes iOS app. [#17488]
->>>>>>> b24e8902
 
 18.7
 -----
