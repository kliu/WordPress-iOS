20.2
-----
<<<<<<< HEAD
* [*] Preview: Post preview now resizes to account for device orientation change. [#18921]
=======
* [***] [Jetpack-only] Enables QR Code Login scanning from the Me menu. [#18904]
>>>>>>> fe6b1ce7

20.1
-----
* [*] Notifications: Fixed an issue where the first notification opened in landscape mode was not scrollable. [#18823]
* [*] Site Creation: Enhances the design selection screen with recommended designs. [#18740]
* [***] [Jetpack-only] Introducing blogging prompts. Build a writing habit and support creativity with a periodic prompt for inspiration. [#18860]
* [**] Follow Conversation: A tooltip has been added to highlight the follow conversation feature. [#18848]
* [*] [internal] Block Editor: Bump react-native-gesture-handler to version 2.3.2. [#18742]
* [*] People Management: Fixed a crash that can occur when loading the People view. [#18907]

20.0
-----
* [*] Quick Start: The "Get to know the WordPress app" card has a fresh new look [#18688, #18747]
* [*] Block Editor: A11y: Improve text read by screen readers for BottomSheetSelectControl [https://github.com/WordPress/gutenberg/pull/41036]
* [*] Block Editor: Add 'Insert from URL' option to Image block [https://github.com/WordPress/gutenberg/pull/40334]
* [*] App Settings: refreshed the UI with updated colors for Media Cache Size controls, Clear Spot Index row button, and Clear Siri Shortcut Suggestions row button. From destructive (red color) to standard and brand colors. [#18636]
* [*] [internal] Quick Start: Fixed an issue where the Quick Start modal was not displayed after login if the user's default tab is Home. [#18721]
* [*] Quick Start: The Next Steps modal has a fresh new look [#18711]
* [*] [internal] Quick Start: Fixed a couple of layout issues with the Quick Start notices when rotating the device. [#18758]

19.9
-----
* [*] Site Settings: we fixed an issue that prevented the site title to be updated when it changed in Site Settings [#18543]
* [*] Media Picker: Fixed an issue where the empty state view was being displayed incorrectly. [#18471]
* [*] Quick Start: We are now showing a different set of Quick Start tasks for existing sites and new sites. The existing sites checklist includes new tours such as: "Check your notifications" and "Upload photos or videos".  [#18395, #18412, #18443, #18471]
* [*] Site Creation: we fixed an issue where the navigation buttons were not scaling when large fonts were selected on the device [#18559]
* [**] Block Editor: Cover Block: Improve color contrast between background and text [https://github.com/wordpress-mobile/gutenberg-mobile/pull/4808]
* [***] Block Editor: Add drag & drop blocks feature [https://github.com/wordpress-mobile/gutenberg-mobile/pull/4832]
* [*] Block Editor: Gallery block: Fix broken "Link To" settings and add "Image Size" settings [https://github.com/wordpress-mobile/gutenberg-mobile/pull/4841]
* [*] Block Editor: Unsupported Block Editor: Prevent WordPress.com tour banner from displaying. [https://github.com/wordpress-mobile/gutenberg-mobile/pull/4820]
* [*] Widgets: we fixed an issue where text appeared flipped in rtl languages [#18567]
* [*] Stats: we fixed a crash that occurred sometimes in Stats [#18613]
* [*] Posts list: we fixed an issue where the create button was not shown on iPad in split screen [#18609]

19.8
-----
* [**] Self hosted sites are not restricted by video length during media uploads [https://github.com/wordpress-mobile/WordPress-iOS/pull/18414]
* [*] [internal] My Site Dashboard: Made some changes to the code architecture of the dashboard. The majority of the changes are related to the posts cards. It should have no visible changes but could cause regressions. Please test it by creating/trashing drafts and scheduled posts and testing that they appear correctly on the dashboard. [#18405]
* [*] Quick Start: Updated the Stats tour. The tour can now be accessed from either the dashboard or the menu tab. [#18413]
* [*] Quick Start: Updated the Reader tour. The tour now highlights the Discover tab and guides users to follow topics via the Settings screen. [#18450]
* [*] [internal] Quick Start: Deleted the Edit your homepage tour. [#18469]
* [*] [internal] Quick Start: Refactored some code related to the tasks displayed in the Quick Start Card and the Quick Start modal. It should have no visible changes but could cause regressions. [#18395]
* [**] Follow Conversation flow now enables in-app notifications by default. They were updated to be opt-out rather than opt-in. [#18449]
* [*] Block Editor: Latest Posts block: Add featured image settings [https://github.com/WordPress/gutenberg/pull/39257]
* [*] Block Editor: Prevent incorrect notices displaying when switching between HTML-Visual mode quickly [https://github.com/WordPress/gutenberg/pull/40415]
* [*] Block Editor: Embed block: Fix inline preview cut-off when editing URL [https://github.com/WordPress/gutenberg/pull/35326]
* [*] Block Editor: Prevent gaps shown around floating toolbar when using external keyboard [https://github.com/WordPress/gutenberg/pull/40266]
* [**] We'll now ask users logging in which area of the app they'd like to focus on to build towards a more personalized experience. [#18385]

19.7
-----
* [*] a11y: VoiceOver has been improved on the Menus view and now announces changes to ordering. [#18155]
* [*] Notifications list: remove comment Trash swipe action. [#18349]
* [*] Web previews now abide by safe areas when a toolbar is shown [#18127]
* [*] Site creation: Adds a new screen asking the user the intent of the site [#18367]
* [**] Block Editor: Quote block: Adds support for V2 behind a feature flag [https://github.com/WordPress/gutenberg/pull/40133]
* [**] Block Editor: Update "add block" button's style in default editor view [https://github.com/WordPress/gutenberg/pull/39726]
* [*] Block Editor: Remove banner error notification on upload failure [https://github.com/WordPress/gutenberg/pull/39694]
* [*] My Site: display site name in My Site screen nav title [#18373]
* [*] [internal] Site creation: Adds a new screen asking the user the name of the site [#18280]

19.6
-----
* [*] Enhances the exit animation of notices. [#18182]
* [*] Media Permissions: display error message when using camera to capture photos and media permission not given [https://github.com/wordpress-mobile/WordPress-iOS/pull/18139]
* [***] My Site: your My Site screen now has two tabs, "Menu" and "Home". Under "Home", you'll find contextual cards with some highlights of whats going on with your site. Check your drafts or scheduled posts, your today's stats or go directly to another section of the app. [#18240]
* [*] [internal] Site creation: Adds a new screen asking the user the intent of the site [#18270]

19.5
-----
* [*] Improves the error message shown when trying to create a new site with non-English characters in the domain name [https://github.com/wordpress-mobile/WordPress-iOS/pull/17985]
* [*] Quick Start: updated the design for the Quick Start cell on My Site [#18095]
* [*] Reader: Fixed a bug where comment replies are misplaced after its parent comment is moderated [#18094]
* [*] Bug fix: Allow keyboard to be dismissed when the password field is focused during WP.com account creation.
* [*] iPad: Fixed a bug where the current displayed section wasn't selected on the menu [#18118]
* [**] Comment Notifications: updated UI and functionality to match My Site Comments. [#18141]
* [*] Block Editor: Add GIF badge for animated GIFs uploaded to Image blocks [https://github.com/WordPress/gutenberg/pull/38996]
* [*] Block Editor: Small refinement to media upload errors, including centering and tweaking copy. [https://github.com/wordpress-mobile/gutenberg-mobile/pull/4597]
* [*] Block Editor: Fix issue with list's starting index and the order [https://github.com/WordPress/gutenberg/pull/39354]
* [*] Quick Start: Fixed a bug where a user creating a new site is displayed a quick start tour containing data from their presviously active site.

19.4
-----
* [*] Site Creation: Fixed layout of domain input field for RTL languages. [#18006]
* [*] [internal] The FAB (blue button to create posts/stories/pages) creation/life cycle was changed [#18026]
* [*] Stats: we fixed a variety of performance issues in the Insight screen. [#17926, #17936, #18017]
* [*] Stats: we re-organized the default view in Insights, presenting more interesting data at a glance [#18072]
* [*] Push notifications will now display rich media when long pressed. [#18048]
* [*] Weekly Roundup: We made some further changes to try and ensure that Weekly Roundup notifications are showing up for everybody who's enabled them [#18029]
* [*] Block editor: Autocorrected Headings no longer apply bold formatting if they weren't already bold. [#17844]
* [***] Block editor: Support for multiple color palettes [https://github.com/wordpress-mobile/gutenberg-mobile/pull/4588]
* [**] User profiles: Fixed issue where the app wasn't displaying any of the device photos which the user had granted the app access to.

19.3
-----
* [*] Site previews: Reduced visual flickering when previewing sites and templates. [#17861]
* [*] Stats: Scroll to new Insights card when added. [#17894]
* [*] Add "Copy Link" functionality to Posts List and Pages List [#17911]
* [*] [Jetpack-only] Enables the ability to use and create WordPress.com sites, and enables the Reader tab. [#17914, #17948]
* [*] Block editor: Additional error messages for media upload failures. [#17971]
* [**] Adds animated Gif support in notifications and comments [#17981]

19.2
-----
* [*] Site creation: Fixed bug where sites created within the app were not given the correct time zone, leading to post scheduling issues. [#17821]
* [*] Block editor: Replacing the media for an image set as featured prompts to update the featured image [https://github.com/wordpress-mobile/gutenberg-mobile/pull/3930]
* [***] Block editor: Font size and line-height support for text-based blocks used in block-based themes [https://github.com/wordpress-mobile/gutenberg-mobile/pull/4519]
* [**] Some of the screens of the app has a new, fresh and more modern visual, including the initial one: My Site. [#17812]
* [**] Notifications: added a button to mark all notifications in the selected filter as read. [#17840]
* [**] People: you can now manage Email Followers on the People section! [#17854]
* [*] Stats: fix navigation between Stats tab. [#17856]
* [*] Quick Start: Fixed a bug where a user logging in via a self-hosted site not connected to Jetpack would see Quick Start when selecting "No thanks" on the Quick Start prompt. [#17855]
* [**] Threaded comments: comments can now be moderated via a drop-down menu on each comment. [#17888]
* [*] Stats: Users can now add a new Insights card from the navigation bar. [#17867]
* [*] Site creation: The checkbox that appears when choosing a design no longer flickers when toggled. [#17868]

19.1
-----
* [*] Signup: Fixed bug where username selection screen could be pushed twice. [#17624]
* [**] Reader post details Comments snippet: added ability to manage conversation subscription and notifications. [#17749]
* [**] Accessibility: VoiceOver and Dynamic Type improvements on Activity Log and Schedule Post calendars [#17756, #17761, #17780]
* [*] Weekly Roundup: Fix a crash which was preventing weekly roundup notifications from appearing [#17765]
* [*] Self-hosted login: Improved error messages. [#17724]
* [*] Share Sheet from Photos: Fix an issue where certain filenames would not upload or render in Post [#16773]
* [*] Block editor: Fixed an issue where video thumbnails could show when selecting images, and vice versa. [#17670]
* [**] Media: If a user has only enabled limited device media access, we now show a prompt to allow the user to change their selection. [#17795]
* [**] Block editor: Fix content justification attribute in Buttons block [https://github.com/wordpress-mobile/gutenberg-mobile/pull/4451]
* [*] Block editor: Hide help button from Unsupported Block Editor. [https://github.com/wordpress-mobile/gutenberg-mobile/pull/4352]
* [*] Block editor: Add contrast checker to text-based blocks [https://github.com/wordpress-mobile/gutenberg-mobile/pull/4357]
* [*] Block editor: Fix missing translations of color settings [https://github.com/wordpress-mobile/gutenberg-mobile/pull/4479]
* [*] Block editor: Highlight text: fix applying formatting for non-selected text [https://github.com/wordpress-mobile/gutenberg-mobile/pull/4471]
* [***] Self-hosted sites: Fixed a crash when saving media and no Internet connection was available. [#17759]
* [*] Publicize: Fixed an issue where a successful login was not automatically detected when connecting a Facebook account to Publicize. [#17803]

19.0
-----
* [**] Video uploads: video upload is now limited to 5 minutes per video on free plans. [#17689]
* [*] Block editor: Give multi-line block names central alignment in inserter [https://github.com/wordpress-mobile/gutenberg-mobile/pull/4343]
* [**] Block editor: Fix missing translations by refactoring the editor initialization code [https://github.com/wordpress-mobile/gutenberg-mobile/pull/4332]
* [**] Block editor: Add Jetpack and Layout Grid translations [https://github.com/wordpress-mobile/gutenberg-mobile/pull/4359]
* [**] Block editor: Fix text formatting mode lost after backspace is used [https://github.com/wordpress-mobile/gutenberg-mobile/pull/4423]
* [*] Block editor: Add missing translations of unsupported block editor modal [https://github.com/wordpress-mobile/gutenberg-mobile/pull/4410]
* [**] Time zone suggester: we have a new time zone selection screen that suggests the time zone based on the device, and improves search. [#17699]
* [*] Added the "Share WordPress with a friend" row back to the Me screen. [#17748]
* [***] Updated default app icon. [#17793]

18.9
-----
* [***] Reader Comments: Updated comment threads with a new design and some new capabilities. [#17659]
* [**] Block editor: Fix issue where editor doesn't auto-scroll so you can see what is being typed. [https://github.com/wordpress-mobile/gutenberg-mobile/pull/4299]
* [*] Block editor: Preformatted block: Fix an issue where the background color is not showing up for standard themes. [https://github.com/wordpress-mobile/gutenberg-mobile/pull/4292]
* [**] Block editor: Update Gallery Block to default to the new format and auto-convert old galleries to the new format. [https://github.com/wordpress-mobile/gutenberg-mobile/pull/4315]
* [***] Block editor: Highlight text: Enables color customization for specific text within a Paragraph block. [https://github.com/wordpress-mobile/gutenberg-mobile/pull/4175]
* [**] Reader post details: a Comments snippet is now displayed after the post content. [#17650]

18.8
-----
* [*] Added a new About screen, with links to rate the app, share it with others, visit our Twitter profile, view our other apps, and more. [https://github.com/orgs/wordpress-mobile/projects/107]
* [*] Editor: Show a compact notice when switching between HTML or Visual mode. [https://github.com/wordpress-mobile/WordPress-iOS/pull/17521]
* [*] Onboarding Improvements: Need a little help after login? We're here for you. We've made a few changes to the login flow that will make it easier for you to start managing your site or create a new one. [#17564]
* [***] Fixed crash where uploading image when offline crashes iOS app. [#17488]
* [***] Fixed crash that was sometimes triggered when deleting media. [#17559]
* [***] Fixes a crasher that was sometimes triggered when seeing the details for like notifications. [#17529]
* [**] Block editor: Add clipboard link suggestion to image block and button block. [https://github.com/WordPress/gutenberg/pull/35972]
* [*] Block editor: Embed block: Include link in block settings. [https://github.com/wordpress-mobile/gutenberg-mobile/pull/4189]
* [**] Block editor: Fix tab titles translation of inserter menu. [https://github.com/wordpress-mobile/gutenberg-mobile/pull/4248]
* [**] Block editor: Gallery block: When a gallery block is added, the media options are auto opened for v2 of the Gallery block. [https://github.com/wordpress-mobile/gutenberg-mobile/pull/4277]
* [*] Block editor: Media & Text block: Fix an issue where the text font size would be bigger than expected in some cases. [https://github.com/wordpress-mobile/gutenberg-mobile/pull/4252]

18.7
-----
* [*] Comment Reply: updated UI. [#17443, #17445]
* [***] Two-step Authentication notifications now require an unlocked device to approve or deny them.
* [***] Site Comments: Updated comment details with a fresh new look and capability to display rich contents. [#17466]
* [**] Block editor: Image block: Add ability to quickly link images to Media Files and Attachment Pages [https://github.com/wordpress-mobile/gutenberg-mobile/pull/3971]
* [**] Block editor: Fixed a crash that could occur when copying lists from Microsoft Word. [https://github.com/wordpress-mobile/gutenberg-mobile/pull/4174]
* [***] Fixed an issue where trying to upload an image while offline crashes the app. [#17488]

18.6
-----
* [**] Comments: Users can now follow conversation via notifications, in addition to emails. [#17363]
* [**] Block editor: Block inserter indicates newly available block types [https://github.com/wordpress-mobile/gutenberg-mobile/pull/4047]
* [*] Reader post comments: fixed an issue that prevented all comments from displaying. [#17373]
* [**] Stats: added Reader Discover nudge for sites with low traffic in order to increase it. [#17349, #17352, #17354, #17377]
* [**] Block editor: Search block - Text and background color support [https://github.com/wordpress-mobile/gutenberg-mobile/pull/4127]
* [*] Block editor: Fix Embed Block loading glitch with resolver resolution approach [https://github.com/wordpress-mobile/gutenberg-mobile/pull/4146]
* [*] Block editor: Fixed an issue where the Help screens may not respect an iOS device's notch. [https://github.com/wordpress-mobile/gutenberg-mobile/pull/4110]
* [**] Block editor: Block inserter indicates newly available block types [https://github.com/wordpress-mobile/gutenberg-mobile/pull/4047]
* [*] Block editor: Add support for the Mark HTML tag [https://github.com/wordpress-mobile/gutenberg-mobile/pull/4162]
* [*] Stats Insights: HTML tags no longer display in post titles. [#17380]

18.5
-----
* [**] Block editor: Embed block: Include Jetpack embed variants. [https://github.com/wordpress-mobile/gutenberg-mobile/pull/4008]
* [*] Fixed a minor visual glitch on the pre-publishing nudge bottom sheet. [https://github.com/wordpress-mobile/WordPress-iOS/pull/17300]
* [*] Improved support for larger text sizes when choosing a homepage layout or page layout. [#17325]
* [*] Site Comments: fixed an issue that caused the lists to not refresh. [#17303]
* [*] Block editor: Embed block: Fix inline preview cut-off when editing URL [https://github.com/wordpress-mobile/gutenberg-mobile/pull/4072]
* [*] Block editor: Embed block: Fix URL not editable after dismissing the edit URL bottom sheet with empty value [https://github.com/wordpress-mobile/gutenberg-mobile/pull/4094]
* [**] Block editor: Embed block: Detect when an embeddable URL is pasted into an empty paragraph. [https://github.com/wordpress-mobile/gutenberg-mobile/pull/4048]
* [**] Block editor: Pullquote block - Added support for text and background color customization [https://github.com/WordPress/gutenberg/pull/34451]
* [**] Block editor: Preformatted block - Added support for text and background color customization [https://github.com/wordpress-mobile/gutenberg-mobile/pull/4071]
* [**] Stats: added Publicize and Blogging Reminders nudges for sites with low traffic in order to increase it. [#17142, #17261, #17294, #17312, #17323]
* [**] Fixed an issue that made it impossible to log in when emails had an apostrophe. [#17334]

18.4
-----
* [*] Improves our user images download logic to avoid synchronization issues. [#17197]
* [*] Fixed an issue where images point to local URLs in the editor when saving a post with ongoing uploads. [#17157]
* [**] Embed block: Add the top 5 specific embed blocks to the Block inserter list. [https://github.com/wordpress-mobile/gutenberg-mobile/pull/3995]
* [*] Embed block: Fix URL update when edited after setting a bad URL of a provider. [https://github.com/wordpress-mobile/gutenberg-mobile/pull/4002]
* [**] Users can now contact support from inside the block editor screen. [https://github.com/wordpress-mobile/gutenberg-mobile/pull/3975]
* [**] Block editor: Help menu with guides about how to work with blocks [#17265]

18.3
-----
* [*] Fixed a bug on Reader that prevented Saved posts to be removed
* [*] Share Extension: Allow creation of Pages in addition to Posts. [#16084]
* [*] Updated the wording for the "Posts" and "Pages" entries in My Site screen [https://github.com/wordpress-mobile/WordPress-iOS/pull/17156]
* [**] Fixed a bug that prevented sharing images and videos out of your site's media library. [#17164]
* [*] Fixed an issue that caused `Follow conversation by email` to not appear on some post's comments. [#17159]
* [**] Block editor: Embed block: Enable WordPress embed preview [https://github.com/wordpress-mobile/gutenberg-mobile/pull/3853]
* [**] Block editor: Embed block: Add error bottom sheet with retry and convert to link actions. [https://github.com/wordpress-mobile/gutenberg-mobile/pull/3921]
* [**] Block editor: Embed block: Implemented the No Preview UI when an embed is successful, but we're unable to show an inline preview [https://github.com/wordpress-mobile/gutenberg-mobile/pull/3927]
* [*] Block editor: Embed block: Add device's locale to preview content [https://github.com/wordpress-mobile/gutenberg-mobile/pull/3788]
* [*] Block editor: Column block: Translate column width's control labels [https://github.com/wordpress-mobile/gutenberg-mobile/pull/3952]
* [**] Block editor: Embed block: Enable embed preview for Instagram and Vimeo providers. [https://github.com/wordpress-mobile/gutenberg-mobile/pull/3918]

18.2
-----
* [internal] Fixed an issue where source and platform tags were not added to a Zendesk ticket if the account has no blogs. [#17084]
* [*] Set the post formats to have 'Standard' first and then alphabetized the remaining items. [#17074]
* [*] Fixed wording of theme customization screen's menu bar by using "Activate" on inactive themes. [#17060]
* [*] Added pull-to-refresh to My Site. [#17089]
* [***] Weekly Roundup: users will receive a weekly notification that presents a summary of the activity on their most used sites [#17066, #17116]
* [**] Site Comments: when editing a Comment, the author's name, email address, and web address can now be changed. [#17111]
* [**] Block editor: Enable embed preview for a list of providers (for now only YouTube and Twitter) [https://github.com/WordPress/gutenberg/pull/34446]
* [***] Block editor: Add Inserter Block Search [https://github.com/WordPress/gutenberg/pull/33237]

18.1
-----
* [*] Reader: Fixes an issue where the top of an article could be cropped after rotating a device. [#17041]
* [*] Posts Settings: Removed deprecated Location feature. [#17052]
* [**] Added a time selection feature to Blogging Reminders: users can now choose at what time they will receive the reminders [#17024, #17033]
* [**] Block editor: Embed block: Add "Resize for smaller devices" setting. [https://github.com/wordpress-mobile/gutenberg-mobile/pull/3753]
* [**] Account Settings: added the ability to close user account.
* [*] Users can now share WordPress app with friends. Accessible from Me and About screen. [#16995]

18.0
-----
* [*] Fixed a bug that would make it impossible to scroll the plugins the first time the plugin section was opened.
* [*] Resolved an issue where authentication tokens weren't be regenerated when disabled on the server. [#16920]
* [*] Updated the header text sizes to better support large texts on Choose a Domain and Choose a Design flows. [#16923]
* [internal] Made a change to how Comment content is displayed. Should be no visible changes, but could cause regressions. [#16933]
* [internal] Converted Comment model properties to Swift. Should be no functional changes, but could cause regressions. [#16969, #16980]
* [internal] Updated GoogleSignIn to 6.0.1 through WordPressAuthenticator. Should be no visible changes, but could cause regression in Google sign in flow. [#16974]
* [internal] Converted Comment model properties to Swift. Should be no functional changes, but could cause regressions. [#16969]
* [*] Posts: Ampersands are correctly decoded in publishing notices instead of showing as HTML entites. [#16972]
* [***] Adjusted the image size of Theme Images for more optimal download speeds. [#16914]
* [*] Comments and Notifications list are now displayed with a unified design. [#16985]
* [*] Block editor: Add a "featured" banner and ability to set or remove an image as featured. [https://github.com/wordpress-mobile/gutenberg-mobile/pull/3449]

17.9
-----
* [internal] Redirect Terms and service to open the page in an external web view [#16907]
* [internal] Converted Comment model methods to Swift. Should be no functional changes, but could cause regressions. [#16898, #16905, #16908, #16913]
* [*] Enables Support for Global Style Colors with Full Site Editing Themes [#16823]
* [***] Block editor: New Block: Embed block. [https://github.com/wordpress-mobile/gutenberg-mobile/pull/3727]

17.8
-----
* [*] Authors and Contributors can now view a site's Comments via My Site > Comments. [#16783]
* [*] [Jetpack-only] Fix bugs when tapping to notifications
* [*] Fixed some refresh issues with the site follow buttons in the reader. [#16819]
* [*] Block editor: Update loading and failed screens for web version of the editor [https://github.com/wordpress-mobile/gutenberg-mobile/pull/3573]
* [*] Block editor: Handle floating keyboard case - Fix issue with the block selector on iPad. [https://github.com/wordpress-mobile/gutenberg-mobile/pull/3687]
* [**] Block editor: Added color/background customization for text blocks. [https://github.com/WordPress/gutenberg/pull/33250]

17.7
-----
* [***] Added blogging reminders. Choose which days you'd like to be reminded, and we'll send you a notification prompting you to post on your site
* [** Does not apply to Jetpack app] Self hosted sites that do not use Jetpack can now manage (install, uninstall, activate, and deactivate) their plugins [#16675]
* [*] Upgraded the Zendesk SDK to version 5.3.0
* [*] You can now subscribe to conversations by email from Reader lists and articles. [#16599]
* [*] Block editor: Tablet view fixes for inserter button. [https://github.com/wordpress-mobile/gutenberg-mobile/pull/3602]
* [*] Block editor: Tweaks to the badge component's styling, including change of background color and reduced padding. [https://github.com/wordpress-mobile/gutenberg-mobile/pull/3642]
* [***] Block editor: New block Layout grid. [https://github.com/wordpress-mobile/gutenberg-mobile/pull/3513]
* [*] Fixed an issue where the SignUp flow could not be dismissed sometimes. [#16824]

17.6
-----
* [**] Reader Post details: now shows a summary of Likes for the post. Tapping it displays the full list of Likes. [#16628]
* [*] Fix notice overlapping the ActionSheet that displays the Site Icon controls. [#16579]
* [*] Fix login error for WordPress.org sites to show inline. [#16614]
* [*] Disables the ability to open the editor for Post Pages [#16369]
* [*] Fixed an issue that could cause a crash when moderating Comments. [#16645]
* [*] Fix notice overlapping the ActionSheet that displays the QuickStart Removal. [#16609]
* [*] Site Pages: when setting a parent, placeholder text is now displayed for pages with blank titles. [#16661]
* [***] Block Editor: Audio block now available on WP.com sites on the free plan. [https://github.com/wordpress-mobile/gutenberg-mobile/pull/3523]
* [**] You can now create a Site Icon for your site using an emoji. [#16670]
* [*] Fix notice overlapping the ActionSheet that displays the More Actions in the Editor. [#16658]
* [*] The quick action buttons will be hidden when iOS is using a accessibility font sizes. [#16701]
* [*] Block Editor: Improve unsupported block message for reusable block. [https://github.com/wordpress-mobile/gutenberg-mobile/pull/3621]
* [**] Block Editor: Fix incorrect block insertion point after blurring the post title field. [https://github.com/wordpress-mobile/gutenberg-mobile/pull/3640]
* [*] Fixed a crash when sharing photos to WordPress [#16737]

17.5
-----
* [*] Fixed a crash when rendering the Noticons font in rich notification. [#16525]
* [**] Block Editor: Audio block: Add Insert from URL functionality. [https://github.com/wordpress-mobile/gutenberg-mobile/pull/3031]
* [***] Block Editor: Slash command to insert new blocks. [https://github.com/wordpress-mobile/gutenberg-mobile/pull/3250]
* [**] Like Notifications: now displays all users who liked a post or comment. [#15662]
* [*] Fixed a bug that was causing some fonts to become enormous when large text was enabled.
* [*] Fixed scrolling and item selection in the Plugins directory. [#16087]
* [*] Improved large text support in the blog details header in My Sites. [#16521]
* [***] Block Editor: New Block: Reusable block. [https://github.com/wordpress-mobile/gutenberg-mobile/pull/3490]
* [***] Block Editor: Add reusable blocks to the block inserter menu. [https://github.com/wordpress-mobile/gutenberg-mobile/pull/3054]
* [*] Fixed a bug where the web version of the editor did not load when using an account created before December 2018. [#16586]

17.4
-----
* [**] A new author can be chosen for Posts and Pages on multi-author sites. [#16281]
* [*] Fixed the Follow Sites Quick Start Tour so that Reader Search is highlighted. [#16391]
* [*] Enabled approving login authentication requests via push notification while the app is in the foreground. [#16075]
* [**] Added pull-to-refresh to the My Site screen when a user has no sites. [#16241]
* [***] Fixed a bug that was causing uploaded videos to not be viewable in other platforms. [#16548]

17.3
-----
* [**] Fix issue where deleting a post and selecting undo would sometimes convert the content to the classic editor. [#16342]
* [**] Fix issue where restoring a post left the restored post in the published list even though it has been converted to a draft. [#16358]
* [**] Fix issue where trashing a post converted it to Classic content. [#16367]
* [**] Fix issue where users could not leave the username selection screen due to styling issues. [#16380]
* [*] Comments can be filtered to show the most recent unreplied comments from other users. [#16215]
* [*] Fixed the background color of search fields. [#16365]
* [*] Fixed the navigation bar color in dark mode. [#16348]
* [*] Fix translation issues for templates fetched on the site creation design selection screen. [#16404]
* [*] Fix translation issues for templates fetched on the page creation design selection screen. [#16404]
* [*] Fix translation issue for the Choose button on the template preview in the site creation flow. [#16404]
* [***]  Block Editor: New Block: Search Block [#https://github.com/wordpress-mobile/gutenberg-mobile/pull/3210]
* [**]  Block Editor: The media upload options of the Image, Video and Gallery block automatically opens when the respective block is inserted. [https://github.com/wordpress-mobile/gutenberg-mobile/pull/2700]
* [**]  Block Editor: The media upload options of the File and Audio block automatically opens when the respective block is inserted. [https://github.com/wordpress-mobile/gutenberg-mobile/pull/3399]
* [*]  Block Editor: Remove visual feedback from non-interactive bottom-sheet cell sections [https://github.com/wordpress-mobile/gutenberg-mobile/pull/3404]
* [*]  Block Editor: Fixed an issue that was causing the featured image badge to be shown on images in an incorrect manner. [https://github.com/wordpress-mobile/gutenberg-mobile/pull/3494]


17.2
-----

* [**] Added transform block capability [https://github.com/wordpress-mobile/gutenberg-mobile/pull/3321]
* [*] Fixed an issue where some author display names weren't visible for self-hosted sites. [#16297]
* [***] Updated custom app icons. [#16261]
* [**] Removed Site Switcher in the Editor
* [*] a11y: Bug fix: Allow stepper cell to be selected by screenreader [https://github.com/wordpress-mobile/gutenberg-mobile/pull/3362]
* [*] Image block: Improve text entry for long alt text. [https://github.com/WordPress/gutenberg/pull/29670]
* [***] New Block: Jetpack contact info. [https://github.com/wordpress-mobile/gutenberg-mobile/pull/3340]

17.1
-----

* [*] Reordered categories in page layout picker [#16156]
* [*] Added preview device mode selector in the page layout previews [#16141]
* [***] Block Editor: Improved the accessibility of range and step-type block settings. [https://github.com/wordpress-mobile/gutenberg-mobile/pull/3255]
* [**] Block Editor: Added Contact Info block to sites on WPcom or with Jetpack version >= 8.5.
* [**] We updated the app's color scheme with a brighter new blue used throughout. [#16213, #16207]
* [**] We updated the login prologue with brand new content and graphics. [#16159, #16177, #16185, #16187, #16200, #16217, #16219, #16221, #16222]
* [**] We updated the app's color scheme with a brighter new blue used throughout. [#16213, #16207]
* [**] Updated the app icon to match the new color scheme within the app. [#16220]
* [*] Fixed an issue where some webview navigation bar controls weren't visible. [#16257]

17.0
-----
* [internal] Updated Zendesk to latest version. Should be no functional changes. [#16051]
* [*] Reader: fixed an issue that caused unfollowing external sites to fail. [#16060]
* [*] Stats: fixed an issue where an error was displayed for Latest Post Summary if the site had no posts. [#16074]
* [*] Fixed an issue where password text on Post Settings was showing as black in dark mode. [#15768]
* [*] Added a thumbnail device mode selector in the page layout, and use a default setting based on the current device. [#16019]
* [**] Comments can now be filtered by status (All, Pending, Approved, Trashed, or Spam). [#15955, #16110]
* [*] Notifications: Enabled the new view milestone notifications [#16144]
* [***] We updated the app's design, with fresh new headers throughout and a new site switcher in My Site. [#15750]

16.9
-----
* [*] Adds helper UI to Choose a Domain screen to provide a hint of what a domain is. [#15962]
* [**] Site Creation: Adds filterable categories to the site design picker when creating a WordPress.com site, and includes single-page site designs [#15933]
* [**] The classic editor will no longer be available for new posts soon, but this won’t affect editing any existing posts or pages. Users should consider switching over to the Block Editor now. [#16008]
* [**] Reader: Added related posts to the bottom of reader posts
* [*] Reader: We redesigned the recommended topics section of Discover
* [*] Reader: Added a way to discover new topics from the Manage Topics view
* [*] P2 users can create and share group invite links via the Invite Person screen under the People Management feature. [#16005]
* [*] Fixed an issue that prevented searching for plugins and the Popular Plugins section from appearing: [#16070]
* [**] Stories: Fixed a video playback issue when recording on iPhone 7, 8, and SE devices. [#16109]
* [*] Stories: Fixed a video playback issue when selecting an exported Story video from a site's library. [#16109]

16.8.1
-----

* [**] Stories: Fixed an issue which could remove content from a post when a new Story block was edited. [#16059]

16.8
-----
* [**] Prevent deleting published homepages which would have the effect of breaking a site. [#15797]
* [**] Prevent converting published homepage to a draft in the page list and settings which would have the effect of breaking a site. [#15797]
* [*] Fix app crash when device is offline and user visits Notification or Reader screens [#15916]
* [*] Under-the-hood improvements to the Reader Stream, People Management, and Sharing Buttons [#15849, #15861, #15862]
* [*] Block Editor: Fixed block mover title wording for better clarity from 'Move block position' to 'Change block position'. [https://github.com/wordpress-mobile/gutenberg-mobile/pull/3049]
* [**] Block Editor: Add support for setting Cover block focal point. [https://github.com/wordpress-mobile/gutenberg-mobile/pull/3028]
* [**] Prevent converting published homepage to a draft in the page list and editor's status settings which would have the effect of breaking a site. [#15797]
* [*] Prevent selection of unpublished homepages the homepage settings which would have the effect of breaking a site. [#15885]
* [*] Quick Start: Completing a step outside of a tour now automatically marks it as complete. [#15712]
* [internal] Site Comments: updated UI. Should be no functional changes. [#15944]
* [***] iOS 14 Widgets: new This Week Widgets to display This Week Stats in your home screen. [#15844]
* [***] Stories: There is now a new Story post type available to quickly and conveniently post images and videos to your blog.

16.7
-----
* [**] Site Creation: Adds the option to choose between mobile, tablet or desktop thumbnails and previews in the home page design picker when creating a WordPress.com site [https://github.com/wordpress-mobile/WordPress-iOS/pull/15688]
* [*] Block Editor: Fix issue with uploading media after exiting the editor multiple times [https://github.com/wordpress-mobile/WordPress-iOS/pull/15656].
* [**] Site Creation: Enables dot blog subdomains for each site design. [#15736]
* [**] Reader post card and post details: added ability to mark a followed post as seen/unseen. [#15638, #15645, #15676]
* [**] Reader site filter: show unseen post count. [#15581]
* [***] Block Editor: New Block: Audio [https://github.com/wordpress-mobile/gutenberg-mobile/pull/2854, https://github.com/wordpress-mobile/gutenberg-mobile/pull/3070]
* [**] Block Editor: Add support for setting heading anchors [https://github.com/wordpress-mobile/gutenberg-mobile/pull/2947]
* [**] Block Editor: Disable Unsupported Block Editor for Reusable blocks [https://github.com/wordpress-mobile/gutenberg-mobile/pull/3067]
* [**] Block Editor: Add proper handling for single use blocks such as the more block [https://github.com/wordpress-mobile/gutenberg-mobile/pull/3042]
* [*] Reader post options: fixed an issue where the options in post details did not match those on post cards. [#15778]
* [***] iOS 14 Widgets: new All Time Widgets to display All Time Stats in your home screen. [#15771, #15794]
* [***] Jetpack: Backup and Restore is now available, depending on your sites plan you can now restore your site to a point in time, or download a backup file. [https://github.com/wordpress-mobile/WordPress-iOS/issues/15191]
* [***] Jetpack: For sites that have Jetpack Scan enabled you will now see a new section that allows you to scan your site for threats, as well as fix or ignore them. [https://github.com/wordpress-mobile/WordPress-iOS/issues/15190]
* [**] Block Editor: Make inserter long-press options "add to beginning" and "add to end" always available. [https://github.com/wordpress-mobile/gutenberg-mobile/pull/3074]
* [*] Block Editor: Fix crash when Column block width attribute was empty. [https://github.com/WordPress/gutenberg/pull/29015]

16.6
-----
* [**] Activity Log: adds support for Date Range and Activity Type filters. [https://github.com/wordpress-mobile/WordPress-iOS/issues/15192]
* [*] Quick Start: Removed the Browse theme step and added guidance for reviewing pages and editing your Homepage. [#15680]
* [**] iOS 14 Widgets: new Today Widgets to display your Today Stats in your home screen.
* [*] Fixes an issue where the submit button was invisible during the domain registration flow.

16.5
-----

* [*] In the Pages screen, the options to delete posts are styled to reflect that they are destructive actions, and show confirmation alerts. [#15622]
* [*] In the Comments view, overly-large twemoji are sized the same as Apple's emoji. [#15503]
* [*] Reader 'P2s': added ability to filter by site. [#15484]
* [**] Choose a Domain will now return more options in the search results, sort the results to have exact matches first, and let you know if no exact matches were found. [#15482]
* [**] Page List: Adds duplicate page functionality [#15515]
* [*] Invite People: add link to user roles definition web page. [#15530]
* [***] Block Editor: Cross-post suggestions are now available by typing the + character (or long-pressing the toolbar button labelled with an @-symbol) in a post on a P2 site [#15139]
* [***] Block Editor: Full-width and wide alignment support for Columns (https://github.com/wordpress-mobile/gutenberg-mobile/pull/2919)
* [**] Block Editor: Image block - Add link picker to the block settings and enhance link settings with auto-hide options (https://github.com/wordpress-mobile/gutenberg-mobile/pull/2841)
* [*] Block Editor: Fix button link setting, rel link will not be overwritten if modified by the user (https://github.com/wordpress-mobile/gutenberg-mobile/pull/2894)
* [**] Block Editor: Added move to top/bottom when long pressing on respective block movers (https://github.com/wordpress-mobile/gutenberg-mobile/pull/2872)
* [**] Reader: Following now only shows non-P2 sites. [#15585]
* [**] Reader site filter: selected filters now persist while in app.[#15594]
* [**] Block Editor: Fix crash in text-based blocks with custom font size [https://github.com/WordPress/gutenberg/pull/28121]

16.4
-----

* [internal] Removed unused Reader files. Should be no functional changes. [#15414]
* [*] Adjusted the search box background color in dark mode on Choose a domain screen to be full width. [https://github.com/wordpress-mobile/WordPress-iOS/pull/15419]
* [**] Added shadow to thumbnail cells on Site Creation and Page Creation design pickers to add better contrast [https://github.com/wordpress-mobile/WordPress-iOS/pull/15418]
* [*] For DotCom and Jetpack sites, you can now subscribe to comments by tapping the "Follow conversation" button in the Comments view. [#15424]
* [**] Reader: Added 'P2s' stream. [#15442]
* [*] Add a new P2 default site icon to replace the generic default site icon. [#15430]
* [*] Block Editor: Fix Gallery block uploads when the editor is closed. [#15457]
* [*] Reader: Removes gray tint from site icons that contain transparency (located in Reader > Settings > Followed sites). [#15474]
* [*] Prologue: updates site address button to say "Enter your existing site address" to reduce confusion with site creation actions. [#15481]
* [**] Posts List: Adds duplicate post functionality [#15460]
* [***] Block Editor: New Block: File [https://github.com/wordpress-mobile/gutenberg-mobile/pull/2835]
* [*] Reader: Removes gray tint from site icons that contain transparency (located in Reader > Settings > Followed sites).
* [*] Block Editor: Remove popup informing user that they will be using the block editor by default [#15492]
* [**] Fixed an issue where the Prepublishing Nudges Publish button could be cut off smaller devices [#15525]

16.3
-----
* [***] Login: Updated to new iOS 14 pasteboard APIs for 2FA auto-fill. Pasteboard prompts should be less intrusive now! [#15454]
* [***] Site Creation: Adds an option to pick a home page design when creating a WordPress.com site. [multiple PRs](https://github.com/search?q=repo%3Awordpress-mobile%2FWordPress-iOS+++repo%3Awordpress-mobile%2FWordPress-iOS-Shared+repo%3Awordpress-mobile%2FWordPressUI-iOS+repo%3Awordpress-mobile%2FWordPressKit-iOS+repo%3Awordpress-mobile%2FAztecEditor-iOS+is%3Apr+closed%3A%3C2020-11-17+%22Home+Page+Picker%22&type=Issues)

* [**] Fixed a bug where @-mentions didn't work on WordPress.com sites with plugins enabled [#14844]
* [***] Site Creation: Adds an option to pick a home page design when creating a WordPress.com site. [multiple PRs](https://github.com/search?q=repo%3Awordpress-mobile%2FWordPress-iOS+++repo%3Awordpress-mobile%2FWordPress-iOS-Shared+repo%3Awordpress-mobile%2FWordPressUI-iOS+repo%3Awordpress-mobile%2FWordPressKit-iOS+repo%3Awordpress-mobile%2FAztecEditor-iOS+is%3Apr+closed%3A%3C2020-11-30+%22Home+Page+Picker%22&type=Issues)
* [*] Fixed an issue where `tel:` and `mailto:` links weren't launching actions in the webview found in Reader > post > more > Visit. [#15310]
* [*] Reader bug fix: tapping a telephone, sms or email link in a detail post in Reader will now respond with the correct action. [#15307]
* [**] Block Editor: Button block - Add link picker to the block settings [https://github.com/WordPress/gutenberg/pull/26206]
* [***] Block Editor: Adding support for selecting different unit of value in Cover and Columns blocks [https://github.com/WordPress/gutenberg/pull/26161]
* [*] Block Editor: Fix theme colors syncing with the editor [https://github.com/WordPress/gutenberg/pull/26821]
* [*] My Site > Settings > Start Over. Correcting a translation error in the detailed instructions on the Start Over view. [#15358]

16.2
-----
* [**] Support contact email: fixed issue that prevented non-alpha characters from being entered. [#15210]
* [*] Support contact information prompt: fixed issue that could cause the app to crash when entering email address. [#15210]
* [*] Fixed an issue where comments viewed in the Reader would always be italicized.
* [**] Jetpack Section - Added quick and easy access for all the Jetpack features (Stats, Activity Log, Jetpack and Settings) [#15287].
* [*] Fixed a display issue with the time picker when scheduling posts on iOS 14. [#15392]

16.1
-----
* [***] Block Editor: Adds new option to select from a variety of predefined page templates when creating a new page for a Gutenberg site.
* [*] Fixed an issue that was causing the refresh control to show up on top of the list of sites. [https://github.com/wordpress-mobile/WordPress-iOS/pull/15136]
* [***] The "Floating Action Button" now appears on the list of posts and pages for quick and convenient creation. [https://github.com/wordpress-mobile/WordPress-iOS/pull/15149l]

16.0
-----
* [***] Block Editor: Full-width and wide alignment support for Video, Latest-posts, Gallery, Media & text, and Pullquote block. [https://github.com/wordpress-mobile/gutenberg-mobile/pull/2605]
* [***] Block Editor: Fix unsupported block bottom sheet is triggered when device is rotated. [https://github.com/wordpress-mobile/gutenberg-mobile/pull/2710]
* [***] Block Editor: Unsupported Block Editor: Fixed issue when cannot view or interact with the classic block on Jetpack site. [https://github.com/wordpress-mobile/gutenberg-mobile/pull/2709]
* [**] Reader: Select interests is now displayed under the Discover tab. [#15097]
* [**] Reader: The reader now displays site recommendations in the Discover feed [#15116]
* [***] Reader: The new redesigned Reader detail shows your post as beautiful as ever. And if you add a featured image it would be twice as beautiful! [#15107]

15.9
-----
* [*] Fixed issue that caused duplicate views to be displayed when requesting a login link. [#14975]
* [internal] Modified feature flags that show unified Site Address, Google, Apple, WordPress views and iCloud keychain login. Could cause regressions. [#14954, #14969, #14970, #14971, #14972]
* [*] Fixed an issue that caused page editor to become an invisible overlay. [#15012]
* [**] Block Editor: Increase tap-target of primary action on unsupported blocks. [https://github.com/wordpress-mobile/gutenberg-mobile/pull/2608]
* [***] Block Editor: On Jetpack connected sites, Unsupported Block Editor can be enabled via enabling Jetpack SSO setting directly from within the missing block alert. [https://github.com/wordpress-mobile/gutenberg-mobile/pull/2610]
* [***] Block Editor: Add support for selecting user's post when configuring the link [https://github.com/wordpress-mobile/gutenberg-mobile/pull/2484]
* [*] Reader: Fixed an issue that resulted in no action when tapping a link with an anchor. [#15027]
* [***] Block Editor: Unsupported Block Editor: Fixed issue when cannot view or interact with the classic block on Jetpack sites [https://github.com/wordpress-mobile/gutenberg-mobile/issues/2695]

15.8
-----
* [*] Image Preview: Fixes an issue where an image would be incorrectly positioned after changing device orientation.
* [***] Block Editor: Full-width and wide alignment support for Group, Cover and Image block [https://github.com/wordpress-mobile/gutenberg-mobile/pull/2559]
* [**] Block Editor: Add support for rounded style in Image block [https://github.com/wordpress-mobile/gutenberg-mobile/pull/2591]
* [*] Fixed an issue where the username didn't display on the Signup Epilogue after signing up with Apple and hiding the email address. [#14882]
* [*] Login: display correct error message when the max number of failed login attempts is reached. [#14914]
* [**] Block Editor: Fixed a case where adding a block made the toolbar jump [https://github.com/WordPress/gutenberg/pull/24573]

15.7
-----
* [**] Updated UI when connecting a self-hosted site from Login Epilogue, My Sites, and Post Signup Interstitial. (#14742)
* [**] You can now follow conversations for P2 sites
* [**] Block Editor: Block settings now immediately reflect changes from menu sliders.
* [**] Simplified authentication and updated UI.(#14845, #14831, #14825, #14817).
       Now when an email address is entered, the app automatically determines the next step and directs the user accordingly. (i.e. signup or login with the appropriate login view).
* [**] Added iCloud Keychain login functionality. (#14770)
* [***] Reader: We’re introducing a new Reader experience that allows users to tailor their Discover feed to their chosen interests.
* [*] Media editing: Reduced memory usage when marking up an image, which could cause a crash.
* [**] Block Editor: Fixed Dark Mode transition for editor menus.

15.6
-----
* [***] Block Editor: Fixed empty text fields on RTL layout. Now they are selectable and placeholders are visible.
* [**] Block Editor: Add settings to allow changing column widths
* [**] Block Editor: Media editing support in Gallery block.
* [**] Updated UI when logging in with a Site Address.
* [**] Updated UI when logging in/signing up with Apple.
* [**] Updated UI when logging in/signing up with Google.
* [**] Simplified Google authentication. If signup is attempted with an existing WordPress account, automatically redirects to login. If login is attempted without a matching WordPress account, automatically redirects to signup.
* [**] Fixes issue where the stats were not updating when switching between sites in My Sites.
* [*] Block Editor: Improved logic for creating undo levels.
* [*] Social account login: Fixed an issue that could have inadvertently linked two social accounts.

15.5
-----
* [*] Reader: revamped UI for your site header.
* [***] Block Editor: New feature for WordPress.com and Jetpack sites: auto-complete username mentions. An auto-complete popup will show up when the user types the @ character in the block editor.
* [*] Block Editor: Media editing support in Cover block.
* [*] Block Editor: Fixed a bug on the Heading block, where a heading with a link and string formatting showed a white shadow in dark mode.

15.4
-----
 * [**] Fixes issue where the new page editor wouldn't always show when selected from the "My Site" page on iOS versions 12.4 and below.
 * [***] Block Editor: Media editing support in Media & Text block.
 * [***] Block Editor: New block: Social Icons
 * [*] Block Editor: Cover block placeholder is updated to allow users to start the block with a background color
 * [**] Improved support for the Classic block to give folks a smooth transition from the classic editor to the block editor

15.3
-----
* [***] Block Editor: Adds Copy, Cut, Paste, and Duplicate functionality to blocks
* [***] Block Editor: Users can now individually edit unsupported blocks found in posts or pages. Not available on selfhosted sites or sites defaulting to classic editor.
* [*] Block Editor: Improved editor loading experience with Ghost Effect.

15.2
----
* [*] Block editor: Display content metrics information (blocks, words, characters count).
* [*] Fixed a crash that results in navigating to the block editor quickly after logging out and immediately back in.
* [***] Reader content improved: a lot of fixes in how the content appears when you're reading a post.
* [**] A site's title can now be changed by tapping on the title in the site detail screen.
* [**] Added a new Quick Start task to set a title for a new site.
* [**] Block editor: Add support for customizing gradient type and angle in Buttons and Cover blocks.

-----

15.1
-----
* [**] Block Editor: Add support to upload videos to Cover Blocks after the editor has closed.
* [*] Block Editor: Display the animation of animated GIFs while editing image blocks.
* [**] Block editor: Adds support for theme colors and gradients.
* [*] App Settings: Added an app-level toggle for light or dark appearance.
* [*] Fix a bug where the Latest Post date on Insights Stats was being calculated incorrectly.
* Block editor: [*] Support for breaking out of captions/citation authors by pressing enter on the following blocks: image, video, gallery, quote, and pullquote.
* Block editor: [**] Adds editor support for theme defined colors and theme defined gradients on cover and button blocks.
* [*] Fixed a bug where "Follow another site" was using the wrong steps in the "Grow Your Audience" Quick Start tour.
* [*] Fix a bug where Quick Start completed tasks were not communicated to VoiceOver users.
* [**] Quick Start: added VoiceOver support to the Next Steps section.
* [*] Fixed a bug where the "Publish a post" Quick Start tour didn't reflect the app's new information architecture
* [***] Free GIFs can now be added to the media library, posts, and pages.
* [**] You can now set pages as your site's homepage or posts page directly from the Pages list.
* [**] Fixed a bug that prevented some logins via 'Continue with Apple'.
* [**] Reader: Fixed a bug where tapping on the more menu may not present the menu
* [*] Block editor: Fix 'Take a Photo' option failing after adding an image to gallery block

15.0
-----
* [**] Block editor: Fix media upload progress when there's no connection.
* [*] Fix a bug where taking a photo for your user gravatar got you blocked in the crop screen.
* Reader: Updated card design
* [internal] Logging in via 'Continue with Google' has changes that can cause regressions. See https://git.io/Jf2LF for full testing details.
* [***] Block Editor: New block: Verse
* [***] Block Editor: Trash icon that is used to remove blocks is moved to the new menu reachable via ellipsis button in the block toolbar
* [**] Block Editor: Add support for changing overlay color settings in Cover block
* [**] Block Editor: Add enter/exit animation in FloatingToolbar
* [**] Block Editor: Block toolbar can now collapse when the block width is smaller than the toolbar content
* [**] Block Editor: Tooltip for page template selection buttons
* [*] Block Editor: Fix merging of text blocks when text had active formatting (bold, italic, strike, link)
* [*] Block Editor: Fix button alignment in page templates and make strings consistent
* [*] Block Editor: Add support for displaying radial gradients in Buttons and Cover blocks
* [*] Block Editor: Fix a bug where it was not possible to add a second image after previewing a post
* [internal] Signing up via 'Continue with Google' has changes that can cause regressions. See https://git.io/JfwjX for full testing details.
* My Site: Add support for setting the Homepage and Posts Page for a site.

14.9
-----
* Streamlined navigation: now there are fewer and better organized tabs, posting shortcuts and more, so you can find what you need fast.
* My Site: the "Add Posts and Pages" features has been moved. There is a new "Floating Action Button" in "My Site" that lets you create a new post or page without having to navigate to another screen.
* My Site: the "Me" section has been moved. There is a new button on the top right of "My Site" that lets you access the "Me" section from there.
* Reader: revamped UI with a tab bar that lets you quickly switch between sections, and filtering and settings panes to easily access and manage your favorite content.
* [internal] the "Change Username" on the Signup Epilogue screen has navigation changes that can cause regressions. See https://git.io/JfGnv for testing details.
* [internal] the "3 button view" (WP.com email, Google, SIWA, Site Address) presented after pressing the "Log In" button has navigation changes that can cause regressions. See https://git.io/JfZUV for testing details.
* [**] Support the superscript and subscript HTML formatting on the Block Editor and Classic Editor.
* [**] Block editor: Support for the pullquote block.
* [**] Block editor: Fix the icons and buttons in Gallery, Paragraph, List and MediaText block on RTL mode.
* [**] Block editor: Update page templates to use new blocks.
* [**] Block editor: Fix a crash when uploading new videos on a video block.
* [**] Block Editor: Add support for changing background and text color in Buttons block
* [internal] the "enter your password" screen has navigation changes that can cause regressions. See https://git.io/Jfl1C for full testing details.
* Support the superscript and subscript HTML formatting on the Block Editor and Classic Editor.
* [***] You can now draw on images to annotate them using the Edit image feature in the post editor.
* [*] Fixed a bug on the editors where changing a featured image didn't trigger that the post/page changed.

14.8.1
-----
* Fix adding and removing of featured images to posts.

14.8
-----
* Block editor: Prefill caption for image blocks when available on the Media library
* Block editor: New block: Buttons. From now you’ll be able to add the individual Button block only inside the Buttons block
* Block editor: Fix bug where whitespaces at start of text blocks were being removed
* Block editor: Add support for upload options in Cover block
* Block editor: Floating toolbar, previously located above nested blocks, is now placed at the bottom of the screen
* Block editor: Fix the icons in FloatingToolbar on RTL mode
* Block editor: Fix Quote block so it visually reflects selected alignment
* Block editor: Fix bug where buttons in page templates were not rendering correctly on web
* Block editor: Remove Subscription Button from the Blog template since it didn't have an initial functionality and it is hard to configure for users.
* [internal] the "send magic link" screen has navigation changes that can cause regressions. See https://git.io/Jfqiz for testing details.
* Updated UI for Login and Signup epilogues.
* Fixes delayed split view resizing while rotating your device.

14.7
-----
* Classic Editor: Fixed action sheet position for additional Media sources picker on iPad
* [internal] the signup flow using email has code changes that can cause regressions. See https://git.io/JvALZ for testing details.
* [internal] Notifications tab should pop to the root of the navigation stack when tapping on the tab from within a notification detail screen. See https://git.io/Jvxka for testing details.
* Classic and Block editor: Prefill caption for image blocks when available on the Media library.
* [internal] the "login by email" flow and the self-hosted login flow have code changes that can cause regressions. See https://git.io/JfeFN for testing details.
* Block editor: Disable ripple effect in all BottomSheet's controls.
* Block editor: New block: Columns
* Block editor: New starter page template: Blog
* Block editor: Make Starter Page Template picker buttons visible only when the screen height is enough
* Block editor: Fix a bug which caused to show URL settings modal randomly when changing the device orientation multiple times during the time Starter Page Template Preview is open
* [internal] the login by email flow and the self-hosted login flow have code changes that can cause regressions. See https://git.io/JfeFN for testing details.
* Updated the appearance of the login and signup buttons to make signup more prominent.
* [internal] the navigation to the "login by site address" flow has code changes that can cause regressions. See https://git.io/JfvP9 for testing details.
* Updated site details screen title to My Site, to avoid duplicating the title of the current site which is displayed in the screen's header area.
* You can now schedule your post, add tags or change the visibility before hitting "Publish Now" — and you don't have to go to the Post Settings for this!

* Login Epilogue: fixed issue where account information never stopped loading for some self-hosted sites.
* Updated site details screen title to My Site, to avoid duplicating the title of the current site which is displayed in the screen's header area.

14.6
-----
* [internal] the login flow with 2-factor authentication enabled has code changes that can cause regressions. See https://git.io/Jvdil for testing details.
* [internal] the login and signup Magic Link flows have code changes that could cause regressions. See https://git.io/JvSD6 and https://git.io/Jvy4P for testing details.
* [internal] the login and signup Magic Link flows have code changes that can cause regressions. See https://git.io/Jvy4P for testing details.
* [internal] the login and signup Continue with Google flows have code changes that can cause regressions. See https://git.io/JvypB for testing details.
* Notifications: Fix layout on screens with a notch.
* Post Commenting: fixed issue that prevented selecting an @ mention suggestion.
* Fixed an issue that could have caused the app to crash when accessing Site Pages.
* Site Creation: faster site creation, removed intermediate steps. Just select what kind of site you'd like, enter the domain name and the site will be created.
* Post Preview: Increase Post and Page Preview size on iPads running iOS 13.
* Block editor: Added the Cover block
* Block editor: Removed the dimming effect on unselected blocks
* Block editor: Add alignment options for Heading block
* Block editor: Implemented dropdown toolbar for alignment toolbar in Heading, Paragraph, Image, MediaText blocks
* Block Editor: When editing link settings, tapping the keyboard return button now closes the settings panel as well as closing the keyboard.
* Fixed a crash when a blog's URL became `nil` from a Core Data operation.
* Added Share action to the more menu in the Posts list
* Period Stats: fix colors when switching between light and dark modes.
* Media uploads from "Other Apps": Fixed an issue where the Cancel button on the document picker/browser was not showing up in Light Mode.
* Fix a crash when accessing Blog Posts from the Quick Actions button on iPads running iOS 12 and below.
* Reader post detail: fix colors when switching between light and dark modes.
* Fixed an issue where Continue with Apple button wouldn't respond after Jetpack Setup > Sign up flow completed.


14.5
-----
* Block editor: New block: Latest Posts
* Block editor: Fix Quote block's left border not being visible in Dark Mode
* Block editor: Added Starter Page Templates: when you create a new page, we now show you a few templates to get started more quickly.
* Block editor: Fix crash when pasting HTML content with embeded images on paragraphs
* Post Settings: Fix issue where the status of a post showed "Scheduled" instead of "Published" after scheduling before the current date.
* Stats: Fix background color in Dark Mode on wider screen sizes.
* Post Settings: Fix issue where the calendar selection may not match the selected date when site timezone differs from device timezone.
* Dark Mode fixes:
  - Border color on Search bars.
  - Stats background color on wider screen sizes.
  - Media Picker action bar background color.
  - Login and Signup button colors.
  - Reader comments colors.
  - Jetpack install flow colors.
* Reader: Fix toolbar and search bar width on wider screen sizes.
* Updated the Signup and Login Magic Link confirmation screen advising the user to check their spam/junk folder.
* Updated appearance of Google login/signup button.
* Updated appearance of Apple login/signup button.

14.4.1
-----
* Block Editor: Fix crash when inserting a Button Block.

14.4
-----
* Post Settings: Fixes the displayed publish date of posts which are to be immediately published.

14.3
-----
* Aztec and Block Editor: Fix the presentation of ordered lists with large numbers.
* Added Quick Action buttons on the Site Details page to access the most frequently used parts of a site.
* Block editor: Add support for changing image sizes in Image blocks
* Block editor: Add support for upload options in Gallery block
* Block editor: Added the Button block
* Block editor: Added the Group block
* Block editor: Add scroll support inside block picker and block settings
* Block editor: Fix issue where adding emojis to the post title added strong HTML elements to the title of the post
* Block editor: Fix issue where alignment of paragraph blocks was not always being respected when splitting the paragraph or reading the post's html content.
* Block editor: We’ve introduced a new toolbar that floats above the block you’re editing, which makes navigating your blocks easier — especially complex ones.

* Block editor: Add support for upload options in Gallery block
* Aztec and Block Editor: Fix the presentation of ordered lists with large numbers.
* Added Quick Action buttons on the Site Details page to access the most frequently used parts of a site.
* Post Settings: Adjusts the weekday symbols in the calendar depending on Regional settings.


14.2
-----
* Comment Editing: Fixed a bug that could cause the text selection to be on the wrong line
* Comments: Fixed an bug that could cause HTML markup to be displayed in the comment content
* Media editing: You can now crop, zoom in/out and rotate images that are inserted or being inserted in a post.
* Post Preview: Added a new Desktop preview mode on iPhone and Mobile preview on iPad when previewing posts or pages.
* Post Preview: Added new navigation, "Open in Safari" and Share options when previewing posts or pages.
* Block editor: Long-press Inserter icon to show options to add before/after
* Block editor: Retry displaying image when connectivity restores
* Block editor: Show an "Edit" button overlay on selected image blocks
* Block editor: Add support for image size options in the gallery block
* Signup and Login: signup or login via magic link now supports multiple email clients.
                    Tapping on the "Open Email" button will present a list of installed email client to choose from.
* Posts: Fixed a bug that could disable comments on a draft post when previewing that post.
* Reader: Fixed an issue where a new comment may not appear.
* Reader: Added Post Reblogging feature. You can now reblog a post from the reader to your site(s). There is a new "reblog" button in the post action bar.
          Tapping on it allows to choose the site where to post, and opens the editor of your choice with pre-populated content from the original post.
* Fixed a bug that was causing the app to crash when the user tapped "Retry" on Post List

14.1
-----
* Fixes a bug that could cause some web page previews to remain unauthenticated even after logging in.
* Stats: added a This Week widget to display Views for the past week.
* Block Editor: Reduced padding around text on Rich Text based blocks.
* Block Editor: New block "Shortcode". You can now create and edit Shortcode blocks in the editor.
* Publicize: connecting with Facebook is working again.
* Web Views: the title and button colors in the header of web views was grey, and is now white.

14.0
-----
* Stats: Updated default cards for the Insights view.
* Fixed a bug that displayed incorrect time stamps for scheduled posts.
* Post Settings: Added a new Calendar picker to select a Post's publish date
* Fixed bugs with the "Save as Draft" action extension's navigation bar colors and iPad sizing in iOS 13.
* Fixes appearance issues with navigation bar colors when logged out of the app.
* Fixed a bug that was causing the App to crash when the user tapped on certain notifications.
* Block Editor: Hide image size selection options when image is a url
* Block Editor: Fix displaying placeholder for images
* Block Editor: Fix crash on undo
* Block Editor: Fix styling on navigation UI
* Block Editor: Fix a focus issue
* Fixed a bug that displayed incorrect time stamps for scheduled posts.
* Post Settings: Added a new Calendar picker to select a Post's publish date
* Comment: Add ability to comment in fullscreen
* Stats: fixed issue that could cause incorrect Stats to be displayed when viewing Stats from a widget.
* Stats Today widgets: large numbers are now abbreviated.
* Fixed a bug where files imported from other apps were being renamed to a random name.
* Fixes a crash that could happen in the notifications tab.

13.9
-----
* Stats: added a Today widget to display All-Time stats.
* Block Editor: New block "Gallery". You can now create image galleries using WordPress Media library.
* Block Editor: Fix crash dismissing bottom-sheet after device rotation.
* Block Editor: Add support for changing Settings in the List Block.
* Block Editor: Add support for Video block settings.
* Quick Start: fixed issue that caused 'Follow other sites' tour to not be marked complete.
* Fixed a bug that was causing the App to crash when the user tapped on certain notifications.

13.8
-----
* When a post has an autosave, the autosave version can be loaded into the editor.
* Support: Fix issue that caused 'Message failed to send' error.
* WebView: Fix iOS 13 crash with popover.
* Fixed an issue where the Me screen would sometimes be blank.
* Block editor: New Spacer block to create white space between two blocks.
* Block editor: Images from Image Block can now be previewed full screen by tapping on them.
* Fixed an issue that caused logging in with a 2FA Google account to fail.
* Sign in with Apple: now supports logging in with 2FA enabled on linked WordPress accounts.
* Stats: Fixed issue that caused incorrect data to be displayed.

13.7
-----
* Updated the mobile apps blog address to a non-retired blog.
* Block editor: Added option to insert images from "Free Photo Library".
* Block editor: Fix issue where the keyboard would not capitalize sentences correctly on some cases
* Block editor: Add alignment to paragraph blocks
* Fixed a bug that made comment moderation fail on the first attempt for self-hosted sites.
* Stats Refresh: Stats will reload when the application will move to foreground state.
* Stats: each Period and Post stat now loads independently.
* Block editor: Added support for the preformatted block.
* Stats Today widget: updated design and enabled expanding.

* Block editor: Added option to insert images from "Free Photo Library" and "Other Apps".

13.6
-----
* Fixed a bug that was not submiting posts for review
* Better support for creating or editing posts while offline. Posts can be saved while offline and they will be automatically uploaded (or published) when the device is back online.
* Support: fix issue where issues could be created via Help Center search without setting a contact email.

* Me view: fix issue where view was blank when logging in with a self-hosted site.
* Block Editor: Added support for image alignment options.

13.5
-----
* Block editor: Fix issue when "New Photo Post" shortcut won't add the selected photo to the post.
* Block editor: Add Link Target (Open in new tab) to Image Block settings.
* Block editor: DarkMode improvements.
* Block editor: New block "Media & Text".
* Block Editor: Fix issue where the block inserter layout wasn't correct after device rotation.
* Dark Mode: General improvements
* Stats: each Insight stat now loads independently.
* Stats: added ability to customize Insights.

13.4.1
-----
Post Settings: Fixed a crash with featured image.
Removed Giphy as a media source due to changes in their SDK.

13.4
-----
* Sign In With Apple: if the Apple ID has been disconnected from the WordPress app, log out the account.
* Sign In With Apple: if the Apple ID has been disconnected from the WordPress app, log out the account on app launch.
* Dark Mode: General improvements
* Share Extension: Fixed the text view content inset

* Universal links: Pass back to Safari if we can't handle a URL.
* Sign In With Apple: fixed issue with re-logging in on an existing WP account.
* Block editor: Fix a bug on iOS 13.0 were tapping on a link opens Safari
* Block editor: Fix a link editing issue, where trying to add a empty link at the start of another link would remove the existing link.

13.3
-----
* Block editor: Add rich text styling to video captions
* Block editor: Blocks that would be replaced are now hidden when add block bottom sheet displays
* Block editor: Tapping on empty editor area now always inserts new block at end of post
* Block editor: Fixed a performance issue that caused a freeze in the editor with long text content.
* Dark Mode: Fixed colors in rich notifications
* Reader: Fixed issue with links opening while scrolling in reader posts and comments.

13.2
-----
* When Log In is selected, all available options are displayed.
* Shows an alert instead of showing a new screen for facebook publicize error.

13.1
-----
* Moved Notification Settings from the Me tab to the Notifications tab.
* Account Settings: added the ability to change the username.
* Stats: added File Downloads to period stats.
* Stats Periods: Fixed an issue that made the Post stats title button unable.
* Adds a Publish Now action to posts in the posts list.
* Stats Periods: Fixed a bug that affected the header date when the site and the device timezones were different.
* My Sites: Fixed a problem where some sites would appear duplicated.

* Stats Periods: Fixed an issue that made the Post stats title button unable.
* Stats Periods: Fixed a bug that affected the header date when the site and the device timezones were different.
* Adds a Publish Now action to posts in the posts list.
* My Sites: Fixed a problem where some sites would appear duplicated.

13.0
-----
* Stats: now use site timezone instead of device.
* Improved color scheme consistency.
* Post Stats: date bar no longer goes prior to earliest date available.
* Block editor: Adding a block from the post title now shows the add block here indicator.
* Block editor: Deselect post title any time a block is added
* Block editor: Auto-enabled upon first open of a block post, unless opted out in v12.9.
* Block editor: You can now enable and disable the block editor on a per-site basis.

12.9
-----
* Offline support: Create Post is now available from empty results view in offline mode.
* Post Preview: Displaying preview generation status in navigation bar instead of a
                blocking spinner.
* Block editor: Tapping on an empty editor area will create a new paragraph block
* Block editor: Fix content loss issue when loading unsupported blocks containing inner blocks.
* Block editor: Adding a block from the Post Title now inserts the block at the top of the Post.
* Stats Insights: Fixed issue that prevented some stats from showing for low volume sites.

12.8
-----
* Stats Insights: New two-column layout for Follower Totals stats.
* Stats Periods: Countries Map added in countries section.
* Updated copy for preview unavailable screen
* Stats Insights: New two-column layout for This Year stats.
* Stats Insights: added details option for This Year stats.
* Stats Insights: New two-column layout for Most Popular Time stats.
* Stats: modified appearance of empty charts.
* Stats Insights: Fixed issue where refreshing would sometimes clear the stats.
* Stats overview chart: Fixed issue with legend location on iOS 11.
* Stats Periods: Fixed crash when the Countries map displayed one country only
* Added a selection of user customizable app icons. Change it via Me > App Settings > App Icon.
* Update the app's colors using the Muriel color palette.
* Stats Periods detail views: Fixed an issue where rotation would truncate data.
* Stats Periods: Fixed an issue when a period interval was selected.

12.7
-----
* Block Editor: Video, Quote and More blocks are available now.
* Post Settings: Setting a Featured Image on a Post/Site should now work better in poor network conditions.
* Offline Improvements: Posts that failed to upload due to connectivity issues will be auto-uploaded.
* Block Editor: Copy/Paste of text with attributes( bold, italic, ...) will be respected on the editor.
* Block Editor: Updated color scheme.
* Block Editor: Nested lists are now available on the toolbar.
* Post Settings: Setting a Featured Image on a Post/Site should now work better in poor netowrk conditions.
* Stats Insights: New two-column layout for All-Time stats.
* Stats Insights: New two-column layout for Today stats.
* Post preview: Fixed issue with preview for self hosted sites not working.

12.6
-----
* Block Editor: Added UI to display a warning when a block has invalid content.
* Block Editor: Fixed issue with link settings where “Open in New Tab” was always OFF on open.
* Removed the limit of number of photos that can be shared from other apps.
* Account Settings Primary Site now shows the site domain if the site has no name.
* The app now launches a bit more quickly.
* Added a list of third-party library acknowledgements.
* Updated messaging experience for a reply upload result.
* Stats: Fixed an issue where chart axes may be formatted incorrectly in some locales.

12.5
-----
* Fixed Notices sometimes showing behind the keyboard
* Implemented Domain Credit feature
* Implemented auto saving a post on preview
* The app now launches a bit more quickly.
* Fixed broken images in posts created by the share extension.
* Deprecated local previews

12.4.1
------
* Copy/Paste from post contents to other apps is working again.

12.4
-----
* You can now mark notifications as unread with just a swipe.
* Fixed crash when searching Free Photo Library.
* Better URL validation when logging in with a self hosted site.
* Account Settings Primary Site now shows the site URL if the site has no name.
* Implemented incremental improvements to accessibility experience across the app.
* Updated error message when tag loading failed.

12.3
-----
* Images are now imported from TextBundle and TextPack files shared from other apps
* Added support for importing Markdown files shared from other apps
* Resolved a crash that might occur during the new Site Creation flow.
* Improved connectivity errors messaging in sharing screen.
* Quotes in Reader are now easier to read, thanks to a vertical bar on the left making them more visually distinct
* Fixed an issue where some text in Activity Log would show up in a wrong language
* Jetpack Remote Install: enabled the native feature to install and activate Jetpack on a self-hosted site

12.2
-----
* Draft preview now shows the remote version of the post.
* Initial support for importing TextBundle and TextPack from other apps.
* Support for lists in Gutenberg posts.
* Several UI details were polished in the Site Creation flow.

12.1
-----
* Improve messages when updates to user account details fail because of server logic, for exanple email being used for another account.
* Improved text import from other apps, such as Bear or Ulysses 🥰
* Added support on the editor for video elements that use the source elements. For example:
```<video alt="Another video with bunnies">
<source src="https://videos.files.wordpress.com/kUJmAcSf/bbb_sunflower_1080p_30fps_normal.mp4" type="video/mp4">
</video>```
* Block editor now supports the creation of posts with pre-inserted photos and the the 3touch action of starting a post with photo.

12.1
-----
* Improve messages when updates to user account details fail because of server logic, for exanple email being used for another account.
* Improved text import from other apps, such as Bear or Ulysses 🥰
* Reader: fixed issue where empty state buttons were not functional.

12.0
-----
* Redesigned Notices
* Changed offline error messages to be less disruptive.
* Resolved a defect in the new Site Creation flow where the site preview address bar could be edited.
* Made it easier to find a domain for your new site, by moving the best match to the top of the search results.

11.9
------
* Quick Start v2: After creating a new site with WordPress.com there are more tutorials available, now including tips to improve growth.
* Quick Start will also be suggested less often, but when it's more likely to be helpful.
* Added connection error alert in Sharing screen.
* Increased padding at the bottom of the share extension's editor, to make typing a longer post a bit more comfortable.
* Removes the white background color applied to the site icon on the site details screen.
* Updated No Results View illustration and copy displayed on connectivity issue.
* Enhanced Site Creation flow for smarter, more personalized sites.<|MERGE_RESOLUTION|>--- conflicted
+++ resolved
@@ -1,10 +1,7 @@
 20.2
 -----
-<<<<<<< HEAD
 * [*] Preview: Post preview now resizes to account for device orientation change. [#18921]
-=======
 * [***] [Jetpack-only] Enables QR Code Login scanning from the Me menu. [#18904]
->>>>>>> fe6b1ce7
 
 20.1
 -----
