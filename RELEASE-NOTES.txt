--- conflicted
+++ resolved
@@ -5,12 +5,9 @@
 21.6
 -----
 * [*] Fix a layout issue impacting the "No media matching your search" empty state message of the Media Picker screen.  [#19820]
-<<<<<<< HEAD
 * [**] [internal] Refactor saving changes in the "Account Settings" page. [#19910]
 * [*] The Migration flow doesn't complete automatically if the user interrupts the migration mid flow. [#19888]
-=======
 * [**] [internal] Refactored fetching blog editor settings. [#19915]
->>>>>>> 342b38ff
 * [*] [Jetpack-only] The Migration flow doesn't complete automatically if the user interrupts the migration mid flow. [#19888]
 * [***] [Jetpack-only] Stats Insights Update. Helps you understand how your content is performing and what’s resonating with your audience. [#19909]
 * [***] [internal] Delete all the activity logs after logging out. [#19930]
