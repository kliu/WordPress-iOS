14.6
-----
* [internal] the login and signup Magic Link flows have code changes that could cause regressions. See https://git.io/JvSD6 and https://git.io/Jvy4P for testing details.
* [internal] the login and signup Magic Link flows have code changes that can cause regressions. See https://git.io/Jvy4P for testing details.
* [internal] the login and signup Continue with Google flows have code changes that can cause regressions. See https://git.io/JvypB for testing details.
* Notifications: Fix layout on screens with a notch.
* Post Commenting: fixed issue that prevented selecting an @ mention suggestion.
* Fixed an issue that could have caused the app to crash when accessing Site Pages.
* Site Creation: faster site creation, removed intermediate steps. Just select what kind of site you'd like, enter the domain name and the site will be created.
<<<<<<< HEAD
* Post Preview: Increase Post and Page Preview size on iPads running iOS 13.
=======
* Fixed a crash when a blog's URL became `nil` from a Core Data operation.
* Period Stats: fix colors when switching between light and dark modes.
>>>>>>> 3d1d0b9f

 
14.5
-----
* Block editor: New block: Latest Posts
* Block editor: Fix Quote block's left border not being visible in Dark Mode
* Block editor: Added Starter Page Templates: when you create a new page, we now show you a few templates to get started more quickly.
* Block editor: Fix crash when pasting HTML content with embeded images on paragraphs
* Post Settings: Fix issue where the status of a post showed "Scheduled" instead of "Published" after scheduling before the current date.
* Stats: Fix background color in Dark Mode on wider screen sizes. 
* Post Settings: Fix issue where the calendar selection may not match the selected date when site timezone differs from device timezone.
* Dark Mode fixes:
  - Border color on Search bars.
  - Stats background color on wider screen sizes.
  - Media Picker action bar background color.
  - Login and Signup button colors.
  - Reader comments colors.
  - Jetpack install flow colors.
* Reader: Fix toolbar and search bar width on wider screen sizes.
* Updated the Signup and Login Magic Link confirmation screen advising the user to check their spam/junk folder.
* Updated appearance of Google login/signup button.
* Updated appearance of Apple login/signup button.
 
14.4
-----
* Post Settings: Fixes the displayed publish date of posts which are to be immediately published.
 
14.3
-----
* Aztec and Block Editor: Fix the presentation of ordered lists with large numbers.
* Added Quick Action buttons on the Site Details page to access the most frequently used parts of a site.
* Block editor: Add support for changing image sizes in Image blocks
* Block editor: Add support for upload options in Gallery block
* Block editor: Added the Button block
* Block editor: Added the Group block
* Block editor: Add scroll support inside block picker and block settings
* Block editor: Fix issue where adding emojis to the post title added strong HTML elements to the title of the post
* Block editor: Fix issue where alignment of paragraph blocks was not always being respected when splitting the paragraph or reading the post's html content.
* Block editor: We’ve introduced a new toolbar that floats above the block you’re editing, which makes navigating your blocks easier — especially complex ones.

* Block editor: Add support for upload options in Gallery block
* Aztec and Block Editor: Fix the presentation of ordered lists with large numbers.
* Added Quick Action buttons on the Site Details page to access the most frequently used parts of a site.
* Post Settings: Adjusts the weekday symbols in the calendar depending on Regional settings. 
 

14.2
-----
* Comment Editing: Fixed a bug that could cause the text selection to be on the wrong line
* Comments: Fixed an bug that could cause HTML markup to be displayed in the comment content
* Media editing: You can now crop, zoom in/out and rotate images that are inserted or being inserted in a post.
* Post Preview: Added a new Desktop preview mode on iPhone and Mobile preview on iPad when previewing posts or pages.
* Post Preview: Added new navigation, "Open in Safari" and Share options when previewing posts or pages.
* Block editor: Long-press Inserter icon to show options to add before/after
* Block editor: Retry displaying image when connectivity restores
* Block editor: Show an "Edit" button overlay on selected image blocks
* Block editor: Add support for image size options in the gallery block
* Signup and Login: signup or login via magic link now supports multiple email clients.
                    Tapping on the "Open Email" button will present a list of installed email client to choose from.
* Posts: Fixed a bug that could disable comments on a draft post when previewing that post.
* Reader: Fixed an issue where a new comment may not appear.
* Reader: Added Post Reblogging feature. You can now reblog a post from the reader to your site(s). There is a new "reblog" button in the post action bar.
          Tapping on it allows to choose the site where to post, and opens the editor of your choice with pre-populated content from the original post.
* Fixed a bug that was causing the app to crash when the user tapped "Retry" on Post List

14.1
-----
* Fixes a bug that could cause some web page previews to remain unauthenticated even after logging in.
* Stats: added a This Week widget to display Views for the past week.
* Block Editor: Reduced padding around text on Rich Text based blocks.
* Block Editor: New block "Shortcode". You can now create and edit Shortcode blocks in the editor.
* Publicize: connecting with Facebook is working again.
* Web Views: the title and button colors in the header of web views was grey, and is now white.

14.0
-----
* Stats: Updated default cards for the Insights view.
* Fixed a bug that displayed incorrect time stamps for scheduled posts.
* Post Settings: Added a new Calendar picker to select a Post's publish date
* Fixed bugs with the "Save as Draft" action extension's navigation bar colors and iPad sizing in iOS 13.
* Fixes appearance issues with navigation bar colors when logged out of the app.
* Fixed a bug that was causing the App to crash when the user tapped on certain notifications.
* Block Editor: Hide image size selection options when image is a url
* Block Editor: Fix displaying placeholder for images
* Block Editor: Fix crash on undo
* Block Editor: Fix styling on navigation UI
* Block Editor: Fix a focus issue
* Fixed a bug that displayed incorrect time stamps for scheduled posts.
* Post Settings: Added a new Calendar picker to select a Post's publish date
* Comment: Add ability to comment in fullscreen
* Stats: fixed issue that could cause incorrect Stats to be displayed when viewing Stats from a widget.
* Stats Today widgets: large numbers are now abbreviated.
* Fixed a bug where files imported from other apps were being renamed to a random name.
* Fixes a crash that could happen in the notifications tab.

13.9
-----
* Stats: added a Today widget to display All-Time stats.
* Block Editor: New block "Gallery". You can now create image galleries using WordPress Media library.
* Block Editor: Fix crash dismissing bottom-sheet after device rotation.
* Block Editor: Add support for changing Settings in the List Block.
* Block Editor: Add support for Video block settings.
* Quick Start: fixed issue that caused 'Follow other sites' tour to not be marked complete.
* Fixed a bug that was causing the App to crash when the user tapped on certain notifications.

13.8
-----
* When a post has an autosave, the autosave version can be loaded into the editor.
* Support: Fix issue that caused 'Message failed to send' error.
* WebView: Fix iOS 13 crash with popover.
* Fixed an issue where the Me screen would sometimes be blank.
* Block editor: New Spacer block to create white space between two blocks.
* Block editor: Images from Image Block can now be previewed full screen by tapping on them.
* Fixed an issue that caused logging in with a 2FA Google account to fail.
* Sign in with Apple: now supports logging in with 2FA enabled on linked WordPress accounts.
* Stats: Fixed issue that caused incorrect data to be displayed.

13.7
-----
* Updated the mobile apps blog address to a non-retired blog.
* Block editor: Added option to insert images from "Free Photo Library".
* Block editor: Fix issue where the keyboard would not capitalize sentences correctly on some cases
* Block editor: Add alignment to paragraph blocks
* Fixed a bug that made comment moderation fail on the first attempt for self-hosted sites.
* Stats Refresh: Stats will reload when the application will move to foreground state.
* Stats: each Period and Post stat now loads independently.
* Block editor: Added support for the preformatted block.
* Stats Today widget: updated design and enabled expanding.

* Block editor: Added option to insert images from "Free Photo Library" and "Other Apps".

13.6
-----
* Fixed a bug that was not submiting posts for review
* Better support for creating or editing posts while offline. Posts can be saved while offline and they will be automatically uploaded (or published) when the device is back online.
* Support: fix issue where issues could be created via Help Center search without setting a contact email.

* Me view: fix issue where view was blank when logging in with a self-hosted site.
* Block Editor: Added support for image alignment options.

13.5
-----
* Block editor: Fix issue when "New Photo Post" shortcut won't add the selected photo to the post.
* Block editor: Add Link Target (Open in new tab) to Image Block settings.
* Block editor: DarkMode improvements.
* Block editor: New block "Media & Text".
* Block Editor: Fix issue where the block inserter layout wasn't correct after device rotation.
* Dark Mode: General improvements
* Stats: each Insight stat now loads independently.
* Stats: added ability to customize Insights.

13.4.1
-----
Post Settings: Fixed a crash with featured image.
Removed Giphy as a media source due to changes in their SDK.

13.4
-----
* Sign In With Apple: if the Apple ID has been disconnected from the WordPress app, log out the account.
* Sign In With Apple: if the Apple ID has been disconnected from the WordPress app, log out the account on app launch.
* Dark Mode: General improvements
* Share Extension: Fixed the text view content inset

* Universal links: Pass back to Safari if we can't handle a URL.
* Sign In With Apple: fixed issue with re-logging in on an existing WP account.
* Block editor: Fix a bug on iOS 13.0 were tapping on a link opens Safari
* Block editor: Fix a link editing issue, where trying to add a empty link at the start of another link would remove the existing link.

13.3
-----
* Block editor: Add rich text styling to video captions
* Block editor: Blocks that would be replaced are now hidden when add block bottom sheet displays
* Block editor: Tapping on empty editor area now always inserts new block at end of post
* Block editor: Fixed a performance issue that caused a freeze in the editor with long text content.
* Dark Mode: Fixed colors in rich notifications
* Reader: Fixed issue with links opening while scrolling in reader posts and comments.

13.2
-----
* When Log In is selected, all available options are displayed.
* Shows an alert instead of showing a new screen for facebook publicize error.

13.1
-----
* Moved Notification Settings from the Me tab to the Notifications tab.
* Account Settings: added the ability to change the username.
* Stats: added File Downloads to period stats.
* Stats Periods: Fixed an issue that made the Post stats title button unable.
* Adds a Publish Now action to posts in the posts list.
* Stats Periods: Fixed a bug that affected the header date when the site and the device timezones were different.
* My Sites: Fixed a problem where some sites would appear duplicated.

* Stats Periods: Fixed an issue that made the Post stats title button unable.
* Stats Periods: Fixed a bug that affected the header date when the site and the device timezones were different.
* Adds a Publish Now action to posts in the posts list.
* My Sites: Fixed a problem where some sites would appear duplicated.

13.0
-----
* Stats: now use site timezone instead of device.
* Improved color scheme consistency.
* Post Stats: date bar no longer goes prior to earliest date available.
* Block editor: Adding a block from the post title now shows the add block here indicator.
* Block editor: Deselect post title any time a block is added
* Block editor: Auto-enabled upon first open of a block post, unless opted out in v12.9.
* Block editor: You can now enable and disable the block editor on a per-site basis.

12.9
-----
* Offline support: Create Post is now available from empty results view in offline mode.
* Post Preview: Displaying preview generation status in navigation bar instead of a
                blocking spinner.
* Block editor: Tapping on an empty editor area will create a new paragraph block
* Block editor: Fix content loss issue when loading unsupported blocks containing inner blocks.
* Block editor: Adding a block from the Post Title now inserts the block at the top of the Post.
* Stats Insights: Fixed issue that prevented some stats from showing for low volume sites.

12.8
-----
* Stats Insights: New two-column layout for Follower Totals stats.
* Stats Periods: Countries Map added in countries section.
* Updated copy for preview unavailable screen
* Stats Insights: New two-column layout for This Year stats.
* Stats Insights: added details option for This Year stats.
* Stats Insights: New two-column layout for Most Popular Time stats.
* Stats: modified appearance of empty charts.
* Stats Insights: Fixed issue where refreshing would sometimes clear the stats.
* Stats overview chart: Fixed issue with legend location on iOS 11.
* Stats Periods: Fixed crash when the Countries map displayed one country only
* Added a selection of user customizable app icons. Change it via Me > App Settings > App Icon.
* Update the app's colors using the Muriel color palette.
* Stats Periods detail views: Fixed an issue where rotation would truncate data.
* Stats Periods: Fixed an issue when a period interval was selected.

12.7
-----
* Block Editor: Video, Quote and More blocks are available now.
* Post Settings: Setting a Featured Image on a Post/Site should now work better in poor network conditions.
* Offline Improvements: Posts that failed to upload due to connectivity issues will be auto-uploaded.
* Block Editor: Copy/Paste of text with attributes( bold, italic, ...) will be respected on the editor.
* Block Editor: Updated color scheme.
* Block Editor: Nested lists are now available on the toolbar.
* Post Settings: Setting a Featured Image on a Post/Site should now work better in poor netowrk conditions.
* Stats Insights: New two-column layout for All-Time stats.
* Stats Insights: New two-column layout for Today stats.
* Post preview: Fixed issue with preview for self hosted sites not working.

12.6
-----
* Block Editor: Added UI to display a warning when a block has invalid content.
* Block Editor: Fixed issue with link settings where “Open in New Tab” was always OFF on open.
* Removed the limit of number of photos that can be shared from other apps.
* Account Settings Primary Site now shows the site domain if the site has no name.
* The app now launches a bit more quickly.
* Added a list of third-party library acknowledgements.
* Updated messaging experience for a reply upload result.
* Stats: Fixed an issue where chart axes may be formatted incorrectly in some locales.

12.5
-----
* Fixed Notices sometimes showing behind the keyboard
* Implemented Domain Credit feature
* Implemented auto saving a post on preview
* The app now launches a bit more quickly.
* Fixed broken images in posts created by the share extension.
* Deprecated local previews

12.4.1
------
* Copy/Paste from post contents to other apps is working again.

12.4
-----
* You can now mark notifications as unread with just a swipe.
* Fixed crash when searching Free Photo Library.
* Better URL validation when logging in with a self hosted site.
* Account Settings Primary Site now shows the site URL if the site has no name.
* Implemented incremental improvements to accessibility experience across the app.
* Updated error message when tag loading failed.

12.3
-----
* Images are now imported from TextBundle and TextPack files shared from other apps
* Added support for importing Markdown files shared from other apps
* Resolved a crash that might occur during the new Site Creation flow.
* Improved connectivity errors messaging in sharing screen.
* Quotes in Reader are now easier to read, thanks to a vertical bar on the left making them more visually distinct
* Fixed an issue where some text in Activity Log would show up in a wrong language
* Jetpack Remote Install: enabled the native feature to install and activate Jetpack on a self-hosted site

12.2
-----
* Draft preview now shows the remote version of the post.
* Initial support for importing TextBundle and TextPack from other apps.
* Support for lists in Gutenberg posts.
* Several UI details were polished in the Site Creation flow.

12.1
-----
* Improve messages when updates to user account details fail because of server logic, for exanple email being used for another account.
* Improved text import from other apps, such as Bear or Ulysses 🥰
* Added support on the editor for video elements that use the source elements. For example:
```<video alt="Another video with bunnies">
<source src="https://videos.files.wordpress.com/kUJmAcSf/bbb_sunflower_1080p_30fps_normal.mp4" type="video/mp4">
</video>```
* Block editor now supports the creation of posts with pre-inserted photos and the the 3touch action of starting a post with photo.

12.1
-----
* Improve messages when updates to user account details fail because of server logic, for exanple email being used for another account.
* Improved text import from other apps, such as Bear or Ulysses 🥰
* Reader: fixed issue where empty state buttons were not functional.

12.0
-----
* Redesigned Notices
* Changed offline error messages to be less disruptive.
* Resolved a defect in the new Site Creation flow where the site preview address bar could be edited.
* Made it easier to find a domain for your new site, by moving the best match to the top of the search results.

11.9
------
* Quick Start v2: After creating a new site with WordPress.com there are more tutorials available, now including tips to improve growth.
* Quick Start will also be suggested less often, but when it's more likely to be helpful.
* Added connection error alert in Sharing screen.
* Increased padding at the bottom of the share extension's editor, to make typing a longer post a bit more comfortable.
* Removes the white background color applied to the site icon on the site details screen.
* Updated No Results View illustration and copy displayed on connectivity issue.
* Enhanced Site Creation flow for smarter, more personalized sites.<|MERGE_RESOLUTION|>--- conflicted
+++ resolved
@@ -7,12 +7,9 @@
 * Post Commenting: fixed issue that prevented selecting an @ mention suggestion.
 * Fixed an issue that could have caused the app to crash when accessing Site Pages.
 * Site Creation: faster site creation, removed intermediate steps. Just select what kind of site you'd like, enter the domain name and the site will be created.
-<<<<<<< HEAD
 * Post Preview: Increase Post and Page Preview size on iPads running iOS 13.
-=======
 * Fixed a crash when a blog's URL became `nil` from a Core Data operation.
 * Period Stats: fix colors when switching between light and dark modes.
->>>>>>> 3d1d0b9f
 
  
 14.5
