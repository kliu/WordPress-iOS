--- conflicted
+++ resolved
@@ -3,11 +3,8 @@
 
 * [*] Reordered categories in page layout picker [#16156]
 * [*] Added preview device mode selector in the page layout previews [#16141]
-<<<<<<< HEAD
 * [**] Removed Site Switcher in the Editor
-=======
 * [**] Block Editor: Added Contact Info block to sites on WPcom or with Jetpack version >= 8.5.
->>>>>>> 19ee3864
 
 17.0
 -----
