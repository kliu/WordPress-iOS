--- conflicted
+++ resolved
@@ -2,13 +2,10 @@
 -----
 * [*] Fixed issue that caused duplicate views to be displayed when requesting a login link. [#14975]
 * [internal] Modified feature flags that show unified Site Address, Google, Apple, WordPress views and iCloud keychain login. Could cause regressions. [#14954, #14969, #14970, #14971, #14972]
-<<<<<<< HEAD
+* [*] Fixed an issue that caused page editor to become an invisible overlay. [#15012]
 * [**] Block Editor: Increase tap-target of primary action on unsupported blocks. [https://github.com/wordpress-mobile/gutenberg-mobile/pull/2608]
 * [***] Block Editor: On Jetpack connected sites, Unsupported Block Editor can be enabled via enabling Jetpack SSO setting directly from within the missing block alert. [https://github.com/wordpress-mobile/gutenberg-mobile/pull/2610]
 * [***] Block Editor: Add support for selecting user's post when configuring the link [https://github.com/wordpress-mobile/gutenberg-mobile/pull/2484]
-=======
-* [*] Fixed an issue that caused page editor to become an invisible overlay. [#15012]
->>>>>>> 9132d014
 
 15.8
 -----
