# frozen_string_literal: true

# This file isolates the definition of which version of Gutenberg to use.
# This way, it can be accessed by multiple sources without duplication.

# Either use commit or tag, if both are left uncommented, tag will take precedence.
#
# If you want to use a local version, please use the LOCAL_GUTENBERG environment variable when calling CocoaPods.
#
# Example:
#
#   LOCAL_GUTENBERG=../my-gutenberg-fork bundle exec pod install
GUTENBERG_CONFIG = {
  # commit: ''
<<<<<<< HEAD
  tag: 'v1.99.1'
=======
  tag: 'v1.100.0-alpha1'
>>>>>>> e42868b2
}

GITHUB_ORG = 'wordpress-mobile'
REPO_NAME = 'gutenberg-mobile'<|MERGE_RESOLUTION|>--- conflicted
+++ resolved
@@ -12,11 +12,7 @@
 #   LOCAL_GUTENBERG=../my-gutenberg-fork bundle exec pod install
 GUTENBERG_CONFIG = {
   # commit: ''
-<<<<<<< HEAD
-  tag: 'v1.99.1'
-=======
   tag: 'v1.100.0-alpha1'
->>>>>>> e42868b2
 }
 
 GITHUB_ORG = 'wordpress-mobile'
