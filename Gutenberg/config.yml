--- conflicted
+++ resolved
@@ -9,10 +9,6 @@
  #
  #   LOCAL_GUTENBERG=../my-gutenberg-fork bundle exec pod install
 ref:
-<<<<<<< HEAD
-  tag: v1.111.2
-=======
   tag: v1.112.0-alpha3
->>>>>>> d80d73b6
 github_org: wordpress-mobile
 repo_name: gutenberg-mobile