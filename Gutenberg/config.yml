--- conflicted
+++ resolved
@@ -9,10 +9,6 @@
  #
  #   LOCAL_GUTENBERG=../my-gutenberg-fork bundle exec pod install
 ref:
-<<<<<<< HEAD
-  commit: 296dd56d4d4761a85d4f587f3cb72e7d5e39e692
-=======
   tag: v1.116.0-alpha1
->>>>>>> f46501c2
 github_org: wordpress-mobile
 repo_name: gutenberg-mobile