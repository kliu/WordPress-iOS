--- conflicted
+++ resolved
@@ -2,7 +2,7 @@
 
 orbs:
   ios: wordpress-mobile/ios@0.0.31
-<<<<<<< HEAD
+  git: wordpress-mobile/git@0.0.31
 
 commands:
   load-chruby:
@@ -12,45 +12,27 @@
           command: |
             # Force chruby to load to work around CircleCI Xcode 11 image issue
             echo 'source /usr/local/opt/chruby/share/chruby/chruby.sh && chruby 2.5.5' >> $BASH_ENV
-=======
-  git: wordpress-mobile/git@0.0.31
->>>>>>> bc812713
 
 jobs:
   unit-tests:
     executor:
       name: ios/default
-<<<<<<< HEAD
       xcode-version: "11.0.0"
     steps:
-      - checkout
+      - git/shallow-checkout
       - load-chruby
       - ios/test:
           xcode-version: "11.0.0"
           workspace: WordPress.xcworkspace
           scheme: WordPress
           device: iPhone 11 
-=======
-      xcode-version: "10.2.0"
-    steps:
-      - git/shallow-checkout
-      - ios/test:
-          xcode-version: "10.2.0"
-          workspace: WordPress.xcworkspace
-          scheme: WordPress
-          device: iPhone XS
->>>>>>> bc812713
   build-ui-tests:
     executor:
       name: ios/default
       xcode-version: "11.0.0"
     steps:
-<<<<<<< HEAD
-      - checkout
+      - git/shallow-checkout
       - load-chruby
-=======
-      - git/shallow-checkout
->>>>>>> bc812713
       - ios/install-dependencies:
           bundle-install: true
           pod-install: true
