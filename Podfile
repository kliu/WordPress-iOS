source 'https://github.com/CocoaPods/Specs.git'

xcodeproj 'WordPress/WordPress.xcodeproj'

inhibit_all_warnings!

use_frameworks!

platform :ios, '9.0'

target 'WordPress', :exclusive => true do
  # ---------------------
  # Third party libraries
  # ---------------------
  pod '1PasswordExtension', '1.6.4'
  pod 'AFNetworking',	'2.6.3'
  pod 'AMPopTip', '~> 0.7'
  pod 'CocoaLumberjack', '~> 2.2.0'
  pod 'DTCoreText',   '1.6.16'
  pod 'FormatterKit', '~> 1.8.0'
  pod 'Helpshift', '~> 5.5.0'
  pod 'HockeySDK', '~>3.8.0'
  pod 'Lookback', '1.1.4', :configurations => ['Release-Internal', 'Release-Alpha']
  pod 'MRProgress', '~>0.7.0'
  pod 'Mixpanel', '2.9.4'
  pod 'Reachability',	'3.2'
  pod 'ReactiveCocoa', '~> 2.4.7'
  pod 'RxCocoa', '~> 2.3.1'
  pod 'RxSwift', '~> 2.3.1'
  pod 'SVProgressHUD', '~>1.1.3'
  pod 'UIDeviceIdentifier', '~> 0.1'
  pod 'Crashlytics'
  # ----------------------------
  # Forked third party libraries
  # ----------------------------
  pod 'MGImageUtilities', :git => 'git://github.com/wordpress-mobile/MGImageUtilities.git', :branch => 'gifsupport'
  pod 'WordPress-AppbotX', :git => 'https://github.com/wordpress-mobile/appbotx.git', :commit => '87bae8c770cfc4e053119f2d00f76b2f653b26ce'

  # --------------------
  # WordPress components
  # --------------------
  pod 'Automattic-Tracks-iOS', :git => 'https://github.com/Automattic/Automattic-Tracks-iOS.git', :tag => '0.0.13'
  pod 'EmailChecker', :podspec => 'https://raw.github.com/wordpress-mobile/EmailChecker/develop/ios/EmailChecker.podspec'
  pod 'NSObject-SafeExpectations', '0.0.2'
  pod 'NSURL+IDN', '0.3'
  pod 'Simperium', '0.8.12'
  pod 'WPMediaPicker', '~> 0.9.0'
  pod 'WordPress-iOS-Editor', '1.2'
  pod 'WordPress-iOS-Shared', '0.5.3'
<<<<<<< HEAD
  pod 'WordPressApi', '~>0.4'
  pod 'WordPressCom-Analytics-iOS', '0.1.4'
=======
  pod 'WordPressApi', :git => "https://github.com/wordpress-mobile/WordPress-API-iOS.git"
  pod 'WordPressCom-Analytics-iOS', '0.1.5'
>>>>>>> f6bc433b
  pod 'WordPressCom-Stats-iOS/UI', '0.6.3'
  pod 'wpxmlrpc', '~> 0.8'
end

target 'WordPressShareExtension', :exclusive => true do
  pod 'CocoaLumberjack', '~> 2.2.0'
  pod 'WordPressComKit', :git => 'https://github.com/Automattic/WordPressComKit.git', :tag => '0.0.1'
  pod 'WordPress-iOS-Shared', '0.5.3'
end

target 'WordPressTodayWidget', :exclusive => true do
  pod 'WordPress-iOS-Shared', '0.5.3'
  pod 'WordPressCom-Stats-iOS/Services', '0.6.3'
end

target :WordPressTest, :exclusive => true do
  pod 'OHHTTPStubs', '~> 4.6.0'
  pod 'OHHTTPStubs/Swift', '~> 4.6.0'
  pod 'OCMock', '3.1.2'
  pod 'Specta', '1.0.5'
  pod 'Expecta', '0.3.2'
  pod 'Nimble', '~> 3.2.0'
  pod 'RxSwift', '~> 2.3.1'
  pod 'RxTests', '~> 2.3.1'
end

target 'UITests', :exclusive => true do
    pod 'KIF/IdentifierTests', '~>3.1'
end

post_install do |installer_representation|
  # We need to add in AF_APP_EXTENSIONS=1 to AFNetworking used by the Today Extension otherwise the build will fail. See - https://github.com/AFNetworking/AFNetworking/pull/2589
  installer_representation.pods_project.targets.each do |target|
    if ["Pods-WordPressTodayWidget-WordPressCom-Stats-iOS", "Pods-WordPressTodayWidget-AFNetworking"].include?(target.name)
      target.build_configurations.each do |config|
        config.build_settings['GCC_PREPROCESSOR_DEFINITIONS'] ||= ['$(inherited)', 'AF_APP_EXTENSIONS=1']
      end
    end

    # See https://github.com/CocoaPods/CocoaPods/issues/3838
    if target.name.end_with?('WordPressCom-Stats-iOS')
      target.build_configurations.each do |config|
        config.build_settings['FRAMEWORK_SEARCH_PATHS'] ||= ['$(inherited)', '$PODS_FRAMEWORK_BUILD_PATH', '$PODS_FRAMEWORK_BUILD_PATH/..']
      end
    end
  end

  # Directly set the Targeted Device Family
  # See https://github.com/CocoaPods/CocoaPods/issues/2292
  installer_representation.pods_project.build_configurations.each do |config|
      config.build_settings['TARGETED_DEVICE_FAMILY'] = '1,2'
  end
end<|MERGE_RESOLUTION|>--- conflicted
+++ resolved
@@ -47,13 +47,8 @@
   pod 'WPMediaPicker', '~> 0.9.0'
   pod 'WordPress-iOS-Editor', '1.2'
   pod 'WordPress-iOS-Shared', '0.5.3'
-<<<<<<< HEAD
-  pod 'WordPressApi', '~>0.4'
-  pod 'WordPressCom-Analytics-iOS', '0.1.4'
-=======
-  pod 'WordPressApi', :git => "https://github.com/wordpress-mobile/WordPress-API-iOS.git"
+  pod 'WordPressApi', '0.4.0'
   pod 'WordPressCom-Analytics-iOS', '0.1.5'
->>>>>>> f6bc433b
   pod 'WordPressCom-Stats-iOS/UI', '0.6.3'
   pod 'wpxmlrpc', '~> 0.8'
 end
