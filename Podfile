source 'https://github.com/CocoaPods/Specs.git'

inhibit_all_warnings!
use_frameworks!

platform :ios, '11.0'
workspace 'WordPress.xcworkspace'

plugin 'cocoapods-repo-update'

## Pods shared between all the targets
## ===================================
##
def wordpress_shared
    ## for production:
    pod 'WordPressShared', '~> 1.8.7'

    ## for development:
    # pod 'WordPressShared', :path => '../WordPress-iOS-Shared'

    ## while PR is in review:
    # pod 'WordPressShared', :git => 'https://github.com/wordpress-mobile/WordPress-iOS-Shared', :branch => 'feature/change-username-events'
    # pod 'WordPressShared', :git => 'https://github.com/wordpress-mobile/WordPress-iOS-Shared.git', :commit	=> ''
end

def aztec
    ## When using a tagged version, feel free to comment out the WordPress-Aztec-iOS line below.
    ## When using a commit number (during development) you should provide the same commit number for both pods.
    ##
    ## pod 'WordPress-Aztec-iOS', :git => 'https://github.com/wordpress-mobile/AztecEditor-iOS.git', :commit => 'b8c53761b89a092ac690a90f1d33bd800a9025a6'
    ## pod 'WordPress-Editor-iOS', :git => 'https://github.com/wordpress-mobile/AztecEditor-iOS.git', :commit => 'b8c53761b89a092ac690a90f1d33bd800a9025a6'
    ## pod 'WordPress-Editor-iOS', :git => 'https://github.com/wordpress-mobile/AztecEditor-iOS.git', :tag => '1.5.0.beta.1'
    ## pod 'WordPress-Aztec-iOS', :path => '../AztecEditor-iOS'
    pod 'WordPress-Editor-iOS', '~> 1.9.0'
end

def wordpress_ui
    ## for production:
    pod 'WordPressUI', '~> 1.3.5'

    ## for development:
    ## pod 'WordPressUI', :path => '../WordPressUI-iOS'
    ## while PR is in review:
    ## pod 'WordPressUI', :git => 'https://github.com/wordpress-mobile/WordPressUI-iOS', :branch => 'fix/fancy-alert-dark-mode'
end

def wordpress_kit
    pod 'WordPressKit', '~> 4.5.0'
    #pod 'WordPressKit', :git => 'https://github.com/wordpress-mobile/WordPressKit-iOS.git', :branch => ''
    #pod 'WordPressKit', :git => 'https://github.com/wordpress-mobile/WordPressKit-iOS.git', :commit => 'a06182b86d3c8542c16ce38c765769e1d50b0d5f'
    #pod 'WordPressKit', :path => '../WordPressKit-iOS'
end

def shared_with_all_pods
    wordpress_shared
    pod 'CocoaLumberjack', '3.5.2'
    pod 'FormatterKit/TimeIntervalFormatter', '1.8.2'
    pod 'NSObject-SafeExpectations', '0.0.3'
end

def shared_with_networking_pods
    pod 'Alamofire', '4.7.3'
    pod 'Reachability', '3.2'

    wordpress_kit
end

def shared_test_pods
    pod 'OHHTTPStubs', '6.1.0'
    pod 'OHHTTPStubs/Swift', '6.1.0'
    pod 'OCMock', '~> 3.4'
end

def shared_with_extension_pods
    pod 'Gridicons', '~> 0.16'
    pod 'ZIPFoundation', '~> 0.9.8'
    pod 'Down', '~> 0.6.6'
end

def gutenberg(options)
    options[:git] = 'http://github.com/wordpress-mobile/gutenberg-mobile/'
    local_gutenberg = ENV['LOCAL_GUTENBERG']
    if local_gutenberg
      options = { :path => local_gutenberg.include?('/') ? local_gutenberg : '../gutenberg-mobile' }
    end
    pod 'Gutenberg', options
    pod 'RNTAztecView', options

    gutenberg_dependencies options
end

def gutenberg_dependencies(options)
    dependencies = [
        'React',
        'React-Core',
        'React-DevSupport',
        'React-RCTActionSheet',
        'React-RCTAnimation',
        'React-RCTBlob',
        'React-RCTImage',
        'React-RCTLinking',
        'React-RCTNetwork',
        'React-RCTSettings',
        'React-RCTText',
        'React-RCTVibration',
        'React-RCTWebSocket',
        'React-cxxreact',
        'React-jsinspector',
        'React-jsi',
        'React-jsiexecutor',
        'yoga',
        'Folly',
        'glog',
        'react-native-keyboard-aware-scroll-view',
        'react-native-safe-area',
        'react-native-video',
        'RNSVG',
        'ReactNativeDarkMode',
    ]
    if options[:path]
        podspec_prefix = options[:path]
    else
        tag_or_commit = options[:tag] || options[:commit]
        podspec_prefix = "https://raw.githubusercontent.com/wordpress-mobile/gutenberg-mobile/#{tag_or_commit}"
    end

    for pod_name in dependencies do
        pod pod_name, :podspec => "#{podspec_prefix}/react-native-gutenberg-bridge/third-party-podspecs/#{pod_name}.podspec.json"
    end
end

## WordPress iOS
## =============
##
target 'WordPress' do
    project 'WordPress/WordPress.xcodeproj'

    shared_with_all_pods
    shared_with_networking_pods
    shared_with_extension_pods

    ## Gutenberg (React Native)
    ## =====================
    ##
<<<<<<< HEAD
    gutenberg :commit => '89f4ba2e034aa2892e9dd0c227a6d1583b71d829'
=======
    gutenberg :commit => 'b8e8fe1f6b438b5cfcc9a9bf86d23616969eeff5'
>>>>>>> 3064a0b4

    ## Third party libraries
    ## =====================
    ##
    pod '1PasswordExtension', '1.8.5'
    pod 'Charts', '~> 3.2.2'
    pod 'Gifu', '3.2.0'
    pod 'GiphyCoreSDK', '~> 1.4.0'
    pod 'HockeySDK', '5.1.4', :configurations => ['Release-Internal', 'Release-Alpha']
    pod 'MRProgress', '0.8.3'
    pod 'Starscream', '3.0.6'
    pod 'SVProgressHUD', '2.2.5'
    pod 'ZendeskSDK', :git => 'https://github.com/zendesk/zendesk_sdk_ios', :tag => '3.0.1-swift5.1-GM'
    pod 'AlamofireNetworkActivityIndicator', '~> 2.3'
    pod 'FSInteractiveMap', :git => 'https://github.com/wordpress-mobile/FSInteractiveMap.git', :tag => '0.2.0'

    ## Automattic libraries
    ## ====================
    ##

    # Production
    pod 'Automattic-Tracks-iOS', '~> 0.4.2'
    # While in PR
    # pod 'Automattic-Tracks-iOS', :git => 'https://github.com/Automattic/Automattic-Tracks-iOS.git', :commit => '0cc8960098791cfe1b02914b15a662af20b60389'

    pod 'NSURL+IDN', '0.3'

    pod 'WPMediaPicker', '~> 1.4.2'
    ## while PR is in review:
    ## pod 'WPMediaPicker', :git => 'https://github.com/wordpress-mobile/MediaPicker-iOS.git', :commit => '7c3cb8f00400b9316a803640b42bb88a66bbc648'
    
    pod 'Gridicons', '~> 0.16'

    pod 'WordPressAuthenticator', '~> 1.10.0-beta.3'
    # pod 'WordPressAuthenticator', :path => '../WordPressAuthenticator-iOS'
    # pod 'WordPressAuthenticator', :git => 'https://github.com/wordpress-mobile/WordPressAuthenticator-iOS.git', :branch => ''

    aztec
    wordpress_ui

    target 'WordPressTest' do
        inherit! :search_paths

        shared_test_pods
        pod 'Nimble', '~> 7.3.1'
    end

    
    post_install do      
      
        ## Convert the 3rd-party license acknowledgements markdown into html for use in the app
        require 'commonmarker'
        
        project_root = File.dirname(__FILE__)
        acknowledgements = 'Acknowledgments'
        markdown = File.read("#{project_root}/Pods/Target Support Files/Pods-WordPress/Pods-WordPress-acknowledgements.markdown")
        rendered_html = CommonMarker.render_html(markdown, :DEFAULT)
        styled_html = "<head>
                         <meta name=\"viewport\" content=\"width=device-width, initial-scale=1\">
                         <style>
                           body {
                             font-family: -apple-system, BlinkMacSystemFont, 'Segoe UI', Roboto, Oxygen, Ubuntu, Cantarell, 'Open Sans', 'Helvetica Neue', sans-serif;
                             font-size: 16px;
                             color: #1a1a1a;
                             margin: 20px;
                           }
                          @media (prefers-color-scheme: dark) {
                           body {
                            background: #1a1a1a;
                            color: white;
                           }
                          }
                           pre {
                            white-space: pre-wrap;
                           }
                         </style>
                         <title>
                           #{acknowledgements}
                         </title>
                       </head>
                       <body>
                         #{rendered_html}
                       </body>"
          
          ## Remove the <h1>, since we've promoted it to <title>
          styled_html = styled_html.sub("<h1>Acknowledgements</h1>", '')
          
          ## The glog library's license contains a URL that does not wrap in the web view,
          ## leading to a large right-hand whitespace gutter.  Work around this by explicitly
          ## inserting a <br> in the HTML.  Use gsub juuust in case another one sneaks in later.
          styled_html = styled_html.gsub('p?hl=en#dR3YEbitojA/COPYING', 'p?hl=en#dR3YEbitojA/COPYING<br>')
                        
        File.write("#{project_root}/Pods/Target Support Files/Pods-WordPress/acknowledgements.html", styled_html)    
    end
end


## Share Extension
## ===============
##
target 'WordPressShareExtension' do
    project 'WordPress/WordPress.xcodeproj'

    shared_with_extension_pods

    aztec
    shared_with_all_pods
    shared_with_networking_pods
    wordpress_ui
end


## DraftAction Extension
## =====================
##
target 'WordPressDraftActionExtension' do
    project 'WordPress/WordPress.xcodeproj'

    shared_with_extension_pods

    aztec
    shared_with_all_pods
    shared_with_networking_pods
    wordpress_ui
end


## Today Widget
## ============
##
target 'WordPressTodayWidget' do
    project 'WordPress/WordPress.xcodeproj'

    shared_with_all_pods
    shared_with_networking_pods
end



## Notification Content Extension
## ==============================
##
target 'WordPressNotificationContentExtension' do
    project 'WordPress/WordPress.xcodeproj'

    wordpress_kit
    wordpress_shared
    wordpress_ui
end



## Notification Service Extension
## ==============================
##
target 'WordPressNotificationServiceExtension' do
    project 'WordPress/WordPress.xcodeproj'

    wordpress_kit
    wordpress_shared
    wordpress_ui
end



## WordPress.com Stats
## ===================
##
target 'WordPressComStatsiOS' do
    project 'WordPressComStatsiOS/WordPressComStatsiOS.xcodeproj'

    shared_with_all_pods
    shared_with_networking_pods

    ## Automattic libraries
    ## ====================
    ##
    wordpress_ui
end

## WordPress.com Stats Tests
## =========================
##
target 'WordPressComStatsiOSTests' do
  project 'WordPressComStatsiOS/WordPressComStatsiOS.xcodeproj'

  shared_with_all_pods
  shared_with_networking_pods

  ## Automattic libraries
  ## ====================
  ##
  wordpress_ui

  shared_test_pods
end

def wordpress_mocks
  pod 'WordPressMocks', '~> 0.0.6'
  # pod 'WordPressMocks', :git => 'https://github.com/wordpress-mobile/WordPressMocks.git', :commit => ''
  # pod 'WordPressMocks', :path => '../WordPressMocks'
end

## Screenshot Generation
## ===================
##
target 'WordPressScreenshotGeneration' do
    project 'WordPress/WordPress.xcodeproj'

    wordpress_mocks
    pod 'SimulatorStatusMagic'
end

## UI Tests
## ===================
##
target 'WordPressUITests' do
    project 'WordPress/WordPress.xcodeproj'

    wordpress_mocks
end

# Static Frameworks:
# ============
#
# Make all pods that are not shared across multiple targets into static frameworks by overriding the static_framework? function to return true
# Linking the shared frameworks statically would lead to duplicate symbols
# A future version of CocoaPods may make this easier to do. See https://github.com/CocoaPods/CocoaPods/issues/7428
shared_targets = ['WordPressFlux', 'WordPressComStatsiOS']
pre_install do |installer|
    static = []
    dynamic = []
    installer.pod_targets.each do |pod|
        
        # Statically linking Sentry results in a conflict with `NSDictionary.objectAtKeyPath`, but dynamically
        # linking it resolves this.
        if pod.name == "Sentry"
          dynamic << pod
          next
        end

        # If this pod is a dependency of one of our shared targets, it must be linked dynamically
        if pod.target_definitions.any? { |t| shared_targets.include? t.name }
          dynamic << pod
          next
        end
        static << pod
		pod.instance_variable_set(:@build_type, Pod::Target::BuildType.static_framework)
    end
    puts "Installing #{static.count} pods as static frameworks"
    puts "Installing #{dynamic.count} pods as dynamic frameworks"
end<|MERGE_RESOLUTION|>--- conflicted
+++ resolved
@@ -142,11 +142,7 @@
     ## Gutenberg (React Native)
     ## =====================
     ##
-<<<<<<< HEAD
-    gutenberg :commit => '89f4ba2e034aa2892e9dd0c227a6d1583b71d829'
-=======
     gutenberg :commit => 'b8e8fe1f6b438b5cfcc9a9bf86d23616969eeff5'
->>>>>>> 3064a0b4
 
     ## Third party libraries
     ## =====================
