--- conflicted
+++ resolved
@@ -149,11 +149,7 @@
     ## Gutenberg (React Native)
     ## =====================
     ##
-<<<<<<< HEAD
-    gutenberg :commit => '60323fcc0f4440e37a14ebd902c131ee64f9c5b2'
-=======
-    gutenberg :commit => '5a7b574445105f18579a73edf7f5349213d80ad3'
->>>>>>> 8b089032
+    gutenberg :commit => '0a2d1405730b166250793cc57070c0abb49b60e4'
 
     ## Third party libraries
     ## =====================
