--- conflicted
+++ resolved
@@ -191,11 +191,7 @@
 
     pod 'Gridicons', '~> 1.0.1'
 
-<<<<<<< HEAD
-    # pod 'WordPressAuthenticator', '~> 1.24.2'
-=======
-    pod 'WordPressAuthenticator', '~> 1.24.4'
->>>>>>> 37c10d71
+    # pod 'WordPressAuthenticator', '~> 1.24.4'
     # While in PR
     # pod 'WordPressAuthenticator', :git => 'https://github.com/wordpress-mobile/WordPressAuthenticator-iOS.git', :branch => ''
     pod 'WordPressAuthenticator', :git => 'https://github.com/wordpress-mobile/WordPressAuthenticator-iOS.git', :commit => 'c5147dc98e2758a3b22002fae4f3c2c4cfd14fed'
