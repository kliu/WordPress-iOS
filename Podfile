source 'https://cdn.cocoapods.org/'

inhibit_all_warnings!
use_frameworks!

platform :ios, '11.0'
workspace 'WordPress.xcworkspace'

## Pods shared between all the targets
## ===================================
##
def wordpress_shared
    ## for production:
    pod 'WordPressShared', '1.8.16-beta.1'

    ## for development:
    # pod 'WordPressShared', :path => '../WordPress-iOS-Shared'

    ## while PR is in review:
    # pod 'WordPressShared', :git => 'https://github.com/wordpress-mobile/WordPress-iOS-Shared.git', :branch => ''
    # pod 'WordPressShared', :git => 'https://github.com/wordpress-mobile/WordPress-iOS-Shared.git', :commit  => 'efe5a065f3ace331353595ef85eef502baa23497'
end

def aztec
    ## When using a tagged version, feel free to comment out the WordPress-Aztec-iOS line below.
    ## When using a commit number (during development) you should provide the same commit number for both pods.
    ##
    ## pod 'WordPress-Aztec-iOS', :git => 'https://github.com/wordpress-mobile/AztecEditor-iOS.git', :commit => 'ba8524aba1332550efb05cad583a85ed3511beb5'
    ## pod 'WordPress-Editor-iOS', :git => 'https://github.com/wordpress-mobile/AztecEditor-iOS.git', :commit => 'ba8524aba1332550efb05cad583a85ed3511beb5'
    ## pod 'WordPress-Editor-iOS', :git => 'https://github.com/wordpress-mobile/AztecEditor-iOS.git', :tag => '1.5.0.beta.1'
    ## pod 'WordPress-Editor-iOS', :path => '../AztecEditor-iOS'
    pod 'WordPress-Editor-iOS', '~> 1.16.0'
end

def wordpress_ui
    ## for production:
    pod 'WordPressUI', '~> 1.5.2-beta.1'

    ## for development:
    #pod 'WordPressUI', :path => '../WordPressUI-iOS'
    ## while PR is in review:
    #pod 'WordPressUI', :git => 'https://github.com/wordpress-mobile/WordPressUI-iOS', :branch => ''
end

def wordpress_kit
    pod 'WordPressKit', '~> 4.6.0-beta.6'
    #pod 'WordPressKit', :git => 'https://github.com/wordpress-mobile/WordPressKit-iOS.git', :tag => '4.6.0-beta.3'
    #pod 'WordPressKit', :git => 'https://github.com/wordpress-mobile/WordPressKit-iOS.git', :branch => 'issue/79-migrate-swift-5'
    #pod 'WordPressKit', :git => 'https://github.com/wordpress-mobile/WordPressKit-iOS.git', :commit => '24af2c192fd628f4c5bb3e9be6c8312cb45260fe'
    #pod 'WordPressKit', :path => '../WordPressKit-iOS'
end

def shared_with_all_pods
    wordpress_shared
    pod 'CocoaLumberjack', '3.5.2'
    pod 'FormatterKit/TimeIntervalFormatter', '1.8.2'
    pod 'NSObject-SafeExpectations', '0.0.4'
end

def shared_with_networking_pods
    pod 'Alamofire', '4.8.0'
    pod 'Reachability', '3.2'

    wordpress_kit
end

def shared_test_pods
    pod 'OHHTTPStubs', '6.1.0'
    pod 'OHHTTPStubs/Swift', '6.1.0'
    pod 'OCMock', '3.4.3'
end

def shared_with_extension_pods
    pod 'Gridicons', '~> 0.20-beta.1'
    # While in PR
    #pod 'Gridicons', :git => 'https://github.com/Automattic/Gridicons-iOS.git', :branch => 'feature/Swift-5-migration'
    pod 'ZIPFoundation', '~> 0.9.8'
    pod 'Down', '~> 0.6.6'
end

def gutenberg(options)
    options[:git] = 'http://github.com/wordpress-mobile/gutenberg-mobile/'
    local_gutenberg = ENV['LOCAL_GUTENBERG']
    if local_gutenberg
      options = { :path => local_gutenberg.include?('/') ? local_gutenberg : '../gutenberg-mobile' }
    end
    pod 'Gutenberg', options
    pod 'RNTAztecView', options

    gutenberg_dependencies options
end

def gutenberg_dependencies(options)
    dependencies = [
        'FBReactNativeSpec',
        'FBLazyVector',
        'React',
        'ReactCommon',
        'RCTRequired',
        'RCTTypeSafety',
        'React-Core',
        'React-CoreModules',
        'React-RCTActionSheet',
        'React-RCTAnimation',
        'React-RCTBlob',
        'React-RCTImage',
        'React-RCTLinking',
        'React-RCTNetwork',
        'React-RCTSettings',
        'React-RCTText',
        'React-RCTVibration',
        'React-cxxreact',
        'React-jsinspector',
        'React-jsi',
        'React-jsiexecutor',
        'Yoga',
        'Folly',
        'glog',
        'react-native-keyboard-aware-scroll-view',
        'react-native-safe-area',
        'react-native-video',
        'RNSVG',
        'ReactNativeDarkMode',
        'react-native-slider',
        'react-native-linear-gradient'
    ]
    if options[:path]
        podspec_prefix = options[:path]
    else
        tag_or_commit = options[:tag] || options[:commit]
        podspec_prefix = "https://raw.githubusercontent.com/wordpress-mobile/gutenberg-mobile/#{tag_or_commit}"
    end

    for pod_name in dependencies do
        pod pod_name, :podspec => "#{podspec_prefix}/react-native-gutenberg-bridge/third-party-podspecs/#{pod_name}.podspec.json"
    end
end

## WordPress iOS
## =============
##
target 'WordPress' do
    project 'WordPress/WordPress.xcodeproj'

    shared_with_all_pods
    shared_with_networking_pods
    shared_with_extension_pods

    ## Gutenberg (React Native)
    ## =====================
    ##
    gutenberg :commit => 'd377b883c761c2a71d29bd631f3d3227b3e313a2'

    ## Third party libraries
    ## =====================
    ##
    pod '1PasswordExtension', '1.8.5'
    pod 'Charts', '~> 3.2.2'
    pod 'Gifu', '3.2.0'
    pod 'AppCenter', '2.5.1', :configurations => ['Release-Internal', 'Release-Alpha']
    pod 'AppCenter/Distribute', '2.5.1', :configurations => ['Release-Internal', 'Release-Alpha']
    pod 'MRProgress', '0.8.3'
    pod 'Starscream', '3.0.6'
    pod 'SVProgressHUD', '2.2.5'
    pod 'ZendeskSupportSDK', '5.0.0'
    pod 'AlamofireNetworkActivityIndicator', '~> 2.4'
    pod 'FSInteractiveMap', :git => 'https://github.com/wordpress-mobile/FSInteractiveMap.git', :tag => '0.2.0'
    pod 'JTAppleCalendar', '~> 8.0.2'

    ## Automattic libraries
    ## ====================
    ##

    # Production
    pod 'Automattic-Tracks-iOS', '~> 0.4.4-beta.2'
    # While in PR
    # pod 'Automattic-Tracks-iOS', :git => 'https://github.com/Automattic/Automattic-Tracks-iOS.git', :branch => 'feature/Swift-5-migration'

    pod 'NSURL+IDN', '0.4'

    pod 'WPMediaPicker', '~> 1.6.1-beta.2'
    ## while PR is in review:
    # pod 'WPMediaPicker', :git => 'https://github.com/wordpress-mobile/MediaPicker-iOS.git', :branch => ''
    # pod 'WPMediaPicker', :path => '../MediaPicker-iOS'

    pod 'Gridicons', '~> 0.20-beta.1'
    # While in PR
    #pod 'Gridicons', :git => 'https://github.com/Automattic/Gridicons-iOS.git', :branch => 'feature/Swift-5-migration'

    pod 'WordPressAuthenticator', '~> 1.11.0-beta.6'
    # While in PR
<<<<<<< HEAD
    #pod 'WordPressAuthenticator', :git => 'https://github.com/wordpress-mobile/WordPressAuthenticator-iOS.git', :branch => 'issue/update-wpkit-to-4.6.0-beta.6'
=======
    # pod 'WordPressAuthenticator', :git => 'https://github.com/wordpress-mobile/WordPressAuthenticator-iOS.git', :branch => 'develop'
>>>>>>> 9cf9690e
    # pod 'WordPressAuthenticator', :path => '../WordPressAuthenticator-iOS'

    pod 'MediaEditor', '~> 1.0.1'
    # pod 'MediaEditor', :git => 'https://github.com/wordpress-mobile/MediaEditor-iOS.git', :commit => 'a4178ed9b0f3622faafb41dd12503e26c5523a32'
    # pod 'MediaEditor', :path => '../MediaEditor-iOS'

    aztec
    wordpress_ui

    target 'WordPressTest' do
        inherit! :search_paths

        shared_test_pods
        pod 'Nimble', '~> 7.3.1'
    end


    post_install do
        puts 'Patching RCTShadowView to fix nested group block - it could be removed after upgrade to 0.62'
        %x(patch Pods/React-Core/React/Views/RCTShadowView.m < patches/react-native+0.61.5.patch)


        ## Convert the 3rd-party license acknowledgements markdown into html for use in the app
        require 'commonmarker'

        project_root = File.dirname(__FILE__)
        acknowledgements = 'Acknowledgments'
        markdown = File.read("#{project_root}/Pods/Target Support Files/Pods-WordPress/Pods-WordPress-acknowledgements.markdown")
        rendered_html = CommonMarker.render_html(markdown, :DEFAULT)
        styled_html = "<head>
                         <meta name=\"viewport\" content=\"width=device-width, initial-scale=1\">
                         <style>
                           body {
                             font-family: -apple-system, BlinkMacSystemFont, 'Segoe UI', Roboto, Oxygen, Ubuntu, Cantarell, 'Open Sans', 'Helvetica Neue', sans-serif;
                             font-size: 16px;
                             color: #1a1a1a;
                             margin: 20px;
                           }
                          @media (prefers-color-scheme: dark) {
                           body {
                            background: #1a1a1a;
                            color: white;
                           }
                          }
                           pre {
                            white-space: pre-wrap;
                           }
                         </style>
                         <title>
                           #{acknowledgements}
                         </title>
                       </head>
                       <body>
                         #{rendered_html}
                       </body>"

          ## Remove the <h1>, since we've promoted it to <title>
          styled_html = styled_html.sub("<h1>Acknowledgements</h1>", '')

          ## The glog library's license contains a URL that does not wrap in the web view,
          ## leading to a large right-hand whitespace gutter.  Work around this by explicitly
          ## inserting a <br> in the HTML.  Use gsub juuust in case another one sneaks in later.
          styled_html = styled_html.gsub('p?hl=en#dR3YEbitojA/COPYING', 'p?hl=en#dR3YEbitojA/COPYING<br>')

        File.write("#{project_root}/Pods/Target Support Files/Pods-WordPress/acknowledgements.html", styled_html)
    end
end


## Share Extension
## ===============
##
target 'WordPressShareExtension' do
    project 'WordPress/WordPress.xcodeproj'

    shared_with_extension_pods

    aztec
    shared_with_all_pods
    shared_with_networking_pods
    wordpress_ui
end


## DraftAction Extension
## =====================
##
target 'WordPressDraftActionExtension' do
    project 'WordPress/WordPress.xcodeproj'

    shared_with_extension_pods

    aztec
    shared_with_all_pods
    shared_with_networking_pods
    wordpress_ui
end


## Today Widget
## ============
##
target 'WordPressTodayWidget' do
    project 'WordPress/WordPress.xcodeproj'

    shared_with_all_pods
    shared_with_networking_pods

    wordpress_ui
end

## All Time Widget
## ============
##
target 'WordPressAllTimeWidget' do
    project 'WordPress/WordPress.xcodeproj'

    shared_with_all_pods
    shared_with_networking_pods

    wordpress_ui
end

## This Week Widget
## ============
##
target 'WordPressThisWeekWidget' do
    project 'WordPress/WordPress.xcodeproj'

    shared_with_all_pods
    shared_with_networking_pods

    wordpress_ui
end

## Notification Content Extension
## ==============================
##
target 'WordPressNotificationContentExtension' do
    project 'WordPress/WordPress.xcodeproj'

    wordpress_kit
    wordpress_shared
    wordpress_ui
end



## Notification Service Extension
## ==============================
##
target 'WordPressNotificationServiceExtension' do
    project 'WordPress/WordPress.xcodeproj'

    wordpress_kit
    wordpress_shared
    wordpress_ui
end


## Mocks
## ===================
##
def wordpress_mocks
  pod 'WordPressMocks', '~> 0.0.8'
  # pod 'WordPressMocks', :git => 'https://github.com/wordpress-mobile/WordPressMocks.git', :commit => ''
  # pod 'WordPressMocks', :git => 'https://github.com/wordpress-mobile/WordPressMocks.git', :branch => 'add/screenshot-mocks'
  # pod 'WordPressMocks', :path => '../WordPressMocks'
end


## Screenshot Generation
## ===================
##
target 'WordPressScreenshotGeneration' do
    project 'WordPress/WordPress.xcodeproj'

    wordpress_mocks
    pod 'SimulatorStatusMagic'
end

## UI Tests
## ===================
##
target 'WordPressUITests' do
    project 'WordPress/WordPress.xcodeproj'

    wordpress_mocks
end

# Static Frameworks:
# ============
#
# Make all pods that are not shared across multiple targets into static frameworks by overriding the static_framework? function to return true
# Linking the shared frameworks statically would lead to duplicate symbols
# A future version of CocoaPods may make this easier to do. See https://github.com/CocoaPods/CocoaPods/issues/7428
shared_targets = ['WordPressFlux']
pre_install do |installer|
    static = []
    dynamic = []
    installer.pod_targets.each do |pod|

        # Statically linking Sentry results in a conflict with `NSDictionary.objectAtKeyPath`, but dynamically
        # linking it resolves this.
        if pod.name == "Sentry"
          dynamic << pod
          next
        end

        # If this pod is a dependency of one of our shared targets, it must be linked dynamically
        if pod.target_definitions.any? { |t| shared_targets.include? t.name }
          dynamic << pod
          next
        end
        static << pod
		pod.instance_variable_set(:@build_type, Pod::Target::BuildType.static_framework)
    end
    puts "Installing #{static.count} pods as static frameworks"
    puts "Installing #{dynamic.count} pods as dynamic frameworks"
end<|MERGE_RESOLUTION|>--- conflicted
+++ resolved
@@ -189,11 +189,7 @@
 
     pod 'WordPressAuthenticator', '~> 1.11.0-beta.6'
     # While in PR
-<<<<<<< HEAD
-    #pod 'WordPressAuthenticator', :git => 'https://github.com/wordpress-mobile/WordPressAuthenticator-iOS.git', :branch => 'issue/update-wpkit-to-4.6.0-beta.6'
-=======
     # pod 'WordPressAuthenticator', :git => 'https://github.com/wordpress-mobile/WordPressAuthenticator-iOS.git', :branch => 'develop'
->>>>>>> 9cf9690e
     # pod 'WordPressAuthenticator', :path => '../WordPressAuthenticator-iOS'
 
     pod 'MediaEditor', '~> 1.0.1'
