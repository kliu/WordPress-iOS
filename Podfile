--- conflicted
+++ resolved
@@ -50,11 +50,7 @@
 end
 
 def wordpress_kit
-<<<<<<< HEAD
-  # pod 'WordPressKit', '~> 8.6.0-beta.1'
-=======
-  pod 'WordPressKit', '~> 8.7', '>= 8.7.1'
->>>>>>> 76f8a854
+  # pod 'WordPressKit', '~> 8.7', '>= 8.7.1'
   # pod 'WordPressKit', git: 'https://github.com/wordpress-mobile/WordPressKit-iOS.git', tag: ''
   pod 'WordPressKit', git: 'https://github.com/wordpress-mobile/WordPressKit-iOS.git', branch: 'task/add-tag-parameter'
   # pod 'WordPressKit', git: 'https://github.com/wordpress-mobile/WordPressKit-iOS.git', commit: ''
