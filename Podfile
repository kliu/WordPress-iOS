--- conflicted
+++ resolved
@@ -43,11 +43,7 @@
 end
 
 def wordpress_kit
-<<<<<<< HEAD
-    #pod 'WordPressKit', '~> 4.28-beta'
-=======
-    pod 'WordPressKit', '~> 4.29.0-beta.5'
->>>>>>> 015e6fa7
+    #pod 'WordPressKit', '~> 4.29.0-beta.5'
     # pod 'WordPressKit', :git => 'https://github.com/wordpress-mobile/WordPressKit-iOS.git', :tag => ''
      pod 'WordPressKit', :git => 'https://github.com/wordpress-mobile/WordPressKit-iOS.git', :branch => 'add/page-layout-device-modes'
     # pod 'WordPressKit', :git => 'https://github.com/wordpress-mobile/WordPressKit-iOS.git', :commit => ''
