--- conflicted
+++ resolved
@@ -169,11 +169,7 @@
   ## Gutenberg (React Native)
   ## =====================
   ##
-<<<<<<< HEAD
-  gutenberg tag: 'v1.79.0-alpha2'
-=======
   gutenberg :commit => 'fa8a1a31dbb85c02ad754cb12b9425544b1074d8'
->>>>>>> 7687b0f2
 
   ## Third party libraries
   ## =====================
