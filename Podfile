--- conflicted
+++ resolved
@@ -147,11 +147,7 @@
     ## Gutenberg (React Native)
     ## =====================
     ##
-<<<<<<< HEAD
-    gutenberg :commit => 'e5fda97e88ce77d82cfb17a30a459ccbd3ce5738'
-=======
-    gutenberg :commit => '59220b0adb795557639a017b065af270d284c9bf'
->>>>>>> 8c8fb28f
+    gutenberg :commit => '4e2b678acb2e94cb649ffc6b8b27876a3088a100'
 
     ## Third party libraries
     ## =====================
