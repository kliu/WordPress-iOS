# For security reasons, please always keep the wordpress-mobile source first and the CDN second.
# For more info, see https://github.com/wordpress-mobile/cocoapods-specs#source-order-and-security-considerations
install! 'cocoapods', warn_for_multiple_pod_sources: false
source 'https://github.com/wordpress-mobile/cocoapods-specs.git'
source 'https://cdn.cocoapods.org/'

unless ['BUNDLE_BIN_PATH', 'BUNDLE_GEMFILE'].any? { |k| ENV.key?(k) }
  raise 'Please run CocoaPods via `bundle exec`'
end

inhibit_all_warnings!
use_frameworks!

app_ios_deployment_target = Gem::Version.new('13.0')

platform :ios, app_ios_deployment_target.version
workspace 'WordPress.xcworkspace'

## Pods shared between all the targets
## ===================================
##
def wordpress_shared
    pod 'WordPressShared', '~> 1.16.0'
    #pod 'WordPressShared', :git => 'https://github.com/wordpress-mobile/WordPress-iOS-Shared.git', :tag => ''
    #pod 'WordPressShared', :git => 'https://github.com/wordpress-mobile/WordPress-iOS-Shared.git', :branch => ''
    #pod 'WordPressShared', :git => 'https://github.com/wordpress-mobile/WordPress-iOS-Shared.git', :commit  => ''
    #pod 'WordPressShared', :path => '../WordPress-iOS-Shared'
end

def aztec
    ## When using a tagged version, feel free to comment out the WordPress-Aztec-iOS line below.
    ## When using a commit number (during development) you should provide the same commit number for both pods.
    ##
    #pod 'WordPress-Aztec-iOS', :git => 'https://github.com/wordpress-mobile/AztecEditor-iOS.git', :commit => ''
    #pod 'WordPress-Editor-iOS', :git => 'https://github.com/wordpress-mobile/AztecEditor-iOS.git', :commit => ''
    #pod 'WordPress-Editor-iOS', :git => 'https://github.com/wordpress-mobile/AztecEditor-iOS.git', :tag => ''
    #pod 'WordPress-Editor-iOS', :path => '../AztecEditor-iOS'
    pod 'WordPress-Editor-iOS', '~> 1.19.4'
end

def wordpress_ui
    pod 'WordPressUI', '~> 1.12.1'
    #pod 'WordPressUI', :git => 'https://github.com/wordpress-mobile/WordPressUI-iOS', :tag => ''
    #pod 'WordPressUI', :git => 'https://github.com/wordpress-mobile/WordPressUI-iOS', :branch => ''
    #pod 'WordPressUI', :git => 'https://github.com/wordpress-mobile/WordPressUI-iOS', :commit => ''
    #pod 'WordPressUI', :path => '../WordPressUI-iOS'
end

def wordpress_kit
    pod 'WordPressKit', '~> 4.39.0-beta'
    # pod 'WordPressKit', :git => 'https://github.com/wordpress-mobile/WordPressKit-iOS.git', :tag => ''
    # pod 'WordPressKit', :git => 'https://github.com/wordpress-mobile/WordPressKit-iOS.git', :branch => 'issue/domain-registration-cart'
    # pod 'WordPressKit', :git => 'https://github.com/wordpress-mobile/WordPressKit-iOS.git', :commit => ''
    # pod 'WordPressKit', :path => '../WordPressKit-iOS'
end

def kanvas
  pod 'Kanvas', '~> 1.2.7'
  #pod 'Kanvas', :git => 'https://github.com/tumblr/Kanvas-iOS.git', :tag => ''
  #pod 'Kanvas', :git => 'https://github.com/tumblr/Kanvas-iOS.git', :commit => ''
  #pod 'Kanvas', :path => '../Kanvas-iOS'
end

def shared_with_all_pods
    wordpress_shared
    pod 'CocoaLumberjack', '~> 3.0'
    pod 'NSObject-SafeExpectations', '~> 0.0.4'
end

def shared_with_networking_pods
    pod 'Alamofire', '4.8.0'
    pod 'Reachability', '3.2'

    wordpress_kit
end

def shared_test_pods
    pod 'OHHTTPStubs/Swift', '~> 9.1.0'
    pod 'OCMock', '~> 3.4.3'
end

def shared_with_extension_pods
    pod 'Gridicons', '~> 1.1.0'
    pod 'ZIPFoundation', '~> 0.9.8'
    pod 'Down', '~> 0.6.6'
end

def gutenberg(options)
    options[:git] = 'https://github.com/wordpress-mobile/gutenberg-mobile.git'
    options[:submodules] = true
    local_gutenberg = ENV['LOCAL_GUTENBERG']
    if local_gutenberg
      options = { :path => local_gutenberg.include?('/') ? local_gutenberg : '../gutenberg-mobile' }
    end
    pod 'Gutenberg', options
    pod 'RNTAztecView', options

    gutenberg_dependencies options
end

def gutenberg_dependencies(options)
    dependencies = [
        'FBLazyVector',
        'React',
        'ReactCommon',
        'RCTRequired',
        'RCTTypeSafety',
        'React-Core',
        'React-CoreModules',
        'React-RCTActionSheet',
        'React-RCTAnimation',
        'React-RCTBlob',
        'React-RCTImage',
        'React-RCTLinking',
        'React-RCTNetwork',
        'React-RCTSettings',
        'React-RCTText',
        'React-RCTVibration',
        'React-callinvoker',
        'React-cxxreact',
        'React-jsinspector',
        'React-jsi',
        'React-jsiexecutor',
        'React-perflogger',
        'React-runtimeexecutor',
        'Yoga',
        'RCT-Folly',
        'glog',
        'react-native-keyboard-aware-scroll-view',
        'react-native-safe-area',
        'react-native-safe-area-context',
        'react-native-video',
        'RNSVG',
        'react-native-slider',
        'BVLinearGradient',
        'react-native-get-random-values',
        'react-native-blur',
        'RNScreens',
        'RNReanimated',
        'RNGestureHandler',
        'RNCMaskedView'
    ]
    if options[:path]
        podspec_prefix = options[:path]
    else
        tag_or_commit = options[:tag] || options[:commit]
        podspec_prefix = "https://raw.githubusercontent.com/wordpress-mobile/gutenberg-mobile/#{tag_or_commit}"
    end

    # FBReactNativeSpec needs special treatment because of react-native-codegen code generation
    pod 'FBReactNativeSpec', :podspec => "#{podspec_prefix}/third-party-podspecs/FBReactNativeSpec/FBReactNativeSpec.podspec.json"

    for pod_name in dependencies do
        pod pod_name, :podspec => "#{podspec_prefix}/third-party-podspecs/#{pod_name}.podspec.json"
    end
end

abstract_target 'Apps' do
    project 'WordPress/WordPress.xcodeproj'

    shared_with_all_pods
    shared_with_networking_pods
    shared_with_extension_pods

    ## Gutenberg (React Native)
    ## =====================
    ##
<<<<<<< HEAD
    gutenberg :tag => 'v1.58.1'
=======
    gutenberg :tag => 'v1.59.0-alpha1'
>>>>>>> 6eb78075

    ## Third party libraries
    ## =====================
    ##
    pod 'Charts', '~> 3.2.2'
    pod 'Gifu', '3.2.0'

    app_center_version = '~> 4.1'
    app_center_configurations = %w[Release-Internal Release-Alpha]
    pod 'AppCenter', app_center_version, configurations: app_center_configurations
    pod 'AppCenter/Distribute', app_center_version, configurations: app_center_configurations

    pod 'MRProgress', '0.8.3'
    pod 'Starscream', '3.0.6'
    pod 'SVProgressHUD', '2.2.5'
    pod 'ZendeskSupportSDK', '5.3.0'
    pod 'AlamofireImage', '3.5.2'
    pod 'AlamofireNetworkActivityIndicator', '~> 2.4'
    pod 'FSInteractiveMap', :git => 'https://github.com/wordpress-mobile/FSInteractiveMap.git', :tag => '0.2.0'
    pod 'JTAppleCalendar', '~> 8.0.2'
    pod 'AMScrollingNavbar', '5.6.0'
    pod 'CropViewController', '2.5.3'

    ## Automattic libraries
    ## ====================
    ##
    wordpress_kit
    wordpress_shared
    kanvas

    # Production

    pod 'Automattic-Tracks-iOS', '~> 0.9.1'
    # While in PR
    # pod 'Automattic-Tracks-iOS', :git => 'https://github.com/Automattic/Automattic-Tracks-iOS.git', :branch => ''
    # Local Development
    #pod 'Automattic-Tracks-iOS', :path => '~/Projects/Automattic-Tracks-iOS'

    pod 'NSURL+IDN', '~> 0.4'

    pod 'WPMediaPicker', '~> 1.7.2'
    #pod 'WPMediaPicker', :git => 'https://github.com/wordpress-mobile/MediaPicker-iOS.git', :tag => '1.7.0'
    ## while PR is in review:
    # pod 'WPMediaPicker', :git => 'https://github.com/wordpress-mobile/MediaPicker-iOS.git', :branch => ''
    # pod 'WPMediaPicker', :path => '../MediaPicker-iOS'

    pod 'Gridicons', '~> 1.1.0'

    pod 'WordPressAuthenticator', '~> 1.41.0-beta.1'

    # While in PR
    # pod 'WordPressAuthenticator', :git => 'https://github.com/wordpress-mobile/WordPressAuthenticator-iOS.git', :branch => ''
    # pod 'WordPressAuthenticator', :git => 'https://github.com/wordpress-mobile/WordPressAuthenticator-iOS.git', :commit => ''
    # pod 'WordPressAuthenticator', :path => '../WordPressAuthenticator-iOS'

    pod 'MediaEditor', '~> 1.2.1'
    # pod 'MediaEditor', :git => 'https://github.com/wordpress-mobile/MediaEditor-iOS.git', :commit => 'a4178ed9b0f3622faafb41dd12503e26c5523a32'
    # pod 'MediaEditor', :path => '../MediaEditor-iOS'

    aztec
    wordpress_ui

    ## WordPress App iOS
    ## =================
    ##
    target 'WordPress' do
        target 'WordPressTest' do
            inherit! :search_paths

            shared_test_pods
            pod 'Nimble', '~> 9.0.0'
        end
    end

    ## Jetpack App iOS
    ## ===============
    ##
    target 'Jetpack' do
    end
end

## Share Extension
## ===============
##
target 'WordPressShareExtension' do
    project 'WordPress/WordPress.xcodeproj'

    shared_with_extension_pods

    aztec
    shared_with_all_pods
    shared_with_networking_pods
    wordpress_ui
end


## DraftAction Extension
## =====================
##
target 'WordPressDraftActionExtension' do
    project 'WordPress/WordPress.xcodeproj'

    shared_with_extension_pods

    aztec
    shared_with_all_pods
    shared_with_networking_pods
    wordpress_ui
end


## Today Widget
## ============
##
target 'WordPressTodayWidget' do
    project 'WordPress/WordPress.xcodeproj'

    shared_with_all_pods
    shared_with_networking_pods

    wordpress_ui
end

## All Time Widget
## ============
##
target 'WordPressAllTimeWidget' do
    project 'WordPress/WordPress.xcodeproj'

    shared_with_all_pods
    shared_with_networking_pods

    wordpress_ui
end

## This Week Widget
## ============
##
target 'WordPressThisWeekWidget' do
    project 'WordPress/WordPress.xcodeproj'

    shared_with_all_pods
    shared_with_networking_pods

    wordpress_ui
end

## iOS 14 Today Widget
## ============
##
target 'WordPressStatsWidgets' do
    project 'WordPress/WordPress.xcodeproj'

    shared_with_all_pods
    shared_with_networking_pods

    wordpress_ui
end

## Intents
## ============
##
target 'WordPressIntents' do
    project 'WordPress/WordPress.xcodeproj'

    shared_with_all_pods
    shared_with_networking_pods

    wordpress_ui
end

## Notification Content Extension
## ==============================
##
target 'WordPressNotificationContentExtension' do
    project 'WordPress/WordPress.xcodeproj'

    wordpress_kit
    wordpress_shared
    wordpress_ui
end



## Notification Service Extension
## ==============================
##
target 'WordPressNotificationServiceExtension' do
    project 'WordPress/WordPress.xcodeproj'

    wordpress_kit
    wordpress_shared
    wordpress_ui
end


## Mocks
## ===================
##
def wordpress_mocks
  pod 'WordPressMocks', '~> 0.0.13'
  # pod 'WordPressMocks', :git => 'https://github.com/wordpress-mobile/WordPressMocks.git', :commit => ''
  # pod 'WordPressMocks', :git => 'https://github.com/wordpress-mobile/WordPressMocks.git', :branch => 'task/jetpack-screenshots-dynamic-dates'
  # pod 'WordPressMocks', :path => '../WordPressMocks'
end


## Screenshot Generation
## ===================
##
target 'WordPressScreenshotGeneration' do
    project 'WordPress/WordPress.xcodeproj'

    wordpress_mocks
end

## UI Tests
## ===================
##
target 'WordPressUITests' do
    project 'WordPress/WordPress.xcodeproj'

    wordpress_mocks
end

# Static Frameworks:
# ============
#
# Make all pods that are not shared across multiple targets into static frameworks by overriding the static_framework? function to return true
# Linking the shared frameworks statically would lead to duplicate symbols
# A future version of CocoaPods may make this easier to do. See https://github.com/CocoaPods/CocoaPods/issues/7428
shared_targets = ['WordPressFlux']
pre_install do |installer|
    static = []
    dynamic = []
    installer.pod_targets.each do |pod|

        # Statically linking Sentry results in a conflict with `NSDictionary.objectAtKeyPath`, but dynamically
        # linking it resolves this.
        if pod.name == "Sentry"
          dynamic << pod
          next
        end

        # If this pod is a dependency of one of our shared targets, it must be linked dynamically
        if pod.target_definitions.any? { |t| shared_targets.include? t.name }
          dynamic << pod
          next
        end
        static << pod
		pod.instance_variable_set(:@build_type, Pod::BuildType.static_framework)
    end
    puts "Installing #{static.count} pods as static frameworks"
    puts "Installing #{dynamic.count} pods as dynamic frameworks"
end

post_install do |installer|
    project_root = File.dirname(__FILE__)

    ## Convert the 3rd-party license acknowledgements markdown into html for use in the app
    require 'commonmarker'

    acknowledgements = 'Acknowledgments'
    markdown = File.read("#{project_root}/Pods/Target Support Files/Pods-Apps-WordPress/Pods-Apps-WordPress-acknowledgements.markdown")
    rendered_html = CommonMarker.render_html(markdown, :DEFAULT)
    styled_html = "<head>
                     <meta name=\"viewport\" content=\"width=device-width, initial-scale=1\">
                     <style>
                       body {
                         font-family: -apple-system, BlinkMacSystemFont, 'Segoe UI', Roboto, Oxygen, Ubuntu, Cantarell, 'Open Sans', 'Helvetica Neue', sans-serif;
                         font-size: 16px;
                         color: #1a1a1a;
                         margin: 20px;
                       }
                      @media (prefers-color-scheme: dark) {
                       body {
                        background: #1a1a1a;
                        color: white;
                       }
                      }
                       pre {
                        white-space: pre-wrap;
                       }
                     </style>
                     <title>
                       #{acknowledgements}
                     </title>
                   </head>
                   <body>
                     #{rendered_html}
                   </body>"

      ## Remove the <h1>, since we've promoted it to <title>
      styled_html = styled_html.sub("<h1>Acknowledgements</h1>", '')

      ## The glog library's license contains a URL that does not wrap in the web view,
      ## leading to a large right-hand whitespace gutter.  Work around this by explicitly
      ## inserting a <br> in the HTML.  Use gsub juuust in case another one sneaks in later.
      styled_html = styled_html.gsub('p?hl=en#dR3YEbitojA/COPYING', 'p?hl=en#dR3YEbitojA/COPYING<br>')

    File.write("#{project_root}/Pods/Target Support Files/Pods-Apps-WordPress/acknowledgements.html", styled_html)

    # Let Pods targets inherit deployment target from the app
    # This solution is suggested here: https://github.com/CocoaPods/CocoaPods/issues/4859
    # =====================================
    #
    installer.pods_project.targets.each do |target|
      target.build_configurations.each do |configuration|
        pod_ios_deployment_target = Gem::Version.new(configuration.build_settings['IPHONEOS_DEPLOYMENT_TARGET'])
        configuration.build_settings.delete 'IPHONEOS_DEPLOYMENT_TARGET' if pod_ios_deployment_target <= app_ios_deployment_target
      end
    end

    # Flag Alpha builds for Tracks
    # ============================
    installer.pods_project.targets.each do |target|
      next unless target.name == "Automattic-Tracks-iOS"
      target.build_configurations.each do |config|
        if config.name == "Release-Alpha" or config.name == "Release-Internal"
          config.build_settings['GCC_PREPROCESSOR_DEFINITIONS'] ||= ['$(inherited)', 'ALPHA=1']
        end
      end
    end
end<|MERGE_RESOLUTION|>--- conflicted
+++ resolved
@@ -165,11 +165,7 @@
     ## Gutenberg (React Native)
     ## =====================
     ##
-<<<<<<< HEAD
-    gutenberg :tag => 'v1.58.1'
-=======
     gutenberg :tag => 'v1.59.0-alpha1'
->>>>>>> 6eb78075
 
     ## Third party libraries
     ## =====================
