source 'https://cdn.cocoapods.org/'

inhibit_all_warnings!
use_frameworks!

platform :ios, '11.0'
workspace 'WordPress.xcworkspace'

## Pods shared between all the targets
## ===================================
##
def wordpress_shared
    ## for production:
    pod 'WordPressShared', '1.8.11'

    ## for development:
    # pod 'WordPressShared', :path => '../WordPress-iOS-Shared'

    ## while PR is in review:
    # pod 'WordPressShared', :git => 'https://github.com/wordpress-mobile/WordPress-iOS-Shared.git', :branch => ''
    # pod 'WordPressShared', :git => 'https://github.com/wordpress-mobile/WordPress-iOS-Shared.git', :commit  => ''
end

def aztec
    ## When using a tagged version, feel free to comment out the WordPress-Aztec-iOS line below.
    ## When using a commit number (during development) you should provide the same commit number for both pods.
    ##
    ## pod 'WordPress-Aztec-iOS', :git => 'https://github.com/wordpress-mobile/AztecEditor-iOS.git', :commit => 'ba8524aba1332550efb05cad583a85ed3511beb5'
    ## pod 'WordPress-Editor-iOS', :git => 'https://github.com/wordpress-mobile/AztecEditor-iOS.git', :commit => 'ba8524aba1332550efb05cad583a85ed3511beb5'
    ## pod 'WordPress-Editor-iOS', :git => 'https://github.com/wordpress-mobile/AztecEditor-iOS.git', :tag => '1.5.0.beta.1'
    ## pod 'WordPress-Editor-iOS', :path => '../AztecEditor-iOS'
    pod 'WordPress-Editor-iOS', '~> 1.15.0'
end

def wordpress_ui
    ## for production:
    pod 'WordPressUI', '~> 1.5.1-beta'

    ## for development:
    #pod 'WordPressUI', :path => '../WordPressUI-iOS'
    ## while PR is in review:
    #pod 'WordPressUI', :git => 'https://github.com/wordpress-mobile/WordPressUI-iOS', :branch => ''
end

def wordpress_kit
    pod 'WordPressKit', '~> 4.5.6'
    #pod 'WordPressKit', :git => 'https://github.com/wordpress-mobile/WordPressKit-iOS.git', :branch => 'fix/datarequest-weak-reference'
    #pod 'WordPressKit', :git => 'https://github.com/wordpress-mobile/WordPressKit-iOS.git', :commit => ''
    #pod 'WordPressKit', :path => '../WordPressKit-iOS'
end

def shared_with_all_pods
    wordpress_shared
    pod 'CocoaLumberjack', '3.5.2'
    pod 'FormatterKit/TimeIntervalFormatter', '1.8.2'
    pod 'NSObject-SafeExpectations', '0.0.3'
end

def shared_with_networking_pods
    pod 'Alamofire', '4.7.3'
    pod 'Reachability', '3.2'

    wordpress_kit
end

def shared_test_pods
    pod 'OHHTTPStubs', '6.1.0'
    pod 'OHHTTPStubs/Swift', '6.1.0'
    pod 'OCMock', '~> 3.4'
end

def shared_with_extension_pods
    pod 'Gridicons', '~> 0.16'
    pod 'ZIPFoundation', '~> 0.9.8'
    pod 'Down', '~> 0.6.6'
end

def gutenberg(options)
    options[:git] = 'http://github.com/wordpress-mobile/gutenberg-mobile/'
    local_gutenberg = ENV['LOCAL_GUTENBERG']
    if local_gutenberg
      options = { :path => local_gutenberg.include?('/') ? local_gutenberg : '../gutenberg-mobile' }
    end
    pod 'Gutenberg', options
    pod 'RNTAztecView', options

    gutenberg_dependencies options
end

def gutenberg_dependencies(options)
    dependencies = [
        'FBReactNativeSpec',
        'FBLazyVector',
        'React',
        'ReactCommon',
        'RCTRequired',
        'RCTTypeSafety',
        'React-Core',
        'React-CoreModules',
        'React-RCTActionSheet',
        'React-RCTAnimation',
        'React-RCTBlob',
        'React-RCTImage',
        'React-RCTLinking',
        'React-RCTNetwork',
        'React-RCTSettings',
        'React-RCTText',
        'React-RCTVibration',        
        'React-cxxreact',
        'React-jsinspector',
        'React-jsi',
        'React-jsiexecutor',
        'Yoga',
        'Folly',
        'glog',
        'react-native-keyboard-aware-scroll-view',
        'react-native-safe-area',
        'react-native-video',
        'RNSVG',
        'ReactNativeDarkMode',
        'react-native-slider'
    ]
    if options[:path]
        podspec_prefix = options[:path]
    else
        tag_or_commit = options[:tag] || options[:commit]
        podspec_prefix = "https://raw.githubusercontent.com/wordpress-mobile/gutenberg-mobile/#{tag_or_commit}"
    end

    for pod_name in dependencies do
        pod pod_name, :podspec => "#{podspec_prefix}/react-native-gutenberg-bridge/third-party-podspecs/#{pod_name}.podspec.json"
    end
end

## WordPress iOS
## =============
##
target 'WordPress' do
    project 'WordPress/WordPress.xcodeproj'

    shared_with_all_pods
    shared_with_networking_pods
    shared_with_extension_pods

    ## Gutenberg (React Native)
    ## =====================
    ##
<<<<<<< HEAD
    gutenberg :commit => 'a99c494bcc8f461da335eb64fb0b4f423a23e4af'
=======
    gutenberg :commit => '047a8f4bd3c95f5e8a39991dfe1157203bc8fcd0'
>>>>>>> 9d6db875

    ## Third party libraries
    ## =====================
    ##
    pod '1PasswordExtension', '1.8.5'
    pod 'Charts', '~> 3.2.2'
    pod 'Gifu', '3.2.0'
    pod 'AppCenter', '2.5.1', :configurations => ['Release-Internal', 'Release-Alpha']
    pod 'AppCenter/Distribute', '2.5.1', :configurations => ['Release-Internal', 'Release-Alpha']
    pod 'MRProgress', '0.8.3'
    pod 'Starscream', '3.0.6'
    pod 'SVProgressHUD', '2.2.5'
    pod 'ZendeskSDK', :git => 'https://github.com/zendesk/zendesk_sdk_ios', :tag => '4.0.0'
    pod 'AlamofireNetworkActivityIndicator', '~> 2.3'
    pod 'FSInteractiveMap', :git => 'https://github.com/wordpress-mobile/FSInteractiveMap.git', :tag => '0.2.0'
    pod 'JTAppleCalendar', '~> 8.0.2'

    ## Automattic libraries
    ## ====================
    ##

    # Production
    pod 'Automattic-Tracks-iOS', '~> 0.4.3'
    # While in PR
    # pod 'Automattic-Tracks-iOS', :git => 'https://github.com/Automattic/Automattic-Tracks-iOS.git', :commit => '0cc8960098791cfe1b02914b15a662af20b60389'

    pod 'NSURL+IDN', '0.3'

    pod 'WPMediaPicker', '~> 1.6.0'
    ## while PR is in review:
    ## pod 'WPMediaPicker', :git => 'https://github.com/wordpress-mobile/MediaPicker-iOS.git', :commit => '7c3cb8f00400b9316a803640b42bb88a66bbc648'

    pod 'Gridicons', '~> 0.16'

    pod 'WordPressAuthenticator', '~> 1.10.6'
    #pod 'WordPressAuthenticator', :git => 'git@github.com:wordpress-mobile/WordPressAuthenticator-iOS.git', :branch => 'fix/wordpresskit-456-beta1'
    # pod 'WordPressAuthenticator', :path => '../WordPressAuthenticator-iOS'

    aztec
    wordpress_ui

    target 'WordPressTest' do
        inherit! :search_paths

        shared_test_pods
        pod 'Nimble', '~> 7.3.1'
    end


    post_install do

        ## Convert the 3rd-party license acknowledgements markdown into html for use in the app
        require 'commonmarker'

        project_root = File.dirname(__FILE__)
        acknowledgements = 'Acknowledgments'
        markdown = File.read("#{project_root}/Pods/Target Support Files/Pods-WordPress/Pods-WordPress-acknowledgements.markdown")
        rendered_html = CommonMarker.render_html(markdown, :DEFAULT)
        styled_html = "<head>
                         <meta name=\"viewport\" content=\"width=device-width, initial-scale=1\">
                         <style>
                           body {
                             font-family: -apple-system, BlinkMacSystemFont, 'Segoe UI', Roboto, Oxygen, Ubuntu, Cantarell, 'Open Sans', 'Helvetica Neue', sans-serif;
                             font-size: 16px;
                             color: #1a1a1a;
                             margin: 20px;
                           }
                          @media (prefers-color-scheme: dark) {
                           body {
                            background: #1a1a1a;
                            color: white;
                           }
                          }
                           pre {
                            white-space: pre-wrap;
                           }
                         </style>
                         <title>
                           #{acknowledgements}
                         </title>
                       </head>
                       <body>
                         #{rendered_html}
                       </body>"

          ## Remove the <h1>, since we've promoted it to <title>
          styled_html = styled_html.sub("<h1>Acknowledgements</h1>", '')

          ## The glog library's license contains a URL that does not wrap in the web view,
          ## leading to a large right-hand whitespace gutter.  Work around this by explicitly
          ## inserting a <br> in the HTML.  Use gsub juuust in case another one sneaks in later.
          styled_html = styled_html.gsub('p?hl=en#dR3YEbitojA/COPYING', 'p?hl=en#dR3YEbitojA/COPYING<br>')

        File.write("#{project_root}/Pods/Target Support Files/Pods-WordPress/acknowledgements.html", styled_html)
    end
end


## Share Extension
## ===============
##
target 'WordPressShareExtension' do
    project 'WordPress/WordPress.xcodeproj'

    shared_with_extension_pods

    aztec
    shared_with_all_pods
    shared_with_networking_pods
    wordpress_ui
end


## DraftAction Extension
## =====================
##
target 'WordPressDraftActionExtension' do
    project 'WordPress/WordPress.xcodeproj'

    shared_with_extension_pods

    aztec
    shared_with_all_pods
    shared_with_networking_pods
    wordpress_ui
end


## Today Widget
## ============
##
target 'WordPressTodayWidget' do
    project 'WordPress/WordPress.xcodeproj'

    shared_with_all_pods
    shared_with_networking_pods

    wordpress_ui
end

## All Time Widget
## ============
##
target 'WordPressAllTimeWidget' do
    project 'WordPress/WordPress.xcodeproj'

    shared_with_all_pods
    shared_with_networking_pods

    wordpress_ui
end

## This Week Widget
## ============
##
target 'WordPressThisWeekWidget' do
    project 'WordPress/WordPress.xcodeproj'

    shared_with_all_pods
    shared_with_networking_pods

    wordpress_ui
end

## Notification Content Extension
## ==============================
##
target 'WordPressNotificationContentExtension' do
    project 'WordPress/WordPress.xcodeproj'

    wordpress_kit
    wordpress_shared
    wordpress_ui
end



## Notification Service Extension
## ==============================
##
target 'WordPressNotificationServiceExtension' do
    project 'WordPress/WordPress.xcodeproj'

    wordpress_kit
    wordpress_shared
    wordpress_ui
end


## Mocks
## ===================
##
def wordpress_mocks
  pod 'WordPressMocks', '~> 0.0.7'
  # pod 'WordPressMocks', :git => 'https://github.com/wordpress-mobile/WordPressMocks.git', :commit => ''
  # pod 'WordPressMocks', :path => '../WordPressMocks'
end


## Screenshot Generation
## ===================
##
target 'WordPressScreenshotGeneration' do
    project 'WordPress/WordPress.xcodeproj'

    wordpress_mocks
    pod 'SimulatorStatusMagic'
end

## UI Tests
## ===================
##
target 'WordPressUITests' do
    project 'WordPress/WordPress.xcodeproj'

    wordpress_mocks
end

# Static Frameworks:
# ============
#
# Make all pods that are not shared across multiple targets into static frameworks by overriding the static_framework? function to return true
# Linking the shared frameworks statically would lead to duplicate symbols
# A future version of CocoaPods may make this easier to do. See https://github.com/CocoaPods/CocoaPods/issues/7428
shared_targets = ['WordPressFlux']
pre_install do |installer|
    static = []
    dynamic = []
    installer.pod_targets.each do |pod|

        # Statically linking Sentry results in a conflict with `NSDictionary.objectAtKeyPath`, but dynamically
        # linking it resolves this.
        if pod.name == "Sentry"
          dynamic << pod
          next
        end

        # If this pod is a dependency of one of our shared targets, it must be linked dynamically
        if pod.target_definitions.any? { |t| shared_targets.include? t.name }
          dynamic << pod
          next
        end
        static << pod
		pod.instance_variable_set(:@build_type, Pod::Target::BuildType.static_framework)
    end
    puts "Installing #{static.count} pods as static frameworks"
    puts "Installing #{dynamic.count} pods as dynamic frameworks"
end<|MERGE_RESOLUTION|>--- conflicted
+++ resolved
@@ -145,11 +145,7 @@
     ## Gutenberg (React Native)
     ## =====================
     ##
-<<<<<<< HEAD
     gutenberg :commit => 'a99c494bcc8f461da335eb64fb0b4f423a23e4af'
-=======
-    gutenberg :commit => '047a8f4bd3c95f5e8a39991dfe1157203bc8fcd0'
->>>>>>> 9d6db875
 
     ## Third party libraries
     ## =====================
