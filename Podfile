--- conflicted
+++ resolved
@@ -43,11 +43,7 @@
 end
 
 def wordpress_kit
-<<<<<<< HEAD
     pod 'WordPressKit', '~> 4.24-beta'
-=======
-    pod 'WordPressKit', '~> 4.24.0-beta.1'
->>>>>>> 6540ca5e
     # pod 'WordPressKit', :git => 'https://github.com/wordpress-mobile/WordPressKit-iOS.git', :tag => ''
     # pod 'WordPressKit', :git => 'https://github.com/wordpress-mobile/WordPressKit-iOS.git', :branch => ''
     # pod 'WordPressKit', :git => 'https://github.com/wordpress-mobile/WordPressKit-iOS.git', :commit => ''
