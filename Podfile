# For security reasons, please always keep the wordpress-mobile source first and the CDN second.
# For more info, see https://github.com/wordpress-mobile/cocoapods-specs#source-order-and-security-considerations
install! 'cocoapods', warn_for_multiple_pod_sources: false
source 'https://github.com/wordpress-mobile/cocoapods-specs.git'
source 'https://cdn.cocoapods.org/'

unless ['BUNDLE_BIN_PATH', 'BUNDLE_GEMFILE'].any? { |k| ENV.key?(k) }
  raise 'Please run CocoaPods via `bundle exec`'
end

inhibit_all_warnings!
use_frameworks!

app_ios_deployment_target = Gem::Version.new('13.0')

platform :ios, app_ios_deployment_target.version
workspace 'WordPress.xcworkspace'

## Pods shared between all the targets
## ===================================
##
def wordpress_shared
    pod 'WordPressShared', '~> 1.17.1'
    #pod 'WordPressShared', :git => 'https://github.com/wordpress-mobile/WordPress-iOS-Shared.git', :tag => ''
    #pod 'WordPressShared', :git => 'https://github.com/wordpress-mobile/WordPress-iOS-Shared.git', :branch => ''
    #pod 'WordPressShared', :git => 'https://github.com/wordpress-mobile/WordPress-iOS-Shared.git', :commit  => ''
    #pod 'WordPressShared', :path => '../WordPress-iOS-Shared'
end

def aztec
    ## When using a tagged version, feel free to comment out the WordPress-Aztec-iOS line below.
    ## When using a commit number (during development) you should provide the same commit number for both pods.
    ##
    #pod 'WordPress-Aztec-iOS', :git => 'https://github.com/wordpress-mobile/AztecEditor-iOS.git', :commit => ''
    #pod 'WordPress-Editor-iOS', :git => 'https://github.com/wordpress-mobile/AztecEditor-iOS.git', :commit => ''
    #pod 'WordPress-Editor-iOS', :git => 'https://github.com/wordpress-mobile/AztecEditor-iOS.git', :tag => ''
    #pod 'WordPress-Editor-iOS', :path => '../AztecEditor-iOS'
    pod 'WordPress-Editor-iOS', '~> 1.19.8'
end

def wordpress_ui
    pod 'WordPressUI', '~> 1.12.5'
    #pod 'WordPressUI', :git => 'https://github.com/wordpress-mobile/WordPressUI-iOS', :tag => ''
    #pod 'WordPressUI', :git => 'https://github.com/wordpress-mobile/WordPressUI-iOS', :branch => ''
    #pod 'WordPressUI', :git => 'https://github.com/wordpress-mobile/WordPressUI-iOS', :commit => ''
    #pod 'WordPressUI', :path => '../WordPressUI-iOS'
end

def wordpress_kit
<<<<<<< HEAD
    # pod 'WordPressKit', '~> 4.53.0-beta'
    # pod 'WordPressKit', :git => 'https://github.com/wordpress-mobile/WordPressKit-iOS.git', :tag => ''
    pod 'WordPressKit', :git => 'https://github.com/wordpress-mobile/WordPressKit-iOS.git', :branch => 'feature/18429-post_metadata_key'
=======
    pod 'WordPressKit', '~> 4.53.0'
    # pod 'WordPressKit', :git => 'https://github.com/wordpress-mobile/WordPressKit-iOS.git', :tag => ''
    # pod 'WordPressKit', :git => 'https://github.com/wordpress-mobile/WordPressKit-iOS.git', :branch => ''
>>>>>>> 1f903014
    # pod 'WordPressKit', :git => 'https://github.com/wordpress-mobile/WordPressKit-iOS.git', :commit => ''
    # pod 'WordPressKit', :path => '../WordPressKit-iOS'
end

def kanvas
  pod 'Kanvas', '~> 1.2.7'
  #pod 'Kanvas', :git => 'https://github.com/tumblr/Kanvas-iOS.git', :tag => ''
  #pod 'Kanvas', :git => 'https://github.com/tumblr/Kanvas-iOS.git', :commit => ''
  #pod 'Kanvas', :path => '../Kanvas-iOS'
end

def shared_with_all_pods
    wordpress_shared
    pod 'CocoaLumberjack', '~> 3.0'
    pod 'NSObject-SafeExpectations', '~> 0.0.4'
end

def shared_with_networking_pods
    pod 'Alamofire', '4.8.0'
    pod 'Reachability', '3.2'

    wordpress_kit
end

def shared_test_pods
    pod 'OHHTTPStubs/Swift', '~> 9.1.0'
    pod 'OCMock', '~> 3.4.3'
end

def shared_with_extension_pods
    pod 'Gridicons', '~> 1.1.0'
    pod 'ZIPFoundation', '~> 0.9.8'
    pod 'Down', '~> 0.6.6'
end

def gutenberg(options)
    options[:git] = 'https://github.com/wordpress-mobile/gutenberg-mobile.git'
    options[:submodules] = true
    local_gutenberg = ENV['LOCAL_GUTENBERG']
    if local_gutenberg
      options = { :path => local_gutenberg.include?('/') ? local_gutenberg : '../gutenberg-mobile' }
    end
    pod 'Gutenberg', options
    pod 'RNTAztecView', options

    gutenberg_dependencies options
end

def gutenberg_dependencies(options)
    dependencies = [
        'FBLazyVector',
        'React',
        'ReactCommon',
        'RCTRequired',
        'RCTTypeSafety',
        'React-Core',
        'React-CoreModules',
        'React-RCTActionSheet',
        'React-RCTAnimation',
        'React-RCTBlob',
        'React-RCTImage',
        'React-RCTLinking',
        'React-RCTNetwork',
        'React-RCTSettings',
        'React-RCTText',
        'React-RCTVibration',
        'React-callinvoker',
        'React-cxxreact',
        'React-jsinspector',
        'React-jsi',
        'React-jsiexecutor',
        'React-logger',
        'React-perflogger',
        'React-runtimeexecutor',
        'boost',
        'Yoga',
        'RCT-Folly',
        'glog',
        'react-native-keyboard-aware-scroll-view',
        'react-native-safe-area',
        'react-native-safe-area-context',
        'react-native-video',
        'react-native-webview',
        'RNSVG',
        'react-native-slider',
        'BVLinearGradient',
        'react-native-get-random-values',
        'react-native-blur',
        'RNScreens',
        'RNReanimated',
        'RNGestureHandler',
        'RNCMaskedView',
        'RNCClipboard'
    ]
    if options[:path]
        podspec_prefix = options[:path]
    else
        tag_or_commit = options[:tag] || options[:commit]
        podspec_prefix = "https://raw.githubusercontent.com/wordpress-mobile/gutenberg-mobile/#{tag_or_commit}"
    end

    # FBReactNativeSpec needs special treatment because of react-native-codegen code generation
    pod 'FBReactNativeSpec', :podspec => "#{podspec_prefix}/third-party-podspecs/FBReactNativeSpec/FBReactNativeSpec.podspec.json"

    for pod_name in dependencies do
        pod pod_name, :podspec => "#{podspec_prefix}/third-party-podspecs/#{pod_name}.podspec.json"
    end
end

abstract_target 'Apps' do
    project 'WordPress/WordPress.xcodeproj'

    shared_with_all_pods
    shared_with_networking_pods
    shared_with_extension_pods

    ## Gutenberg (React Native)
    ## =====================
    ##
    gutenberg :tag => 'v1.77.0'

    ## Third party libraries
    ## =====================
    ##
    pod 'Charts', '~> 3.6'
    pod 'Gifu', '3.2.0'

    app_center_version = '~> 4.1'
    app_center_configurations = %w[Release-Internal Release-Alpha]
    pod 'AppCenter', app_center_version, configurations: app_center_configurations
    pod 'AppCenter/Distribute', app_center_version, configurations: app_center_configurations

    pod 'MRProgress', '0.8.3'
    pod 'Starscream', '3.0.6'
    pod 'SVProgressHUD', '2.2.5'
    pod 'ZendeskSupportSDK', '5.3.0'
    pod 'AlamofireImage', '3.5.2'
    pod 'AlamofireNetworkActivityIndicator', '~> 2.4'
    pod 'FSInteractiveMap', :git => 'https://github.com/wordpress-mobile/FSInteractiveMap.git', :tag => '0.2.0'
    pod 'JTAppleCalendar', '~> 8.0.2'
    pod 'AMScrollingNavbar', '5.6.0'
    pod 'CropViewController', '2.5.3'

    ## Automattic libraries
    ## ====================
    ##
    wordpress_kit
    wordpress_shared
    kanvas

    # Production

    pod 'Automattic-Tracks-iOS', '~> 0.11.1'
    # While in PR
    # pod 'Automattic-Tracks-iOS', :git => 'https://github.com/Automattic/Automattic-Tracks-iOS.git', :branch => ''
    # Local Development
    #pod 'Automattic-Tracks-iOS', :path => '~/Projects/Automattic-Tracks-iOS'

    pod 'NSURL+IDN', '~> 0.4'

    pod 'WPMediaPicker', '~> 1.8.4'
    # pod 'WPMediaPicker', :git => 'https://github.com/wordpress-mobile/MediaPicker-iOS.git', :tag => '1.7.0'
    ## while PR is in review:
    # pod 'WPMediaPicker', :git => 'https://github.com/wordpress-mobile/MediaPicker-iOS.git', :branch => ''
    # pod 'WPMediaPicker', :path => '../MediaPicker-iOS'

    pod 'Gridicons', '~> 1.1.0'

    pod 'WordPressAuthenticator', '~> 2.0.0'
    # pod 'WordPressAuthenticator', :git => 'https://github.com/wordpress-mobile/WordPressAuthenticator-iOS.git', :branch => ''
    # pod 'WordPressAuthenticator', :git => 'https://github.com/wordpress-mobile/WordPressAuthenticator-iOS.git', :commit => ''
    # pod 'WordPressAuthenticator', :path => '../WordPressAuthenticator-iOS'

    pod 'MediaEditor', '~> 1.2.1'
    # pod 'MediaEditor', :git => 'https://github.com/wordpress-mobile/MediaEditor-iOS.git', :commit => 'a4178ed9b0f3622faafb41dd12503e26c5523a32'
    # pod 'MediaEditor', :path => '../MediaEditor-iOS'

    aztec
    wordpress_ui

    ## WordPress App iOS
    ## =================
    ##
    target 'WordPress' do
        target 'WordPressTest' do
            inherit! :search_paths

            shared_test_pods
            pod 'Nimble', '~> 9.0.0'
        end
    end

    ## Jetpack App iOS
    ## ===============
    ##
    target 'Jetpack' do
    end
end

## Share Extension
## ===============
##
target 'WordPressShareExtension' do
    project 'WordPress/WordPress.xcodeproj'

    shared_with_extension_pods

    aztec
    shared_with_all_pods
    shared_with_networking_pods
    wordpress_ui
end


## DraftAction Extension
## =====================
##
target 'WordPressDraftActionExtension' do
    project 'WordPress/WordPress.xcodeproj'

    shared_with_extension_pods

    aztec
    shared_with_all_pods
    shared_with_networking_pods
    wordpress_ui
end


## Today Widget
## ============
##
target 'WordPressTodayWidget' do
    project 'WordPress/WordPress.xcodeproj'

    shared_with_all_pods
    shared_with_networking_pods

    wordpress_ui
end

## All Time Widget
## ============
##
target 'WordPressAllTimeWidget' do
    project 'WordPress/WordPress.xcodeproj'

    shared_with_all_pods
    shared_with_networking_pods

    wordpress_ui
end

## This Week Widget
## ============
##
target 'WordPressThisWeekWidget' do
    project 'WordPress/WordPress.xcodeproj'

    shared_with_all_pods
    shared_with_networking_pods

    wordpress_ui
end

## iOS 14 Today Widget
## ============
##
target 'WordPressStatsWidgets' do
    project 'WordPress/WordPress.xcodeproj'

    shared_with_all_pods
    shared_with_networking_pods

    wordpress_ui
end

## Intents
## ============
##
target 'WordPressIntents' do
    project 'WordPress/WordPress.xcodeproj'

    shared_with_all_pods
    shared_with_networking_pods

    wordpress_ui
end

## Notification Service Extension
## ==============================
##
target 'WordPressNotificationServiceExtension' do
    project 'WordPress/WordPress.xcodeproj'

    wordpress_kit
    wordpress_shared
    wordpress_ui
end


## Mocks
## ===================
##
def wordpress_mocks
  pod 'WordPressMocks', '~> 0.0.15'
  # pod 'WordPressMocks', :git => 'https://github.com/wordpress-mobile/WordPressMocks.git', :commit => ''
  # pod 'WordPressMocks', git: 'https://github.com/wordpress-mobile/WordPressMocks.git', branch: 'add-organization-id-to-me-sites'
  # pod 'WordPressMocks', :path => '../WordPressMocks'
end


## Screenshot Generation
## ===================
##
target 'WordPressScreenshotGeneration' do
    project 'WordPress/WordPress.xcodeproj'

    wordpress_mocks
end

## UI Tests
## ===================
##
target 'WordPressUITests' do
    project 'WordPress/WordPress.xcodeproj'

    wordpress_mocks
end

# Static Frameworks:
# ============
#
# Make all pods that are not shared across multiple targets into static frameworks by overriding the static_framework? function to return true
# Linking the shared frameworks statically would lead to duplicate symbols
# A future version of CocoaPods may make this easier to do. See https://github.com/CocoaPods/CocoaPods/issues/7428
shared_targets = ['WordPressFlux']
pre_install do |installer|
    static = []
    dynamic = []
    installer.pod_targets.each do |pod|
        # Statically linking Sentry results in a conflict with `NSDictionary.objectAtKeyPath`, but dynamically
        # linking it resolves this.
        if pod.name == 'Sentry'
          dynamic << pod
          next
        end

        # If this pod is a dependency of one of our shared targets, it must be linked dynamically
        if pod.target_definitions.any? { |t| shared_targets.include? t.name }
          dynamic << pod
          next
        end
        static << pod
		pod.instance_variable_set(:@build_type, Pod::BuildType.static_framework)
    end
    puts "Installing #{static.count} pods as static frameworks"
    puts "Installing #{dynamic.count} pods as dynamic frameworks"
end

post_install do |installer|
    project_root = File.dirname(__FILE__)

    ## Convert the 3rd-party license acknowledgements markdown into html for use in the app
    require 'commonmarker'

    acknowledgements = 'Acknowledgments'
    markdown = File.read("#{project_root}/Pods/Target Support Files/Pods-Apps-WordPress/Pods-Apps-WordPress-acknowledgements.markdown")
    rendered_html = CommonMarker.render_html(markdown, :DEFAULT)
    styled_html = "<head>
                     <meta name=\"viewport\" content=\"width=device-width, initial-scale=1\">
                     <style>
                       body {
                         font-family: -apple-system, BlinkMacSystemFont, 'Segoe UI', Roboto, Oxygen, Ubuntu, Cantarell, 'Open Sans', 'Helvetica Neue', sans-serif;
                         font-size: 16px;
                         color: #1a1a1a;
                         margin: 20px;
                       }
                      @media (prefers-color-scheme: dark) {
                       body {
                        background: #1a1a1a;
                        color: white;
                       }
                      }
                       pre {
                        white-space: pre-wrap;
                       }
                     </style>
                     <title>
                       #{acknowledgements}
                     </title>
                   </head>
                   <body>
                     #{rendered_html}
                   </body>"

      ## Remove the <h1>, since we've promoted it to <title>
      styled_html = styled_html.sub('<h1>Acknowledgements</h1>', '')

      ## The glog library's license contains a URL that does not wrap in the web view,
      ## leading to a large right-hand whitespace gutter.  Work around this by explicitly
      ## inserting a <br> in the HTML.  Use gsub juuust in case another one sneaks in later.
      styled_html = styled_html.gsub('p?hl=en#dR3YEbitojA/COPYING', 'p?hl=en#dR3YEbitojA/COPYING<br>')

    File.write("#{project_root}/Pods/Target Support Files/Pods-Apps-WordPress/acknowledgements.html", styled_html)

    # Let Pods targets inherit deployment target from the app
    # This solution is suggested here: https://github.com/CocoaPods/CocoaPods/issues/4859
    # =====================================
    #
    installer.pods_project.targets.each do |target|
      # Exclude RCT-Folly as it requires explicit deployment target https://git.io/JPb73
      if (target.name != 'RCT-Folly')
        target.build_configurations.each do |configuration|
          pod_ios_deployment_target = Gem::Version.new(configuration.build_settings['IPHONEOS_DEPLOYMENT_TARGET'])
          configuration.build_settings.delete 'IPHONEOS_DEPLOYMENT_TARGET' if pod_ios_deployment_target <= app_ios_deployment_target
        end
      end
    end

    # Flag Alpha builds for Tracks
    # ============================
    installer.pods_project.targets.each do |target|
      next unless target.name == 'Automattic-Tracks-iOS'
      target.build_configurations.each do |config|
        if config.name == 'Release-Alpha' or config.name == 'Release-Internal'
          config.build_settings['GCC_PREPROCESSOR_DEFINITIONS'] ||= ['$(inherited)', 'ALPHA=1']
        end
      end
    end
end<|MERGE_RESOLUTION|>--- conflicted
+++ resolved
@@ -47,15 +47,9 @@
 end
 
 def wordpress_kit
-<<<<<<< HEAD
-    # pod 'WordPressKit', '~> 4.53.0-beta'
+    # pod 'WordPressKit', '~> 4.53.0'
     # pod 'WordPressKit', :git => 'https://github.com/wordpress-mobile/WordPressKit-iOS.git', :tag => ''
     pod 'WordPressKit', :git => 'https://github.com/wordpress-mobile/WordPressKit-iOS.git', :branch => 'feature/18429-post_metadata_key'
-=======
-    pod 'WordPressKit', '~> 4.53.0'
-    # pod 'WordPressKit', :git => 'https://github.com/wordpress-mobile/WordPressKit-iOS.git', :tag => ''
-    # pod 'WordPressKit', :git => 'https://github.com/wordpress-mobile/WordPressKit-iOS.git', :branch => ''
->>>>>>> 1f903014
     # pod 'WordPressKit', :git => 'https://github.com/wordpress-mobile/WordPressKit-iOS.git', :commit => ''
     # pod 'WordPressKit', :path => '../WordPressKit-iOS'
 end
