# frozen_string_literal: true

# For security reasons, please always keep the wordpress-mobile source first and the CDN second.
# For more info, see https://github.com/wordpress-mobile/cocoapods-specs#source-order-and-security-considerations
install! 'cocoapods', warn_for_multiple_pod_sources: false
source 'https://github.com/wordpress-mobile/cocoapods-specs.git'
source 'https://cdn.cocoapods.org/'

raise 'Please run CocoaPods via `bundle exec`' unless %w[BUNDLE_BIN_PATH BUNDLE_GEMFILE].any? { |k| ENV.key?(k) }

inhibit_all_warnings!
use_frameworks!

app_ios_deployment_target = Gem::Version.new('13.0')

platform :ios, app_ios_deployment_target.version
workspace 'WordPress.xcworkspace'

## Pods shared between all the targets
## ===================================
##
def wordpress_shared
  pod 'WordPressShared', '~> 1.18.0'
  # pod 'WordPressShared', :git => 'https://github.com/wordpress-mobile/WordPress-iOS-Shared.git', :tag => ''
  # pod 'WordPressShared', :git => 'https://github.com/wordpress-mobile/WordPress-iOS-Shared.git', :branch => ''
  # pod 'WordPressShared', :git => 'https://github.com/wordpress-mobile/WordPress-iOS-Shared.git', :commit  => ''
  # pod 'WordPressShared', :path => '../WordPress-iOS-Shared'
end

def aztec
  ## When using a tagged version, feel free to comment out the WordPress-Aztec-iOS line below.
  ## When using a commit number (during development) you should provide the same commit number for both pods.
  ##
  # pod 'WordPress-Aztec-iOS', :git => 'https://github.com/wordpress-mobile/AztecEditor-iOS.git', :commit => ''
  # pod 'WordPress-Editor-iOS', :git => 'https://github.com/wordpress-mobile/AztecEditor-iOS.git', :commit => ''
  # pod 'WordPress-Editor-iOS', :git => 'https://github.com/wordpress-mobile/AztecEditor-iOS.git', :tag => ''
  # pod 'WordPress-Editor-iOS', :path => '../AztecEditor-iOS'
  pod 'WordPress-Editor-iOS', '~> 1.19.8'
end

def wordpress_ui
  pod 'WordPressUI', '~> 1.12.5'
  # pod 'WordPressUI', :git => 'https://github.com/wordpress-mobile/WordPressUI-iOS', :tag => ''
  # pod 'WordPressUI', :git => 'https://github.com/wordpress-mobile/WordPressUI-iOS', :branch => ''
  # pod 'WordPressUI', :git => 'https://github.com/wordpress-mobile/WordPressUI-iOS', :commit => ''
  # pod 'WordPressUI', :path => '../WordPressUI-iOS'
end

def wordpress_kit
  pod 'WordPressKit', '~> 4.57.1'
  # pod 'WordPressKit', :git => 'https://github.com/wordpress-mobile/WordPressKit-iOS.git', :tag => ''
  # pod 'WordPressKit', :git => 'https://github.com/wordpress-mobile/WordPressKit-iOS.git', :branch => ''
  # pod 'WordPressKit', :git => 'https://github.com/wordpress-mobile/WordPressKit-iOS.git', :commit => ''
  # pod 'WordPressKit', :path => '../WordPressKit-iOS'
end

def kanvas
  pod 'Kanvas', '~> 1.4.3'
  # pod 'Kanvas', :git => 'https://github.com/tumblr/Kanvas-iOS.git', :tag => ''
  # pod 'Kanvas', :git => 'https://github.com/tumblr/Kanvas-iOS.git', :commit => ''
  # pod 'Kanvas', :path => '../Kanvas-iOS'
end

def shared_with_all_pods
  wordpress_shared
  pod 'CocoaLumberjack', '~> 3.0'
  pod 'NSObject-SafeExpectations', '~> 0.0.4'
end

def shared_with_networking_pods
  pod 'Alamofire', '4.8.0'
  pod 'Reachability', '3.2'

  wordpress_kit
end

def shared_test_pods
  pod 'OHHTTPStubs/Swift', '~> 9.1.0'
  pod 'OCMock', '~> 3.4.3'
end

def shared_with_extension_pods
  pod 'Gridicons', '~> 1.1.0'
  pod 'ZIPFoundation', '~> 0.9.8'
  pod 'Down', '~> 0.6.6'
end

def gutenberg(options)
  options[:git] = 'https://github.com/wordpress-mobile/gutenberg-mobile.git'
  options[:submodules] = true
  local_gutenberg = ENV.fetch('LOCAL_GUTENBERG', nil)
  if local_gutenberg
    options = { path: local_gutenberg.include?('/') ? local_gutenberg : '../gutenberg-mobile' }
  end
  pod 'Gutenberg', options
  pod 'RNTAztecView', options

  gutenberg_dependencies options
end

def gutenberg_dependencies(options)
  # Note that the pods in this array might seem unused if you look for
  # `import` statements in this codebase. However, make sure to also check
  # whether they are used in the gutenberg-mobile and Gutenberg projects.
  #
  # See https://github.com/wordpress-mobile/gutenberg-mobile/issues/5025
  dependencies = %w[
    FBLazyVector
    React
    ReactCommon
    RCTRequired
    RCTTypeSafety
    React-Core
    React-CoreModules
    React-RCTActionSheet
    React-RCTAnimation
    React-RCTBlob
    React-RCTImage
    React-RCTLinking
    React-RCTNetwork
    React-RCTSettings
    React-RCTText
    React-RCTVibration
    React-callinvoker
    React-cxxreact
    React-jsinspector
    React-jsi
    React-jsiexecutor
    React-logger
    React-perflogger
    React-runtimeexecutor
    boost
    Yoga
    RCT-Folly
    glog
    react-native-keyboard-aware-scroll-view
    react-native-safe-area
    react-native-safe-area-context
    react-native-video
    react-native-webview
    RNSVG
    react-native-slider
    BVLinearGradient
    react-native-get-random-values
    react-native-blur
    RNScreens
    RNReanimated
    RNGestureHandler
    RNCMaskedView
    RNCClipboard
    RNFastImage
  ]
  if options[:path]
    podspec_prefix = options[:path]
  else
    tag_or_commit = options[:tag] || options[:commit]
    podspec_prefix = "https://raw.githubusercontent.com/wordpress-mobile/gutenberg-mobile/#{tag_or_commit}"
  end

  # FBReactNativeSpec needs special treatment because of react-native-codegen code generation
  pod 'FBReactNativeSpec', podspec: "#{podspec_prefix}/third-party-podspecs/FBReactNativeSpec/FBReactNativeSpec.podspec.json"

  dependencies.each do |pod_name|
    pod pod_name, podspec: "#{podspec_prefix}/third-party-podspecs/#{pod_name}.podspec.json"
  end
end

abstract_target 'Apps' do
  project 'WordPress/WordPress.xcodeproj'

  shared_with_all_pods
  shared_with_networking_pods
  shared_with_extension_pods

  ## Gutenberg (React Native)
  ## =====================
  ##
<<<<<<< HEAD
  gutenberg tag: 'v1.81.2'
=======
  gutenberg tag: 'v1.82.0'
>>>>>>> b037b8d2

  ## Third party libraries
  ## =====================
  ##
  pod 'Gifu', '3.2.0'

  app_center_version = '~> 4.1'
  app_center_configurations = %w[Release-Internal Release-Alpha]
  pod 'AppCenter', app_center_version, configurations: app_center_configurations
  pod 'AppCenter/Distribute', app_center_version, configurations: app_center_configurations

  pod 'MRProgress', '0.8.3'
  pod 'Starscream', '3.0.6'
  pod 'SVProgressHUD', '2.2.5'
  pod 'ZendeskSupportSDK', '5.3.0'
  pod 'AlamofireImage', '3.5.2'
  pod 'AlamofireNetworkActivityIndicator', '~> 2.4'
  pod 'FSInteractiveMap', git: 'https://github.com/wordpress-mobile/FSInteractiveMap.git', tag: '0.2.0'
  pod 'JTAppleCalendar', '~> 8.0.2'
  pod 'CropViewController', '2.5.3'

  ## Automattic libraries
  ## ====================
  ##
  wordpress_kit
  wordpress_shared
  kanvas

  # Production

  pod 'Automattic-Tracks-iOS', '~> 0.12'
  # While in PR
  # pod 'Automattic-Tracks-iOS', :git => 'https://github.com/Automattic/Automattic-Tracks-iOS.git', :branch => ''
  # Local Development
  # pod 'Automattic-Tracks-iOS', :path => '~/Projects/Automattic-Tracks-iOS'

  pod 'NSURL+IDN', '~> 0.4'

  pod 'WPMediaPicker', '~> 1.8.4'
  # pod 'WPMediaPicker', :git => 'https://github.com/wordpress-mobile/MediaPicker-iOS.git', :tag => '1.7.0'
  ## while PR is in review:
  # pod 'WPMediaPicker', :git => 'https://github.com/wordpress-mobile/MediaPicker-iOS.git', :branch => ''
  # pod 'WPMediaPicker', :path => '../MediaPicker-iOS'

  pod 'Gridicons', '~> 1.1.0'

  pod 'WordPressAuthenticator', '~> 2.3.0'
  # pod 'WordPressAuthenticator', :git => 'https://github.com/wordpress-mobile/WordPressAuthenticator-iOS.git', :branch => ''
  # pod 'WordPressAuthenticator', :git => 'https://github.com/wordpress-mobile/WordPressAuthenticator-iOS.git', :commit => ''
  # pod 'WordPressAuthenticator', :path => '../WordPressAuthenticator-iOS'

  pod 'MediaEditor', '~> 1.2.1'
  # pod 'MediaEditor', :git => 'https://github.com/wordpress-mobile/MediaEditor-iOS.git', :commit => 'a4178ed9b0f3622faafb41dd12503e26c5523a32'
  # pod 'MediaEditor', :path => '../MediaEditor-iOS'

  aztec
  wordpress_ui

  ## WordPress App iOS
  ## =================
  ##
  target 'WordPress' do
    target 'WordPressTest' do
      inherit! :search_paths

      shared_test_pods
    end
  end

  ## Jetpack App iOS
  ## ===============
  ##
  target 'Jetpack'
end

## Share Extension
## ===============
##
target 'WordPressShareExtension' do
  project 'WordPress/WordPress.xcodeproj'

  shared_with_extension_pods

  aztec
  shared_with_all_pods
  shared_with_networking_pods
  wordpress_ui
end

## DraftAction Extension
## =====================
##
target 'WordPressDraftActionExtension' do
  project 'WordPress/WordPress.xcodeproj'

  shared_with_extension_pods

  aztec
  shared_with_all_pods
  shared_with_networking_pods
  wordpress_ui
end

## Today Widget
## ============
##
target 'WordPressTodayWidget' do
  project 'WordPress/WordPress.xcodeproj'

  shared_with_all_pods
  shared_with_networking_pods

  wordpress_ui
end

## All Time Widget
## ============
##
target 'WordPressAllTimeWidget' do
  project 'WordPress/WordPress.xcodeproj'

  shared_with_all_pods
  shared_with_networking_pods

  wordpress_ui
end

## This Week Widget
## ============
##
target 'WordPressThisWeekWidget' do
  project 'WordPress/WordPress.xcodeproj'

  shared_with_all_pods
  shared_with_networking_pods

  wordpress_ui
end

## iOS 14 Today Widget
## ============
##
target 'WordPressStatsWidgets' do
  project 'WordPress/WordPress.xcodeproj'

  shared_with_all_pods
  shared_with_networking_pods

  wordpress_ui
end

## Intents
## ============
##
target 'WordPressIntents' do
  project 'WordPress/WordPress.xcodeproj'

  shared_with_all_pods
  shared_with_networking_pods

  wordpress_ui
end

## Notification Service Extension
## ==============================
##
target 'WordPressNotificationServiceExtension' do
  project 'WordPress/WordPress.xcodeproj'

  wordpress_kit
  wordpress_shared
  wordpress_ui
end

## Screenshot Generation
## ===================
##
target 'WordPressScreenshotGeneration' do
  project 'WordPress/WordPress.xcodeproj'
end

## UI Tests
## ===================
##
target 'WordPressUITests' do
  project 'WordPress/WordPress.xcodeproj'
end

# Static Frameworks:
# ============
#
# Make all pods that are not shared across multiple targets into static frameworks by overriding the static_framework? function to return true
# Linking the shared frameworks statically would lead to duplicate symbols
# A future version of CocoaPods may make this easier to do. See https://github.com/CocoaPods/CocoaPods/issues/7428
shared_targets = ['WordPressFlux']
pre_install do |installer|
  static = []
  dynamic = []
  installer.pod_targets.each do |pod|
    # Statically linking Sentry results in a conflict with `NSDictionary.objectAtKeyPath`, but dynamically
    # linking it resolves this.
    if pod.name == 'Sentry'
      dynamic << pod
      next
    end

    # If this pod is a dependency of one of our shared targets, it must be linked dynamically
    if pod.target_definitions.any? { |t| shared_targets.include? t.name }
      dynamic << pod
      next
    end
    static << pod
    pod.instance_variable_set(:@build_type, Pod::BuildType.static_framework)
  end
  puts "Installing #{static.count} pods as static frameworks"
  puts "Installing #{dynamic.count} pods as dynamic frameworks"
end

post_install do |installer|
  project_root = File.dirname(__FILE__)

  ## Convert the 3rd-party license acknowledgements markdown into html for use in the app
  require 'commonmarker'

  acknowledgements = 'Acknowledgments'
  markdown = File.read("#{project_root}/Pods/Target Support Files/Pods-Apps-WordPress/Pods-Apps-WordPress-acknowledgements.markdown")
  rendered_html = CommonMarker.render_html(markdown, :DEFAULT)
  styled_html = "<head>
                     <meta name=\"viewport\" content=\"width=device-width, initial-scale=1\">
                     <style>
                       body {
                         font-family: -apple-system, BlinkMacSystemFont, 'Segoe UI', Roboto, Oxygen, Ubuntu, Cantarell, 'Open Sans', 'Helvetica Neue', sans-serif;
                         font-size: 16px;
                         color: #1a1a1a;
                         margin: 20px;
                       }
                      @media (prefers-color-scheme: dark) {
                       body {
                        background: #1a1a1a;
                        color: white;
                       }
                      }
                       pre {
                        white-space: pre-wrap;
                       }
                     </style>
                     <title>
                       #{acknowledgements}
                     </title>
                   </head>
                   <body>
                     #{rendered_html}
                   </body>"

  ## Remove the <h1>, since we've promoted it to <title>
  styled_html = styled_html.sub('<h1>Acknowledgements</h1>', '')

  ## The glog library's license contains a URL that does not wrap in the web view,
  ## leading to a large right-hand whitespace gutter.  Work around this by explicitly
  ## inserting a <br> in the HTML.  Use gsub juuust in case another one sneaks in later.
  styled_html = styled_html.gsub('p?hl=en#dR3YEbitojA/COPYING', 'p?hl=en#dR3YEbitojA/COPYING<br>')

  File.write("#{project_root}/Pods/Target Support Files/Pods-Apps-WordPress/acknowledgements.html", styled_html)

  # Let Pods targets inherit deployment target from the app
  # This solution is suggested here: https://github.com/CocoaPods/CocoaPods/issues/4859
  # =====================================
  #
  installer.pods_project.targets.each do |target|
    # Exclude RCT-Folly as it requires explicit deployment target https://git.io/JPb73
    next unless target.name != 'RCT-Folly'

    target.build_configurations.each do |configuration|
      pod_ios_deployment_target = Gem::Version.new(configuration.build_settings['IPHONEOS_DEPLOYMENT_TARGET'])
      configuration.build_settings.delete 'IPHONEOS_DEPLOYMENT_TARGET' if pod_ios_deployment_target <= app_ios_deployment_target
    end
  end

  # Flag Alpha builds for Tracks
  # ============================
  #
  tracks_target = installer.pods_project.targets.find { |target| target.name == 'Automattic-Tracks-iOS' }
  # This will crash if/when we'll remove Tracks.
  # That's okay because it is a crash we'll only have to address once.
  tracks_target.build_configurations.each do |config|
    config.build_settings['GCC_PREPROCESSOR_DEFINITIONS'] ||= ['$(inherited)', 'ALPHA=1'] if (config.name == 'Release-Alpha') || (config.name == 'Release-Internal')
  end
end<|MERGE_RESOLUTION|>--- conflicted
+++ resolved
@@ -175,11 +175,7 @@
   ## Gutenberg (React Native)
   ## =====================
   ##
-<<<<<<< HEAD
-  gutenberg tag: 'v1.81.2'
-=======
   gutenberg tag: 'v1.82.0'
->>>>>>> b037b8d2
 
   ## Third party libraries
   ## =====================
