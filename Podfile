--- conflicted
+++ resolved
@@ -154,11 +154,7 @@
     ## Gutenberg (React Native)
     ## =====================
     ##
-<<<<<<< HEAD
-    gutenberg :tag => 'v1.42.0-alpha1'
-=======
-    gutenberg :tag => 'v1.41.1'
->>>>>>> 43e86d5c
+    gutenberg :tag => 'v1.42.0-alpha2'
 
     ## Third party libraries
     ## =====================
