--- conflicted
+++ resolved
@@ -138,11 +138,7 @@
     ## while PR is in review:
     ## pod 'WPMediaPicker', :git => 'https://github.com/wordpress-mobile/MediaPicker-iOS.git', :commit => 'e546205cd2a992838837b0a4de502507b89b6e63'
 
-<<<<<<< HEAD
-    pod 'WordPressAuthenticator', '~> 1.3.1'
-=======
     pod 'WordPressAuthenticator', '~> 1.4.0-beta'
->>>>>>> dfa7e06e
     #pod 'WordPressAuthenticator', :path => '../WordPressAuthenticator-iOS'
     #pod 'WordPressAuthenticator', :git => 'https://github.com/wordpress-mobile/WordPressAuthenticator-iOS.git', :branch => 'task/wc-support-site-url-login'
 
