--- conflicted
+++ resolved
@@ -161,11 +161,7 @@
     ## Gutenberg (React Native)
     ## =====================
     ##
-<<<<<<< HEAD
     gutenberg :commit => '761ad54b6ddaa0b1dd88b9f6fff1139e501238fc'
-=======
-    gutenberg :tag => 'v1.51.0-alpha1'
->>>>>>> 0706c1a8
 
 
     ## Third party libraries
