source 'https://cdn.cocoapods.org/'

inhibit_all_warnings!
use_frameworks!

platform :ios, '11.0'
workspace 'WordPress.xcworkspace'

## Pods shared between all the targets
## ===================================
##
def wordpress_shared
    ## for production:
    pod 'WordPressShared', '~> 1.8.16'

    ## for development:
    # pod 'WordPressShared', :path => '../WordPress-iOS-Shared'

    ## while PR is in review:
    # pod 'WordPressShared', :git => 'https://github.com/wordpress-mobile/WordPress-iOS-Shared.git', :branch => ''
    # pod 'WordPressShared', :git => 'https://github.com/wordpress-mobile/WordPress-iOS-Shared.git', :commit  => 'efe5a065f3ace331353595ef85eef502baa23497'
end

def aztec
    ## When using a tagged version, feel free to comment out the WordPress-Aztec-iOS line below.
    ## When using a commit number (during development) you should provide the same commit number for both pods.
    ##
    ## pod 'WordPress-Aztec-iOS', :git => 'https://github.com/wordpress-mobile/AztecEditor-iOS.git', :commit => 'ba8524aba1332550efb05cad583a85ed3511beb5'
    ## pod 'WordPress-Editor-iOS', :git => 'https://github.com/wordpress-mobile/AztecEditor-iOS.git', :commit => 'ba8524aba1332550efb05cad583a85ed3511beb5'
    ## pod 'WordPress-Editor-iOS', :git => 'https://github.com/wordpress-mobile/AztecEditor-iOS.git', :tag => '1.5.0.beta.1'
    ## pod 'WordPress-Editor-iOS', :path => '../AztecEditor-iOS'
    pod 'WordPress-Editor-iOS', '~> 1.19.0'
end

def wordpress_ui
    ## for production:
    pod 'WordPressUI', '~> 1.6.0'
    ## for development:
    #pod 'WordPressUI', :path => '../WordPressUI-iOS'
    ## while PR is in review:
    #pod 'WordPressUI', :git => 'https://github.com/wordpress-mobile/WordPressUI-iOS', :branch => 'issue/downloaded-image-not-set'
    # pod 'WordPressUI', :git => 'https://github.com/wordpress-mobile/WordPressUI-iOS', :commit => '85b2a8cfb9d3c27194a14bdcb3c8391e13fbaa0f'
    #pod 'WordPressUI', :git => 'https://github.com/wordpress-mobile/WordPressUI-iOS', :branch => 'fancybutton-public-isprimary'
    #pod 'WordPressUI', :git => 'https://github.com/wordpress-mobile/WordPressUI-iOS', :commit => '05d82b280a4b65e084f34e282ec392cb80afdec1'
end

def wordpress_kit
    pod 'WordPressKit', '~> 4.8.0'
    #pod 'WordPressKit', :git => 'https://github.com/wordpress-mobile/WordPressKit-iOS.git', :tag => ''
    #pod 'WordPressKit', :git => 'https://github.com/wordpress-mobile/WordPressKit-iOS.git', :branch => ''
    #pod 'WordPressKit', :git => 'https://github.com/wordpress-mobile/WordPressKit-iOS.git', :commit => ''
    #pod 'WordPressKit', :path => '../WordPressKit-iOS'
end

def shared_with_all_pods
    wordpress_shared
    pod 'CocoaLumberjack', '3.5.2'
    pod 'FormatterKit/TimeIntervalFormatter', '1.8.2'
    pod 'NSObject-SafeExpectations', '~> 0.0.4'
end

def shared_with_networking_pods
    pod 'Alamofire', '4.8.0'
    pod 'Reachability', '3.2'

    wordpress_kit
end

def shared_test_pods
    pod 'OHHTTPStubs', '6.1.0'
    pod 'OHHTTPStubs/Swift', '6.1.0'
    pod 'OCMock', '3.4.3'
end

def shared_with_extension_pods
    pod 'Gridicons', '~> 1.0.1'
    pod 'ZIPFoundation', '~> 0.9.8'
    pod 'Down', '~> 0.6.6'
end

def gutenberg(options)
    options[:git] = 'http://github.com/wordpress-mobile/gutenberg-mobile/'
    local_gutenberg = ENV['LOCAL_GUTENBERG']
    if local_gutenberg
      options = { :path => local_gutenberg.include?('/') ? local_gutenberg : '../gutenberg-mobile' }
    end
    pod 'Gutenberg', options
    pod 'RNTAztecView', options

    gutenberg_dependencies options
end

def gutenberg_dependencies(options)
    dependencies = [
        'FBReactNativeSpec',
        'FBLazyVector',
        'React',
        'ReactCommon',
        'RCTRequired',
        'RCTTypeSafety',
        'React-Core',
        'React-CoreModules',
        'React-RCTActionSheet',
        'React-RCTAnimation',
        'React-RCTBlob',
        'React-RCTImage',
        'React-RCTLinking',
        'React-RCTNetwork',
        'React-RCTSettings',
        'React-RCTText',
        'React-RCTVibration',
        'React-cxxreact',
        'React-jsinspector',
        'React-jsi',
        'React-jsiexecutor',
        'Yoga',
        'Folly',
        'glog',
        'react-native-keyboard-aware-scroll-view',
        'react-native-safe-area',
        'react-native-video',
        'RNSVG',
        'ReactNativeDarkMode',
        'react-native-slider',
        'react-native-linear-gradient'
    ]
    if options[:path]
        podspec_prefix = options[:path]
    else
        tag_or_commit = options[:tag] || options[:commit]
        podspec_prefix = "https://raw.githubusercontent.com/wordpress-mobile/gutenberg-mobile/#{tag_or_commit}"
    end

    for pod_name in dependencies do
        pod pod_name, :podspec => "#{podspec_prefix}/react-native-gutenberg-bridge/third-party-podspecs/#{pod_name}.podspec.json"
    end
end

## WordPress iOS
## =============
##
target 'WordPress' do
    project 'WordPress/WordPress.xcodeproj'

    shared_with_all_pods
    shared_with_networking_pods
    shared_with_extension_pods

    ## Gutenberg (React Native)
    ## =====================
    ##
<<<<<<< HEAD
    gutenberg :commit => '18da1f612d221dde1634d70ad1373eb619d4b9bb'
=======
    gutenberg :commit => '76e43cb3801ac0c963ba8741280db12db7cab869'
>>>>>>> 16505193

    ## Third party libraries
    ## =====================
    ##
    pod 'Charts', '~> 3.2.2'
    pod 'Gifu', '3.2.0'
    pod 'AppCenter', '2.5.1', :configurations => ['Release-Internal', 'Release-Alpha']
    pod 'AppCenter/Distribute', '2.5.1', :configurations => ['Release-Internal', 'Release-Alpha']
    pod 'MRProgress', '0.8.3'
    pod 'Starscream', '3.0.6'
    pod 'SVProgressHUD', '2.2.5'
    pod 'ZendeskSupportSDK', '5.0.0'
    pod 'AlamofireImage', '3.5.2'
    pod 'AlamofireNetworkActivityIndicator', '~> 2.4'
    pod 'FSInteractiveMap', :git => 'https://github.com/wordpress-mobile/FSInteractiveMap.git', :tag => '0.2.0'
    pod 'JTAppleCalendar', '~> 8.0.2'

    ## Automattic libraries
    ## ====================
    ##

    # Production
    pod 'Automattic-Tracks-iOS', '~> 0.4.4'
    # While in PR
    # pod 'Automattic-Tracks-iOS', :git => 'https://github.com/Automattic/Automattic-Tracks-iOS.git', :branch => 'feature/Swift-5-migration'

    pod 'NSURL+IDN', '~> 0.4'

    pod 'WPMediaPicker', '~> 1.6.1'
    ## while PR is in review:
    # pod 'WPMediaPicker', :git => 'https://github.com/wordpress-mobile/MediaPicker-iOS.git', :branch => ''
    # pod 'WPMediaPicker', :path => '../MediaPicker-iOS'

    pod 'Gridicons', '~> 1.0.1'

    pod 'WordPressAuthenticator', '~> 1.16.0-beta.4'
    # While in PR
    # pod 'WordPressAuthenticator', :git => 'https://github.com/wordpress-mobile/WordPressAuthenticator-iOS.git', :branch => ''
    # pod 'WordPressAuthenticator', :git => 'https://github.com/wordpress-mobile/WordPressAuthenticator-iOS.git', :commit => ''
    # pod 'WordPressAuthenticator', :path => '../WordPressAuthenticator-iOS'

    pod 'MediaEditor', '~> 1.0.1'
    # pod 'MediaEditor', :git => 'https://github.com/wordpress-mobile/MediaEditor-iOS.git', :commit => 'a4178ed9b0f3622faafb41dd12503e26c5523a32'
    # pod 'MediaEditor', :path => '../MediaEditor-iOS'

    aztec
    wordpress_ui

    target 'WordPressTest' do
        inherit! :search_paths

        shared_test_pods
        pod 'Nimble', '~> 7.3.1'
    end


    post_install do
        puts 'Patching RCTShadowView to fix nested group block - it could be removed after upgrade to 0.62'
        %x(patch Pods/React-Core/React/Views/RCTShadowView.m < patches/react-native+0.61.5.patch)


        ## Convert the 3rd-party license acknowledgements markdown into html for use in the app
        require 'commonmarker'

        project_root = File.dirname(__FILE__)
        acknowledgements = 'Acknowledgments'
        markdown = File.read("#{project_root}/Pods/Target Support Files/Pods-WordPress/Pods-WordPress-acknowledgements.markdown")
        rendered_html = CommonMarker.render_html(markdown, :DEFAULT)
        styled_html = "<head>
                         <meta name=\"viewport\" content=\"width=device-width, initial-scale=1\">
                         <style>
                           body {
                             font-family: -apple-system, BlinkMacSystemFont, 'Segoe UI', Roboto, Oxygen, Ubuntu, Cantarell, 'Open Sans', 'Helvetica Neue', sans-serif;
                             font-size: 16px;
                             color: #1a1a1a;
                             margin: 20px;
                           }
                          @media (prefers-color-scheme: dark) {
                           body {
                            background: #1a1a1a;
                            color: white;
                           }
                          }
                           pre {
                            white-space: pre-wrap;
                           }
                         </style>
                         <title>
                           #{acknowledgements}
                         </title>
                       </head>
                       <body>
                         #{rendered_html}
                       </body>"

          ## Remove the <h1>, since we've promoted it to <title>
          styled_html = styled_html.sub("<h1>Acknowledgements</h1>", '')

          ## The glog library's license contains a URL that does not wrap in the web view,
          ## leading to a large right-hand whitespace gutter.  Work around this by explicitly
          ## inserting a <br> in the HTML.  Use gsub juuust in case another one sneaks in later.
          styled_html = styled_html.gsub('p?hl=en#dR3YEbitojA/COPYING', 'p?hl=en#dR3YEbitojA/COPYING<br>')

        File.write("#{project_root}/Pods/Target Support Files/Pods-WordPress/acknowledgements.html", styled_html)
    end
end


## Share Extension
## ===============
##
target 'WordPressShareExtension' do
    project 'WordPress/WordPress.xcodeproj'

    shared_with_extension_pods

    aztec
    shared_with_all_pods
    shared_with_networking_pods
    wordpress_ui
end


## DraftAction Extension
## =====================
##
target 'WordPressDraftActionExtension' do
    project 'WordPress/WordPress.xcodeproj'

    shared_with_extension_pods

    aztec
    shared_with_all_pods
    shared_with_networking_pods
    wordpress_ui
end


## Today Widget
## ============
##
target 'WordPressTodayWidget' do
    project 'WordPress/WordPress.xcodeproj'

    shared_with_all_pods
    shared_with_networking_pods

    wordpress_ui
end

## All Time Widget
## ============
##
target 'WordPressAllTimeWidget' do
    project 'WordPress/WordPress.xcodeproj'

    shared_with_all_pods
    shared_with_networking_pods

    wordpress_ui
end

## This Week Widget
## ============
##
target 'WordPressThisWeekWidget' do
    project 'WordPress/WordPress.xcodeproj'

    shared_with_all_pods
    shared_with_networking_pods

    wordpress_ui
end

## Notification Content Extension
## ==============================
##
target 'WordPressNotificationContentExtension' do
    project 'WordPress/WordPress.xcodeproj'

    wordpress_kit
    wordpress_shared
    wordpress_ui
end



## Notification Service Extension
## ==============================
##
target 'WordPressNotificationServiceExtension' do
    project 'WordPress/WordPress.xcodeproj'

    wordpress_kit
    wordpress_shared
    wordpress_ui
end


## Mocks
## ===================
##
def wordpress_mocks
  pod 'WordPressMocks', '~> 0.0.8'
  # pod 'WordPressMocks', :git => 'https://github.com/wordpress-mobile/WordPressMocks.git', :commit => ''
  # pod 'WordPressMocks', :git => 'https://github.com/wordpress-mobile/WordPressMocks.git', :branch => 'add/screenshot-mocks'
  # pod 'WordPressMocks', :path => '../WordPressMocks'
end


## Screenshot Generation
## ===================
##
target 'WordPressScreenshotGeneration' do
    project 'WordPress/WordPress.xcodeproj'

    wordpress_mocks
    pod 'SimulatorStatusMagic'
end

## UI Tests
## ===================
##
target 'WordPressUITests' do
    project 'WordPress/WordPress.xcodeproj'

    wordpress_mocks
end

# Static Frameworks:
# ============
#
# Make all pods that are not shared across multiple targets into static frameworks by overriding the static_framework? function to return true
# Linking the shared frameworks statically would lead to duplicate symbols
# A future version of CocoaPods may make this easier to do. See https://github.com/CocoaPods/CocoaPods/issues/7428
shared_targets = ['WordPressFlux']
pre_install do |installer|
    static = []
    dynamic = []
    installer.pod_targets.each do |pod|

        # Statically linking Sentry results in a conflict with `NSDictionary.objectAtKeyPath`, but dynamically
        # linking it resolves this.
        if pod.name == "Sentry"
          dynamic << pod
          next
        end

        # If this pod is a dependency of one of our shared targets, it must be linked dynamically
        if pod.target_definitions.any? { |t| shared_targets.include? t.name }
          dynamic << pod
          next
        end
        static << pod
		pod.instance_variable_set(:@build_type, Pod::Target::BuildType.static_framework)
    end
    puts "Installing #{static.count} pods as static frameworks"
    puts "Installing #{dynamic.count} pods as dynamic frameworks"
end<|MERGE_RESOLUTION|>--- conflicted
+++ resolved
@@ -149,11 +149,7 @@
     ## Gutenberg (React Native)
     ## =====================
     ##
-<<<<<<< HEAD
-    gutenberg :commit => '18da1f612d221dde1634d70ad1373eb619d4b9bb'
-=======
     gutenberg :commit => '76e43cb3801ac0c963ba8741280db12db7cab869'
->>>>>>> 16505193
 
     ## Third party libraries
     ## =====================
