# For security reasons, please always keep the wordpress-mobile source first and the CDN second.
# For more info, see https://github.com/wordpress-mobile/cocoapods-specs#source-order-and-security-considerations
install! 'cocoapods', warn_for_multiple_pod_sources: false
source 'https://github.com/wordpress-mobile/cocoapods-specs.git'
source 'https://cdn.cocoapods.org/'

unless ['BUNDLE_BIN_PATH', 'BUNDLE_GEMFILE'].any? { |k| ENV.key?(k) }
  raise 'Please run CocoaPods via `bundle exec`'
end

inhibit_all_warnings!
use_frameworks!

app_ios_deployment_target = Gem::Version.new('13.0')

platform :ios, app_ios_deployment_target.version
workspace 'WordPress.xcworkspace'

## Pods shared between all the targets
## ===================================
##
def wordpress_shared
    pod 'WordPressShared', '~> 1.16.0'
    #pod 'WordPressShared', :git => 'https://github.com/wordpress-mobile/WordPress-iOS-Shared.git', :tag => ''
    #pod 'WordPressShared', :git => 'https://github.com/wordpress-mobile/WordPress-iOS-Shared.git', :branch => ''
    #pod 'WordPressShared', :git => 'https://github.com/wordpress-mobile/WordPress-iOS-Shared.git', :commit  => ''
    #pod 'WordPressShared', :path => '../WordPress-iOS-Shared'
end

def aztec
    ## When using a tagged version, feel free to comment out the WordPress-Aztec-iOS line below.
    ## When using a commit number (during development) you should provide the same commit number for both pods.
    ##
    #pod 'WordPress-Aztec-iOS', :git => 'https://github.com/wordpress-mobile/AztecEditor-iOS.git', :commit => ''
    #pod 'WordPress-Editor-iOS', :git => 'https://github.com/wordpress-mobile/AztecEditor-iOS.git', :commit => ''
    #pod 'WordPress-Editor-iOS', :git => 'https://github.com/wordpress-mobile/AztecEditor-iOS.git', :tag => ''
    #pod 'WordPress-Editor-iOS', :path => '../AztecEditor-iOS'
    pod 'WordPress-Editor-iOS', '~> 1.19.4'
end

def wordpress_ui
    pod 'WordPressUI', '~> 1.12.1'
    #pod 'WordPressUI', :git => 'https://github.com/wordpress-mobile/WordPressUI-iOS', :tag => ''
    #pod 'WordPressUI', :git => 'https://github.com/wordpress-mobile/WordPressUI-iOS', :branch => ''
    #pod 'WordPressUI', :git => 'https://github.com/wordpress-mobile/WordPressUI-iOS', :commit => ''
    #pod 'WordPressUI', :path => '../WordPressUI-iOS'
end

def wordpress_kit
<<<<<<< HEAD
    # pod 'WordPressKit', '~> 4.36.0-beta'
=======
    pod 'WordPressKit', '~> 4.41.0'
>>>>>>> 6e1384d5
    # pod 'WordPressKit', :git => 'https://github.com/wordpress-mobile/WordPressKit-iOS.git', :tag => ''
    pod 'WordPressKit', :git => 'https://github.com/wordpress-mobile/WordPressKit-iOS.git', :branch => 'trial/nikola_milicevic'
    # pod 'WordPressKit', :git => 'https://github.com/wordpress-mobile/WordPressKit-iOS.git', :commit => ''
    # pod 'WordPressKit', :path => '../WordPressKit-iOS'
end

def kanvas
  pod 'Kanvas', '~> 1.2.7'
  #pod 'Kanvas', :git => 'https://github.com/tumblr/Kanvas-iOS.git', :tag => ''
  #pod 'Kanvas', :git => 'https://github.com/tumblr/Kanvas-iOS.git', :commit => ''
  #pod 'Kanvas', :path => '../Kanvas-iOS'
end

def shared_with_all_pods
    wordpress_shared
    pod 'CocoaLumberjack', '~> 3.0'
    pod 'NSObject-SafeExpectations', '~> 0.0.4'
end

def shared_with_networking_pods
    pod 'Alamofire', '4.8.0'
    pod 'Reachability', '3.2'

    wordpress_kit
end

def shared_test_pods
    pod 'OHHTTPStubs/Swift', '~> 9.1.0'
    pod 'OCMock', '~> 3.4.3'
end

def shared_with_extension_pods
    pod 'Gridicons', '~> 1.1.0'
    pod 'ZIPFoundation', '~> 0.9.8'
    pod 'Down', '~> 0.6.6'
end

def gutenberg(options)
    options[:git] = 'https://github.com/wordpress-mobile/gutenberg-mobile.git'
    options[:submodules] = true
    local_gutenberg = ENV['LOCAL_GUTENBERG']
    if local_gutenberg
      options = { :path => local_gutenberg.include?('/') ? local_gutenberg : '../gutenberg-mobile' }
    end
    pod 'Gutenberg', options
    pod 'RNTAztecView', options

    gutenberg_dependencies options
end

def gutenberg_dependencies(options)
    dependencies = [
        'FBLazyVector',
        'React',
        'ReactCommon',
        'RCTRequired',
        'RCTTypeSafety',
        'React-Core',
        'React-CoreModules',
        'React-RCTActionSheet',
        'React-RCTAnimation',
        'React-RCTBlob',
        'React-RCTImage',
        'React-RCTLinking',
        'React-RCTNetwork',
        'React-RCTSettings',
        'React-RCTText',
        'React-RCTVibration',
        'React-callinvoker',
        'React-cxxreact',
        'React-jsinspector',
        'React-jsi',
        'React-jsiexecutor',
        'React-perflogger',
        'React-runtimeexecutor',
        'Yoga',
        'RCT-Folly',
        'glog',
        'react-native-keyboard-aware-scroll-view',
        'react-native-safe-area',
        'react-native-safe-area-context',
        'react-native-video',
        'react-native-webview',
        'RNSVG',
        'react-native-slider',
        'BVLinearGradient',
        'react-native-get-random-values',
        'react-native-blur',
        'RNScreens',
        'RNReanimated',
        'RNGestureHandler',
        'RNCMaskedView'
    ]
    if options[:path]
        podspec_prefix = options[:path]
    else
        tag_or_commit = options[:tag] || options[:commit]
        podspec_prefix = "https://raw.githubusercontent.com/wordpress-mobile/gutenberg-mobile/#{tag_or_commit}"
    end

    # FBReactNativeSpec needs special treatment because of react-native-codegen code generation
    pod 'FBReactNativeSpec', :podspec => "#{podspec_prefix}/third-party-podspecs/FBReactNativeSpec/FBReactNativeSpec.podspec.json"

    for pod_name in dependencies do
        pod pod_name, :podspec => "#{podspec_prefix}/third-party-podspecs/#{pod_name}.podspec.json"
    end
end

abstract_target 'Apps' do
    project 'WordPress/WordPress.xcodeproj'

    shared_with_all_pods
    shared_with_networking_pods
    shared_with_extension_pods

    ## Gutenberg (React Native)
    ## =====================
    ##
    gutenberg :tag => 'v1.61.0'

    ## Third party libraries
    ## =====================
    ##
    pod 'Charts', '~> 3.2.2'
    pod 'Gifu', '3.2.0'

    app_center_version = '~> 4.1'
    app_center_configurations = %w[Release-Internal Release-Alpha]
    pod 'AppCenter', app_center_version, configurations: app_center_configurations
    pod 'AppCenter/Distribute', app_center_version, configurations: app_center_configurations

    pod 'MRProgress', '0.8.3'
    pod 'Starscream', '3.0.6'
    pod 'SVProgressHUD', '2.2.5'
    pod 'ZendeskSupportSDK', '5.3.0'
    pod 'AlamofireImage', '3.5.2'
    pod 'AlamofireNetworkActivityIndicator', '~> 2.4'
    pod 'FSInteractiveMap', :git => 'https://github.com/wordpress-mobile/FSInteractiveMap.git', :tag => '0.2.0'
    pod 'JTAppleCalendar', '~> 8.0.2'
    pod 'AMScrollingNavbar', '5.6.0'
    pod 'CropViewController', '2.5.3'

    ## Automattic libraries
    ## ====================
    ##
    wordpress_kit
    wordpress_shared
    kanvas

    # Production

    pod 'Automattic-Tracks-iOS', '~> 0.9.1'
    # While in PR
    # pod 'Automattic-Tracks-iOS', :git => 'https://github.com/Automattic/Automattic-Tracks-iOS.git', :branch => ''
    # Local Development
    #pod 'Automattic-Tracks-iOS', :path => '~/Projects/Automattic-Tracks-iOS'

    pod 'NSURL+IDN', '~> 0.4'

    pod 'WPMediaPicker', '~> 1.7.2'
    #pod 'WPMediaPicker', :git => 'https://github.com/wordpress-mobile/MediaPicker-iOS.git', :tag => '1.7.0'
    ## while PR is in review:
    # pod 'WPMediaPicker', :git => 'https://github.com/wordpress-mobile/MediaPicker-iOS.git', :branch => ''
    # pod 'WPMediaPicker', :path => '../MediaPicker-iOS'

    pod 'Gridicons', '~> 1.1.0'

    pod 'WordPressAuthenticator', '~> 1.42.0'
    # pod 'WordPressAuthenticator', :git => 'https://github.com/wordpress-mobile/WordPressAuthenticator-iOS.git', :branch => ''
    # pod 'WordPressAuthenticator', :git => 'https://github.com/wordpress-mobile/WordPressAuthenticator-iOS.git', :commit => ''
    # pod 'WordPressAuthenticator', :path => '../WordPressAuthenticator-iOS'

    pod 'MediaEditor', '~> 1.2.1'
    # pod 'MediaEditor', :git => 'https://github.com/wordpress-mobile/MediaEditor-iOS.git', :commit => 'a4178ed9b0f3622faafb41dd12503e26c5523a32'
    # pod 'MediaEditor', :path => '../MediaEditor-iOS'

    aztec
    wordpress_ui

    ## WordPress App iOS
    ## =================
    ##
    target 'WordPress' do
        target 'WordPressTest' do
            inherit! :search_paths

            shared_test_pods
            pod 'Nimble', '~> 9.0.0'
        end
    end

    ## Jetpack App iOS
    ## ===============
    ##
    target 'Jetpack' do
    end
end

## Share Extension
## ===============
##
target 'WordPressShareExtension' do
    project 'WordPress/WordPress.xcodeproj'

    shared_with_extension_pods

    aztec
    shared_with_all_pods
    shared_with_networking_pods
    wordpress_ui
end


## DraftAction Extension
## =====================
##
target 'WordPressDraftActionExtension' do
    project 'WordPress/WordPress.xcodeproj'

    shared_with_extension_pods

    aztec
    shared_with_all_pods
    shared_with_networking_pods
    wordpress_ui
end


## Today Widget
## ============
##
target 'WordPressTodayWidget' do
    project 'WordPress/WordPress.xcodeproj'

    shared_with_all_pods
    shared_with_networking_pods

    wordpress_ui
end

## All Time Widget
## ============
##
target 'WordPressAllTimeWidget' do
    project 'WordPress/WordPress.xcodeproj'

    shared_with_all_pods
    shared_with_networking_pods

    wordpress_ui
end

## This Week Widget
## ============
##
target 'WordPressThisWeekWidget' do
    project 'WordPress/WordPress.xcodeproj'

    shared_with_all_pods
    shared_with_networking_pods

    wordpress_ui
end

## iOS 14 Today Widget
## ============
##
target 'WordPressStatsWidgets' do
    project 'WordPress/WordPress.xcodeproj'

    shared_with_all_pods
    shared_with_networking_pods

    wordpress_ui
end

## Intents
## ============
##
target 'WordPressIntents' do
    project 'WordPress/WordPress.xcodeproj'

    shared_with_all_pods
    shared_with_networking_pods

    wordpress_ui
end

## Notification Content Extension
## ==============================
##
target 'WordPressNotificationContentExtension' do
    project 'WordPress/WordPress.xcodeproj'

    wordpress_kit
    wordpress_shared
    wordpress_ui
end



## Notification Service Extension
## ==============================
##
target 'WordPressNotificationServiceExtension' do
    project 'WordPress/WordPress.xcodeproj'

    wordpress_kit
    wordpress_shared
    wordpress_ui
end


## Mocks
## ===================
##
def wordpress_mocks
  pod 'WordPressMocks', '~> 0.0.14'
  # pod 'WordPressMocks', :git => 'https://github.com/wordpress-mobile/WordPressMocks.git', :commit => ''
  # pod 'WordPressMocks', :git => 'https://github.com/wordpress-mobile/WordPressMocks.git', :branch => 'task/jetpack-screenshots-dynamic-dates'
  # pod 'WordPressMocks', :path => '../WordPressMocks'
end


## Screenshot Generation
## ===================
##
target 'WordPressScreenshotGeneration' do
    project 'WordPress/WordPress.xcodeproj'

    wordpress_mocks
end

## UI Tests
## ===================
##
target 'WordPressUITests' do
    project 'WordPress/WordPress.xcodeproj'

    wordpress_mocks
end

# Static Frameworks:
# ============
#
# Make all pods that are not shared across multiple targets into static frameworks by overriding the static_framework? function to return true
# Linking the shared frameworks statically would lead to duplicate symbols
# A future version of CocoaPods may make this easier to do. See https://github.com/CocoaPods/CocoaPods/issues/7428
shared_targets = ['WordPressFlux']
pre_install do |installer|
    static = []
    dynamic = []
    installer.pod_targets.each do |pod|

        # Statically linking Sentry results in a conflict with `NSDictionary.objectAtKeyPath`, but dynamically
        # linking it resolves this.
        if pod.name == "Sentry"
          dynamic << pod
          next
        end

        # If this pod is a dependency of one of our shared targets, it must be linked dynamically
        if pod.target_definitions.any? { |t| shared_targets.include? t.name }
          dynamic << pod
          next
        end
        static << pod
		pod.instance_variable_set(:@build_type, Pod::BuildType.static_framework)
    end
    puts "Installing #{static.count} pods as static frameworks"
    puts "Installing #{dynamic.count} pods as dynamic frameworks"
end

post_install do |installer|
    project_root = File.dirname(__FILE__)

    ## Convert the 3rd-party license acknowledgements markdown into html for use in the app
    require 'commonmarker'

    acknowledgements = 'Acknowledgments'
    markdown = File.read("#{project_root}/Pods/Target Support Files/Pods-Apps-WordPress/Pods-Apps-WordPress-acknowledgements.markdown")
    rendered_html = CommonMarker.render_html(markdown, :DEFAULT)
    styled_html = "<head>
                     <meta name=\"viewport\" content=\"width=device-width, initial-scale=1\">
                     <style>
                       body {
                         font-family: -apple-system, BlinkMacSystemFont, 'Segoe UI', Roboto, Oxygen, Ubuntu, Cantarell, 'Open Sans', 'Helvetica Neue', sans-serif;
                         font-size: 16px;
                         color: #1a1a1a;
                         margin: 20px;
                       }
                      @media (prefers-color-scheme: dark) {
                       body {
                        background: #1a1a1a;
                        color: white;
                       }
                      }
                       pre {
                        white-space: pre-wrap;
                       }
                     </style>
                     <title>
                       #{acknowledgements}
                     </title>
                   </head>
                   <body>
                     #{rendered_html}
                   </body>"

      ## Remove the <h1>, since we've promoted it to <title>
      styled_html = styled_html.sub("<h1>Acknowledgements</h1>", '')

      ## The glog library's license contains a URL that does not wrap in the web view,
      ## leading to a large right-hand whitespace gutter.  Work around this by explicitly
      ## inserting a <br> in the HTML.  Use gsub juuust in case another one sneaks in later.
      styled_html = styled_html.gsub('p?hl=en#dR3YEbitojA/COPYING', 'p?hl=en#dR3YEbitojA/COPYING<br>')

    File.write("#{project_root}/Pods/Target Support Files/Pods-Apps-WordPress/acknowledgements.html", styled_html)

    # Let Pods targets inherit deployment target from the app
    # This solution is suggested here: https://github.com/CocoaPods/CocoaPods/issues/4859
    # =====================================
    #
    installer.pods_project.targets.each do |target|
      target.build_configurations.each do |configuration|
        pod_ios_deployment_target = Gem::Version.new(configuration.build_settings['IPHONEOS_DEPLOYMENT_TARGET'])
        configuration.build_settings.delete 'IPHONEOS_DEPLOYMENT_TARGET' if pod_ios_deployment_target <= app_ios_deployment_target
      end
    end

    # Flag Alpha builds for Tracks
    # ============================
    installer.pods_project.targets.each do |target|
      next unless target.name == "Automattic-Tracks-iOS"
      target.build_configurations.each do |config|
        if config.name == "Release-Alpha" or config.name == "Release-Internal"
          config.build_settings['GCC_PREPROCESSOR_DEFINITIONS'] ||= ['$(inherited)', 'ALPHA=1']
        end
      end
    end
end<|MERGE_RESOLUTION|>--- conflicted
+++ resolved
@@ -47,11 +47,7 @@
 end
 
 def wordpress_kit
-<<<<<<< HEAD
-    # pod 'WordPressKit', '~> 4.36.0-beta'
-=======
     pod 'WordPressKit', '~> 4.41.0'
->>>>>>> 6e1384d5
     # pod 'WordPressKit', :git => 'https://github.com/wordpress-mobile/WordPressKit-iOS.git', :tag => ''
     pod 'WordPressKit', :git => 'https://github.com/wordpress-mobile/WordPressKit-iOS.git', :branch => 'trial/nikola_milicevic'
     # pod 'WordPressKit', :git => 'https://github.com/wordpress-mobile/WordPressKit-iOS.git', :commit => ''
