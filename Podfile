source 'https://cdn.cocoapods.org/'

inhibit_all_warnings!
use_frameworks!

platform :ios, '11.0'
workspace 'WordPress.xcworkspace'

## Pods shared between all the targets
## ===================================
##
def wordpress_shared
    ## for production:
    pod 'WordPressShared', '~> 1.8.8'

    ## for development:
    # pod 'WordPressShared', :path => '../WordPress-iOS-Shared'

    ## while PR is in review:
    # pod 'WordPressShared', :git => 'https://github.com/wordpress-mobile/WordPress-iOS-Shared', :branch => 'feature/change-username-events'
    # pod 'WordPressShared', :git => 'https://github.com/wordpress-mobile/WordPress-iOS-Shared.git', :commit	=> ''
end

def aztec
    ## When using a tagged version, feel free to comment out the WordPress-Aztec-iOS line below.
    ## When using a commit number (during development) you should provide the same commit number for both pods.
    ##
    ## pod 'WordPress-Aztec-iOS', :git => 'https://github.com/wordpress-mobile/AztecEditor-iOS.git', :commit => '81e1e1bb1cb209004d66bba75338595cc9aab147'
    ## pod 'WordPress-Editor-iOS', :git => 'https://github.com/wordpress-mobile/AztecEditor-iOS.git', :commit => '81e1e1bb1cb209004d66bba75338595cc9aab147'
    ## pod 'WordPress-Editor-iOS', :git => 'https://github.com/wordpress-mobile/AztecEditor-iOS.git', :tag => '1.5.0.beta.1'
    ## pod 'WordPress-Editor-iOS', :path => '../AztecEditor-iOS'
    pod 'WordPress-Editor-iOS', '~> 1.11.0'
end

def wordpress_ui
    ## for production:
    pod 'WordPressUI', '~> 1.5.0'

    ## for development:
    #pod 'WordPressUI', :path => '../WordPressUI-iOS'
    ## while PR is in review:
    #pod 'WordPressUI', :git => 'https://github.com/wordpress-mobile/WordPressUI-iOS', :branch => ''
end

def wordpress_kit
    pod 'WordPressKit', '~> 4.5.3-beta.2'
    #pod 'WordPressKit', :git => 'https://github.com/guarani/WordPressKit-iOS.git', :branch => 'issue/12141-restore-revision-dialog'
    #pod 'WordPressKit', :git => 'https://github.com/wordpress-mobile/WordPressKit-iOS.git', :commit => ''
    #pod 'WordPressKit', :path => '../WordPressKit-iOS'
end

def shared_with_all_pods
    wordpress_shared
    pod 'CocoaLumberjack', '3.5.2'
    pod 'FormatterKit/TimeIntervalFormatter', '1.8.2'
    pod 'NSObject-SafeExpectations', '0.0.3'
end

def shared_with_networking_pods
    pod 'Alamofire', '4.7.3'
    pod 'Reachability', '3.2'

    wordpress_kit
end

def shared_test_pods
    pod 'OHHTTPStubs', '6.1.0'
    pod 'OHHTTPStubs/Swift', '6.1.0'
    pod 'OCMock', '~> 3.4'
end

def shared_with_extension_pods
    pod 'Gridicons', '~> 0.16'
    pod 'ZIPFoundation', '~> 0.9.8'
    pod 'Down', '~> 0.6.6'
end

def gutenberg(options)
    options[:git] = 'http://github.com/wordpress-mobile/gutenberg-mobile/'
    local_gutenberg = ENV['LOCAL_GUTENBERG']
    if local_gutenberg
      options = { :path => local_gutenberg.include?('/') ? local_gutenberg : '../gutenberg-mobile' }
    end
    pod 'Gutenberg', options
    pod 'RNTAztecView', options

    gutenberg_dependencies options
end

def gutenberg_dependencies(options)
    dependencies = [
        'React',
        'React-Core',
        'React-DevSupport',
        'React-RCTActionSheet',
        'React-RCTAnimation',
        'React-RCTBlob',
        'React-RCTImage',
        'React-RCTLinking',
        'React-RCTNetwork',
        'React-RCTSettings',
        'React-RCTText',
        'React-RCTVibration',
        'React-RCTWebSocket',
        'React-cxxreact',
        'React-jsinspector',
        'React-jsi',
        'React-jsiexecutor',
        'yoga',
        'Folly',
        'glog',
        'react-native-keyboard-aware-scroll-view',
        'react-native-safe-area',
        'react-native-video',
        'RNSVG',
        'ReactNativeDarkMode',
    ]
    if options[:path]
        podspec_prefix = options[:path]
    else
        tag_or_commit = options[:tag] || options[:commit]
        podspec_prefix = "https://raw.githubusercontent.com/wordpress-mobile/gutenberg-mobile/#{tag_or_commit}"
    end

    for pod_name in dependencies do
        pod pod_name, :podspec => "#{podspec_prefix}/react-native-gutenberg-bridge/third-party-podspecs/#{pod_name}.podspec.json"
    end
end

## WordPress iOS
## =============
##
target 'WordPress' do
    project 'WordPress/WordPress.xcodeproj'

    shared_with_all_pods
    shared_with_networking_pods
    shared_with_extension_pods

    ## Gutenberg (React Native)
    ## =====================
    ##
<<<<<<< HEAD
    gutenberg :commit => 'e675c61f96b0c9e9ae96fa102e61f29c84bdd4f3'
=======
    gutenberg :commit => 'bdbe882b1071cbfdd67fc3a5314e5d1de37cb04b'
>>>>>>> 7c94ab30

    ## Third party libraries
    ## =====================
    ##
    pod '1PasswordExtension', '1.8.5'
    pod 'Charts', '~> 3.2.2'
    pod 'Gifu', '3.2.0'
    pod 'HockeySDK', '5.1.4', :configurations => ['Release-Internal', 'Release-Alpha']
    pod 'MRProgress', '0.8.3'
    pod 'Starscream', '3.0.6'
    pod 'SVProgressHUD', '2.2.5'
    pod 'ZendeskSDK', :git => 'https://github.com/zendesk/zendesk_sdk_ios', :tag => '3.0.2'
    pod 'AlamofireNetworkActivityIndicator', '~> 2.3'
    pod 'FSInteractiveMap', :git => 'https://github.com/wordpress-mobile/FSInteractiveMap.git', :tag => '0.2.0'
    pod 'JTAppleCalendar', '~> 8.0.2'

    ## Automattic libraries
    ## ====================
    ##

    # Production
    pod 'Automattic-Tracks-iOS', '~> 0.4.2'
    # While in PR
    # pod 'Automattic-Tracks-iOS', :git => 'https://github.com/Automattic/Automattic-Tracks-iOS.git', :commit => '0cc8960098791cfe1b02914b15a662af20b60389'

    pod 'NSURL+IDN', '0.3'

    pod 'WPMediaPicker', '~> 1.6.0'
    ## while PR is in review:
    ## pod 'WPMediaPicker', :git => 'https://github.com/wordpress-mobile/MediaPicker-iOS.git', :commit => '7c3cb8f00400b9316a803640b42bb88a66bbc648'

    pod 'Gridicons', '~> 0.16'

    pod 'WordPressAuthenticator', '~> 1.10.2'
    # pod 'WordPressAuthenticator', :path => '../WordPressAuthenticator-iOS'
    # pod 'WordPressAuthenticator', :git => 'https://github.com/wordpress-mobile/WordPressAuthenticator-iOS.git', :branch => ''

    aztec
    wordpress_ui

    target 'WordPressTest' do
        inherit! :search_paths

        shared_test_pods
        pod 'Nimble', '~> 7.3.1'
    end


    post_install do

        ## Convert the 3rd-party license acknowledgements markdown into html for use in the app
        require 'commonmarker'

        project_root = File.dirname(__FILE__)
        acknowledgements = 'Acknowledgments'
        markdown = File.read("#{project_root}/Pods/Target Support Files/Pods-WordPress/Pods-WordPress-acknowledgements.markdown")
        rendered_html = CommonMarker.render_html(markdown, :DEFAULT)
        styled_html = "<head>
                         <meta name=\"viewport\" content=\"width=device-width, initial-scale=1\">
                         <style>
                           body {
                             font-family: -apple-system, BlinkMacSystemFont, 'Segoe UI', Roboto, Oxygen, Ubuntu, Cantarell, 'Open Sans', 'Helvetica Neue', sans-serif;
                             font-size: 16px;
                             color: #1a1a1a;
                             margin: 20px;
                           }
                          @media (prefers-color-scheme: dark) {
                           body {
                            background: #1a1a1a;
                            color: white;
                           }
                          }
                           pre {
                            white-space: pre-wrap;
                           }
                         </style>
                         <title>
                           #{acknowledgements}
                         </title>
                       </head>
                       <body>
                         #{rendered_html}
                       </body>"

          ## Remove the <h1>, since we've promoted it to <title>
          styled_html = styled_html.sub("<h1>Acknowledgements</h1>", '')

          ## The glog library's license contains a URL that does not wrap in the web view,
          ## leading to a large right-hand whitespace gutter.  Work around this by explicitly
          ## inserting a <br> in the HTML.  Use gsub juuust in case another one sneaks in later.
          styled_html = styled_html.gsub('p?hl=en#dR3YEbitojA/COPYING', 'p?hl=en#dR3YEbitojA/COPYING<br>')

        File.write("#{project_root}/Pods/Target Support Files/Pods-WordPress/acknowledgements.html", styled_html)
    end
end


## Share Extension
## ===============
##
target 'WordPressShareExtension' do
    project 'WordPress/WordPress.xcodeproj'

    shared_with_extension_pods

    aztec
    shared_with_all_pods
    shared_with_networking_pods
    wordpress_ui
end


## DraftAction Extension
## =====================
##
target 'WordPressDraftActionExtension' do
    project 'WordPress/WordPress.xcodeproj'

    shared_with_extension_pods

    aztec
    shared_with_all_pods
    shared_with_networking_pods
    wordpress_ui
end


## Today Widget
## ============
##
target 'WordPressTodayWidget' do
    project 'WordPress/WordPress.xcodeproj'

    shared_with_all_pods
    shared_with_networking_pods
    
    wordpress_ui
end



## Notification Content Extension
## ==============================
##
target 'WordPressNotificationContentExtension' do
    project 'WordPress/WordPress.xcodeproj'

    wordpress_kit
    wordpress_shared
    wordpress_ui
end



## Notification Service Extension
## ==============================
##
target 'WordPressNotificationServiceExtension' do
    project 'WordPress/WordPress.xcodeproj'

    wordpress_kit
    wordpress_shared
    wordpress_ui
end


## Mocks
## ===================
##
def wordpress_mocks
  pod 'WordPressMocks', '~> 0.0.6'
  # pod 'WordPressMocks', :git => 'https://github.com/wordpress-mobile/WordPressMocks.git', :commit => ''
  # pod 'WordPressMocks', :path => '../WordPressMocks'
end


## Screenshot Generation
## ===================
##
target 'WordPressScreenshotGeneration' do
    project 'WordPress/WordPress.xcodeproj'

    wordpress_mocks
    pod 'SimulatorStatusMagic'
end

## UI Tests
## ===================
##
target 'WordPressUITests' do
    project 'WordPress/WordPress.xcodeproj'

    wordpress_mocks
end

# Static Frameworks:
# ============
#
# Make all pods that are not shared across multiple targets into static frameworks by overriding the static_framework? function to return true
# Linking the shared frameworks statically would lead to duplicate symbols
# A future version of CocoaPods may make this easier to do. See https://github.com/CocoaPods/CocoaPods/issues/7428
shared_targets = ['WordPressFlux']
pre_install do |installer|
    static = []
    dynamic = []
    installer.pod_targets.each do |pod|

        # Statically linking Sentry results in a conflict with `NSDictionary.objectAtKeyPath`, but dynamically
        # linking it resolves this.
        if pod.name == "Sentry"
          dynamic << pod
          next
        end

        # If this pod is a dependency of one of our shared targets, it must be linked dynamically
        if pod.target_definitions.any? { |t| shared_targets.include? t.name }
          dynamic << pod
          next
        end
        static << pod
		pod.instance_variable_set(:@build_type, Pod::Target::BuildType.static_framework)
    end
    puts "Installing #{static.count} pods as static frameworks"
    puts "Installing #{dynamic.count} pods as dynamic frameworks"
end<|MERGE_RESOLUTION|>--- conflicted
+++ resolved
@@ -140,11 +140,7 @@
     ## Gutenberg (React Native)
     ## =====================
     ##
-<<<<<<< HEAD
     gutenberg :commit => 'e675c61f96b0c9e9ae96fa102e61f29c84bdd4f3'
-=======
-    gutenberg :commit => 'bdbe882b1071cbfdd67fc3a5314e5d1de37cb04b'
->>>>>>> 7c94ab30
 
     ## Third party libraries
     ## =====================
