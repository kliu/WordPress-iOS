--- conflicted
+++ resolved
@@ -37,11 +37,7 @@
 end
 
 def wordpress_kit
-<<<<<<< HEAD
     pod 'WordPressKit', '~> 4.16-beta'
-=======
-    pod 'WordPressKit', '~> 4.15.0-beta.2'
->>>>>>> 3f811144
     #pod 'WordPressKit', :git => 'https://github.com/wordpress-mobile/WordPressKit-iOS.git', :tag => ''
     #pod 'WordPressKit', :git => 'https://github.com/wordpress-mobile/WordPressKit-iOS.git', :branch => ''
     #pod 'WordPressKit', :git => 'https://github.com/wordpress-mobile/WordPressKit-iOS.git', :commit => ''
