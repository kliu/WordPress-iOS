# For security reasons, please always keep the wordpress-mobile source first and the CDN second.
# For more info, see https://github.com/wordpress-mobile/cocoapods-specs#source-order-and-security-considerations
install! 'cocoapods', warn_for_multiple_pod_sources: false
source 'https://github.com/wordpress-mobile/cocoapods-specs.git'
source 'https://cdn.cocoapods.org/'

unless ['BUNDLE_BIN_PATH', 'BUNDLE_GEMFILE'].any? { |k| ENV.key?(k) }
  raise 'Please run CocoaPods via `bundle exec`'
end

inhibit_all_warnings!
use_frameworks!

app_ios_deployment_target = Gem::Version.new('13.0')

platform :ios, app_ios_deployment_target.version
workspace 'WordPress.xcworkspace'

## Pods shared between all the targets
## ===================================
##
def wordpress_shared
    pod 'WordPressShared', '~> 1.16.0'
    #pod 'WordPressShared', :git => 'https://github.com/wordpress-mobile/WordPress-iOS-Shared.git', :tag => ''
    #pod 'WordPressShared', :git => 'https://github.com/wordpress-mobile/WordPress-iOS-Shared.git', :branch => ''
    #pod 'WordPressShared', :git => 'https://github.com/wordpress-mobile/WordPress-iOS-Shared.git', :commit  => ''
    #pod 'WordPressShared', :path => '../WordPress-iOS-Shared'
end

def aztec
    ## When using a tagged version, feel free to comment out the WordPress-Aztec-iOS line below.
    ## When using a commit number (during development) you should provide the same commit number for both pods.
    ##
    #pod 'WordPress-Aztec-iOS', :git => 'https://github.com/wordpress-mobile/AztecEditor-iOS.git', :commit => ''
    #pod 'WordPress-Editor-iOS', :git => 'https://github.com/wordpress-mobile/AztecEditor-iOS.git', :commit => ''
    #pod 'WordPress-Editor-iOS', :git => 'https://github.com/wordpress-mobile/AztecEditor-iOS.git', :tag => ''
    #pod 'WordPress-Editor-iOS', :path => '../AztecEditor-iOS'
    pod 'WordPress-Editor-iOS', '~> 1.19.4'
end

def wordpress_ui
    pod 'WordPressUI', '~> 1.11.0-beta'
    #pod 'WordPressUI', :git => 'https://github.com/wordpress-mobile/WordPressUI-iOS', :tag => ''
    #pod 'WordPressUI', :git => 'https://github.com/wordpress-mobile/WordPressUI-iOS', :branch => 'feature/fancy-button-text-wrap'
    #pod 'WordPressUI', :git => 'https://github.com/wordpress-mobile/WordPressUI-iOS', :commit => ''
    #pod 'WordPressUI', :path => '../WordPressUI-iOS'
end

def wordpress_kit
    pod 'WordPressKit', '~> 4.33.0-beta.1'
    # pod 'WordPressKit', :git => 'https://github.com/wordpress-mobile/WordPressKit-iOS.git', :tag => ''
    # pod 'WordPressKit', :git => 'https://github.com/wordpress-mobile/WordPressKit-iOS.git', :branch => ''
    # pod 'WordPressKit', :git => 'https://github.com/wordpress-mobile/WordPressKit-iOS.git', :commit => ''
    # pod 'WordPressKit', :path => '../WordPressKit-iOS'
end

def kanvas
  pod 'Kanvas', '~> 1.2.7'
  #pod 'Kanvas', :git => 'https://github.com/tumblr/Kanvas-iOS.git', :tag => ''
  #pod 'Kanvas', :git => 'https://github.com/tumblr/Kanvas-iOS.git', :commit => ''
  #pod 'Kanvas', :path => '../Kanvas-iOS'
end

def shared_with_all_pods
    wordpress_shared
    pod 'CocoaLumberjack', '~> 3.0'
    pod 'NSObject-SafeExpectations', '~> 0.0.4'
end

def shared_with_networking_pods
    pod 'Alamofire', '4.8.0'
    pod 'Reachability', '3.2'

    wordpress_kit
end

def shared_test_pods
    pod 'OHHTTPStubs/Swift', '~> 9.1.0'
    pod 'OCMock', '~> 3.4.3'
end

def shared_with_extension_pods
    pod 'Gridicons', '~> 1.1.0'
    pod 'ZIPFoundation', '~> 0.9.8'
    pod 'Down', '~> 0.6.6'
end

def gutenberg(options)
    options[:git] = 'https://github.com/wordpress-mobile/gutenberg-mobile.git'
    options[:submodules] = true
    local_gutenberg = ENV['LOCAL_GUTENBERG']
    if local_gutenberg
      options = { :path => local_gutenberg.include?('/') ? local_gutenberg : '../gutenberg-mobile' }
    end
    pod 'Gutenberg', options
    pod 'RNTAztecView', options

    gutenberg_dependencies options
end

def gutenberg_dependencies(options)
    dependencies = [
        'FBReactNativeSpec',
        'FBLazyVector',
        'React',
        'ReactCommon',
        'RCTRequired',
        'RCTTypeSafety',
        'React-Core',
        'React-CoreModules',
        'React-RCTActionSheet',
        'React-RCTAnimation',
        'React-RCTBlob',
        'React-RCTImage',
        'React-RCTLinking',
        'React-RCTNetwork',
        'React-RCTSettings',
        'React-RCTText',
        'React-RCTVibration',
        'React-cxxreact',
        'React-jsinspector',
        'React-jsi',
        'React-jsiexecutor',
        'Yoga',
        'Folly',
        'glog',
        'react-native-keyboard-aware-scroll-view',
        'react-native-safe-area',
        'react-native-safe-area-context',
        'react-native-video',
        'RNSVG',
        'ReactNativeDarkMode',
        'react-native-slider',
        'react-native-linear-gradient',
        'react-native-get-random-values',
        'react-native-blur',
        'RNScreens',
        'RNReanimated',
        'RNGestureHandler',
        'RNCMaskedView'
    ]
    if options[:path]
        podspec_prefix = options[:path]
    else
        tag_or_commit = options[:tag] || options[:commit]
        podspec_prefix = "https://raw.githubusercontent.com/wordpress-mobile/gutenberg-mobile/#{tag_or_commit}"
    end

    for pod_name in dependencies do
        pod pod_name, :podspec => "#{podspec_prefix}/third-party-podspecs/#{pod_name}.podspec.json"
    end
end

abstract_target 'Apps' do
    project 'WordPress/WordPress.xcodeproj'

    shared_with_all_pods
    shared_with_networking_pods
    shared_with_extension_pods

    ## Gutenberg (React Native)
    ## =====================
    ##
<<<<<<< HEAD
    gutenberg :commit => 'b17148f255d905b66a0680d30718cb0586d83b97'
=======
    gutenberg :tag => 'v1.53.0-alpha1'
>>>>>>> 6b1dc4f3


    ## Third party libraries
    ## =====================
    ##
    pod 'Charts', '~> 3.2.2'
    pod 'Gifu', '3.2.0'
    pod 'AppCenter', '4.1.1', :configurations => ['Release-Internal', 'Release-Alpha']
    pod 'AppCenter/Distribute', '4.1.1', :configurations => ['Release-Internal', 'Release-Alpha']
    pod 'MRProgress', '0.8.3'
    pod 'Starscream', '3.0.6'
    pod 'SVProgressHUD', '2.2.5'
    pod 'ZendeskSupportSDK', '5.2.0'
    pod 'AlamofireImage', '3.5.2'
    pod 'AlamofireNetworkActivityIndicator', '~> 2.4'
    pod 'FSInteractiveMap', :git => 'https://github.com/wordpress-mobile/FSInteractiveMap.git', :tag => '0.2.0'
    pod 'JTAppleCalendar', '~> 8.0.2'
    pod 'AMScrollingNavbar', '5.6.0'
    pod 'CropViewController', '2.5.3'

    ## Automattic libraries
    ## ====================
    ##
    wordpress_kit
    wordpress_shared
    kanvas

    # Production

    pod 'Automattic-Tracks-iOS', '~> 0.8.5'
    # While in PR
    # pod 'Automattic-Tracks-iOS', :git => 'https://github.com/Automattic/Automattic-Tracks-iOS.git', :branch => ''
    # Local Development
    #pod 'Automattic-Tracks-iOS', :path => '~/Projects/Automattic-Tracks-iOS'

    pod 'NSURL+IDN', '~> 0.4'

    pod 'WPMediaPicker', '~> 1.7.2'
    #pod 'WPMediaPicker', :git => 'https://github.com/wordpress-mobile/MediaPicker-iOS.git', :tag => '1.7.0'
    ## while PR is in review:
    # pod 'WPMediaPicker', :git => 'https://github.com/wordpress-mobile/MediaPicker-iOS.git', :branch => ''
    # pod 'WPMediaPicker', :path => '../MediaPicker-iOS'

    pod 'Gridicons', '~> 1.1.0'

     pod 'WordPressAuthenticator', '~> 1.37.0'
    # While in PR
    # pod 'WordPressAuthenticator', :git => 'https://github.com/wordpress-mobile/WordPressAuthenticator-iOS.git', :branch => ''
    # pod 'WordPressAuthenticator', :git => 'https://github.com/wordpress-mobile/WordPressAuthenticator-iOS.git', :commit => ''
    # pod 'WordPressAuthenticator', :path => '../WordPressAuthenticator-iOS'

    pod 'MediaEditor', '~> 1.2.1'
    # pod 'MediaEditor', :git => 'https://github.com/wordpress-mobile/MediaEditor-iOS.git', :commit => 'a4178ed9b0f3622faafb41dd12503e26c5523a32'
    # pod 'MediaEditor', :path => '../MediaEditor-iOS'

    aztec
    wordpress_ui

    ## WordPress App iOS
    ## =================
    ##
    target 'WordPress' do
        target 'WordPressTest' do
            inherit! :search_paths

            shared_test_pods
            pod 'Nimble', '~> 9.0.0'
        end
    end

    ## Jetpack App iOS
    ## ===============
    ##
    target 'Jetpack' do
    end
end

## Share Extension
## ===============
##
target 'WordPressShareExtension' do
    project 'WordPress/WordPress.xcodeproj'

    shared_with_extension_pods

    aztec
    shared_with_all_pods
    shared_with_networking_pods
    wordpress_ui
end


## DraftAction Extension
## =====================
##
target 'WordPressDraftActionExtension' do
    project 'WordPress/WordPress.xcodeproj'

    shared_with_extension_pods

    aztec
    shared_with_all_pods
    shared_with_networking_pods
    wordpress_ui
end


## Today Widget
## ============
##
target 'WordPressTodayWidget' do
    project 'WordPress/WordPress.xcodeproj'

    shared_with_all_pods
    shared_with_networking_pods

    wordpress_ui
end

## All Time Widget
## ============
##
target 'WordPressAllTimeWidget' do
    project 'WordPress/WordPress.xcodeproj'

    shared_with_all_pods
    shared_with_networking_pods

    wordpress_ui
end

## This Week Widget
## ============
##
target 'WordPressThisWeekWidget' do
    project 'WordPress/WordPress.xcodeproj'

    shared_with_all_pods
    shared_with_networking_pods

    wordpress_ui
end

## iOS 14 Today Widget
## ============
##
target 'WordPressStatsWidgets' do
    project 'WordPress/WordPress.xcodeproj'

    shared_with_all_pods
    shared_with_networking_pods

    wordpress_ui
end

## Intents
## ============
##
target 'WordPressIntents' do
    project 'WordPress/WordPress.xcodeproj'

    shared_with_all_pods
    shared_with_networking_pods

    wordpress_ui
end

## Notification Content Extension
## ==============================
##
target 'WordPressNotificationContentExtension' do
    project 'WordPress/WordPress.xcodeproj'

    wordpress_kit
    wordpress_shared
    wordpress_ui
end



## Notification Service Extension
## ==============================
##
target 'WordPressNotificationServiceExtension' do
    project 'WordPress/WordPress.xcodeproj'

    wordpress_kit
    wordpress_shared
    wordpress_ui
end


## Mocks
## ===================
##
def wordpress_mocks
  pod 'WordPressMocks', '~> 0.0.11'
  # pod 'WordPressMocks', :git => 'https://github.com/wordpress-mobile/WordPressMocks.git', :commit => ''
  # pod 'WordPressMocks', :git => 'https://github.com/wordpress-mobile/WordPressMocks.git', :branch => ''
  # pod 'WordPressMocks', :path => '../WordPressMocks'
end


## Screenshot Generation
## ===================
##
target 'WordPressScreenshotGeneration' do
    project 'WordPress/WordPress.xcodeproj'

    wordpress_mocks
end

## UI Tests
## ===================
##
target 'WordPressUITests' do
    project 'WordPress/WordPress.xcodeproj'

    wordpress_mocks
end

# Static Frameworks:
# ============
#
# Make all pods that are not shared across multiple targets into static frameworks by overriding the static_framework? function to return true
# Linking the shared frameworks statically would lead to duplicate symbols
# A future version of CocoaPods may make this easier to do. See https://github.com/CocoaPods/CocoaPods/issues/7428
shared_targets = ['WordPressFlux']
pre_install do |installer|
    static = []
    dynamic = []
    installer.pod_targets.each do |pod|

        # Statically linking Sentry results in a conflict with `NSDictionary.objectAtKeyPath`, but dynamically
        # linking it resolves this.
        if pod.name == "Sentry"
          dynamic << pod
          next
        end

        # If this pod is a dependency of one of our shared targets, it must be linked dynamically
        if pod.target_definitions.any? { |t| shared_targets.include? t.name }
          dynamic << pod
          next
        end
        static << pod
		pod.instance_variable_set(:@build_type, Pod::BuildType.static_framework)
    end
    puts "Installing #{static.count} pods as static frameworks"
    puts "Installing #{dynamic.count} pods as dynamic frameworks"
end

post_install do |installer|
    project_root = File.dirname(__FILE__)

    puts 'Patching RCTShadowView to fix nested group block - it could be removed after upgrade to 0.62'
    %x(patch "#{project_root}/Pods/React-Core/React/Views/RCTShadowView.m" < "#{project_root}/patches/RN-RCTShadowView.patch")
    puts 'Patching RCTActionSheet to add possibility to disable action sheet buttons -
    it could be removed once PR with that functionality will be merged into RN'
    %x(patch "#{project_root}/Pods/React-RCTActionSheet/RCTActionSheetManager.m" < "#{project_root}/patches/RN-RCTActionSheetManager.patch")
    puts 'Patching RCTUIImageViewAnimated to fix a problem where images will not load when built using the iOS 14 SDK (Xcode 12) -
    it can be removed once we upgrade Gutenberg to use RN 0.63 or later'
    %x(patch "#{project_root}/Pods/React-RCTImage/RCTUIImageViewAnimated.m" < "#{project_root}/patches/RN-RCTUIImageViewAnimated.patch")

    ## Convert the 3rd-party license acknowledgements markdown into html for use in the app
    require 'commonmarker'

    acknowledgements = 'Acknowledgments'
    markdown = File.read("#{project_root}/Pods/Target Support Files/Pods-Apps-WordPress/Pods-Apps-WordPress-acknowledgements.markdown")
    rendered_html = CommonMarker.render_html(markdown, :DEFAULT)
    styled_html = "<head>
                     <meta name=\"viewport\" content=\"width=device-width, initial-scale=1\">
                     <style>
                       body {
                         font-family: -apple-system, BlinkMacSystemFont, 'Segoe UI', Roboto, Oxygen, Ubuntu, Cantarell, 'Open Sans', 'Helvetica Neue', sans-serif;
                         font-size: 16px;
                         color: #1a1a1a;
                         margin: 20px;
                       }
                      @media (prefers-color-scheme: dark) {
                       body {
                        background: #1a1a1a;
                        color: white;
                       }
                      }
                       pre {
                        white-space: pre-wrap;
                       }
                     </style>
                     <title>
                       #{acknowledgements}
                     </title>
                   </head>
                   <body>
                     #{rendered_html}
                   </body>"

      ## Remove the <h1>, since we've promoted it to <title>
      styled_html = styled_html.sub("<h1>Acknowledgements</h1>", '')

      ## The glog library's license contains a URL that does not wrap in the web view,
      ## leading to a large right-hand whitespace gutter.  Work around this by explicitly
      ## inserting a <br> in the HTML.  Use gsub juuust in case another one sneaks in later.
      styled_html = styled_html.gsub('p?hl=en#dR3YEbitojA/COPYING', 'p?hl=en#dR3YEbitojA/COPYING<br>')

    File.write("#{project_root}/Pods/Target Support Files/Pods-Apps-WordPress/acknowledgements.html", styled_html)

    # Let Pods targets inherit deployment target from the app
    # This solution is suggested here: https://github.com/CocoaPods/CocoaPods/issues/4859
    # =====================================
    #
    installer.pods_project.targets.each do |target|
      target.build_configurations.each do |configuration|
        pod_ios_deployment_target = Gem::Version.new(configuration.build_settings['IPHONEOS_DEPLOYMENT_TARGET'])
        configuration.build_settings.delete 'IPHONEOS_DEPLOYMENT_TARGET' if pod_ios_deployment_target <= app_ios_deployment_target
      end
    end
end<|MERGE_RESOLUTION|>--- conflicted
+++ resolved
@@ -161,11 +161,7 @@
     ## Gutenberg (React Native)
     ## =====================
     ##
-<<<<<<< HEAD
-    gutenberg :commit => 'b17148f255d905b66a0680d30718cb0586d83b97'
-=======
-    gutenberg :tag => 'v1.53.0-alpha1'
->>>>>>> 6b1dc4f3
+    gutenberg :commit => '7f311f2a96ca2153999bf67324302d13c84deff5'
 
 
     ## Third party libraries
