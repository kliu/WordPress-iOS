source 'https://cdn.cocoapods.org/'

unless ['BUNDLE_BIN_PATH', 'BUNDLE_GEMFILE'].any? { |k| ENV.key?(k) }
  raise 'Please run CocoaPods via `bundle exec`'
end

inhibit_all_warnings!
use_frameworks!

app_ios_deployment_target = Gem::Version.new('13.0')

platform :ios, app_ios_deployment_target.version
workspace 'WordPress.xcworkspace'

## Pods shared between all the targets
## ===================================
##
def wordpress_shared
    pod 'WordPressShared', '~> 1.15.0'
    #pod 'WordPressShared', :git => 'https://github.com/wordpress-mobile/WordPress-iOS-Shared.git', :tag => ''
    #pod 'WordPressShared', :git => 'https://github.com/wordpress-mobile/WordPress-iOS-Shared.git', :branch => ''
    #pod 'WordPressShared', :git => 'https://github.com/wordpress-mobile/WordPress-iOS-Shared.git', :commit  => ''
    #pod 'WordPressShared', :path => '../WordPress-iOS-Shared'
end

def aztec
    ## When using a tagged version, feel free to comment out the WordPress-Aztec-iOS line below.
    ## When using a commit number (during development) you should provide the same commit number for both pods.
    ##
    #pod 'WordPress-Aztec-iOS', :git => 'https://github.com/wordpress-mobile/AztecEditor-iOS.git', :commit => ''
    #pod 'WordPress-Editor-iOS', :git => 'https://github.com/wordpress-mobile/AztecEditor-iOS.git', :commit => ''
    #pod 'WordPress-Editor-iOS', :git => 'https://github.com/wordpress-mobile/AztecEditor-iOS.git', :tag => ''
    #pod 'WordPress-Editor-iOS', :path => '../AztecEditor-iOS'
    pod 'WordPress-Editor-iOS', '~> 1.19.3'
end

def wordpress_ui
    pod 'WordPressUI', '~> 1.9.0'
    #pod 'WordPressUI', :git => 'https://github.com/wordpress-mobile/WordPressUI-iOS', :tag => ''
    #pod 'WordPressUI', :git => 'https://github.com/wordpress-mobile/WordPressUI-iOS', :branch => ''
    #pod 'WordPressUI', :git => 'https://github.com/wordpress-mobile/WordPressUI-iOS', :commit => ''
    #pod 'WordPressUI', :path => '../WordPressUI-iOS'
end

def wordpress_kit
    pod 'WordPressKit', '~> 4.26'
    # pod 'WordPressKit', :git => 'https://github.com/wordpress-mobile/WordPressKit-iOS.git', :tag => ''
    # pod 'WordPressKit', :git => 'https://github.com/wordpress-mobile/WordPressKit-iOS.git', :branch => ''
    # pod 'WordPressKit', :git => 'https://github.com/wordpress-mobile/WordPressKit-iOS.git', :commit => ''
    # pod 'WordPressKit', :path => '../WordPressKit-iOS'
end

def shared_with_all_pods
    wordpress_shared
    pod 'CocoaLumberjack', '~> 3.0'
    pod 'NSObject-SafeExpectations', '~> 0.0.4'
end

def shared_with_networking_pods
    pod 'Alamofire', '4.8.0'
    pod 'Reachability', '3.2'

    wordpress_kit
end

def shared_test_pods
    pod 'OHHTTPStubs/Swift', '~> 9.1.0'
    pod 'OCMock', '3.4.3'
end

def shared_with_extension_pods
    pod 'Gridicons', '~> 1.1.0'
    pod 'ZIPFoundation', '~> 0.9.8'
    pod 'Down', '~> 0.6.6'
end

def gutenberg(options)
    options[:git] = 'http://github.com/wordpress-mobile/gutenberg-mobile/'
    options[:submodules] = true
    local_gutenberg = ENV['LOCAL_GUTENBERG']
    if local_gutenberg
      options = { :path => local_gutenberg.include?('/') ? local_gutenberg : '../gutenberg-mobile' }
    end
    pod 'Gutenberg', options
    pod 'RNTAztecView', options

    gutenberg_dependencies options
end

def gutenberg_dependencies(options)
    dependencies = [
        'FBReactNativeSpec',
        'FBLazyVector',
        'React',
        'ReactCommon',
        'RCTRequired',
        'RCTTypeSafety',
        'React-Core',
        'React-CoreModules',
        'React-RCTActionSheet',
        'React-RCTAnimation',
        'React-RCTBlob',
        'React-RCTImage',
        'React-RCTLinking',
        'React-RCTNetwork',
        'React-RCTSettings',
        'React-RCTText',
        'React-RCTVibration',
        'React-cxxreact',
        'React-jsinspector',
        'React-jsi',
        'React-jsiexecutor',
        'Yoga',
        'Folly',
        'glog',
        'react-native-keyboard-aware-scroll-view',
        'react-native-safe-area',
        'react-native-safe-area-context',
        'react-native-video',
        'RNSVG',
        'ReactNativeDarkMode',
        'react-native-slider',
        'react-native-linear-gradient',
        'react-native-get-random-values',
        'react-native-blur',
        'RNScreens',
        'RNReanimated',
        'RNGestureHandler',
        'RNCMaskedView'
    ]
    if options[:path]
        podspec_prefix = options[:path]
    else
        tag_or_commit = options[:tag] || options[:commit]
        podspec_prefix = "https://raw.githubusercontent.com/wordpress-mobile/gutenberg-mobile/#{tag_or_commit}"
    end

    for pod_name in dependencies do
        pod pod_name, :podspec => "#{podspec_prefix}/third-party-podspecs/#{pod_name}.podspec.json"
    end
end

## WordPress iOS
## =============
##
target 'WordPress' do
    project 'WordPress/WordPress.xcodeproj'

    shared_with_all_pods
    shared_with_networking_pods
    shared_with_extension_pods

    ## Gutenberg (React Native)
    ## =====================
    ##
<<<<<<< HEAD
    gutenberg :commit => '076266e4380af19fe858a2825615a5a3d278517f'
=======
    gutenberg :commit => '7f75b334f402ff36ac154274b728c25533dcb3a4'
>>>>>>> cf619b4e

    ## Third party libraries
    ## =====================
    ##
    pod 'Charts', '~> 3.2.2'
    pod 'Gifu', '3.2.0'
    pod 'AppCenter', '2.5.1', :configurations => ['Release-Internal', 'Release-Alpha']
    pod 'AppCenter/Distribute', '2.5.1', :configurations => ['Release-Internal', 'Release-Alpha']
    pod 'MRProgress', '0.8.3'
    pod 'Starscream', '3.0.6'
    pod 'SVProgressHUD', '2.2.5'
    pod 'ZendeskSupportSDK', '5.1.1'
    pod 'AlamofireImage', '3.5.2'
    pod 'AlamofireNetworkActivityIndicator', '~> 2.4'
    pod 'FSInteractiveMap', :git => 'https://github.com/wordpress-mobile/FSInteractiveMap.git', :tag => '0.2.0'
    pod 'JTAppleCalendar', '~> 8.0.2'
    pod 'AMScrollingNavbar', '5.6.0'
    pod 'CropViewController', '2.5.3'

    ## Automattic libraries
    ## ====================
    ##
    wordpress_kit
    wordpress_shared

    # Production

    pod 'Automattic-Tracks-iOS', '~> 0.8.2'
    # While in PR
    # pod 'Automattic-Tracks-iOS', :git => 'https://github.com/Automattic/Automattic-Tracks-iOS.git', :branch => ''
    # Local Development
    #pod 'Automattic-Tracks-iOS', :path => '~/Projects/Automattic-Tracks-iOS'

    pod 'NSURL+IDN', '~> 0.4'

    pod 'WPMediaPicker', '~> 1.7.2'
    #pod 'WPMediaPicker', :git => 'https://github.com/wordpress-mobile/MediaPicker-iOS.git', :tag => '1.7.0'
    ## while PR is in review:
    # pod 'WPMediaPicker', :git => 'https://github.com/wordpress-mobile/MediaPicker-iOS.git', :branch => ''
    # pod 'WPMediaPicker', :path => '../MediaPicker-iOS'

    pod 'Gridicons', '~> 1.1.0'

    pod 'WordPressAuthenticator', '~> 1.35.1'
    # While in PR
    # pod 'WordPressAuthenticator', :git => 'https://github.com/wordpress-mobile/WordPressAuthenticator-iOS.git', :branch => ''
    # pod 'WordPressAuthenticator', :git => 'https://github.com/wordpress-mobile/WordPressAuthenticator-iOS.git', :commit => ''
    # pod 'WordPressAuthenticator', :path => '../../WordPressAuthenticator-iOS'

    pod 'MediaEditor', '~> 1.2.1'
    # pod 'MediaEditor', :git => 'https://github.com/wordpress-mobile/MediaEditor-iOS.git', :commit => 'a4178ed9b0f3622faafb41dd12503e26c5523a32'
    # pod 'MediaEditor', :path => '../MediaEditor-iOS'

    aztec
    wordpress_ui

    target 'WordPressTest' do
        inherit! :search_paths

        shared_test_pods
        pod 'Nimble', '~> 7.3.1'
    end


    post_install do |installer|
        project_root = File.dirname(__FILE__)

        puts 'Patching RCTShadowView to fix nested group block - it could be removed after upgrade to 0.62'
        %x(patch "#{project_root}/Pods/React-Core/React/Views/RCTShadowView.m" < "#{project_root}/patches/RN-RCTShadowView.patch")
        puts 'Patching RCTActionSheet to add possibility to disable action sheet buttons -
        it could be removed once PR with that functionality will be merged into RN'
        %x(patch "#{project_root}/Pods/React-RCTActionSheet/RCTActionSheetManager.m" < "#{project_root}/patches/RN-RCTActionSheetManager.patch")
        puts 'Patching RCTUIImageViewAnimated to fix a problem where images will not load when built using the iOS 14 SDK (Xcode 12) -
        it can be removed once we upgrade Gutenberg to use RN 0.63 or later'
        %x(patch "#{project_root}/Pods/React-RCTImage/RCTUIImageViewAnimated.m" < "#{project_root}/patches/RN-RCTUIImageViewAnimated.patch")

        ## Convert the 3rd-party license acknowledgements markdown into html for use in the app
        require 'commonmarker'

        acknowledgements = 'Acknowledgments'
        markdown = File.read("#{project_root}/Pods/Target Support Files/Pods-WordPress/Pods-WordPress-acknowledgements.markdown")
        rendered_html = CommonMarker.render_html(markdown, :DEFAULT)
        styled_html = "<head>
                         <meta name=\"viewport\" content=\"width=device-width, initial-scale=1\">
                         <style>
                           body {
                             font-family: -apple-system, BlinkMacSystemFont, 'Segoe UI', Roboto, Oxygen, Ubuntu, Cantarell, 'Open Sans', 'Helvetica Neue', sans-serif;
                             font-size: 16px;
                             color: #1a1a1a;
                             margin: 20px;
                           }
                          @media (prefers-color-scheme: dark) {
                           body {
                            background: #1a1a1a;
                            color: white;
                           }
                          }
                           pre {
                            white-space: pre-wrap;
                           }
                         </style>
                         <title>
                           #{acknowledgements}
                         </title>
                       </head>
                       <body>
                         #{rendered_html}
                       </body>"

          ## Remove the <h1>, since we've promoted it to <title>
          styled_html = styled_html.sub("<h1>Acknowledgements</h1>", '')

          ## The glog library's license contains a URL that does not wrap in the web view,
          ## leading to a large right-hand whitespace gutter.  Work around this by explicitly
          ## inserting a <br> in the HTML.  Use gsub juuust in case another one sneaks in later.
          styled_html = styled_html.gsub('p?hl=en#dR3YEbitojA/COPYING', 'p?hl=en#dR3YEbitojA/COPYING<br>')

        File.write("#{project_root}/Pods/Target Support Files/Pods-WordPress/acknowledgements.html", styled_html)

        # Let Pods targets inherit deployment target from the app
        # This solution is suggested here: https://github.com/CocoaPods/CocoaPods/issues/4859
        # =====================================
        #
        installer.pods_project.targets.each do |target|
            target.build_configurations.each do |configuration|
               pod_ios_deployment_target = Gem::Version.new(configuration.build_settings['IPHONEOS_DEPLOYMENT_TARGET'])
               configuration.build_settings.delete 'IPHONEOS_DEPLOYMENT_TARGET' if pod_ios_deployment_target <= app_ios_deployment_target
            end
        end
    end
end


## Share Extension
## ===============
##
target 'WordPressShareExtension' do
    project 'WordPress/WordPress.xcodeproj'

    shared_with_extension_pods

    aztec
    shared_with_all_pods
    shared_with_networking_pods
    wordpress_ui
end


## DraftAction Extension
## =====================
##
target 'WordPressDraftActionExtension' do
    project 'WordPress/WordPress.xcodeproj'

    shared_with_extension_pods

    aztec
    shared_with_all_pods
    shared_with_networking_pods
    wordpress_ui
end


## Today Widget
## ============
##
target 'WordPressTodayWidget' do
    project 'WordPress/WordPress.xcodeproj'

    shared_with_all_pods
    shared_with_networking_pods

    wordpress_ui
end

## All Time Widget
## ============
##
target 'WordPressAllTimeWidget' do
    project 'WordPress/WordPress.xcodeproj'

    shared_with_all_pods
    shared_with_networking_pods

    wordpress_ui
end

## This Week Widget
## ============
##
target 'WordPressThisWeekWidget' do
    project 'WordPress/WordPress.xcodeproj'

    shared_with_all_pods
    shared_with_networking_pods

    wordpress_ui
end

## iOS 14 Today Widget
## ============
##
target 'WordPressStatsWidgets' do
    project 'WordPress/WordPress.xcodeproj'

    shared_with_all_pods
    shared_with_networking_pods

    wordpress_ui
end

## Intents
## ============
##
target 'WordPressIntents' do
    project 'WordPress/WordPress.xcodeproj'

    shared_with_all_pods
    shared_with_networking_pods

    wordpress_ui
end

## Notification Content Extension
## ==============================
##
target 'WordPressNotificationContentExtension' do
    project 'WordPress/WordPress.xcodeproj'

    wordpress_kit
    wordpress_shared
    wordpress_ui
end



## Notification Service Extension
## ==============================
##
target 'WordPressNotificationServiceExtension' do
    project 'WordPress/WordPress.xcodeproj'

    wordpress_kit
    wordpress_shared
    wordpress_ui
end


## Mocks
## ===================
##
def wordpress_mocks
  pod 'WordPressMocks', '~> 0.0.9'
  # pod 'WordPressMocks', :git => 'https://github.com/wordpress-mobile/WordPressMocks.git', :commit => ''
  # pod 'WordPressMocks', :git => 'https://github.com/wordpress-mobile/WordPressMocks.git', :branch => ''
  # pod 'WordPressMocks', :path => '../WordPressMocks'
end


## Screenshot Generation
## ===================
##
target 'WordPressScreenshotGeneration' do
    project 'WordPress/WordPress.xcodeproj'

    wordpress_mocks
end

## UI Tests
## ===================
##
target 'WordPressUITests' do
    project 'WordPress/WordPress.xcodeproj'

    wordpress_mocks
end

# Static Frameworks:
# ============
#
# Make all pods that are not shared across multiple targets into static frameworks by overriding the static_framework? function to return true
# Linking the shared frameworks statically would lead to duplicate symbols
# A future version of CocoaPods may make this easier to do. See https://github.com/CocoaPods/CocoaPods/issues/7428
shared_targets = ['WordPressFlux']
pre_install do |installer|
    static = []
    dynamic = []
    installer.pod_targets.each do |pod|

        # Statically linking Sentry results in a conflict with `NSDictionary.objectAtKeyPath`, but dynamically
        # linking it resolves this.
        if pod.name == "Sentry"
          dynamic << pod
          next
        end

        # If this pod is a dependency of one of our shared targets, it must be linked dynamically
        if pod.target_definitions.any? { |t| shared_targets.include? t.name }
          dynamic << pod
          next
        end
        static << pod
		pod.instance_variable_set(:@build_type, Pod::BuildType.static_framework)
    end
    puts "Installing #{static.count} pods as static frameworks"
    puts "Installing #{dynamic.count} pods as dynamic frameworks"
end<|MERGE_RESOLUTION|>--- conflicted
+++ resolved
@@ -153,11 +153,7 @@
     ## Gutenberg (React Native)
     ## =====================
     ##
-<<<<<<< HEAD
-    gutenberg :commit => '076266e4380af19fe858a2825615a5a3d278517f'
-=======
     gutenberg :commit => '7f75b334f402ff36ac154274b728c25533dcb3a4'
->>>>>>> cf619b4e
 
     ## Third party libraries
     ## =====================
