--- conflicted
+++ resolved
@@ -43,11 +43,7 @@
 end
 
 def wordpress_kit
-<<<<<<< HEAD
-    pod 'WordPressKit', '~> 4.26.0-beta.1'
-=======
     pod 'WordPressKit', '~> 4.26-beta'
->>>>>>> b9fb6998
     # pod 'WordPressKit', :git => 'https://github.com/wordpress-mobile/WordPressKit-iOS.git', :tag => ''
     # pod 'WordPressKit', :git => 'https://github.com/wordpress-mobile/WordPressKit-iOS.git', :branch => ''
     # pod 'WordPressKit', :git => 'https://github.com/wordpress-mobile/WordPressKit-iOS.git', :commit => ''
