--- conflicted
+++ resolved
@@ -169,11 +169,7 @@
     ## Gutenberg (React Native)
     ## =====================
     ##
-<<<<<<< HEAD
-    gutenberg :tag => 'v1.77.1'
-=======
     gutenberg :tag => 'v1.78.0-alpha1'
->>>>>>> b2672a7b
 
     ## Third party libraries
     ## =====================
