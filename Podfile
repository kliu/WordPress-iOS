# For security reasons, please always keep the wordpress-mobile source first and the CDN second.
# For more info, see https://github.com/wordpress-mobile/cocoapods-specs#source-order-and-security-considerations
install! 'cocoapods', warn_for_multiple_pod_sources: false
source 'https://github.com/wordpress-mobile/cocoapods-specs.git'
source 'https://cdn.cocoapods.org/'

unless ['BUNDLE_BIN_PATH', 'BUNDLE_GEMFILE'].any? { |k| ENV.key?(k) }
  raise 'Please run CocoaPods via `bundle exec`'
end

inhibit_all_warnings!
use_frameworks!

app_ios_deployment_target = Gem::Version.new('13.0')

platform :ios, app_ios_deployment_target.version
workspace 'WordPress.xcworkspace'

## Pods shared between all the targets
## ===================================
##
def wordpress_shared
    pod 'WordPressShared', '~> 1.16.0'
    #pod 'WordPressShared', :git => 'https://github.com/wordpress-mobile/WordPress-iOS-Shared.git', :tag => ''
    #pod 'WordPressShared', :git => 'https://github.com/wordpress-mobile/WordPress-iOS-Shared.git', :branch => ''
    #pod 'WordPressShared', :git => 'https://github.com/wordpress-mobile/WordPress-iOS-Shared.git', :commit  => ''
    #pod 'WordPressShared', :path => '../WordPress-iOS-Shared'
end

def aztec
    ## When using a tagged version, feel free to comment out the WordPress-Aztec-iOS line below.
    ## When using a commit number (during development) you should provide the same commit number for both pods.
    ##
    #pod 'WordPress-Aztec-iOS', :git => 'https://github.com/wordpress-mobile/AztecEditor-iOS.git', :commit => ''
    #pod 'WordPress-Editor-iOS', :git => 'https://github.com/wordpress-mobile/AztecEditor-iOS.git', :commit => ''
    #pod 'WordPress-Editor-iOS', :git => 'https://github.com/wordpress-mobile/AztecEditor-iOS.git', :tag => ''
    #pod 'WordPress-Editor-iOS', :path => '../AztecEditor-iOS'
    pod 'WordPress-Editor-iOS', '~> 1.19.4'
end

def wordpress_ui
    pod 'WordPressUI', '~> 1.12.1'
    #pod 'WordPressUI', :git => 'https://github.com/wordpress-mobile/WordPressUI-iOS', :tag => ''
    #pod 'WordPressUI', :git => 'https://github.com/wordpress-mobile/WordPressUI-iOS', :branch => ''
    #pod 'WordPressUI', :git => 'https://github.com/wordpress-mobile/WordPressUI-iOS', :commit => ''
    #pod 'WordPressUI', :path => '../WordPressUI-iOS'
end

def wordpress_kit
    pod 'WordPressKit', '~> 4.39.0-beta'
    # pod 'WordPressKit', :git => 'https://github.com/wordpress-mobile/WordPressKit-iOS.git', :tag => ''
    # pod 'WordPressKit', :git => 'https://github.com/wordpress-mobile/WordPressKit-iOS.git', :branch => 'issue/domain-registration-cart'
    # pod 'WordPressKit', :git => 'https://github.com/wordpress-mobile/WordPressKit-iOS.git', :commit => ''
    # pod 'WordPressKit', :path => '../WordPressKit-iOS'
end

def kanvas
  pod 'Kanvas', '~> 1.2.7'
  #pod 'Kanvas', :git => 'https://github.com/tumblr/Kanvas-iOS.git', :tag => ''
  #pod 'Kanvas', :git => 'https://github.com/tumblr/Kanvas-iOS.git', :commit => ''
  #pod 'Kanvas', :path => '../Kanvas-iOS'
end

def shared_with_all_pods
    wordpress_shared
    pod 'CocoaLumberjack', '~> 3.0'
    pod 'NSObject-SafeExpectations', '~> 0.0.4'
end

def shared_with_networking_pods
    pod 'Alamofire', '4.8.0'
    pod 'Reachability', '3.2'

    wordpress_kit
end

def shared_test_pods
    pod 'OHHTTPStubs/Swift', '~> 9.1.0'
    pod 'OCMock', '~> 3.4.3'
end

def shared_with_extension_pods
    pod 'Gridicons', '~> 1.1.0'
    pod 'ZIPFoundation', '~> 0.9.8'
    pod 'Down', '~> 0.6.6'
end

def gutenberg(options)
    options[:git] = 'https://github.com/wordpress-mobile/gutenberg-mobile.git'
    options[:submodules] = true
    local_gutenberg = ENV['LOCAL_GUTENBERG']
    if local_gutenberg
      options = { :path => local_gutenberg.include?('/') ? local_gutenberg : '../gutenberg-mobile' }
    end
    pod 'Gutenberg', options
    pod 'RNTAztecView', options

    gutenberg_dependencies options
end

def gutenberg_dependencies(options)
    dependencies = [
        'FBLazyVector',
        'React',
        'ReactCommon',
        'RCTRequired',
        'RCTTypeSafety',
        'React-Core',
        'React-CoreModules',
        'React-RCTActionSheet',
        'React-RCTAnimation',
        'React-RCTBlob',
        'React-RCTImage',
        'React-RCTLinking',
        'React-RCTNetwork',
        'React-RCTSettings',
        'React-RCTText',
        'React-RCTVibration',
        'React-callinvoker',
        'React-cxxreact',
        'React-jsinspector',
        'React-jsi',
        'React-jsiexecutor',
        'React-perflogger',
        'React-runtimeexecutor',
        'Yoga',
        'RCT-Folly',
        'glog',
        'react-native-keyboard-aware-scroll-view',
        'react-native-safe-area',
        'react-native-safe-area-context',
        'react-native-video',
        'RNSVG',
        'react-native-slider',
        'BVLinearGradient',
        'react-native-get-random-values',
        'react-native-blur',
        'RNScreens',
        'RNReanimated',
        'RNGestureHandler',
        'RNCMaskedView'
    ]
    if options[:path]
        podspec_prefix = options[:path]
    else
        tag_or_commit = options[:tag] || options[:commit]
        podspec_prefix = "https://raw.githubusercontent.com/wordpress-mobile/gutenberg-mobile/#{tag_or_commit}"
    end

    # FBReactNativeSpec needs special treatment because of react-native-codegen code generation
    pod 'FBReactNativeSpec', :podspec => "#{podspec_prefix}/third-party-podspecs/FBReactNativeSpec/FBReactNativeSpec.podspec.json"

    for pod_name in dependencies do
        pod pod_name, :podspec => "#{podspec_prefix}/third-party-podspecs/#{pod_name}.podspec.json"
    end
end

abstract_target 'Apps' do
    project 'WordPress/WordPress.xcodeproj'

    shared_with_all_pods
    shared_with_networking_pods
    shared_with_extension_pods

    ## Gutenberg (React Native)
    ## =====================
    ##
<<<<<<< HEAD
    gutenberg :commit => '0e26ee87659ab34756a956aff4ae24361f9cc0df'
=======
    gutenberg :tag => 'v1.58.0'
>>>>>>> 9a691039

    ## Third party libraries
    ## =====================
    ##
    pod 'Charts', '~> 3.2.2'
    pod 'Gifu', '3.2.0'

    app_center_version = '~> 4.1'
    app_center_configurations = %w[Release-Internal Release-Alpha]
    pod 'AppCenter', app_center_version, configurations: app_center_configurations
    pod 'AppCenter/Distribute', app_center_version, configurations: app_center_configurations

    pod 'MRProgress', '0.8.3'
    pod 'Starscream', '3.0.6'
    pod 'SVProgressHUD', '2.2.5'
    pod 'ZendeskSupportSDK', '5.3.0'
    pod 'AlamofireImage', '3.5.2'
    pod 'AlamofireNetworkActivityIndicator', '~> 2.4'
    pod 'FSInteractiveMap', :git => 'https://github.com/wordpress-mobile/FSInteractiveMap.git', :tag => '0.2.0'
    pod 'JTAppleCalendar', '~> 8.0.2'
    pod 'AMScrollingNavbar', '5.6.0'
    pod 'CropViewController', '2.5.3'

    ## Automattic libraries
    ## ====================
    ##
    wordpress_kit
    wordpress_shared
    kanvas

    # Production

    pod 'Automattic-Tracks-iOS', '~> 0.9.1'
    # While in PR
    # pod 'Automattic-Tracks-iOS', :git => 'https://github.com/Automattic/Automattic-Tracks-iOS.git', :branch => ''
    # Local Development
    #pod 'Automattic-Tracks-iOS', :path => '~/Projects/Automattic-Tracks-iOS'

    pod 'NSURL+IDN', '~> 0.4'

    pod 'WPMediaPicker', '~> 1.7.2'
    #pod 'WPMediaPicker', :git => 'https://github.com/wordpress-mobile/MediaPicker-iOS.git', :tag => '1.7.0'
    ## while PR is in review:
    # pod 'WPMediaPicker', :git => 'https://github.com/wordpress-mobile/MediaPicker-iOS.git', :branch => ''
    # pod 'WPMediaPicker', :path => '../MediaPicker-iOS'

    pod 'Gridicons', '~> 1.1.0'

    pod 'WordPressAuthenticator', '~> 1.41.0-beta.1'

    # While in PR
    # pod 'WordPressAuthenticator', :git => 'https://github.com/wordpress-mobile/WordPressAuthenticator-iOS.git', :branch => ''
    # pod 'WordPressAuthenticator', :git => 'https://github.com/wordpress-mobile/WordPressAuthenticator-iOS.git', :commit => ''
    # pod 'WordPressAuthenticator', :path => '../WordPressAuthenticator-iOS'

    pod 'MediaEditor', '~> 1.2.1'
    # pod 'MediaEditor', :git => 'https://github.com/wordpress-mobile/MediaEditor-iOS.git', :commit => 'a4178ed9b0f3622faafb41dd12503e26c5523a32'
    # pod 'MediaEditor', :path => '../MediaEditor-iOS'

    aztec
    wordpress_ui

    ## WordPress App iOS
    ## =================
    ##
    target 'WordPress' do
        target 'WordPressTest' do
            inherit! :search_paths

            shared_test_pods
            pod 'Nimble', '~> 9.0.0'
        end
    end

    ## Jetpack App iOS
    ## ===============
    ##
    target 'Jetpack' do
    end
end

## Share Extension
## ===============
##
target 'WordPressShareExtension' do
    project 'WordPress/WordPress.xcodeproj'

    shared_with_extension_pods

    aztec
    shared_with_all_pods
    shared_with_networking_pods
    wordpress_ui
end


## DraftAction Extension
## =====================
##
target 'WordPressDraftActionExtension' do
    project 'WordPress/WordPress.xcodeproj'

    shared_with_extension_pods

    aztec
    shared_with_all_pods
    shared_with_networking_pods
    wordpress_ui
end


## Today Widget
## ============
##
target 'WordPressTodayWidget' do
    project 'WordPress/WordPress.xcodeproj'

    shared_with_all_pods
    shared_with_networking_pods

    wordpress_ui
end

## All Time Widget
## ============
##
target 'WordPressAllTimeWidget' do
    project 'WordPress/WordPress.xcodeproj'

    shared_with_all_pods
    shared_with_networking_pods

    wordpress_ui
end

## This Week Widget
## ============
##
target 'WordPressThisWeekWidget' do
    project 'WordPress/WordPress.xcodeproj'

    shared_with_all_pods
    shared_with_networking_pods

    wordpress_ui
end

## iOS 14 Today Widget
## ============
##
target 'WordPressStatsWidgets' do
    project 'WordPress/WordPress.xcodeproj'

    shared_with_all_pods
    shared_with_networking_pods

    wordpress_ui
end

## Intents
## ============
##
target 'WordPressIntents' do
    project 'WordPress/WordPress.xcodeproj'

    shared_with_all_pods
    shared_with_networking_pods

    wordpress_ui
end

## Notification Content Extension
## ==============================
##
target 'WordPressNotificationContentExtension' do
    project 'WordPress/WordPress.xcodeproj'

    wordpress_kit
    wordpress_shared
    wordpress_ui
end



## Notification Service Extension
## ==============================
##
target 'WordPressNotificationServiceExtension' do
    project 'WordPress/WordPress.xcodeproj'

    wordpress_kit
    wordpress_shared
    wordpress_ui
end


## Mocks
## ===================
##
def wordpress_mocks
  pod 'WordPressMocks', '~> 0.0.13'
  # pod 'WordPressMocks', :git => 'https://github.com/wordpress-mobile/WordPressMocks.git', :commit => ''
  # pod 'WordPressMocks', :git => 'https://github.com/wordpress-mobile/WordPressMocks.git', :branch => 'task/jetpack-screenshots-dynamic-dates'
  # pod 'WordPressMocks', :path => '../WordPressMocks'
end


## Screenshot Generation
## ===================
##
target 'WordPressScreenshotGeneration' do
    project 'WordPress/WordPress.xcodeproj'

    wordpress_mocks
end

## UI Tests
## ===================
##
target 'WordPressUITests' do
    project 'WordPress/WordPress.xcodeproj'

    wordpress_mocks
end

# Static Frameworks:
# ============
#
# Make all pods that are not shared across multiple targets into static frameworks by overriding the static_framework? function to return true
# Linking the shared frameworks statically would lead to duplicate symbols
# A future version of CocoaPods may make this easier to do. See https://github.com/CocoaPods/CocoaPods/issues/7428
shared_targets = ['WordPressFlux']
pre_install do |installer|
    static = []
    dynamic = []
    installer.pod_targets.each do |pod|

        # Statically linking Sentry results in a conflict with `NSDictionary.objectAtKeyPath`, but dynamically
        # linking it resolves this.
        if pod.name == "Sentry"
          dynamic << pod
          next
        end

        # If this pod is a dependency of one of our shared targets, it must be linked dynamically
        if pod.target_definitions.any? { |t| shared_targets.include? t.name }
          dynamic << pod
          next
        end
        static << pod
		pod.instance_variable_set(:@build_type, Pod::BuildType.static_framework)
    end
    puts "Installing #{static.count} pods as static frameworks"
    puts "Installing #{dynamic.count} pods as dynamic frameworks"
end

post_install do |installer|
    project_root = File.dirname(__FILE__)

    ## Convert the 3rd-party license acknowledgements markdown into html for use in the app
    require 'commonmarker'

    acknowledgements = 'Acknowledgments'
    markdown = File.read("#{project_root}/Pods/Target Support Files/Pods-Apps-WordPress/Pods-Apps-WordPress-acknowledgements.markdown")
    rendered_html = CommonMarker.render_html(markdown, :DEFAULT)
    styled_html = "<head>
                     <meta name=\"viewport\" content=\"width=device-width, initial-scale=1\">
                     <style>
                       body {
                         font-family: -apple-system, BlinkMacSystemFont, 'Segoe UI', Roboto, Oxygen, Ubuntu, Cantarell, 'Open Sans', 'Helvetica Neue', sans-serif;
                         font-size: 16px;
                         color: #1a1a1a;
                         margin: 20px;
                       }
                      @media (prefers-color-scheme: dark) {
                       body {
                        background: #1a1a1a;
                        color: white;
                       }
                      }
                       pre {
                        white-space: pre-wrap;
                       }
                     </style>
                     <title>
                       #{acknowledgements}
                     </title>
                   </head>
                   <body>
                     #{rendered_html}
                   </body>"

      ## Remove the <h1>, since we've promoted it to <title>
      styled_html = styled_html.sub("<h1>Acknowledgements</h1>", '')

      ## The glog library's license contains a URL that does not wrap in the web view,
      ## leading to a large right-hand whitespace gutter.  Work around this by explicitly
      ## inserting a <br> in the HTML.  Use gsub juuust in case another one sneaks in later.
      styled_html = styled_html.gsub('p?hl=en#dR3YEbitojA/COPYING', 'p?hl=en#dR3YEbitojA/COPYING<br>')

    File.write("#{project_root}/Pods/Target Support Files/Pods-Apps-WordPress/acknowledgements.html", styled_html)

    # Let Pods targets inherit deployment target from the app
    # This solution is suggested here: https://github.com/CocoaPods/CocoaPods/issues/4859
    # =====================================
    #
    installer.pods_project.targets.each do |target|
      target.build_configurations.each do |configuration|
        pod_ios_deployment_target = Gem::Version.new(configuration.build_settings['IPHONEOS_DEPLOYMENT_TARGET'])
        configuration.build_settings.delete 'IPHONEOS_DEPLOYMENT_TARGET' if pod_ios_deployment_target <= app_ios_deployment_target
      end
    end

    # Flag Alpha builds for Tracks
    # ============================
    installer.pods_project.targets.each do |target|
      next unless target.name == "Automattic-Tracks-iOS"
      target.build_configurations.each do |config|
        if config.name == "Release-Alpha" or config.name == "Release-Internal"
          config.build_settings['GCC_PREPROCESSOR_DEFINITIONS'] ||= ['$(inherited)', 'ALPHA=1']
        end
      end
    end
end<|MERGE_RESOLUTION|>--- conflicted
+++ resolved
@@ -165,11 +165,7 @@
     ## Gutenberg (React Native)
     ## =====================
     ##
-<<<<<<< HEAD
     gutenberg :commit => '0e26ee87659ab34756a956aff4ae24361f9cc0df'
-=======
-    gutenberg :tag => 'v1.58.0'
->>>>>>> 9a691039
 
     ## Third party libraries
     ## =====================
