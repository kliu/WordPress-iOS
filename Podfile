--- conflicted
+++ resolved
@@ -154,11 +154,7 @@
     ## Gutenberg (React Native)
     ## =====================
     ##
-<<<<<<< HEAD
     gutenberg :commit => '1f30fe8fd3ad9a4cfac186b83769120c0e54a90c'
-=======
-    gutenberg :tag => 'v1.43.0-alpha2'
->>>>>>> f3542726
 
     ## Third party libraries
     ## =====================
