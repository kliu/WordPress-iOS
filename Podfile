--- conflicted
+++ resolved
@@ -91,11 +91,7 @@
 end
 
 def gutenberg_pods
-<<<<<<< HEAD
-  gutenberg tag: 'v1.87.3'
-=======
   gutenberg tag: 'v1.88.0-alpha1'
->>>>>>> d194cbcc
 end
 
 def gutenberg(options)
