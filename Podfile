--- conflicted
+++ resolved
@@ -47,11 +47,7 @@
 end
 
 def wordpress_kit
-<<<<<<< HEAD
-    pod 'WordPressKit', '~> 4.54.0-beta.1'
-=======
-    # pod 'WordPressKit', '~> 4.53.0'
->>>>>>> c5439b09
+    # pod 'WordPressKit', '~> 4.54.0-beta.1'
     # pod 'WordPressKit', :git => 'https://github.com/wordpress-mobile/WordPressKit-iOS.git', :tag => ''
     pod 'WordPressKit', :git => 'https://github.com/wordpress-mobile/WordPressKit-iOS.git', :branch => 'feature/18429-post_metadata_key'
     # pod 'WordPressKit', :git => 'https://github.com/wordpress-mobile/WordPressKit-iOS.git', :commit => ''
