source 'https://github.com/CocoaPods/Specs.git'

inhibit_all_warnings!
use_frameworks!

platform :ios, '11.0'
workspace 'WordPress.xcworkspace'

plugin 'cocoapods-repo-update'

## Pods shared between all the targets
## ===================================
##
def wordpress_shared
    ## for production:
    pod 'WordPressShared', '~> 1.8.7'

    ## for development:
    # pod 'WordPressShared', :path => '../WordPress-iOS-Shared'

    ## while PR is in review:
    # pod 'WordPressShared', :git => 'https://github.com/wordpress-mobile/WordPress-iOS-Shared', :branch => 'feature/change-username-events'
    # pod 'WordPressShared', :git => 'https://github.com/wordpress-mobile/WordPress-iOS-Shared.git', :commit	=> ''
end

def aztec
    ## When using a tagged version, feel free to comment out the WordPress-Aztec-iOS line below.
    ## When using a commit number (during development) you should provide the same commit number for both pods.
    ##
    ## pod 'WordPress-Aztec-iOS', :git => 'https://github.com/wordpress-mobile/AztecEditor-iOS.git', :commit => 'b8c53761b89a092ac690a90f1d33bd800a9025a6'
    ## pod 'WordPress-Editor-iOS', :git => 'https://github.com/wordpress-mobile/AztecEditor-iOS.git', :commit => 'b8c53761b89a092ac690a90f1d33bd800a9025a6'
    ## pod 'WordPress-Editor-iOS', :git => 'https://github.com/wordpress-mobile/AztecEditor-iOS.git', :tag => '1.5.0.beta.1'
    ## pod 'WordPress-Aztec-iOS', :path => '../AztecEditor-iOS'
    pod 'WordPress-Editor-iOS', '~> 1.9.0'
end

def wordpress_ui
    ## for production:
    pod 'WordPressUI', '~> 1.3.5'

    ## for development:
    ## pod 'WordPressUI', :path => '../WordPressUI-iOS'
    ## while PR is in review:
    ## pod 'WordPressUI', :git => 'https://github.com/wordpress-mobile/WordPressUI-iOS', :branch => 'fix/fancy-alert-dark-mode'
end

def wordpress_kit
    pod 'WordPressKit', '~> 4.5.0'
    #pod 'WordPressKit', :git => 'https://github.com/wordpress-mobile/WordPressKit-iOS.git', :branch => ''
    #pod 'WordPressKit', :git => 'https://github.com/wordpress-mobile/WordPressKit-iOS.git', :commit => 'a06182b86d3c8542c16ce38c765769e1d50b0d5f'
    #pod 'WordPressKit', :path => '../WordPressKit-iOS'
end

def shared_with_all_pods
    wordpress_shared
    pod 'CocoaLumberjack', '3.5.2'
    pod 'FormatterKit/TimeIntervalFormatter', '1.8.2'
    pod 'NSObject-SafeExpectations', '0.0.3'
end

def shared_with_networking_pods
    pod 'Alamofire', '4.7.3'
    pod 'Reachability', '3.2'

    wordpress_kit
end

def shared_test_pods
    pod 'OHHTTPStubs', '6.1.0'
    pod 'OHHTTPStubs/Swift', '6.1.0'
    pod 'OCMock', '~> 3.4'
end

def shared_with_extension_pods
    pod 'Gridicons', '~> 0.16'
    pod 'ZIPFoundation', '~> 0.9.8'
    pod 'Down', '~> 0.6.6'
end

def gutenberg(options)
    options[:git] = 'http://github.com/wordpress-mobile/gutenberg-mobile/'
    local_gutenberg = ENV['LOCAL_GUTENBERG']
    if local_gutenberg
      options = { :path => local_gutenberg.include?('/') ? local_gutenberg : '../gutenberg-mobile' }
    end
    pod 'Gutenberg', options
    pod 'RNTAztecView', options

    gutenberg_dependencies options
end

def gutenberg_dependencies(options)
    dependencies = [
        'React',
        'React-Core',
        'React-DevSupport',
        'React-RCTActionSheet',
        'React-RCTAnimation',
        'React-RCTBlob',
        'React-RCTImage',
        'React-RCTLinking',
        'React-RCTNetwork',
        'React-RCTSettings',
        'React-RCTText',
        'React-RCTVibration',
        'React-RCTWebSocket',
        'React-cxxreact',
        'React-jsinspector',
        'React-jsi',
        'React-jsiexecutor',
        'yoga',
        'Folly',
        'glog',
        'react-native-keyboard-aware-scroll-view',
        'react-native-safe-area',
        'react-native-video',
        'RNSVG',
        'ReactNativeDarkMode',
    ]
    if options[:path]
        podspec_prefix = options[:path]
    else
        tag_or_commit = options[:tag] || options[:commit]
        podspec_prefix = "https://raw.githubusercontent.com/wordpress-mobile/gutenberg-mobile/#{tag_or_commit}"
    end

    for pod_name in dependencies do
        pod pod_name, :podspec => "#{podspec_prefix}/react-native-gutenberg-bridge/third-party-podspecs/#{pod_name}.podspec.json"
    end
end

## WordPress iOS
## =============
##
target 'WordPress' do
    project 'WordPress/WordPress.xcodeproj'

    shared_with_all_pods
    shared_with_networking_pods
    shared_with_extension_pods

    ## Gutenberg (React Native)
    ## =====================
    ##
    gutenberg :commit => '640455e3203791f84b207974fa8c3e307f1fa586'

    ## Third party libraries
    ## =====================
    ##
    pod '1PasswordExtension', '1.8.5'
    pod 'Charts', '~> 3.2.2'
    pod 'Gifu', '3.2.0'
    pod 'GiphyCoreSDK', '~> 1.4.0'
    pod 'HockeySDK', '5.1.4', :configurations => ['Release-Internal', 'Release-Alpha']
    pod 'MRProgress', '0.8.3'
    pod 'Starscream', '3.0.6'
    pod 'SVProgressHUD', '2.2.5'
    pod 'ZendeskSDK', :git => 'https://github.com/zendesk/zendesk_sdk_ios', :tag => '3.0.1-swift5.1-GM'
    pod 'AlamofireNetworkActivityIndicator', '~> 2.3'
    pod 'FSInteractiveMap', :git => 'https://github.com/wordpress-mobile/FSInteractiveMap.git', :tag => '0.2.0'

    ## Automattic libraries
    ## ====================
    ##

    # Production
    pod 'Automattic-Tracks-iOS', '~> 0.4.2'
    # While in PR
    # pod 'Automattic-Tracks-iOS', :git => 'https://github.com/Automattic/Automattic-Tracks-iOS.git', :commit => '0cc8960098791cfe1b02914b15a662af20b60389'

    pod 'NSURL+IDN', '0.3'

    pod 'WPMediaPicker', '~> 1.4.2'
    ## while PR is in review:
    ## pod 'WPMediaPicker', :git => 'https://github.com/wordpress-mobile/MediaPicker-iOS.git', :commit => '7c3cb8f00400b9316a803640b42bb88a66bbc648'
    
    pod 'Gridicons', '~> 0.16'

<<<<<<< HEAD
#    pod 'WordPressAuthenticator', '~> 1.10.0-beta.3'
=======
    pod 'WordPressAuthenticator', '~> 1.10.0-beta.3'
>>>>>>> 9a415e7f
    # pod 'WordPressAuthenticator', :path => '../WordPressAuthenticator-iOS'
    pod 'WordPressAuthenticator', :git => 'https://github.com/wordpress-mobile/WordPressAuthenticator-iOS.git', :branch => 'fix/140-nux-button-indicator-color'

    aztec
    wordpress_ui

    target 'WordPressTest' do
        inherit! :search_paths

        shared_test_pods
        pod 'Nimble', '~> 7.3.1'
    end

    
    post_install do      
      
        ## Convert the 3rd-party license acknowledgements markdown into html for use in the app
        require 'commonmarker'
        
        project_root = File.dirname(__FILE__)
        acknowledgements = 'Acknowledgments'
        markdown = File.read("#{project_root}/Pods/Target Support Files/Pods-WordPress/Pods-WordPress-acknowledgements.markdown")
        rendered_html = CommonMarker.render_html(markdown, :DEFAULT)
        styled_html = "<head>
                         <meta name=\"viewport\" content=\"width=device-width, initial-scale=1\">
                         <style>
                           body {
                             font-family: -apple-system, BlinkMacSystemFont, 'Segoe UI', Roboto, Oxygen, Ubuntu, Cantarell, 'Open Sans', 'Helvetica Neue', sans-serif;
                             font-size: 16px;
                             color: #1a1a1a;
                             margin: 20px;
                           }
                          @media (prefers-color-scheme: dark) {
                           body {
                            background: #1a1a1a;
                            color: white;
                           }
                          }
                           pre {
                            white-space: pre-wrap;
                           }
                         </style>
                         <title>
                           #{acknowledgements}
                         </title>
                       </head>
                       <body>
                         #{rendered_html}
                       </body>"
          
          ## Remove the <h1>, since we've promoted it to <title>
          styled_html = styled_html.sub("<h1>Acknowledgements</h1>", '')
          
          ## The glog library's license contains a URL that does not wrap in the web view,
          ## leading to a large right-hand whitespace gutter.  Work around this by explicitly
          ## inserting a <br> in the HTML.  Use gsub juuust in case another one sneaks in later.
          styled_html = styled_html.gsub('p?hl=en#dR3YEbitojA/COPYING', 'p?hl=en#dR3YEbitojA/COPYING<br>')
                        
        File.write("#{project_root}/Pods/Target Support Files/Pods-WordPress/acknowledgements.html", styled_html)    
    end
end


## Share Extension
## ===============
##
target 'WordPressShareExtension' do
    project 'WordPress/WordPress.xcodeproj'

    shared_with_extension_pods

    aztec
    shared_with_all_pods
    shared_with_networking_pods
    wordpress_ui
end


## DraftAction Extension
## =====================
##
target 'WordPressDraftActionExtension' do
    project 'WordPress/WordPress.xcodeproj'

    shared_with_extension_pods

    aztec
    shared_with_all_pods
    shared_with_networking_pods
    wordpress_ui
end


## Today Widget
## ============
##
target 'WordPressTodayWidget' do
    project 'WordPress/WordPress.xcodeproj'

    shared_with_all_pods
    shared_with_networking_pods
end



## Notification Content Extension
## ==============================
##
target 'WordPressNotificationContentExtension' do
    project 'WordPress/WordPress.xcodeproj'

    wordpress_kit
    wordpress_shared
    wordpress_ui
end



## Notification Service Extension
## ==============================
##
target 'WordPressNotificationServiceExtension' do
    project 'WordPress/WordPress.xcodeproj'

    wordpress_kit
    wordpress_shared
    wordpress_ui
end



## WordPress.com Stats
## ===================
##
target 'WordPressComStatsiOS' do
    project 'WordPressComStatsiOS/WordPressComStatsiOS.xcodeproj'

    shared_with_all_pods
    shared_with_networking_pods

    ## Automattic libraries
    ## ====================
    ##
    wordpress_ui
end

## WordPress.com Stats Tests
## =========================
##
target 'WordPressComStatsiOSTests' do
  project 'WordPressComStatsiOS/WordPressComStatsiOS.xcodeproj'

  shared_with_all_pods
  shared_with_networking_pods

  ## Automattic libraries
  ## ====================
  ##
  wordpress_ui

  shared_test_pods
end

def wordpress_mocks
  pod 'WordPressMocks', '~> 0.0.6'
  # pod 'WordPressMocks', :git => 'https://github.com/wordpress-mobile/WordPressMocks.git', :commit => ''
  # pod 'WordPressMocks', :path => '../WordPressMocks'
end

## Screenshot Generation
## ===================
##
target 'WordPressScreenshotGeneration' do
    project 'WordPress/WordPress.xcodeproj'

    wordpress_mocks
    pod 'SimulatorStatusMagic'
end

## UI Tests
## ===================
##
target 'WordPressUITests' do
    project 'WordPress/WordPress.xcodeproj'

    wordpress_mocks
end

# Static Frameworks:
# ============
#
# Make all pods that are not shared across multiple targets into static frameworks by overriding the static_framework? function to return true
# Linking the shared frameworks statically would lead to duplicate symbols
# A future version of CocoaPods may make this easier to do. See https://github.com/CocoaPods/CocoaPods/issues/7428
shared_targets = ['WordPressFlux', 'WordPressComStatsiOS']
pre_install do |installer|
    static = []
    dynamic = []
    installer.pod_targets.each do |pod|
        
        # Statically linking Sentry results in a conflict with `NSDictionary.objectAtKeyPath`, but dynamically
        # linking it resolves this.
        if pod.name == "Sentry"
          dynamic << pod
          next
        end

        # If this pod is a dependency of one of our shared targets, it must be linked dynamically
        if pod.target_definitions.any? { |t| shared_targets.include? t.name }
          dynamic << pod
          next
        end
        static << pod
		pod.instance_variable_set(:@build_type, Pod::Target::BuildType.static_framework)
    end
    puts "Installing #{static.count} pods as static frameworks"
    puts "Installing #{dynamic.count} pods as dynamic frameworks"
end<|MERGE_RESOLUTION|>--- conflicted
+++ resolved
@@ -176,13 +176,9 @@
     
     pod 'Gridicons', '~> 0.16'
 
-<<<<<<< HEAD
-#    pod 'WordPressAuthenticator', '~> 1.10.0-beta.3'
-=======
     pod 'WordPressAuthenticator', '~> 1.10.0-beta.3'
->>>>>>> 9a415e7f
     # pod 'WordPressAuthenticator', :path => '../WordPressAuthenticator-iOS'
-    pod 'WordPressAuthenticator', :git => 'https://github.com/wordpress-mobile/WordPressAuthenticator-iOS.git', :branch => 'fix/140-nux-button-indicator-color'
+    # pod 'WordPressAuthenticator', :git => 'https://github.com/wordpress-mobile/WordPressAuthenticator-iOS.git', :branch => ''
 
     aztec
     wordpress_ui
