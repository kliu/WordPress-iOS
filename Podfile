# For security reasons, please always keep the wordpress-mobile source first and the CDN second.
# For more info, see https://github.com/wordpress-mobile/cocoapods-specs#source-order-and-security-considerations
install! 'cocoapods', warn_for_multiple_pod_sources: false
source 'https://github.com/wordpress-mobile/cocoapods-specs.git'
source 'https://cdn.cocoapods.org/'

unless ['BUNDLE_BIN_PATH', 'BUNDLE_GEMFILE'].any? { |k| ENV.key?(k) }
  raise 'Please run CocoaPods via `bundle exec`'
end

inhibit_all_warnings!
use_frameworks!

app_ios_deployment_target = Gem::Version.new('13.0')

platform :ios, app_ios_deployment_target.version
workspace 'WordPress.xcworkspace'

## Pods shared between all the targets
## ===================================
##
def wordpress_shared
    pod 'WordPressShared', '~> 1.17.0'
    #pod 'WordPressShared', :git => 'https://github.com/wordpress-mobile/WordPress-iOS-Shared.git', :tag => ''
    #pod 'WordPressShared', :git => 'https://github.com/wordpress-mobile/WordPress-iOS-Shared.git', :branch => ''
    #pod 'WordPressShared', :git => 'https://github.com/wordpress-mobile/WordPress-iOS-Shared.git', :commit  => ''
    #pod 'WordPressShared', :path => '../WordPress-iOS-Shared'
end

def aztec
    ## When using a tagged version, feel free to comment out the WordPress-Aztec-iOS line below.
    ## When using a commit number (during development) you should provide the same commit number for both pods.
    ##
    #pod 'WordPress-Aztec-iOS', :git => 'https://github.com/wordpress-mobile/AztecEditor-iOS.git', :commit => ''
    #pod 'WordPress-Editor-iOS', :git => 'https://github.com/wordpress-mobile/AztecEditor-iOS.git', :commit => ''
    #pod 'WordPress-Editor-iOS', :git => 'https://github.com/wordpress-mobile/AztecEditor-iOS.git', :tag => ''
    #pod 'WordPress-Editor-iOS', :path => '../AztecEditor-iOS'
    pod 'WordPress-Editor-iOS', '~> 1.19.7'
end

def wordpress_ui
    pod 'WordPressUI', '~> 1.12.3'
    #pod 'WordPressUI', :git => 'https://github.com/wordpress-mobile/WordPressUI-iOS', :tag => ''
    #pod 'WordPressUI', :git => 'https://github.com/wordpress-mobile/WordPressUI-iOS', :branch => ''
    #pod 'WordPressUI', :git => 'https://github.com/wordpress-mobile/WordPressUI-iOS', :commit => ''
    #pod 'WordPressUI', :path => '../WordPressUI-iOS'
end

def wordpress_kit
    pod 'WordPressKit', '~> 4.46.0-beta.1'
    # pod 'WordPressKit', :git => 'https://github.com/wordpress-mobile/WordPressKit-iOS.git', :tag => ''
    # pod 'WordPressKit', :git => 'https://github.com/wordpress-mobile/WordPressKit-iOS.git', :branch => ''
    # pod 'WordPressKit', :git => 'https://github.com/wordpress-mobile/WordPressKit-iOS.git', :commit => ''
    # pod 'WordPressKit', :path => '../WordPressKit-iOS'
end

def kanvas
  pod 'Kanvas', '~> 1.2.7'
  #pod 'Kanvas', :git => 'https://github.com/tumblr/Kanvas-iOS.git', :tag => ''
  #pod 'Kanvas', :git => 'https://github.com/tumblr/Kanvas-iOS.git', :commit => ''
  #pod 'Kanvas', :path => '../Kanvas-iOS'
end

def shared_with_all_pods
    wordpress_shared
    pod 'CocoaLumberjack', '~> 3.0'
    pod 'NSObject-SafeExpectations', '~> 0.0.4'
end

def shared_with_networking_pods
    pod 'Alamofire', '4.8.0'
    pod 'Reachability', '3.2'

    wordpress_kit
end

def shared_test_pods
    pod 'OHHTTPStubs/Swift', '~> 9.1.0'
    pod 'OCMock', '~> 3.4.3'
end

def shared_with_extension_pods
    pod 'Gridicons', '~> 1.1.0'
    pod 'ZIPFoundation', '~> 0.9.8'
    pod 'Down', '~> 0.6.6'
end

def gutenberg(options)
    options[:git] = 'https://github.com/wordpress-mobile/gutenberg-mobile.git'
    options[:submodules] = true
    local_gutenberg = ENV['LOCAL_GUTENBERG']
    if local_gutenberg
      options = { :path => local_gutenberg.include?('/') ? local_gutenberg : '../gutenberg-mobile' }
    end
    pod 'Gutenberg', options
    pod 'RNTAztecView', options

    gutenberg_dependencies options
end

def gutenberg_dependencies(options)
    dependencies = [
        'FBLazyVector',
        'React',
        'ReactCommon',
        'RCTRequired',
        'RCTTypeSafety',
        'React-Core',
        'React-CoreModules',
        'React-RCTActionSheet',
        'React-RCTAnimation',
        'React-RCTBlob',
        'React-RCTImage',
        'React-RCTLinking',
        'React-RCTNetwork',
        'React-RCTSettings',
        'React-RCTText',
        'React-RCTVibration',
        'React-callinvoker',
        'React-cxxreact',
        'React-jsinspector',
        'React-jsi',
        'React-jsiexecutor',
        'React-logger',
        'React-perflogger',
        'React-runtimeexecutor',
        'boost',
        'Yoga',
        'RCT-Folly',
        'glog',
        'react-native-keyboard-aware-scroll-view',
        'react-native-safe-area',
        'react-native-safe-area-context',
        'react-native-video',
        'react-native-webview',
        'RNSVG',
        'react-native-slider',
        'BVLinearGradient',
        'react-native-get-random-values',
        'react-native-blur',
        'RNScreens',
        'RNReanimated',
        'RNGestureHandler',
        'RNCMaskedView',
        'RNCClipboard'
    ]
    if options[:path]
        podspec_prefix = options[:path]
    else
        tag_or_commit = options[:tag] || options[:commit]
        podspec_prefix = "https://raw.githubusercontent.com/wordpress-mobile/gutenberg-mobile/#{tag_or_commit}"
    end

    # FBReactNativeSpec needs special treatment because of react-native-codegen code generation
    pod 'FBReactNativeSpec', :podspec => "#{podspec_prefix}/third-party-podspecs/FBReactNativeSpec/FBReactNativeSpec.podspec.json"

    for pod_name in dependencies do
        pod pod_name, :podspec => "#{podspec_prefix}/third-party-podspecs/#{pod_name}.podspec.json"
    end
end

abstract_target 'Apps' do
    project 'WordPress/WordPress.xcodeproj'

    shared_with_all_pods
    shared_with_networking_pods
    shared_with_extension_pods

    ## Gutenberg (React Native)
    ## =====================
    ##
<<<<<<< HEAD
    gutenberg :tag => 'v1.69.1'
=======
    gutenberg :tag => 'v1.70.0-alpha1'
>>>>>>> f135e140

    ## Third party libraries
    ## =====================
    ##
    pod 'Charts', '~> 3.2.2'
    pod 'Gifu', '3.2.0'

    app_center_version = '~> 4.1'
    app_center_configurations = %w[Release-Internal Release-Alpha]
    pod 'AppCenter', app_center_version, configurations: app_center_configurations
    pod 'AppCenter/Distribute', app_center_version, configurations: app_center_configurations

    pod 'MRProgress', '0.8.3'
    pod 'Starscream', '3.0.6'
    pod 'SVProgressHUD', '2.2.5'
    pod 'ZendeskSupportSDK', '5.3.0'
    pod 'AlamofireImage', '3.5.2'
    pod 'AlamofireNetworkActivityIndicator', '~> 2.4'
    pod 'FSInteractiveMap', :git => 'https://github.com/wordpress-mobile/FSInteractiveMap.git', :tag => '0.2.0'
    pod 'JTAppleCalendar', '~> 8.0.2'
    pod 'AMScrollingNavbar', '5.6.0'
    pod 'CropViewController', '2.5.3'

    ## Automattic libraries
    ## ====================
    ##
    wordpress_kit
    wordpress_shared
    kanvas

    # Production

    pod 'Automattic-Tracks-iOS', '~> 0.9.1'
    # While in PR
    # pod 'Automattic-Tracks-iOS', :git => 'https://github.com/Automattic/Automattic-Tracks-iOS.git', :branch => ''
    # Local Development
    #pod 'Automattic-Tracks-iOS', :path => '~/Projects/Automattic-Tracks-iOS'

    pod 'NSURL+IDN', '~> 0.4'

    pod 'WPMediaPicker', '~> 1.8.2-beta.1'
    # pod 'WPMediaPicker', :git => 'https://github.com/wordpress-mobile/MediaPicker-iOS.git', :tag => '1.7.0'
    ## while PR is in review:
    # pod 'WPMediaPicker', :git => 'https://github.com/wordpress-mobile/MediaPicker-iOS.git', :branch => ''
    # pod 'WPMediaPicker', :path => '../MediaPicker-iOS'

    pod 'Gridicons', '~> 1.1.0'

    pod 'WordPressAuthenticator', '~> 1.43.0-beta.2'
    # pod 'WordPressAuthenticator', :git => 'https://github.com/wordpress-mobile/WordPressAuthenticator-iOS.git', :branch => ''
    # pod 'WordPressAuthenticator', :git => 'https://github.com/wordpress-mobile/WordPressAuthenticator-iOS.git', :commit => ''
    # pod 'WordPressAuthenticator', :path => '../WordPressAuthenticator-iOS'

    pod 'MediaEditor', '~> 1.2.1'
    # pod 'MediaEditor', :git => 'https://github.com/wordpress-mobile/MediaEditor-iOS.git', :commit => 'a4178ed9b0f3622faafb41dd12503e26c5523a32'
    # pod 'MediaEditor', :path => '../MediaEditor-iOS'

    aztec
    wordpress_ui

    ## WordPress App iOS
    ## =================
    ##
    target 'WordPress' do
        target 'WordPressTest' do
            inherit! :search_paths

            shared_test_pods
            pod 'Nimble', '~> 9.0.0'
        end
    end

    ## Jetpack App iOS
    ## ===============
    ##
    target 'Jetpack' do
    end
end

## Share Extension
## ===============
##
target 'WordPressShareExtension' do
    project 'WordPress/WordPress.xcodeproj'

    shared_with_extension_pods

    aztec
    shared_with_all_pods
    shared_with_networking_pods
    wordpress_ui
end


## DraftAction Extension
## =====================
##
target 'WordPressDraftActionExtension' do
    project 'WordPress/WordPress.xcodeproj'

    shared_with_extension_pods

    aztec
    shared_with_all_pods
    shared_with_networking_pods
    wordpress_ui
end


## Today Widget
## ============
##
target 'WordPressTodayWidget' do
    project 'WordPress/WordPress.xcodeproj'

    shared_with_all_pods
    shared_with_networking_pods

    wordpress_ui
end

## All Time Widget
## ============
##
target 'WordPressAllTimeWidget' do
    project 'WordPress/WordPress.xcodeproj'

    shared_with_all_pods
    shared_with_networking_pods

    wordpress_ui
end

## This Week Widget
## ============
##
target 'WordPressThisWeekWidget' do
    project 'WordPress/WordPress.xcodeproj'

    shared_with_all_pods
    shared_with_networking_pods

    wordpress_ui
end

## iOS 14 Today Widget
## ============
##
target 'WordPressStatsWidgets' do
    project 'WordPress/WordPress.xcodeproj'

    shared_with_all_pods
    shared_with_networking_pods

    wordpress_ui
end

## Intents
## ============
##
target 'WordPressIntents' do
    project 'WordPress/WordPress.xcodeproj'

    shared_with_all_pods
    shared_with_networking_pods

    wordpress_ui
end

## Notification Content Extension
## ==============================
##
target 'WordPressNotificationContentExtension' do
    project 'WordPress/WordPress.xcodeproj'

    wordpress_kit
    wordpress_shared
    wordpress_ui
end



## Notification Service Extension
## ==============================
##
target 'WordPressNotificationServiceExtension' do
    project 'WordPress/WordPress.xcodeproj'

    wordpress_kit
    wordpress_shared
    wordpress_ui
end


## Mocks
## ===================
##
def wordpress_mocks
  pod 'WordPressMocks', '~> 0.0.15'
  # pod 'WordPressMocks', :git => 'https://github.com/wordpress-mobile/WordPressMocks.git', :commit => ''
  # pod 'WordPressMocks', git: 'https://github.com/wordpress-mobile/WordPressMocks.git', branch: 'add-organization-id-to-me-sites'
  # pod 'WordPressMocks', :path => '../WordPressMocks'
end


## Screenshot Generation
## ===================
##
target 'WordPressScreenshotGeneration' do
    project 'WordPress/WordPress.xcodeproj'

    wordpress_mocks
end

## UI Tests
## ===================
##
target 'WordPressUITests' do
    project 'WordPress/WordPress.xcodeproj'

    wordpress_mocks
end

# Static Frameworks:
# ============
#
# Make all pods that are not shared across multiple targets into static frameworks by overriding the static_framework? function to return true
# Linking the shared frameworks statically would lead to duplicate symbols
# A future version of CocoaPods may make this easier to do. See https://github.com/CocoaPods/CocoaPods/issues/7428
shared_targets = ['WordPressFlux']
pre_install do |installer|
    static = []
    dynamic = []
    installer.pod_targets.each do |pod|

        # Statically linking Sentry results in a conflict with `NSDictionary.objectAtKeyPath`, but dynamically
        # linking it resolves this.
        if pod.name == "Sentry"
          dynamic << pod
          next
        end

        # If this pod is a dependency of one of our shared targets, it must be linked dynamically
        if pod.target_definitions.any? { |t| shared_targets.include? t.name }
          dynamic << pod
          next
        end
        static << pod
		pod.instance_variable_set(:@build_type, Pod::BuildType.static_framework)
    end
    puts "Installing #{static.count} pods as static frameworks"
    puts "Installing #{dynamic.count} pods as dynamic frameworks"
end

post_install do |installer|
    project_root = File.dirname(__FILE__)

    ## Convert the 3rd-party license acknowledgements markdown into html for use in the app
    require 'commonmarker'

    acknowledgements = 'Acknowledgments'
    markdown = File.read("#{project_root}/Pods/Target Support Files/Pods-Apps-WordPress/Pods-Apps-WordPress-acknowledgements.markdown")
    rendered_html = CommonMarker.render_html(markdown, :DEFAULT)
    styled_html = "<head>
                     <meta name=\"viewport\" content=\"width=device-width, initial-scale=1\">
                     <style>
                       body {
                         font-family: -apple-system, BlinkMacSystemFont, 'Segoe UI', Roboto, Oxygen, Ubuntu, Cantarell, 'Open Sans', 'Helvetica Neue', sans-serif;
                         font-size: 16px;
                         color: #1a1a1a;
                         margin: 20px;
                       }
                      @media (prefers-color-scheme: dark) {
                       body {
                        background: #1a1a1a;
                        color: white;
                       }
                      }
                       pre {
                        white-space: pre-wrap;
                       }
                     </style>
                     <title>
                       #{acknowledgements}
                     </title>
                   </head>
                   <body>
                     #{rendered_html}
                   </body>"

      ## Remove the <h1>, since we've promoted it to <title>
      styled_html = styled_html.sub("<h1>Acknowledgements</h1>", '')

      ## The glog library's license contains a URL that does not wrap in the web view,
      ## leading to a large right-hand whitespace gutter.  Work around this by explicitly
      ## inserting a <br> in the HTML.  Use gsub juuust in case another one sneaks in later.
      styled_html = styled_html.gsub('p?hl=en#dR3YEbitojA/COPYING', 'p?hl=en#dR3YEbitojA/COPYING<br>')

    File.write("#{project_root}/Pods/Target Support Files/Pods-Apps-WordPress/acknowledgements.html", styled_html)

    # Let Pods targets inherit deployment target from the app
    # This solution is suggested here: https://github.com/CocoaPods/CocoaPods/issues/4859
    # =====================================
    #
    installer.pods_project.targets.each do |target|
      # Exclude RCT-Folly as it requires explicit deployment target https://git.io/JPb73
      if (target.name != 'RCT-Folly')
        target.build_configurations.each do |configuration|
          pod_ios_deployment_target = Gem::Version.new(configuration.build_settings['IPHONEOS_DEPLOYMENT_TARGET'])
          configuration.build_settings.delete 'IPHONEOS_DEPLOYMENT_TARGET' if pod_ios_deployment_target <= app_ios_deployment_target
        end
      end
    end

    # Flag Alpha builds for Tracks
    # ============================
    installer.pods_project.targets.each do |target|
      next unless target.name == "Automattic-Tracks-iOS"
      target.build_configurations.each do |config|
        if config.name == "Release-Alpha" or config.name == "Release-Internal"
          config.build_settings['GCC_PREPROCESSOR_DEFINITIONS'] ||= ['$(inherited)', 'ALPHA=1']
        end
      end
    end
end<|MERGE_RESOLUTION|>--- conflicted
+++ resolved
@@ -169,11 +169,7 @@
     ## Gutenberg (React Native)
     ## =====================
     ##
-<<<<<<< HEAD
-    gutenberg :tag => 'v1.69.1'
-=======
     gutenberg :tag => 'v1.70.0-alpha1'
->>>>>>> f135e140
 
     ## Third party libraries
     ## =====================
