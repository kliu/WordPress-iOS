--- conflicted
+++ resolved
@@ -91,11 +91,7 @@
 end
 
 def gutenberg_pods
-<<<<<<< HEAD
-  gutenberg tag: 'v1.92.1'
-=======
   gutenberg tag: 'v1.93.0-alpha2'
->>>>>>> ada2f7e0
 end
 
 def gutenberg(options)
