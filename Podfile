# For security reasons, please always keep the wordpress-mobile source first and the CDN second.
# For more info, see https://github.com/wordpress-mobile/cocoapods-specs#source-order-and-security-considerations
install! 'cocoapods', warn_for_multiple_pod_sources: false
source 'https://github.com/wordpress-mobile/cocoapods-specs.git'
source 'https://cdn.cocoapods.org/'

unless ['BUNDLE_BIN_PATH', 'BUNDLE_GEMFILE'].any? { |k| ENV.key?(k) }
  raise 'Please run CocoaPods via `bundle exec`'
end

inhibit_all_warnings!
use_frameworks!

app_ios_deployment_target = Gem::Version.new('13.0')

platform :ios, app_ios_deployment_target.version
workspace 'WordPress.xcworkspace'

## Pods shared between all the targets
## ===================================
##
def wordpress_shared
    pod 'WordPressShared', '~> 1.17.1'
    #pod 'WordPressShared', :git => 'https://github.com/wordpress-mobile/WordPress-iOS-Shared.git', :tag => ''
    #pod 'WordPressShared', :git => 'https://github.com/wordpress-mobile/WordPress-iOS-Shared.git', :branch => ''
    #pod 'WordPressShared', :git => 'https://github.com/wordpress-mobile/WordPress-iOS-Shared.git', :commit  => ''
    #pod 'WordPressShared', :path => '../WordPress-iOS-Shared'
end

def aztec
    ## When using a tagged version, feel free to comment out the WordPress-Aztec-iOS line below.
    ## When using a commit number (during development) you should provide the same commit number for both pods.
    ##
    #pod 'WordPress-Aztec-iOS', :git => 'https://github.com/wordpress-mobile/AztecEditor-iOS.git', :commit => ''
    #pod 'WordPress-Editor-iOS', :git => 'https://github.com/wordpress-mobile/AztecEditor-iOS.git', :commit => ''
    #pod 'WordPress-Editor-iOS', :git => 'https://github.com/wordpress-mobile/AztecEditor-iOS.git', :tag => ''
    #pod 'WordPress-Editor-iOS', :path => '../AztecEditor-iOS'
    pod 'WordPress-Editor-iOS', '~> 1.19.8'
end

def wordpress_ui
    pod 'WordPressUI', '~> 1.12.5'
    #pod 'WordPressUI', :git => 'https://github.com/wordpress-mobile/WordPressUI-iOS', :tag => ''
    #pod 'WordPressUI', :git => 'https://github.com/wordpress-mobile/WordPressUI-iOS', :branch => ''
    #pod 'WordPressUI', :git => 'https://github.com/wordpress-mobile/WordPressUI-iOS', :commit => ''
    #pod 'WordPressUI', :path => '../WordPressUI-iOS'
end

def wordpress_kit
<<<<<<< HEAD
    pod 'WordPressKit', '~> 4.50.0-beta'
=======
    pod 'WordPressKit', '~> 4.50.0-beta.1'
>>>>>>> 594fe70a
    # pod 'WordPressKit', :git => 'https://github.com/wordpress-mobile/WordPressKit-iOS.git', :tag => ''
    # pod 'WordPressKit', :git => 'https://github.com/wordpress-mobile/WordPressKit-iOS.git', :branch => 'task/18324-site-creation-with-site-name'
    # pod 'WordPressKit', :git => 'https://github.com/wordpress-mobile/WordPressKit-iOS.git', :commit => ''
    # pod 'WordPressKit', :path => '../WordPressKit-iOS'
end

def kanvas
  pod 'Kanvas', '~> 1.2.7'
  #pod 'Kanvas', :git => 'https://github.com/tumblr/Kanvas-iOS.git', :tag => ''
  #pod 'Kanvas', :git => 'https://github.com/tumblr/Kanvas-iOS.git', :commit => ''
  #pod 'Kanvas', :path => '../Kanvas-iOS'
end

def shared_with_all_pods
    wordpress_shared
    pod 'CocoaLumberjack', '~> 3.0'
    pod 'NSObject-SafeExpectations', '~> 0.0.4'
end

def shared_with_networking_pods
    pod 'Alamofire', '4.8.0'
    pod 'Reachability', '3.2'

    wordpress_kit
end

def shared_test_pods
    pod 'OHHTTPStubs/Swift', '~> 9.1.0'
    pod 'OCMock', '~> 3.4.3'
end

def shared_with_extension_pods
    pod 'Gridicons', '~> 1.1.0'
    pod 'ZIPFoundation', '~> 0.9.8'
    pod 'Down', '~> 0.6.6'
end

def gutenberg(options)
    options[:git] = 'https://github.com/wordpress-mobile/gutenberg-mobile.git'
    options[:submodules] = true
    local_gutenberg = ENV['LOCAL_GUTENBERG']
    if local_gutenberg
      options = { :path => local_gutenberg.include?('/') ? local_gutenberg : '../gutenberg-mobile' }
    end
    pod 'Gutenberg', options
    pod 'RNTAztecView', options

    gutenberg_dependencies options
end

def gutenberg_dependencies(options)
    dependencies = [
        'FBLazyVector',
        'React',
        'ReactCommon',
        'RCTRequired',
        'RCTTypeSafety',
        'React-Core',
        'React-CoreModules',
        'React-RCTActionSheet',
        'React-RCTAnimation',
        'React-RCTBlob',
        'React-RCTImage',
        'React-RCTLinking',
        'React-RCTNetwork',
        'React-RCTSettings',
        'React-RCTText',
        'React-RCTVibration',
        'React-callinvoker',
        'React-cxxreact',
        'React-jsinspector',
        'React-jsi',
        'React-jsiexecutor',
        'React-logger',
        'React-perflogger',
        'React-runtimeexecutor',
        'boost',
        'Yoga',
        'RCT-Folly',
        'glog',
        'react-native-keyboard-aware-scroll-view',
        'react-native-safe-area',
        'react-native-safe-area-context',
        'react-native-video',
        'react-native-webview',
        'RNSVG',
        'react-native-slider',
        'BVLinearGradient',
        'react-native-get-random-values',
        'react-native-blur',
        'RNScreens',
        'RNReanimated',
        'RNGestureHandler',
        'RNCMaskedView',
        'RNCClipboard'
    ]
    if options[:path]
        podspec_prefix = options[:path]
    else
        tag_or_commit = options[:tag] || options[:commit]
        podspec_prefix = "https://raw.githubusercontent.com/wordpress-mobile/gutenberg-mobile/#{tag_or_commit}"
    end

    # FBReactNativeSpec needs special treatment because of react-native-codegen code generation
    pod 'FBReactNativeSpec', :podspec => "#{podspec_prefix}/third-party-podspecs/FBReactNativeSpec/FBReactNativeSpec.podspec.json"

    for pod_name in dependencies do
        pod pod_name, :podspec => "#{podspec_prefix}/third-party-podspecs/#{pod_name}.podspec.json"
    end
end

abstract_target 'Apps' do
    project 'WordPress/WordPress.xcodeproj'

    shared_with_all_pods
    shared_with_networking_pods
    shared_with_extension_pods

    ## Gutenberg (React Native)
    ## =====================
    ##
    gutenberg :tag => 'v1.74.0'

    ## Third party libraries
    ## =====================
    ##
    pod 'Charts', '~> 3.2.2'
    pod 'Gifu', '3.2.0'

    app_center_version = '~> 4.1'
    app_center_configurations = %w[Release-Internal Release-Alpha]
    pod 'AppCenter', app_center_version, configurations: app_center_configurations
    pod 'AppCenter/Distribute', app_center_version, configurations: app_center_configurations

    pod 'MRProgress', '0.8.3'
    pod 'Starscream', '3.0.6'
    pod 'SVProgressHUD', '2.2.5'
    pod 'ZendeskSupportSDK', '5.3.0'
    pod 'AlamofireImage', '3.5.2'
    pod 'AlamofireNetworkActivityIndicator', '~> 2.4'
    pod 'FSInteractiveMap', :git => 'https://github.com/wordpress-mobile/FSInteractiveMap.git', :tag => '0.2.0'
    pod 'JTAppleCalendar', '~> 8.0.2'
    pod 'AMScrollingNavbar', '5.6.0'
    pod 'CropViewController', '2.5.3'

    ## Automattic libraries
    ## ====================
    ##
    wordpress_kit
    wordpress_shared
    kanvas

    # Production

    pod 'Automattic-Tracks-iOS', '~> 0.11.1'
    # While in PR
    # pod 'Automattic-Tracks-iOS', :git => 'https://github.com/Automattic/Automattic-Tracks-iOS.git', :branch => ''
    # Local Development
    #pod 'Automattic-Tracks-iOS', :path => '~/Projects/Automattic-Tracks-iOS'

    pod 'NSURL+IDN', '~> 0.4'

    pod 'WPMediaPicker', '~> 1.8.3'
    # pod 'WPMediaPicker', :git => 'https://github.com/wordpress-mobile/MediaPicker-iOS.git', :tag => '1.7.0'
    ## while PR is in review:
    # pod 'WPMediaPicker', :git => 'https://github.com/wordpress-mobile/MediaPicker-iOS.git', :branch => ''
    # pod 'WPMediaPicker', :path => '../MediaPicker-iOS'

    pod 'Gridicons', '~> 1.1.0'

    pod 'WordPressAuthenticator', '~> 2.0.0'
    # pod 'WordPressAuthenticator', :git => 'https://github.com/wordpress-mobile/WordPressAuthenticator-iOS.git', :branch => ''
    # pod 'WordPressAuthenticator', :git => 'https://github.com/wordpress-mobile/WordPressAuthenticator-iOS.git', :commit => ''
    # pod 'WordPressAuthenticator', :path => '../WordPressAuthenticator-iOS'

    pod 'MediaEditor', '~> 1.2.1'
    # pod 'MediaEditor', :git => 'https://github.com/wordpress-mobile/MediaEditor-iOS.git', :commit => 'a4178ed9b0f3622faafb41dd12503e26c5523a32'
    # pod 'MediaEditor', :path => '../MediaEditor-iOS'

    aztec
    wordpress_ui

    ## WordPress App iOS
    ## =================
    ##
    target 'WordPress' do
        target 'WordPressTest' do
            inherit! :search_paths

            shared_test_pods
            pod 'Nimble', '~> 9.0.0'
        end
    end

    ## Jetpack App iOS
    ## ===============
    ##
    target 'Jetpack' do
    end
end

## Share Extension
## ===============
##
target 'WordPressShareExtension' do
    project 'WordPress/WordPress.xcodeproj'

    shared_with_extension_pods

    aztec
    shared_with_all_pods
    shared_with_networking_pods
    wordpress_ui
end


## DraftAction Extension
## =====================
##
target 'WordPressDraftActionExtension' do
    project 'WordPress/WordPress.xcodeproj'

    shared_with_extension_pods

    aztec
    shared_with_all_pods
    shared_with_networking_pods
    wordpress_ui
end


## Today Widget
## ============
##
target 'WordPressTodayWidget' do
    project 'WordPress/WordPress.xcodeproj'

    shared_with_all_pods
    shared_with_networking_pods

    wordpress_ui
end

## All Time Widget
## ============
##
target 'WordPressAllTimeWidget' do
    project 'WordPress/WordPress.xcodeproj'

    shared_with_all_pods
    shared_with_networking_pods

    wordpress_ui
end

## This Week Widget
## ============
##
target 'WordPressThisWeekWidget' do
    project 'WordPress/WordPress.xcodeproj'

    shared_with_all_pods
    shared_with_networking_pods

    wordpress_ui
end

## iOS 14 Today Widget
## ============
##
target 'WordPressStatsWidgets' do
    project 'WordPress/WordPress.xcodeproj'

    shared_with_all_pods
    shared_with_networking_pods

    wordpress_ui
end

## Intents
## ============
##
target 'WordPressIntents' do
    project 'WordPress/WordPress.xcodeproj'

    shared_with_all_pods
    shared_with_networking_pods

    wordpress_ui
end

## Notification Service Extension
## ==============================
##
target 'WordPressNotificationServiceExtension' do
    project 'WordPress/WordPress.xcodeproj'

    wordpress_kit
    wordpress_shared
    wordpress_ui
end


## Mocks
## ===================
##
def wordpress_mocks
  pod 'WordPressMocks', '~> 0.0.15'
  # pod 'WordPressMocks', :git => 'https://github.com/wordpress-mobile/WordPressMocks.git', :commit => ''
  # pod 'WordPressMocks', git: 'https://github.com/wordpress-mobile/WordPressMocks.git', branch: 'add-organization-id-to-me-sites'
  # pod 'WordPressMocks', :path => '../WordPressMocks'
end


## Screenshot Generation
## ===================
##
target 'WordPressScreenshotGeneration' do
    project 'WordPress/WordPress.xcodeproj'

    wordpress_mocks
end

## UI Tests
## ===================
##
target 'WordPressUITests' do
    project 'WordPress/WordPress.xcodeproj'

    wordpress_mocks
end

# Static Frameworks:
# ============
#
# Make all pods that are not shared across multiple targets into static frameworks by overriding the static_framework? function to return true
# Linking the shared frameworks statically would lead to duplicate symbols
# A future version of CocoaPods may make this easier to do. See https://github.com/CocoaPods/CocoaPods/issues/7428
shared_targets = ['WordPressFlux']
pre_install do |installer|
    static = []
    dynamic = []
    installer.pod_targets.each do |pod|
        # Statically linking Sentry results in a conflict with `NSDictionary.objectAtKeyPath`, but dynamically
        # linking it resolves this.
        if pod.name == 'Sentry'
          dynamic << pod
          next
        end

        # If this pod is a dependency of one of our shared targets, it must be linked dynamically
        if pod.target_definitions.any? { |t| shared_targets.include? t.name }
          dynamic << pod
          next
        end
        static << pod
		pod.instance_variable_set(:@build_type, Pod::BuildType.static_framework)
    end
    puts "Installing #{static.count} pods as static frameworks"
    puts "Installing #{dynamic.count} pods as dynamic frameworks"
end

post_install do |installer|
    project_root = File.dirname(__FILE__)

    ## Convert the 3rd-party license acknowledgements markdown into html for use in the app
    require 'commonmarker'

    acknowledgements = 'Acknowledgments'
    markdown = File.read("#{project_root}/Pods/Target Support Files/Pods-Apps-WordPress/Pods-Apps-WordPress-acknowledgements.markdown")
    rendered_html = CommonMarker.render_html(markdown, :DEFAULT)
    styled_html = "<head>
                     <meta name=\"viewport\" content=\"width=device-width, initial-scale=1\">
                     <style>
                       body {
                         font-family: -apple-system, BlinkMacSystemFont, 'Segoe UI', Roboto, Oxygen, Ubuntu, Cantarell, 'Open Sans', 'Helvetica Neue', sans-serif;
                         font-size: 16px;
                         color: #1a1a1a;
                         margin: 20px;
                       }
                      @media (prefers-color-scheme: dark) {
                       body {
                        background: #1a1a1a;
                        color: white;
                       }
                      }
                       pre {
                        white-space: pre-wrap;
                       }
                     </style>
                     <title>
                       #{acknowledgements}
                     </title>
                   </head>
                   <body>
                     #{rendered_html}
                   </body>"

      ## Remove the <h1>, since we've promoted it to <title>
      styled_html = styled_html.sub('<h1>Acknowledgements</h1>', '')

      ## The glog library's license contains a URL that does not wrap in the web view,
      ## leading to a large right-hand whitespace gutter.  Work around this by explicitly
      ## inserting a <br> in the HTML.  Use gsub juuust in case another one sneaks in later.
      styled_html = styled_html.gsub('p?hl=en#dR3YEbitojA/COPYING', 'p?hl=en#dR3YEbitojA/COPYING<br>')

    File.write("#{project_root}/Pods/Target Support Files/Pods-Apps-WordPress/acknowledgements.html", styled_html)

    # Let Pods targets inherit deployment target from the app
    # This solution is suggested here: https://github.com/CocoaPods/CocoaPods/issues/4859
    # =====================================
    #
    installer.pods_project.targets.each do |target|
      # Exclude RCT-Folly as it requires explicit deployment target https://git.io/JPb73
      if (target.name != 'RCT-Folly')
        target.build_configurations.each do |configuration|
          pod_ios_deployment_target = Gem::Version.new(configuration.build_settings['IPHONEOS_DEPLOYMENT_TARGET'])
          configuration.build_settings.delete 'IPHONEOS_DEPLOYMENT_TARGET' if pod_ios_deployment_target <= app_ios_deployment_target
        end
      end
    end

    # Flag Alpha builds for Tracks
    # ============================
    installer.pods_project.targets.each do |target|
      next unless target.name == 'Automattic-Tracks-iOS'
      target.build_configurations.each do |config|
        if config.name == 'Release-Alpha' or config.name == 'Release-Internal'
          config.build_settings['GCC_PREPROCESSOR_DEFINITIONS'] ||= ['$(inherited)', 'ALPHA=1']
        end
      end
    end
end<|MERGE_RESOLUTION|>--- conflicted
+++ resolved
@@ -47,11 +47,7 @@
 end
 
 def wordpress_kit
-<<<<<<< HEAD
     pod 'WordPressKit', '~> 4.50.0-beta'
-=======
-    pod 'WordPressKit', '~> 4.50.0-beta.1'
->>>>>>> 594fe70a
     # pod 'WordPressKit', :git => 'https://github.com/wordpress-mobile/WordPressKit-iOS.git', :tag => ''
     # pod 'WordPressKit', :git => 'https://github.com/wordpress-mobile/WordPressKit-iOS.git', :branch => 'task/18324-site-creation-with-site-name'
     # pod 'WordPressKit', :git => 'https://github.com/wordpress-mobile/WordPressKit-iOS.git', :commit => ''
