source 'https://github.com/CocoaPods/Specs.git'

inhibit_all_warnings!
use_frameworks!

platform :ios, '11.0'
workspace 'WordPress.xcworkspace'

plugin 'cocoapods-repo-update'

## Pods shared between all the targets
## ===================================
##
def wordpress_shared
    ## for production:
    pod 'WordPressShared', '~> 1.8.5'

    ## for development:
    # pod 'WordPressShared', :path => '../WordPress-iOS-Shared'

    ## while PR is in review:
    # pod 'WordPressShared', :git => 'https://github.com/wordpress-mobile/WordPress-iOS-Shared.git', :commit	=> ''
end

def aztec
    ## When using a tagged version, feel free to comment out the WordPress-Aztec-iOS line below.
    ## When using a commit number (during development) you should provide the same commit number for both pods.
    ##
    ## pod 'WordPress-Aztec-iOS', :git => 'https://github.com/wordpress-mobile/AztecEditor-iOS.git', :commit => 'b8c53761b89a092ac690a90f1d33bd800a9025a6'
    ## pod 'WordPress-Editor-iOS', :git => 'https://github.com/wordpress-mobile/AztecEditor-iOS.git', :commit => 'b8c53761b89a092ac690a90f1d33bd800a9025a6'
    ## pod 'WordPress-Editor-iOS', :git => 'https://github.com/wordpress-mobile/AztecEditor-iOS.git', :tag => '1.5.0.beta.1'
    pod 'WordPress-Editor-iOS', '~> 1.8.0'
end

def wordpress_ui
    ## for production:
    pod 'WordPressUI', '~> 1.3.4'

    ## for development:
    ## pod 'WordPressUI', :path => '../WordPressUI-iOS'
    ## while PR is in review:
    ## pod 'WordPressUI', :git => 'https://github.com/wordpress-mobile/WordPressUI-iOS', :branch => 'change_layout_margins_uiview_helper'
end

def wordpress_kit
<<<<<<< HEAD
    #pod 'WordPressKit', '~> 4.2.1-beta.1'
    #pod 'WordPressKit', :git => 'https://github.com/wordpress-mobile/WordPressKit-iOS.git', :branch => 'fix/stats_insights_parsing'
    #pod 'WordPressKit', :git => 'https://github.com/wordpress-mobile/WordPressKit-iOS.git', :commit => 'ff0438ce5648954294f20ea38bf9ebdaa7f8f891'
    pod 'WordPressKit', :git => 'https://github.com/wordpress-mobile/WordPressKit-iOS.git', :tag => '4.3.0-beta.2'
=======
    pod 'WordPressKit', '~> 4.3.0-beta.4'
    #pod 'WordPressKit', :git => 'https://github.com/wordpress-mobile/WordPressKit-iOS.git', :branch => 'feature/9705-update-username'
    #pod 'WordPressKit', :git => 'https://github.com/wordpress-mobile/WordPressKit-iOS.git', :commit => 'cbacefca353ffea31448bc26e75641f95555e730'
>>>>>>> 79173e70
    #pod 'WordPressKit', :path => '../WordPressKit-iOS'
end

def shared_with_all_pods
    wordpress_shared
    pod 'CocoaLumberjack', '3.5.2'
    pod 'FormatterKit/TimeIntervalFormatter', '1.8.2'
    pod 'NSObject-SafeExpectations', '0.0.3'
end

def shared_with_networking_pods
    pod 'Alamofire', '4.7.3'
    pod 'Reachability', '3.2'

    wordpress_kit
end

def shared_test_pods
    pod 'OHHTTPStubs', '6.1.0'
    pod 'OHHTTPStubs/Swift', '6.1.0'
    pod 'OCMock', '~> 3.4'
end

def shared_with_extension_pods
    pod 'Gridicons', '~> 0.16'
    pod 'ZIPFoundation', '~> 0.9.8'
    pod 'Down', '~> 0.6.6'
end

def gutenberg(options)
    options[:git] = 'http://github.com/wordpress-mobile/gutenberg-mobile/'
    local_gutenberg = ENV['LOCAL_GUTENBERG']
    if local_gutenberg
      options = { :path => local_gutenberg.include?('/') ? local_gutenberg : '../gutenberg-mobile' }
    end
    pod 'Gutenberg', options
    pod 'RNTAztecView', options

    gutenberg_dependencies options
end

def gutenberg_dependencies(options)
    dependencies = [
        'React',
        'React-Core',
        'React-DevSupport',
        'React-RCTActionSheet',
        'React-RCTAnimation',
        'React-RCTBlob',
        'React-RCTImage',
        'React-RCTLinking',
        'React-RCTNetwork',
        'React-RCTSettings',
        'React-RCTText',
        'React-RCTVibration',
        'React-RCTWebSocket',
        'React-cxxreact',
        'React-jsinspector',
        'React-jsi',
        'React-jsiexecutor',
        'yoga',
        'Folly',
        'glog',
        'react-native-keyboard-aware-scroll-view',
        'react-native-safe-area',
        'react-native-video',
        'RNSVG'
    ]
    if options[:path]
        podspec_prefix = options[:path]
    else
        tag_or_commit = options[:tag] || options[:commit]
        podspec_prefix = "https://raw.githubusercontent.com/wordpress-mobile/gutenberg-mobile/#{tag_or_commit}"
    end

    for pod_name in dependencies do
        pod pod_name, :podspec => "#{podspec_prefix}/react-native-gutenberg-bridge/third-party-podspecs/#{pod_name}.podspec.json"
    end
end

## WordPress iOS
## =============
##
target 'WordPress' do
    project 'WordPress/WordPress.xcodeproj'

    shared_with_all_pods
    shared_with_networking_pods
    shared_with_extension_pods

    ## Gutenberg (React Native)
    ## =====================
    ##
    gutenberg :tag => 'v1.10.0'

    ## Third party libraries
    ## =====================
    ##
    pod '1PasswordExtension', '1.8.5'
    pod 'Charts', '~> 3.2.2'
    pod 'Gifu', '3.2.0'
    pod 'GiphyCoreSDK', '~> 1.4.0'
    pod 'HockeySDK', '5.1.4', :configurations => ['Release-Internal', 'Release-Alpha']
    pod 'MRProgress', '0.8.3'
    pod 'Starscream', '3.0.6'
    pod 'SVProgressHUD', '2.2.5'
    pod 'ZendeskSDK', '2.3.1'
    pod 'AlamofireNetworkActivityIndicator', '~> 2.3'
    pod 'FSInteractiveMap', :git => 'https://github.com/wordpress-mobile/FSInteractiveMap.git', :tag => '0.1.1'

    ## Automattic libraries
    ## ====================
    ##

    # Production
    pod 'Automattic-Tracks-iOS', '~> 0.4'
    # While in PR
    # pod 'Automattic-Tracks-iOS', :git => 'https://github.com/Automattic/Automattic-Tracks-iOS.git', :commit => 'a15db91a24499913affae84243d45be0e353472a'

    pod 'NSURL+IDN', '0.3'

    pod 'WPMediaPicker', '~> 1.4.2'
    ## while PR is in review:
    ## pod 'WPMediaPicker', :git => 'https://github.com/wordpress-mobile/MediaPicker-iOS.git', :commit => '7c3cb8f00400b9316a803640b42bb88a66bbc648'
    
    pod 'Gridicons', '~> 0.16'

    pod 'WordPressAuthenticator', '~> 1.7.0-beta.2'
    # pod 'WordPressAuthenticator', :path => '../WordPressAuthenticator-iOS'
    # pod 'WordPressAuthenticator', :git => 'https://github.com/wordpress-mobile/WordPressAuthenticator-iOS.git', :branch => 'issues/11683-more-color-changes'

    aztec
    wordpress_ui

    target 'WordPressTest' do
        inherit! :search_paths

        shared_test_pods
        pod 'Nimble', '~> 7.3.1'
    end

    ## Convert the 3rd-party license acknowledgements markdown into html for use in the app
    post_install do
        require 'commonmarker'
        
        project_root = File.dirname(__FILE__)
        acknowledgements = 'Acknowledgments'
        markdown = File.read("#{project_root}/Pods/Target Support Files/Pods-WordPress/Pods-WordPress-acknowledgements.markdown")
        rendered_html = CommonMarker.render_html(markdown, :DEFAULT)
        styled_html = "<head>
                         <meta name=\"viewport\" content=\"width=device-width, initial-scale=1\">
                         <style>
                           body {
                             font-family: -apple-system, BlinkMacSystemFont, 'Segoe UI', Roboto, Oxygen, Ubuntu, Cantarell, 'Open Sans', 'Helvetica Neue', sans-serif;
                             font-size: 16px;
                             color: #1a1a1a;
                             margin: 20px;
                           }
                           pre {
                            white-space: pre-wrap;
                           }
                         </style>
                         <title>
                           #{acknowledgements}
                         </title>
                       </head>
                       <body>
                         #{rendered_html}
                       </body>"
          
          ## Remove the <h1>, since we've promoted it to <title>
          styled_html = styled_html.sub("<h1>#{acknowledgements}</h1>", '')
          
          ## The glog library's license contains a URL that does not wrap in the web view,
          ## leading to a large right-hand whitespace gutter.  Work around this by explicitly
          ## inserting a <br> in the HTML.  Use gsub juuust in case another one sneaks in later.
          styled_html = styled_html.gsub('p?hl=en#dR3YEbitojA/COPYING', 'p?hl=en#dR3YEbitojA/COPYING<br>')
                        
        File.write("#{project_root}/Pods/Target Support Files/Pods-WordPress/acknowledgements.html", styled_html)    
    end
end


## Share Extension
## ===============
##
target 'WordPressShareExtension' do
    project 'WordPress/WordPress.xcodeproj'

    shared_with_extension_pods

    aztec
    shared_with_all_pods
    shared_with_networking_pods
    wordpress_ui
end


## DraftAction Extension
## =====================
##
target 'WordPressDraftActionExtension' do
    project 'WordPress/WordPress.xcodeproj'

    shared_with_extension_pods

    aztec
    shared_with_all_pods
    shared_with_networking_pods
    wordpress_ui
end


## Today Widget
## ============
##
target 'WordPressTodayWidget' do
    project 'WordPress/WordPress.xcodeproj'

    shared_with_all_pods
    shared_with_networking_pods
end



## Notification Content Extension
## ==============================
##
target 'WordPressNotificationContentExtension' do
    project 'WordPress/WordPress.xcodeproj'

    wordpress_kit
    wordpress_shared
    wordpress_ui
end



## Notification Service Extension
## ==============================
##
target 'WordPressNotificationServiceExtension' do
    project 'WordPress/WordPress.xcodeproj'

    wordpress_kit
    wordpress_shared
    wordpress_ui
end



## WordPress.com Stats
## ===================
##
target 'WordPressComStatsiOS' do
    project 'WordPressComStatsiOS/WordPressComStatsiOS.xcodeproj'

    shared_with_all_pods
    shared_with_networking_pods

    ## Automattic libraries
    ## ====================
    ##
    wordpress_ui
end

## WordPress.com Stats Tests
## =========================
##
target 'WordPressComStatsiOSTests' do
  project 'WordPressComStatsiOS/WordPressComStatsiOS.xcodeproj'

  shared_with_all_pods
  shared_with_networking_pods

  ## Automattic libraries
  ## ====================
  ##
  wordpress_ui

  shared_test_pods
end

def wordpress_mocks
  pod 'WordPressMocks', '~> 0.0.5'
  # pod 'WordPressMocks', :git => 'https://github.com/wordpress-mobile/WordPressMocks.git', :commit => ''
  # pod 'WordPressMocks', :path => '../WordPressMocks'
end

## Screenshot Generation
## ===================
##
target 'WordPressScreenshotGeneration' do
    project 'WordPress/WordPress.xcodeproj'

    wordpress_mocks
    pod 'SimulatorStatusMagic'
end

## UI Tests
## ===================
##
target 'WordPressUITests' do
    project 'WordPress/WordPress.xcodeproj'

    wordpress_mocks
end

# Static Frameworks:
# ============
#
# Make all pods that are not shared across multiple targets into static frameworks by overriding the static_framework? function to return true
# Linking the shared frameworks statically would lead to duplicate symbols
# A future version of CocoaPods may make this easier to do. See https://github.com/CocoaPods/CocoaPods/issues/7428
shared_targets = ['WordPressFlux', 'WordPressComStatsiOS']
pre_install do |installer|
    static = []
    dynamic = []
    installer.pod_targets.each do |pod|
        
        # Statically linking Sentry results in a conflict with `NSDictionary.objectAtKeyPath`, but dynamically
        # linking it resolves this.
        if pod.name == "Sentry"
          dynamic << pod
          next
        end

        # If this pod is a dependency of one of our shared targets, it must be linked dynamically
        if pod.target_definitions.any? { |t| shared_targets.include? t.name }
          dynamic << pod
          next
        end
        static << pod
        def pod.static_framework?;
          true
        end
    end
    puts "Installing #{static.count} pods as static frameworks"
    puts "Installing #{dynamic.count} pods as dynamic frameworks"
end<|MERGE_RESOLUTION|>--- conflicted
+++ resolved
@@ -43,16 +43,9 @@
 end
 
 def wordpress_kit
-<<<<<<< HEAD
-    #pod 'WordPressKit', '~> 4.2.1-beta.1'
-    #pod 'WordPressKit', :git => 'https://github.com/wordpress-mobile/WordPressKit-iOS.git', :branch => 'fix/stats_insights_parsing'
-    #pod 'WordPressKit', :git => 'https://github.com/wordpress-mobile/WordPressKit-iOS.git', :commit => 'ff0438ce5648954294f20ea38bf9ebdaa7f8f891'
-    pod 'WordPressKit', :git => 'https://github.com/wordpress-mobile/WordPressKit-iOS.git', :tag => '4.3.0-beta.2'
-=======
-    pod 'WordPressKit', '~> 4.3.0-beta.4'
+    pod 'WordPressKit', '~> 4.3.0-beta.5'
     #pod 'WordPressKit', :git => 'https://github.com/wordpress-mobile/WordPressKit-iOS.git', :branch => 'feature/9705-update-username'
     #pod 'WordPressKit', :git => 'https://github.com/wordpress-mobile/WordPressKit-iOS.git', :commit => 'cbacefca353ffea31448bc26e75641f95555e730'
->>>>>>> 79173e70
     #pod 'WordPressKit', :path => '../WordPressKit-iOS'
 end
 
