--- conflicted
+++ resolved
@@ -169,11 +169,7 @@
     ## Gutenberg (React Native)
     ## =====================
     ##
-<<<<<<< HEAD
-    gutenberg :tag => 'v1.70.1'
-=======
     gutenberg :tag => 'v1.71.0-alpha2'
->>>>>>> ecaf1ae1
 
     ## Third party libraries
     ## =====================
