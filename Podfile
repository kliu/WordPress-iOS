source 'https://cdn.cocoapods.org/'

unless ['BUNDLE_BIN_PATH', 'BUNDLE_GEMFILE'].any? { |k| ENV.key?(k) }
  raise 'Please run CocoaPods via `bundle exec`'
end

inhibit_all_warnings!
use_frameworks!

app_ios_deployment_target = Gem::Version.new('13.0')

platform :ios, app_ios_deployment_target.version
workspace 'WordPress.xcworkspace'

## Pods shared between all the targets
## ===================================
##
def wordpress_shared
    pod 'WordPressShared', '~> 1.15.0'
    #pod 'WordPressShared', :git => 'https://github.com/wordpress-mobile/WordPress-iOS-Shared.git', :tag => ''
    #pod 'WordPressShared', :git => 'https://github.com/wordpress-mobile/WordPress-iOS-Shared.git', :branch => ''
    #pod 'WordPressShared', :git => 'https://github.com/wordpress-mobile/WordPress-iOS-Shared.git', :commit  => ''
    #pod 'WordPressShared', :path => '../WordPress-iOS-Shared'
end

def aztec
    ## When using a tagged version, feel free to comment out the WordPress-Aztec-iOS line below.
    ## When using a commit number (during development) you should provide the same commit number for both pods.
    ##
    #pod 'WordPress-Aztec-iOS', :git => 'https://github.com/wordpress-mobile/AztecEditor-iOS.git', :commit => ''
    #pod 'WordPress-Editor-iOS', :git => 'https://github.com/wordpress-mobile/AztecEditor-iOS.git', :commit => ''
    #pod 'WordPress-Editor-iOS', :git => 'https://github.com/wordpress-mobile/AztecEditor-iOS.git', :tag => ''
    #pod 'WordPress-Editor-iOS', :path => '../AztecEditor-iOS'
    pod 'WordPress-Editor-iOS', '~> 1.19.3'
end

def wordpress_ui
    pod 'WordPressUI', '~> 1.9.0'
    #pod 'WordPressUI', :git => 'https://github.com/wordpress-mobile/WordPressUI-iOS', :tag => ''
    #pod 'WordPressUI', :git => 'https://github.com/wordpress-mobile/WordPressUI-iOS', :branch => ''
    #pod 'WordPressUI', :git => 'https://github.com/wordpress-mobile/WordPressUI-iOS', :commit => ''
    #pod 'WordPressUI', :path => '../WordPressUI-iOS'
end

def wordpress_kit
    pod 'WordPressKit', '~> 4.27-beta'
    # pod 'WordPressKit', :git => 'https://github.com/wordpress-mobile/WordPressKit-iOS.git', :tag => ''
    # pod 'WordPressKit', :git => 'https://github.com/wordpress-mobile/WordPressKit-iOS.git', :branch => ''
    # pod 'WordPressKit', :git => 'https://github.com/wordpress-mobile/WordPressKit-iOS.git', :commit => ''
    # pod 'WordPressKit', :path => '../WordPressKit-iOS'
end

def kanvas
  #pod 'Kanvas', :git => 'https://github.com/Automattic/Kanvas-iOS.git', :tag => ''
  #pod 'Kanvas', :git => 'https://github.com/Automattic/Kanvas-iOS.git', :commit => ''
  pod 'Kanvas', :git => 'git@github.com:tumblr/kanvas-ios.git', :branch => 'main'
  #pod 'Kanvas', :path => '../Kanvas-iOS'
end

def shared_with_all_pods
    wordpress_shared
    pod 'CocoaLumberjack', '~> 3.0'
    pod 'NSObject-SafeExpectations', '~> 0.0.4'
end

def shared_with_networking_pods
    pod 'Alamofire', '4.8.0'
    pod 'Reachability', '3.2'

    wordpress_kit
end

def shared_test_pods
    pod 'OHHTTPStubs/Swift', '~> 9.1.0'
    pod 'OCMock', '3.4.3'
end

def shared_with_extension_pods
    pod 'Gridicons', '~> 1.1.0'
    pod 'ZIPFoundation', '~> 0.9.8'
    pod 'Down', '~> 0.6.6'
end

def gutenberg(options)
    options[:git] = 'http://github.com/wordpress-mobile/gutenberg-mobile/'
    options[:submodules] = true
    local_gutenberg = ENV['LOCAL_GUTENBERG']
    if local_gutenberg
      options = { :path => local_gutenberg.include?('/') ? local_gutenberg : '../gutenberg-mobile' }
    end
    pod 'Gutenberg', options
    pod 'RNTAztecView', options

    gutenberg_dependencies options
end

def gutenberg_dependencies(options)
    dependencies = [
        'FBReactNativeSpec',
        'FBLazyVector',
        'React',
        'ReactCommon',
        'RCTRequired',
        'RCTTypeSafety',
        'React-Core',
        'React-CoreModules',
        'React-RCTActionSheet',
        'React-RCTAnimation',
        'React-RCTBlob',
        'React-RCTImage',
        'React-RCTLinking',
        'React-RCTNetwork',
        'React-RCTSettings',
        'React-RCTText',
        'React-RCTVibration',
        'React-cxxreact',
        'React-jsinspector',
        'React-jsi',
        'React-jsiexecutor',
        'Yoga',
        'Folly',
        'glog',
        'react-native-keyboard-aware-scroll-view',
        'react-native-safe-area',
        'react-native-safe-area-context',
        'react-native-video',
        'RNSVG',
        'ReactNativeDarkMode',
        'react-native-slider',
        'react-native-linear-gradient',
        'react-native-get-random-values',
        'react-native-blur',
        'RNScreens',
        'RNReanimated',
        'RNGestureHandler',
        'RNCMaskedView'
    ]
    if options[:path]
        podspec_prefix = options[:path]
    else
        tag_or_commit = options[:tag] || options[:commit]
        podspec_prefix = "https://raw.githubusercontent.com/wordpress-mobile/gutenberg-mobile/#{tag_or_commit}"
    end

    for pod_name in dependencies do
        pod pod_name, :podspec => "#{podspec_prefix}/third-party-podspecs/#{pod_name}.podspec.json"
    end
end

## WordPress iOS
## =============
##
target 'WordPress' do
    project 'WordPress/WordPress.xcodeproj'

    shared_with_all_pods
    shared_with_networking_pods
    shared_with_extension_pods

    ## Gutenberg (React Native)
    ## =====================
    ##
<<<<<<< HEAD
    gutenberg :tag => 'v1.46.2'
=======
    gutenberg :tag => 'v1.47.0-alpha2'
>>>>>>> 93377c2e

    ## Third party libraries
    ## =====================
    ##
    pod 'Charts', '~> 3.2.2'
    pod 'Gifu', '3.2.0'
    pod 'AppCenter', '2.5.1', :configurations => ['Release-Internal', 'Release-Alpha']
    pod 'AppCenter/Distribute', '2.5.1', :configurations => ['Release-Internal', 'Release-Alpha']
    pod 'MRProgress', '0.8.3'
    pod 'Starscream', '3.0.6'
    pod 'SVProgressHUD', '2.2.5'
    pod 'ZendeskSupportSDK', '5.1.1'
    pod 'AlamofireImage', '3.5.2'
    pod 'AlamofireNetworkActivityIndicator', '~> 2.4'
    pod 'FSInteractiveMap', :git => 'https://github.com/wordpress-mobile/FSInteractiveMap.git', :tag => '0.2.0'
    pod 'JTAppleCalendar', '~> 8.0.2'
    pod 'AMScrollingNavbar', '5.6.0'
    pod 'CropViewController', '2.5.3'

    ## Automattic libraries
    ## ====================
    ##
    wordpress_kit
    wordpress_shared
    kanvas

    # Production

    pod 'Automattic-Tracks-iOS', '~> 0.8.2'
    # While in PR
    # pod 'Automattic-Tracks-iOS', :git => 'https://github.com/Automattic/Automattic-Tracks-iOS.git', :branch => ''
    # Local Development
    #pod 'Automattic-Tracks-iOS', :path => '~/Projects/Automattic-Tracks-iOS'

    pod 'NSURL+IDN', '~> 0.4'

    pod 'WPMediaPicker', '~> 1.7.2'
    #pod 'WPMediaPicker', :git => 'https://github.com/wordpress-mobile/MediaPicker-iOS.git', :tag => '1.7.0'
    ## while PR is in review:
    # pod 'WPMediaPicker', :git => 'https://github.com/wordpress-mobile/MediaPicker-iOS.git', :branch => ''
    # pod 'WPMediaPicker', :path => '../MediaPicker-iOS'

    pod 'Gridicons', '~> 1.1.0'

    pod 'WordPressAuthenticator', '~> 1.35.1'
    # While in PR
    # pod 'WordPressAuthenticator', :git => 'https://github.com/wordpress-mobile/WordPressAuthenticator-iOS.git', :branch => ''
    # pod 'WordPressAuthenticator', :git => 'https://github.com/wordpress-mobile/WordPressAuthenticator-iOS.git', :commit => ''
    # pod 'WordPressAuthenticator', :path => '../../WordPressAuthenticator-iOS'

    pod 'MediaEditor', '~> 1.2.1'
    # pod 'MediaEditor', :git => 'https://github.com/wordpress-mobile/MediaEditor-iOS.git', :commit => 'a4178ed9b0f3622faafb41dd12503e26c5523a32'
    # pod 'MediaEditor', :path => '../MediaEditor-iOS'

    aztec
    wordpress_ui

    target 'WordPressTest' do
        inherit! :search_paths

        shared_test_pods
        pod 'Nimble', '~> 7.3.1'
    end


    post_install do |installer|
        project_root = File.dirname(__FILE__)

        puts 'Patching RCTShadowView to fix nested group block - it could be removed after upgrade to 0.62'
        %x(patch "#{project_root}/Pods/React-Core/React/Views/RCTShadowView.m" < "#{project_root}/patches/RN-RCTShadowView.patch")
        puts 'Patching RCTActionSheet to add possibility to disable action sheet buttons -
        it could be removed once PR with that functionality will be merged into RN'
        %x(patch "#{project_root}/Pods/React-RCTActionSheet/RCTActionSheetManager.m" < "#{project_root}/patches/RN-RCTActionSheetManager.patch")
        puts 'Patching RCTUIImageViewAnimated to fix a problem where images will not load when built using the iOS 14 SDK (Xcode 12) -
        it can be removed once we upgrade Gutenberg to use RN 0.63 or later'
        %x(patch "#{project_root}/Pods/React-RCTImage/RCTUIImageViewAnimated.m" < "#{project_root}/patches/RN-RCTUIImageViewAnimated.patch")

        ## Convert the 3rd-party license acknowledgements markdown into html for use in the app
        require 'commonmarker'

        acknowledgements = 'Acknowledgments'
        markdown = File.read("#{project_root}/Pods/Target Support Files/Pods-WordPress/Pods-WordPress-acknowledgements.markdown")
        rendered_html = CommonMarker.render_html(markdown, :DEFAULT)
        styled_html = "<head>
                         <meta name=\"viewport\" content=\"width=device-width, initial-scale=1\">
                         <style>
                           body {
                             font-family: -apple-system, BlinkMacSystemFont, 'Segoe UI', Roboto, Oxygen, Ubuntu, Cantarell, 'Open Sans', 'Helvetica Neue', sans-serif;
                             font-size: 16px;
                             color: #1a1a1a;
                             margin: 20px;
                           }
                          @media (prefers-color-scheme: dark) {
                           body {
                            background: #1a1a1a;
                            color: white;
                           }
                          }
                           pre {
                            white-space: pre-wrap;
                           }
                         </style>
                         <title>
                           #{acknowledgements}
                         </title>
                       </head>
                       <body>
                         #{rendered_html}
                       </body>"

          ## Remove the <h1>, since we've promoted it to <title>
          styled_html = styled_html.sub("<h1>Acknowledgements</h1>", '')

          ## The glog library's license contains a URL that does not wrap in the web view,
          ## leading to a large right-hand whitespace gutter.  Work around this by explicitly
          ## inserting a <br> in the HTML.  Use gsub juuust in case another one sneaks in later.
          styled_html = styled_html.gsub('p?hl=en#dR3YEbitojA/COPYING', 'p?hl=en#dR3YEbitojA/COPYING<br>')

        File.write("#{project_root}/Pods/Target Support Files/Pods-WordPress/acknowledgements.html", styled_html)

        # Let Pods targets inherit deployment target from the app
        # This solution is suggested here: https://github.com/CocoaPods/CocoaPods/issues/4859
        # =====================================
        #
        installer.pods_project.targets.each do |target|
            target.build_configurations.each do |configuration|
               pod_ios_deployment_target = Gem::Version.new(configuration.build_settings['IPHONEOS_DEPLOYMENT_TARGET'])
               configuration.build_settings.delete 'IPHONEOS_DEPLOYMENT_TARGET' if pod_ios_deployment_target <= app_ios_deployment_target
            end
        end
    end
end


## Share Extension
## ===============
##
target 'WordPressShareExtension' do
    project 'WordPress/WordPress.xcodeproj'

    shared_with_extension_pods

    aztec
    shared_with_all_pods
    shared_with_networking_pods
    wordpress_ui
end


## DraftAction Extension
## =====================
##
target 'WordPressDraftActionExtension' do
    project 'WordPress/WordPress.xcodeproj'

    shared_with_extension_pods

    aztec
    shared_with_all_pods
    shared_with_networking_pods
    wordpress_ui
end


## Today Widget
## ============
##
target 'WordPressTodayWidget' do
    project 'WordPress/WordPress.xcodeproj'

    shared_with_all_pods
    shared_with_networking_pods

    wordpress_ui
end

## All Time Widget
## ============
##
target 'WordPressAllTimeWidget' do
    project 'WordPress/WordPress.xcodeproj'

    shared_with_all_pods
    shared_with_networking_pods

    wordpress_ui
end

## This Week Widget
## ============
##
target 'WordPressThisWeekWidget' do
    project 'WordPress/WordPress.xcodeproj'

    shared_with_all_pods
    shared_with_networking_pods

    wordpress_ui
end

## iOS 14 Today Widget
## ============
##
target 'WordPressStatsWidgets' do
    project 'WordPress/WordPress.xcodeproj'

    shared_with_all_pods
    shared_with_networking_pods

    wordpress_ui
end

## Intents
## ============
##
target 'WordPressIntents' do
    project 'WordPress/WordPress.xcodeproj'

    shared_with_all_pods
    shared_with_networking_pods

    wordpress_ui
end

## Notification Content Extension
## ==============================
##
target 'WordPressNotificationContentExtension' do
    project 'WordPress/WordPress.xcodeproj'

    wordpress_kit
    wordpress_shared
    wordpress_ui
end



## Notification Service Extension
## ==============================
##
target 'WordPressNotificationServiceExtension' do
    project 'WordPress/WordPress.xcodeproj'

    wordpress_kit
    wordpress_shared
    wordpress_ui
end


## Mocks
## ===================
##
def wordpress_mocks
  pod 'WordPressMocks', '~> 0.0.9'
  # pod 'WordPressMocks', :git => 'https://github.com/wordpress-mobile/WordPressMocks.git', :commit => ''
  # pod 'WordPressMocks', :git => 'https://github.com/wordpress-mobile/WordPressMocks.git', :branch => ''
  # pod 'WordPressMocks', :path => '../WordPressMocks'
end


## Screenshot Generation
## ===================
##
target 'WordPressScreenshotGeneration' do
    project 'WordPress/WordPress.xcodeproj'

    wordpress_mocks
end

## UI Tests
## ===================
##
target 'WordPressUITests' do
    project 'WordPress/WordPress.xcodeproj'

    wordpress_mocks
end

# Static Frameworks:
# ============
#
# Make all pods that are not shared across multiple targets into static frameworks by overriding the static_framework? function to return true
# Linking the shared frameworks statically would lead to duplicate symbols
# A future version of CocoaPods may make this easier to do. See https://github.com/CocoaPods/CocoaPods/issues/7428
shared_targets = ['WordPressFlux']
pre_install do |installer|
    static = []
    dynamic = []
    installer.pod_targets.each do |pod|

        # Statically linking Sentry results in a conflict with `NSDictionary.objectAtKeyPath`, but dynamically
        # linking it resolves this.
        if pod.name == "Sentry"
          dynamic << pod
          next
        end

        # If this pod is a dependency of one of our shared targets, it must be linked dynamically
        if pod.target_definitions.any? { |t| shared_targets.include? t.name }
          dynamic << pod
          next
        end
        static << pod
		pod.instance_variable_set(:@build_type, Pod::BuildType.static_framework)
    end
    puts "Installing #{static.count} pods as static frameworks"
    puts "Installing #{dynamic.count} pods as dynamic frameworks"
end<|MERGE_RESOLUTION|>--- conflicted
+++ resolved
@@ -160,11 +160,7 @@
     ## Gutenberg (React Native)
     ## =====================
     ##
-<<<<<<< HEAD
-    gutenberg :tag => 'v1.46.2'
-=======
     gutenberg :tag => 'v1.47.0-alpha2'
->>>>>>> 93377c2e
 
     ## Third party libraries
     ## =====================
