--- conflicted
+++ resolved
@@ -68,15 +68,9 @@
   pod 'Gridicons', '0.15'
   pod 'NSURL+IDN', '0.3'
   pod 'WPMediaPicker', '1.0'
-<<<<<<< HEAD
-  pod 'WordPress-Aztec-iOS', :git => 'https://github.com/wordpress-mobile/AztecEditor-iOS.git', :commit =>'d5d9fbcf21cbd16bca9876b37f1f44c8ff8bc3ae'
-  pod 'WordPress-Aztec-iOS/WordPressEditor', :git => 'https://github.com/wordpress-mobile/AztecEditor-iOS.git', :commit => 'd5d9fbcf21cbd16bca9876b37f1f44c8ff8bc3ae'
-  pod 'WordPressUI', :git => 'https://github.com/wordpress-mobile/WordPressUI-iOS.git', :commit => 'f51c279106c0b08086b8935265c72073ac426b5d'
-=======
   pod 'WordPress-Aztec-iOS', :git => 'https://github.com/wordpress-mobile/AztecEditor-iOS.git', :commit =>'e98d89780ddd12e79144b3c66f74dae183a8c4c9'
   pod 'WordPress-Aztec-iOS/WordPressEditor', :git => 'https://github.com/wordpress-mobile/AztecEditor-iOS.git', :commit => 'e98d89780ddd12e79144b3c66f74dae183a8c4c9'
   pod 'WordPressUI', '1.0.1'
->>>>>>> a751f0a6
 
   target 'WordPressTest' do
     inherit! :search_paths
@@ -95,15 +89,9 @@
     shared_with_all_pods
     shared_with_networking_pods
 
-<<<<<<< HEAD
-    pod 'WordPress-Aztec-iOS', :git => 'https://github.com/wordpress-mobile/AztecEditor-iOS.git', :commit =>'d5d9fbcf21cbd16bca9876b37f1f44c8ff8bc3ae'
-    pod 'WordPress-Aztec-iOS/WordPressEditor', :git => 'https://github.com/wordpress-mobile/AztecEditor-iOS.git', :commit => 'd5d9fbcf21cbd16bca9876b37f1f44c8ff8bc3ae'
-    pod 'WordPressUI', :git => 'https://github.com/wordpress-mobile/WordPressUI-iOS.git', :commit => 'f51c279106c0b08086b8935265c72073ac426b5d'
-=======
     pod 'WordPress-Aztec-iOS', :git => 'https://github.com/wordpress-mobile/AztecEditor-iOS.git', :commit =>'e98d89780ddd12e79144b3c66f74dae183a8c4c9'
     pod 'WordPress-Aztec-iOS/WordPressEditor', :git => 'https://github.com/wordpress-mobile/AztecEditor-iOS.git', :commit => 'e98d89780ddd12e79144b3c66f74dae183a8c4c9'
     pod 'WordPressUI', '1.0.1'
->>>>>>> a751f0a6
     pod 'Gridicons', '0.15'
   end
 
@@ -117,15 +105,9 @@
     shared_with_all_pods
     shared_with_networking_pods
 
-<<<<<<< HEAD
-    pod 'WordPress-Aztec-iOS', :git => 'https://github.com/wordpress-mobile/AztecEditor-iOS.git', :commit =>'d5d9fbcf21cbd16bca9876b37f1f44c8ff8bc3ae'
-    pod 'WordPress-Aztec-iOS/WordPressEditor', :git => 'https://github.com/wordpress-mobile/AztecEditor-iOS.git', :commit => 'd5d9fbcf21cbd16bca9876b37f1f44c8ff8bc3ae'
-    pod 'WordPressUI', :git => 'https://github.com/wordpress-mobile/WordPressUI-iOS.git', :commit => 'f51c279106c0b08086b8935265c72073ac426b5d'
-=======
     pod 'WordPress-Aztec-iOS', :git => 'https://github.com/wordpress-mobile/AztecEditor-iOS.git', :commit =>'e98d89780ddd12e79144b3c66f74dae183a8c4c9'
     pod 'WordPress-Aztec-iOS/WordPressEditor', :git => 'https://github.com/wordpress-mobile/AztecEditor-iOS.git', :commit => 'e98d89780ddd12e79144b3c66f74dae183a8c4c9'
     pod 'WordPressUI', '1.0.1'
->>>>>>> a751f0a6
     pod 'Gridicons', '0.15'
   end
 
@@ -156,7 +138,7 @@
   ## ====================
   ##
   pod 'Gridicons', '0.15'
-  pod 'WordPressUI', :git => 'https://github.com/wordpress-mobile/WordPressUI-iOS.git', :commit => 'f51c279106c0b08086b8935265c72073ac426b5d'
+  pod 'WordPressUI', '1.0.1'
 
   ## Third party libraries
   ## =====================
@@ -190,7 +172,7 @@
   ## Automattic libraries
   ## ====================
   ##
-  pod 'WordPressUI', :git => 'https://github.com/wordpress-mobile/WordPressUI-iOS.git', :commit => 'f51c279106c0b08086b8935265c72073ac426b5d'
+  pod 'WordPressUI', '1.0.1'
 
   target 'WordPressComStatsiOSTests' do
     inherit! :search_paths
