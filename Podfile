--- conflicted
+++ resolved
@@ -170,11 +170,7 @@
   ## Gutenberg (React Native)
   ## =====================
   ##
-<<<<<<< HEAD
   gutenberg commit: '2570f8cbe5dfe9711fbb317884386b430613ae1b'
-=======
-  gutenberg tag: 'v1.80.0'
->>>>>>> 4c30807d
 
   ## Third party libraries
   ## =====================
