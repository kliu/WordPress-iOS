source 'https://cdn.cocoapods.org/'

inhibit_all_warnings!
use_frameworks!

platform :ios, '11.0'
workspace 'WordPress.xcworkspace'

## Pods shared between all the targets
## ===================================
##
def wordpress_shared
    ## for production:
    pod 'WordPressShared', '~> 1.8.9-beta.1'

    ## for development:
    # pod 'WordPressShared', :path => '../WordPress-iOS-Shared'

    ## while PR is in review:
    # pod 'WordPressShared', :git => 'https://github.com/wordpress-mobile/WordPress-iOS-Shared', :branch => ''
    # pod 'WordPressShared', :git => 'https://github.com/wordpress-mobile/WordPress-iOS-Shared.git', :commit	=> ''
end

def aztec
    ## When using a tagged version, feel free to comment out the WordPress-Aztec-iOS line below.
    ## When using a commit number (during development) you should provide the same commit number for both pods.
    ##
    ## pod 'WordPress-Aztec-iOS', :git => 'https://github.com/wordpress-mobile/AztecEditor-iOS.git', :commit => '81e1e1bb1cb209004d66bba75338595cc9aab147'
    ## pod 'WordPress-Editor-iOS', :git => 'https://github.com/wordpress-mobile/AztecEditor-iOS.git', :commit => '81e1e1bb1cb209004d66bba75338595cc9aab147'
    ## pod 'WordPress-Editor-iOS', :git => 'https://github.com/wordpress-mobile/AztecEditor-iOS.git', :tag => '1.5.0.beta.1'
    ## pod 'WordPress-Editor-iOS', :path => '../AztecEditor-iOS'
    pod 'WordPress-Editor-iOS', '~> 1.12.0'
end

def wordpress_ui
    ## for production:
    pod 'WordPressUI', '~> 1.5.0'

    ## for development:
    #pod 'WordPressUI', :path => '../WordPressUI-iOS'
    ## while PR is in review:
    #pod 'WordPressUI', :git => 'https://github.com/wordpress-mobile/WordPressUI-iOS', :branch => ''
end

def wordpress_kit
    pod 'WordPressKit', '~> 4.5.3'
    #pod 'WordPressKit', :git => 'https://github.com/wordpress-mobile/WordPressKit-iOS.git', :branch => ''
    #pod 'WordPressKit', :git => 'https://github.com/wordpress-mobile/WordPressKit-iOS.git', :commit => ''
    #pod 'WordPressKit', :path => '../WordPressKit-iOS'
end

def shared_with_all_pods
    wordpress_shared
    pod 'CocoaLumberjack', '3.5.2'
    pod 'FormatterKit/TimeIntervalFormatter', '1.8.2'
    pod 'NSObject-SafeExpectations', '0.0.3'
end

def shared_with_networking_pods
    pod 'Alamofire', '4.7.3'
    pod 'Reachability', '3.2'

    wordpress_kit
end

def shared_test_pods
    pod 'OHHTTPStubs', '6.1.0'
    pod 'OHHTTPStubs/Swift', '6.1.0'
    pod 'OCMock', '~> 3.4'
end

def shared_with_extension_pods
    pod 'Gridicons', '~> 0.16'
    pod 'ZIPFoundation', '~> 0.9.8'
    pod 'Down', '~> 0.6.6'
end

def gutenberg(options)
    options[:git] = 'http://github.com/wordpress-mobile/gutenberg-mobile/'
    local_gutenberg = ENV['LOCAL_GUTENBERG']
    if local_gutenberg
      options = { :path => local_gutenberg.include?('/') ? local_gutenberg : '../gutenberg-mobile' }
    end
    pod 'Gutenberg', options
    pod 'RNTAztecView', options

    gutenberg_dependencies options
end

def gutenberg_dependencies(options)
    dependencies = [
        'React',
        'React-Core',
        'React-DevSupport',
        'React-RCTActionSheet',
        'React-RCTAnimation',
        'React-RCTBlob',
        'React-RCTImage',
        'React-RCTLinking',
        'React-RCTNetwork',
        'React-RCTSettings',
        'React-RCTText',
        'React-RCTVibration',
        'React-RCTWebSocket',
        'React-cxxreact',
        'React-jsinspector',
        'React-jsi',
        'React-jsiexecutor',
        'yoga',
        'Folly',
        'glog',
        'react-native-keyboard-aware-scroll-view',
        'react-native-safe-area',
        'react-native-video',
        'RNSVG',
        'ReactNativeDarkMode',
    ]
    if options[:path]
        podspec_prefix = options[:path]
    else
        tag_or_commit = options[:tag] || options[:commit]
        podspec_prefix = "https://raw.githubusercontent.com/wordpress-mobile/gutenberg-mobile/#{tag_or_commit}"
    end

    for pod_name in dependencies do
        pod pod_name, :podspec => "#{podspec_prefix}/react-native-gutenberg-bridge/third-party-podspecs/#{pod_name}.podspec.json"
    end
end

## WordPress iOS
## =============
##
target 'WordPress' do
    project 'WordPress/WordPress.xcodeproj'

    shared_with_all_pods
    shared_with_networking_pods
    shared_with_extension_pods

    ## Gutenberg (React Native)
    ## =====================
    ##
<<<<<<< HEAD
    gutenberg :commit => 'c332a7bfe4a2c7fdb0f73dd4d3982db3cbf9ce5c'
=======
    gutenberg :commit => '2c53980dceefb8d1c43d286af671b321fb15791f'
>>>>>>> f0cc99ad

    ## Third party libraries
    ## =====================
    ##
    pod '1PasswordExtension', '1.8.5'
    pod 'Charts', '~> 3.2.2'
    pod 'Gifu', '3.2.0'
    pod 'HockeySDK', '5.1.4', :configurations => ['Release-Internal', 'Release-Alpha']
    pod 'MRProgress', '0.8.3'
    pod 'Starscream', '3.0.6'
    pod 'SVProgressHUD', '2.2.5'
    pod 'ZendeskSDK', :git => 'https://github.com/zendesk/zendesk_sdk_ios', :tag => '3.0.2'
    pod 'AlamofireNetworkActivityIndicator', '~> 2.3'
    pod 'FSInteractiveMap', :git => 'https://github.com/wordpress-mobile/FSInteractiveMap.git', :tag => '0.2.0'
    pod 'JTAppleCalendar', '~> 8.0.2'

    ## Automattic libraries
    ## ====================
    ##

    # Production
    pod 'Automattic-Tracks-iOS', '~> 0.4.2'
    # While in PR
    # pod 'Automattic-Tracks-iOS', :git => 'https://github.com/Automattic/Automattic-Tracks-iOS.git', :commit => '0cc8960098791cfe1b02914b15a662af20b60389'

    pod 'NSURL+IDN', '0.3'

    pod 'WPMediaPicker', '~> 1.6.0'
    ## while PR is in review:
    ## pod 'WPMediaPicker', :git => 'https://github.com/wordpress-mobile/MediaPicker-iOS.git', :commit => '7c3cb8f00400b9316a803640b42bb88a66bbc648'

    pod 'Gridicons', '~> 0.16'

    pod 'WordPressAuthenticator', '~> 1.10.3-beta.1'
    # pod 'WordPressAuthenticator', :path => '../WordPressAuthenticator-iOS'
    # pod 'WordPressAuthenticator', :git => 'https://github.com/wordpress-mobile/WordPressAuthenticator-iOS.git', :branch => 'fix/social-signed-in-event'

    aztec
    wordpress_ui

    target 'WordPressTest' do
        inherit! :search_paths

        shared_test_pods
        pod 'Nimble', '~> 7.3.1'
    end


    post_install do

        ## Convert the 3rd-party license acknowledgements markdown into html for use in the app
        require 'commonmarker'

        project_root = File.dirname(__FILE__)
        acknowledgements = 'Acknowledgments'
        markdown = File.read("#{project_root}/Pods/Target Support Files/Pods-WordPress/Pods-WordPress-acknowledgements.markdown")
        rendered_html = CommonMarker.render_html(markdown, :DEFAULT)
        styled_html = "<head>
                         <meta name=\"viewport\" content=\"width=device-width, initial-scale=1\">
                         <style>
                           body {
                             font-family: -apple-system, BlinkMacSystemFont, 'Segoe UI', Roboto, Oxygen, Ubuntu, Cantarell, 'Open Sans', 'Helvetica Neue', sans-serif;
                             font-size: 16px;
                             color: #1a1a1a;
                             margin: 20px;
                           }
                          @media (prefers-color-scheme: dark) {
                           body {
                            background: #1a1a1a;
                            color: white;
                           }
                          }
                           pre {
                            white-space: pre-wrap;
                           }
                         </style>
                         <title>
                           #{acknowledgements}
                         </title>
                       </head>
                       <body>
                         #{rendered_html}
                       </body>"

          ## Remove the <h1>, since we've promoted it to <title>
          styled_html = styled_html.sub("<h1>Acknowledgements</h1>", '')

          ## The glog library's license contains a URL that does not wrap in the web view,
          ## leading to a large right-hand whitespace gutter.  Work around this by explicitly
          ## inserting a <br> in the HTML.  Use gsub juuust in case another one sneaks in later.
          styled_html = styled_html.gsub('p?hl=en#dR3YEbitojA/COPYING', 'p?hl=en#dR3YEbitojA/COPYING<br>')

        File.write("#{project_root}/Pods/Target Support Files/Pods-WordPress/acknowledgements.html", styled_html)
    end
end


## Share Extension
## ===============
##
target 'WordPressShareExtension' do
    project 'WordPress/WordPress.xcodeproj'

    shared_with_extension_pods

    aztec
    shared_with_all_pods
    shared_with_networking_pods
    wordpress_ui
end


## DraftAction Extension
## =====================
##
target 'WordPressDraftActionExtension' do
    project 'WordPress/WordPress.xcodeproj'

    shared_with_extension_pods

    aztec
    shared_with_all_pods
    shared_with_networking_pods
    wordpress_ui
end


## Today Widget
## ============
##
target 'WordPressTodayWidget' do
    project 'WordPress/WordPress.xcodeproj'

    shared_with_all_pods
    shared_with_networking_pods
    
    wordpress_ui
end



## Notification Content Extension
## ==============================
##
target 'WordPressNotificationContentExtension' do
    project 'WordPress/WordPress.xcodeproj'

    wordpress_kit
    wordpress_shared
    wordpress_ui
end



## Notification Service Extension
## ==============================
##
target 'WordPressNotificationServiceExtension' do
    project 'WordPress/WordPress.xcodeproj'

    wordpress_kit
    wordpress_shared
    wordpress_ui
end


## Mocks
## ===================
##
def wordpress_mocks
  pod 'WordPressMocks', '~> 0.0.6'
  # pod 'WordPressMocks', :git => 'https://github.com/wordpress-mobile/WordPressMocks.git', :commit => ''
  # pod 'WordPressMocks', :path => '../WordPressMocks'
end


## Screenshot Generation
## ===================
##
target 'WordPressScreenshotGeneration' do
    project 'WordPress/WordPress.xcodeproj'

    wordpress_mocks
    pod 'SimulatorStatusMagic'
end

## UI Tests
## ===================
##
target 'WordPressUITests' do
    project 'WordPress/WordPress.xcodeproj'

    wordpress_mocks
end

# Static Frameworks:
# ============
#
# Make all pods that are not shared across multiple targets into static frameworks by overriding the static_framework? function to return true
# Linking the shared frameworks statically would lead to duplicate symbols
# A future version of CocoaPods may make this easier to do. See https://github.com/CocoaPods/CocoaPods/issues/7428
shared_targets = ['WordPressFlux']
pre_install do |installer|
    static = []
    dynamic = []
    installer.pod_targets.each do |pod|

        # Statically linking Sentry results in a conflict with `NSDictionary.objectAtKeyPath`, but dynamically
        # linking it resolves this.
        if pod.name == "Sentry"
          dynamic << pod
          next
        end

        # If this pod is a dependency of one of our shared targets, it must be linked dynamically
        if pod.target_definitions.any? { |t| shared_targets.include? t.name }
          dynamic << pod
          next
        end
        static << pod
		pod.instance_variable_set(:@build_type, Pod::Target::BuildType.static_framework)
    end
    puts "Installing #{static.count} pods as static frameworks"
    puts "Installing #{dynamic.count} pods as dynamic frameworks"
end<|MERGE_RESOLUTION|>--- conflicted
+++ resolved
@@ -140,11 +140,7 @@
     ## Gutenberg (React Native)
     ## =====================
     ##
-<<<<<<< HEAD
-    gutenberg :commit => 'c332a7bfe4a2c7fdb0f73dd4d3982db3cbf9ce5c'
-=======
     gutenberg :commit => '2c53980dceefb8d1c43d286af671b321fb15791f'
->>>>>>> f0cc99ad
 
     ## Third party libraries
     ## =====================
