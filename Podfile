--- conflicted
+++ resolved
@@ -50,11 +50,7 @@
     # pod 'WordPressKit', '~> 4.53.0-beta'
     # pod 'WordPressKit', :git => 'https://github.com/wordpress-mobile/WordPressKit-iOS.git', :tag => ''
     # pod 'WordPressKit', :git => 'https://github.com/wordpress-mobile/WordPressKit-iOS.git', :branch => ''
-<<<<<<< HEAD
-    pod 'WordPressKit', :git => 'https://github.com/wordpress-mobile/WordPressKit-iOS.git', :commit => '3098892977695eeacd56876c68f7e8725daaa3ce'
-=======
-    # pod 'WordPressKit', :git => 'https://github.com/wordpress-mobile/WordPressKit-iOS.git', :commit => ''
->>>>>>> 8ab796e2
+    pod 'WordPressKit', :git => 'https://github.com/wordpress-mobile/WordPressKit-iOS.git', :commit => 'e82562b764cf590b27761f3c86cff60ab7bccf02'
     # pod 'WordPressKit', :path => '../WordPressKit-iOS'
 end
 
