--- conflicted
+++ resolved
@@ -191,14 +191,10 @@
 
     pod 'Gridicons', '~> 1.0.1'
 
-    # pod 'WordPressAuthenticator', '~> 1.23.0-beta'
+    pod 'WordPressAuthenticator', '~> 1.23.0-beta'
     # While in PR
     # pod 'WordPressAuthenticator', :git => 'https://github.com/wordpress-mobile/WordPressAuthenticator-iOS.git', :branch => ''
-<<<<<<< HEAD
-    pod 'WordPressAuthenticator', :git => 'https://github.com/wordpress-mobile/WordPressAuthenticator-iOS.git', :commit => '52f949c2c2c40a3bb8e6828e3222c657d4705039'
-=======
     # pod 'WordPressAuthenticator', :git => 'https://github.com/wordpress-mobile/WordPressAuthenticator-iOS.git', :commit => ''
->>>>>>> d0dae3c5
     # pod 'WordPressAuthenticator', :path => '../WordPressAuthenticator-iOS'
 
     pod 'MediaEditor', '~> 1.2.0'
