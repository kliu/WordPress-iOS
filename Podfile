--- conflicted
+++ resolved
@@ -47,15 +47,9 @@
 end
 
 def wordpress_kit
-<<<<<<< HEAD
-    # pod 'WordPressKit', '~> 4.39.0-beta'
+    # pod 'WordPressKit', '~> 4.40.0'
     # pod 'WordPressKit', :git => 'https://github.com/wordpress-mobile/WordPressKit-iOS.git', :tag => ''
     pod 'WordPressKit', :git => 'https://github.com/wordpress-mobile/WordPressKit-iOS.git', :branch => 'rnmobile/refactor/gallery-as-nested-image-blocks-editor-settings_v2'
-=======
-    pod 'WordPressKit', '~> 4.40.0'
-    # pod 'WordPressKit', :git => 'https://github.com/wordpress-mobile/WordPressKit-iOS.git', :tag => ''
-    # pod 'WordPressKit', :git => 'https://github.com/wordpress-mobile/WordPressKit-iOS.git', :branch => ''
->>>>>>> 365e11ea
     # pod 'WordPressKit', :git => 'https://github.com/wordpress-mobile/WordPressKit-iOS.git', :commit => ''
     # pod 'WordPressKit', :path => '../WordPressKit-iOS'
 end
@@ -172,11 +166,8 @@
     ## Gutenberg (React Native)
     ## =====================
     ##
-<<<<<<< HEAD
-    gutenberg :commit => 'fc430696f1638717b84f5832ab0ea4e07dad224f'
-=======
-    gutenberg :tag => 'v1.60.1'
->>>>>>> 365e11ea
+    gutenberg :commit => 'bab8f5cc312bd3e8574322a12c16fdff54217d4e'
+    # gutenberg :tag => 'v1.60.1'
 
     ## Third party libraries
     ## =====================
