source 'https://github.com/CocoaPods/Specs.git'

inhibit_all_warnings!
use_frameworks!

platform :ios, '10.0'
workspace 'WordPress.xcworkspace'



## Pods shared between all the targets
## ===================================
##
def shared_with_all_pods
    pod 'WordPressShared', '1.0.8'
    pod 'CocoaLumberjack', '3.4.2'
    pod 'FormatterKit/TimeIntervalFormatter', '1.8.2'
    pod 'NSObject-SafeExpectations', '0.0.3'
    pod 'UIDeviceIdentifier', '~> 0.4'
end

def shared_with_networking_pods
    pod 'AFNetworking', '3.2.1'
    pod 'Alamofire', '4.7.2'
    pod 'wpxmlrpc', '0.8.3'
<<<<<<< HEAD
    pod 'WordPressKit', :git => 'https://github.com/wordpress-mobile/WordPressKit-iOS.git', :commit => '508e6bf6940c03c933f00c169881965c3271c597'
=======
    pod 'WordPressKit', :git => 'https://github.com/wordpress-mobile/WordPressKit-iOS.git', :commit => 'c2ae16bbc3fb759e0684fc9e5642d52390d00285'
>>>>>>> b98265b0
end

def shared_test_pods
    pod 'OHHTTPStubs', '6.1.0'
    pod 'OHHTTPStubs/Swift', '6.1.0'
    pod 'OCMock', '~> 3.4'
end



## WordPress iOS
## =============
##
target 'WordPress' do
    project 'WordPress/WordPress.xcodeproj'

    shared_with_all_pods
    shared_with_networking_pods

    ## Third party libraries
    ## =====================
    ##
    pod '1PasswordExtension', '1.8.5'
    pod 'HockeySDK', '5.1.2', :configurations => ['Release-Internal', 'Release-Alpha']
    pod 'MRProgress', '0.8.3'
    pod 'Reachability',    '3.2'
    pod 'SVProgressHUD', '2.2.5'
    pod 'Crashlytics', '3.10.1'
    pod 'BuddyBuildSDK', '1.0.17', :configurations => ['Release-Alpha']
    pod 'Gifu', '3.1.0'
    pod 'MGSwipeTableCell', '1.6.7'
    pod 'lottie-ios', '2.5.0'
    pod 'Starscream', '3.0.4'
    pod 'ZendeskSDK', '1.11.2.1'


    ## Automattic libraries
    ## ====================
    ##
    pod 'Automattic-Tracks-iOS', :git => 'https://github.com/Automattic/Automattic-Tracks-iOS.git', :tag => '0.2.3'
    pod 'Gridicons', '0.16'
    pod 'NSURL+IDN', '0.3'
    pod 'WPMediaPicker', '1.1'
    pod 'WordPressAuthenticator', '1.0.0'
    pod 'WordPress-Aztec-iOS', '1.0.0-beta.23'
	pod 'WordPress-Editor-iOS', '1.0.0-beta.23'
    pod 'WordPressUI', '1.0.4'

    target 'WordPressTest' do
        inherit! :search_paths

        shared_test_pods
        pod 'Nimble', '~> 7.1.1'
    end


    ## Share Extension
    ## ===============
    ##
    target 'WordPressShareExtension' do
        inherit! :search_paths

        shared_with_all_pods
        shared_with_networking_pods

        pod 'WordPress-Aztec-iOS', '1.0.0-beta.23'
        pod 'WordPress-Editor-iOS', '1.0.0-beta.23'
        pod 'WordPressUI', '1.0.4'
        pod 'Gridicons', '0.16'
    end


    ## DraftAction Extension
    ## =====================
    ##
    target 'WordPressDraftActionExtension' do
        inherit! :search_paths

        shared_with_all_pods
        shared_with_networking_pods

        pod 'WordPress-Aztec-iOS', '1.0.0-beta.23'
        pod 'WordPress-Editor-iOS', '1.0.0-beta.23'
        pod 'WordPressUI', '1.0.4'
        pod 'Gridicons', '0.16'
    end


    ## Today Widget
    ## ============
    ##
    target 'WordPressTodayWidget' do
        inherit! :search_paths

        shared_with_all_pods
        shared_with_networking_pods
    end
end



## WordPress.com Stats
## ===================
##
target 'WordPressComStatsiOS' do
    project 'WordPressComStatsiOS/WordPressComStatsiOS.xcodeproj'

    shared_with_all_pods
    shared_with_networking_pods

    ## Automattic libraries
    ## ====================
    ##
    pod 'WordPressUI', '1.0.4'

    target 'WordPressComStatsiOSTests' do
        inherit! :search_paths

        shared_test_pods
    end
end<|MERGE_RESOLUTION|>--- conflicted
+++ resolved
@@ -23,11 +23,7 @@
     pod 'AFNetworking', '3.2.1'
     pod 'Alamofire', '4.7.2'
     pod 'wpxmlrpc', '0.8.3'
-<<<<<<< HEAD
-    pod 'WordPressKit', :git => 'https://github.com/wordpress-mobile/WordPressKit-iOS.git', :commit => '508e6bf6940c03c933f00c169881965c3271c597'
-=======
     pod 'WordPressKit', :git => 'https://github.com/wordpress-mobile/WordPressKit-iOS.git', :commit => 'c2ae16bbc3fb759e0684fc9e5642d52390d00285'
->>>>>>> b98265b0
 end
 
 def shared_test_pods
