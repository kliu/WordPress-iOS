--- conflicted
+++ resolved
@@ -47,11 +47,7 @@
 end
 
 def wordpress_kit
-<<<<<<< HEAD
-    # pod 'WordPressKit', '~> 4.46.0-beta.1'
-=======
-    pod 'WordPressKit', '~> 4.46.0-beta'
->>>>>>> 83768bb0
+    # pod 'WordPressKit', '~> 4.46.0-beta'
     # pod 'WordPressKit', :git => 'https://github.com/wordpress-mobile/WordPressKit-iOS.git', :tag => ''
     pod 'WordPressKit', :git => 'https://github.com/wordpress-mobile/WordPressKit-iOS.git', :branch => 'feature/17135-notifications_mark_all_read_support'
     # pod 'WordPressKit', :git => 'https://github.com/wordpress-mobile/WordPressKit-iOS.git', :commit => ''
