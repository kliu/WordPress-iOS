--- conflicted
+++ resolved
@@ -169,11 +169,7 @@
     ## Gutenberg (React Native)
     ## =====================
     ##
-<<<<<<< HEAD
-    gutenberg :commit => 'cdd60f365de5e8889d70bafd9ae79d07e058ed20'
-=======
-    gutenberg :tag => 'v1.70.0'
->>>>>>> e56bbded
+    gutenberg :commit => '2e966856c81bb3ea390895e54d5bd8b64a3c0ee3'
 
     ## Third party libraries
     ## =====================
