--- conflicted
+++ resolved
@@ -47,13 +47,8 @@
 end
 
 def wordpress_kit
-<<<<<<< HEAD
-    # pod 'WordPressKit', '~> 4.46.0'
-    pod 'WordPressKit', :git => 'https://github.com/wordpress-mobile/WordPressKit-iOS.git', :tag => '4.47.0-beta.1'
-=======
     pod 'WordPressKit', '~> 4.47.0-beta.1'
     # pod 'WordPressKit', :git => 'https://github.com/wordpress-mobile/WordPressKit-iOS.git', :tag => ''
->>>>>>> 38703176
     # pod 'WordPressKit', :git => 'https://github.com/wordpress-mobile/WordPressKit-iOS.git', :branch => ''
     # pod 'WordPressKit', :git => 'https://github.com/wordpress-mobile/WordPressKit-iOS.git', :commit => ''
     # pod 'WordPressKit', :path => '../WordPressKit-iOS'
@@ -207,13 +202,9 @@
 
     # Production
 
-<<<<<<< HEAD
-    # pod 'Automattic-Tracks-iOS', '~> 0.9.1'
-=======
     pod 'Automattic-Tracks-iOS', '~> 0.11.0'
->>>>>>> 38703176
     # While in PR
-    pod 'Automattic-Tracks-iOS', :git => 'https://github.com/wargcm/Automattic-Tracks-iOS.git', :branch => 'cm/temporary-0.9.1-change'
+    # pod 'Automattic-Tracks-iOS', :git => 'https://github.com/Automattic/Automattic-Tracks-iOS.git', :branch => ''
     # Local Development
     #pod 'Automattic-Tracks-iOS', :path => '~/Projects/Automattic-Tracks-iOS'
 
