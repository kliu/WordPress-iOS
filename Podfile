--- conflicted
+++ resolved
@@ -142,16 +142,7 @@
 
   pod 'NSURL+IDN', '~> 0.4'
 
-<<<<<<< HEAD
-  pod 'WPMediaPicker', '~> 1.8', '>= 1.8.10'
-  ## while PR is in review:
-  # pod 'WPMediaPicker', git: 'https://github.com/wordpress-mobile/MediaPicker-iOS.git', branch: ''
-  # pod 'WPMediaPicker', path: '../MediaPicker-iOS'
-
   pod 'WordPressAuthenticator', '~> 7.3', '>= 7.3.1'
-=======
-  pod 'WordPressAuthenticator', '~> 7.3'
->>>>>>> 35d34c73
   # pod 'WordPressAuthenticator', git: 'https://github.com/wordpress-mobile/WordPressAuthenticator-iOS.git', commit: ''
   # pod 'WordPressAuthenticator', git: 'https://github.com/wordpress-mobile/WordPressAuthenticator-iOS.git', branch: ''
   # pod 'WordPressAuthenticator', path: '../WordPressAuthenticator-iOS'
