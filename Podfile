source 'https://github.com/CocoaPods/Specs.git'

inhibit_all_warnings!
use_frameworks!

platform :ios, '10.0'
workspace 'WordPress.xcworkspace'

## Pods shared between all the targets
def shared_with_all_pods
  pod 'CocoaLumberjack', '3.2.1'
  pod 'FormatterKit/TimeIntervalFormatter', '1.8.2'
  pod 'NSObject-SafeExpectations', '0.0.2'
  pod 'UIDeviceIdentifier', '~> 0.4'
end

def shared_with_networking_pods
  pod 'AFNetworking', '3.1.0'
  pod 'wpxmlrpc', '0.8.3'
end

def shared_test_pods
  pod 'OHHTTPStubs'
  pod 'OHHTTPStubs/Swift'
  pod 'OCMock', '~> 3.4'
end

target 'WordPress' do
  project 'WordPress/WordPress.xcodeproj'

  shared_with_all_pods
  shared_with_networking_pods

  # ---------------------
  # Third party libraries
  # ---------------------
  pod '1PasswordExtension', '1.8.4'
  pod 'HockeySDK', '5.0.0', :configurations => ['Release-Internal', 'Release-Alpha']
  pod 'MRProgress', '0.8.3'
  pod 'Reachability',	'3.2'
  pod 'SVProgressHUD', '2.2.1'
  pod 'Crashlytics', '3.8.6'
  pod 'BuddyBuildSDK', '1.0.16', :configurations => ['Release-Alpha']
  pod 'FLAnimatedImage', '1.0.12'
  pod 'MGSwipeTableCell', '1.6.1'
  pod 'lottie-ios', '1.5.1'
  pod 'Starscream', '2.1.1'
  pod 'GoogleSignIn', '4.0.2'

  # --------------------
  # WordPress components
  # --------------------
  pod 'Automattic-Tracks-iOS', :git => 'https://github.com/Automattic/Automattic-Tracks-iOS.git', :tag => '0.2.1'
  pod 'Gridicons', '0.10'
  pod 'NSURL+IDN', '0.3'
  pod 'WPMediaPicker', '0.23'
<<<<<<< HEAD
  pod 'WordPress-iOS-Editor', :git => 'https://github.com/wordpress-mobile/WordPress-Editor-iOS.git', :commit => 'b71e878366691029c766c2bb6460efb8d0fc4559'
  pod 'WordPress-Aztec-iOS', '=1.0.0-beta.12'
=======
  pod 'WordPress-iOS-Editor', '1.9.5'
  pod 'WordPress-Aztec-iOS', :git => 'https://github.com/wordpress-mobile/AztecEditor-iOS', :commit => 'fb6a19233cad8462b6816f4c32876a8d41144067'
>>>>>>> adfe5cb1

  target 'WordPressTest' do
    inherit! :search_paths

    shared_test_pods
    pod 'Specta', '1.0.7'
    pod 'Expecta', '1.0.6'
    pod 'Nimble', '~> 7.0.0'
  end

  target 'WordPressShareExtension' do
    inherit! :search_paths

    shared_with_all_pods
    shared_with_networking_pods

    pod 'WordPressComKit', :git => 'https://github.com/Automattic/WordPressComKit.git', :tag => '0.0.6'
  end

  target 'WordPressTodayWidget' do
    inherit! :search_paths

    shared_with_all_pods
    shared_with_networking_pods
  end
end


target 'WordPressComStatsiOS' do
  project 'WordPressComStatsiOS/WordPressComStatsiOS.xcodeproj'

  shared_with_all_pods
  shared_with_networking_pods

  target 'WordPressComStatsiOSTests' do
    inherit! :search_paths

    shared_test_pods
  end
end

target 'WordPressKit' do
  project 'WordPressKit/WordPressKit.xcodeproj'

  shared_with_networking_pods
  shared_with_all_pods

  target 'WordPressKitTests' do
    inherit! :search_paths

    shared_test_pods
  end
end

target 'WordPressShared' do
  project 'WordPressShared/WordPressShared.xcodeproj'

  shared_with_all_pods

  target 'WordPressSharedTests' do
    inherit! :search_paths

    shared_test_pods
    pod 'Specta', '1.0.7'
    pod 'Expecta', '1.0.6'
  end
end<|MERGE_RESOLUTION|>--- conflicted
+++ resolved
@@ -54,13 +54,8 @@
   pod 'Gridicons', '0.10'
   pod 'NSURL+IDN', '0.3'
   pod 'WPMediaPicker', '0.23'
-<<<<<<< HEAD
-  pod 'WordPress-iOS-Editor', :git => 'https://github.com/wordpress-mobile/WordPress-Editor-iOS.git', :commit => 'b71e878366691029c766c2bb6460efb8d0fc4559'
-  pod 'WordPress-Aztec-iOS', '=1.0.0-beta.12'
-=======
   pod 'WordPress-iOS-Editor', '1.9.5'
   pod 'WordPress-Aztec-iOS', :git => 'https://github.com/wordpress-mobile/AztecEditor-iOS', :commit => 'fb6a19233cad8462b6816f4c32876a8d41144067'
->>>>>>> adfe5cb1
 
   target 'WordPressTest' do
     inherit! :search_paths
