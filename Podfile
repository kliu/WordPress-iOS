--- conflicted
+++ resolved
@@ -23,11 +23,7 @@
     pod 'AFNetworking', '3.2.1'
     pod 'Alamofire', '4.7.2'
     pod 'wpxmlrpc', '0.8.3'
-<<<<<<< HEAD
-    pod 'WordPressKit', '~> 1.2'
-=======
     pod 'WordPressKit', '1.2.1'
->>>>>>> ed9d3ec7
 end
 
 def shared_test_pods
@@ -73,7 +69,7 @@
     pod 'WPMediaPicker', '1.1'
     pod 'WordPressAuthenticator', '1.0.4'
     pod 'WordPress-Aztec-iOS', '=1.0.0-beta.24'
-	pod 'WordPress-Editor-iOS', '=1.0.0-beta.24'
+	  pod 'WordPress-Editor-iOS', '=1.0.0-beta.24'
     pod 'WordPressUI', :git => 'https://github.com/wordpress-mobile/WordPressUI-iOS.git', :commit => '7a5b1a3fb44f62416fbc2e5f0de623b87b613aae'
 
     target 'WordPressTest' do
