--- conflicted
+++ resolved
@@ -184,13 +184,9 @@
 
     pod 'Gridicons', '~> 1.0.1'
 
-<<<<<<< HEAD
-    # pod 'WordPressAuthenticator', '~> 1.18.0-beta.8'
-=======
-    pod 'WordPressAuthenticator', '~> 1.18.0-beta.7'
->>>>>>> 2db1d6e2
+    pod 'WordPressAuthenticator', '~> 1.18.0-beta.8'
     # While in PR
-    pod 'WordPressAuthenticator', :git => 'https://github.com/wordpress-mobile/WordPressAuthenticator-iOS.git', :branch => 'feature/282-google_signup_create_account'
+    # pod 'WordPressAuthenticator', :git => 'https://github.com/wordpress-mobile/WordPressAuthenticator-iOS.git', :branch => ''
     # pod 'WordPressAuthenticator', :git => 'https://github.com/wordpress-mobile/WordPressAuthenticator-iOS.git', :commit => ''
     # pod 'WordPressAuthenticator', :path => '../WordPressAuthenticator-iOS'
 
